/* -*- Mode: C++; tab-width: 4; c-basic-offset: 4; indent-tabs-mode: nil -*- */
/*
 *     Copyright 2018-Present Couchbase, Inc.
 *
 *   Use of this software is governed by the Business Source License included
 *   in the file licenses/BSL-Couchbase.txt.  As of the Change Date specified
 *   in that file, in accordance with the Business Source License, use of this
 *   software will be governed by the Apache License, Version 2.0, included in
 *   the file licenses/APL2.txt.
 */

#include "ep_engine.h"
#include "kv_bucket.h"

#include "bucket_logger.h"
#include "checkpoint.h"
#include "checkpoint_config.h"
#include "checkpoint_manager.h"
#include "collections/manager.h"
#include "collections/vbucket_manifest_handles.h"
#include "dcp/consumer.h"
#include "dcp/dcpconnmap_impl.h"
#include "dcp/flow-control-manager.h"
#include "dcp/msg_producers_border_guard.h"
#include "dcp/producer.h"
#include "dockey_validator.h"
#include "environment.h"
#include "ep_bucket.h"
#include "ep_engine_group.h"
#include "ep_engine_public.h"
#include "ep_engine_storage.h"
#include "ep_vb.h"
#include "ephemeral_bucket.h"
#include "error_handler.h"
#include "ext_meta_parser.h"
#include "failover-table.h"
#include "file_ops_tracker.h"
#include "flusher.h"
#include "getkeys.h"
#include "hash_table_stat_visitor.h"
#include "htresizer.h"
#include "kvstore/kvstore.h"
#include "quota_sharing_item_pager.h"
#include "range_scans/range_scan_callbacks.h"
#include "stats-info.h"
#include "string_utils.h"
#include "trace_helpers.h"
#include "vb_count_visitor.h"
#include "warmup.h"
#include <boost/algorithm/string/classification.hpp>
#include <boost/algorithm/string/split.hpp>
#include <boost/algorithm/string/trim.hpp>
#include <executor/executorpool.h>
#include <folly/CancellationToken.h>
#include <hdrhistogram/hdrhistogram.h>
#include <logger/logger.h>
#include <memcached/audit_interface.h>
#include <memcached/collections.h>
#include <memcached/connection_iface.h>
#include <memcached/cookie_iface.h>
#include <memcached/engine.h>
#include <memcached/limits.h>
#include <memcached/protocol_binary.h>
#include <memcached/range_scan_optional_configuration.h>
#include <memcached/server_core_iface.h>
#include <memcached/util.h>
#include <nlohmann/json.hpp>
#include <phosphor/phosphor.h>
#include <platform/cb_arena_malloc.h>
#include <platform/checked_snprintf.h>
#include <platform/compress.h>
#include <platform/dirutils.h>
#include <platform/platform_time.h>
#include <platform/scope_timer.h>
#include <platform/string_hex.h>
#include <serverless/config.h>
#include <statistics/cbstat_collector.h>
#include <statistics/collector.h>
#include <statistics/labelled_collector.h>
#include <statistics/prometheus.h>
#include <utilities/engine_errc_2_mcbp.h>
#include <utilities/logtags.h>
#include <utilities/math_utilities.h>
#include <xattr/utils.h>
#include <functional>

#include <charconv>
#include <chrono>
#include <cstring>
#include <filesystem>
#include <fstream>
#include <iostream>
#include <limits>
#include <memory>
#include <string>
#include <utility>
#include <vector>

using cb::tracing::Code;
using namespace std::string_view_literals;

/// Deleter used with EPHandle which sets the calling threads' engine back
/// to the previous value before the EPHandle was created.
class EPHandleReleaser {
public:
    EPHandleReleaser(EventuallyPersistentEngine* previous)
        : previous(previous) {
    }

    void operator()(const EventuallyPersistentEngine*) {
        ObjectRegistry::onSwitchThread(previous);
    }

    // The previous engine associated with the calling thread before the
    // engine owned by the unique_ptr was switched to.
    // Note: This should always be null in production - the daemon calls into
    // the engine via EngineIface, whose methods all set the called-to engine
    // as the 'current' engine, when the engine call finishes (and
    // EPHandleReleaser::operator() is invoked) we return to the previous
    // (null) engine.
    // However, unit tests can do things like call a method on EpEngine via
    // the EngineIface (which does the switching described), then call a
    // method not on that interface which doesn't perform
    // onSwitchThread(thisEngine), meaning if EPHandleReleaser::operator()
    // simply set the current engine to nullptr then unit tests would observe
    // their 'current' engine change to null after calls to EngineIface, and
    // hence would need to make a call to onSwitchThread(thisEngine)
    // after every EngineIface call, which can be verbose and error-prone.
    // As such, this class records the previous engine, and restores the
    // thread's current engine back to that on destruction.
    EventuallyPersistentEngine* previous;
};

using EPHandle = std::unique_ptr<EventuallyPersistentEngine, EPHandleReleaser>;
using ConstEPHandle =
        std::unique_ptr<const EventuallyPersistentEngine, EPHandleReleaser>;

// Unique types we store in the engine specific when a call is ewould blocked.
struct ScheduledCompactionToken {};
struct ScheduledVBucketDeleteToken {};
struct ScheduledSeqnoPersistenceToken {};

/**
 * Helper function to acquire a handle to the engine which allows access to
 * the engine while the handle is in scope.
 * @param handle pointer to the engine
 * @return EPHandle which is a unique_ptr to an EventuallyPersistentEngine
 * with a custom deleter (EPHandleReleaser) which performs the required
 * ObjectRegistry release.
 */

static inline EPHandle acquireEngine(EngineIface* handle) {
    auto ret = reinterpret_cast<EventuallyPersistentEngine*>(handle);
    auto* previous = ObjectRegistry::onSwitchThread(ret, true);

    return EPHandle(ret, {previous});
}

static inline ConstEPHandle acquireEngine(const EngineIface* handle) {
    auto ret = reinterpret_cast<const EventuallyPersistentEngine*>(handle);
    // A const engine call, can in theory still mutate the engine in that
    // memory allocation can trigger an update of the stats counters. It's
    // difficult to express const/mutable through the thread-local engine, but
    // that is the assumption that only a limited amount of the engine may
    // mutate through the ObjectRegistry. Note with MB-23086 in-place, EPStats
    // won't be updated by general memory allocation, so the scope for changing
    // the const engine* is very much reduced.
    auto* previous = ObjectRegistry::onSwitchThread(
            const_cast<EventuallyPersistentEngine*>(ret), true);

    return ConstEPHandle(ret, {previous});
}

/**
 * Call the response callback and return the appropriate value so that
 * the core knows what to do..
 */
static cb::engine_errc sendResponse(const AddResponseFn& response,
                                    std::string_view key,
                                    std::string_view ext,
                                    std::string_view body,
                                    ValueIsJson json,
                                    cb::mcbp::Status status,
                                    uint64_t cas,
                                    CookieIface& cookie) {
    response(key, ext, body, json, status, cas, cookie);
    return cb::engine_errc::success;
}

template <typename T>
static void validate(T v, T l, T h) {
    if (v < l || v > h) {
        throw std::runtime_error("Value out of range.");
    }
}


static void checkNumeric(const char* str) {
    int i = 0;
    if (str[0] == '-') {
        i++;
    }
    for (; str[i]; i++) {
        using namespace std;
        if (!isdigit(str[i])) {
            throw std::runtime_error("Value is not numeric");
        }
    }
}

void EventuallyPersistentEngine::destroy(const bool force) {
    Expects((ObjectRegistry::getCurrentEngine() != this) &&
            "Calling thread should not have currentEngine set to the object "
            "being destroyed when calling EpEngine::destroy() as that could "
            "result in use-after-free");
    auto eng = acquireEngine(this);

    // Take a copy of the arena client before we deallocate the EPEngine object
    // - so we can unregister the client afterwards.
    auto arena = eng->getArenaMallocClient();
    cb::ArenaMalloc::switchToClient(arena);

    eng->destroyInner(force);
    delete eng.get();
    // Now unregister the arena - EpEngine has finished with it (all memory
    // should have been deallocated from it).
    cb::ArenaMalloc::unregisterClient(arena);
}

cb::unique_item_ptr EventuallyPersistentEngine::allocateItem(
        CookieIface& cookie,
        const DocKey& key,
        size_t nbytes,
        size_t priv_nbytes,
        uint32_t flags,
        rel_time_t exptime,
        uint8_t datatype,
        Vbid vbucket) {
    auto [status, item] = acquireEngine(this)->itemAllocate(
            key, nbytes, priv_nbytes, flags, exptime, datatype, vbucket);

    if (status != cb::engine_errc::success) {
        throw cb::engine_error(status,
                               "EventuallyPersistentEngine::allocateItem: "
                               "failed to allocate item");
    }

    return std::move(item);
}

cb::engine_errc EventuallyPersistentEngine::remove(
        CookieIface& cookie,
        const DocKey& key,
        uint64_t& cas,
        Vbid vbucket,
        const std::optional<cb::durability::Requirements>& durability,
        mutation_descr_t& mut_info) {
    // Maybe upgrade Durability Level
    using namespace cb::durability;
    std::optional<Requirements> durReqs = durability;
    const auto level = durReqs ? durReqs->getLevel() : Level::None;
    const auto minLevel = kvBucket->getMinDurabilityLevel();
    if (level < minLevel) {
        // Transitioning from NormalWrite to SyncWrite?
        if (level == Level::None) {
            durReqs = Requirements(minLevel, Timeout());
        } else {
            durReqs->setLevel(minLevel);
        }
    }

    return acquireEngine(this)->removeInner(
            cookie, key, cas, vbucket, durReqs, mut_info);
}

void EventuallyPersistentEngine::release(ItemIface& itm) {
    acquireEngine(this)->itemRelease(&itm);
}

cb::EngineErrorItemPair EventuallyPersistentEngine::get(
        CookieIface& cookie,
        const DocKey& key,
        Vbid vbucket,
        DocStateFilter documentStateFilter) {
    auto options = static_cast<get_options_t>(
            QUEUE_BG_FETCH | HONOR_STATES | TRACK_REFERENCE | DELETE_TEMP |
            HIDE_LOCKED_CAS | TRACK_STATISTICS);

    switch (documentStateFilter) {
    case DocStateFilter::Alive:
        break;
    case DocStateFilter::Deleted:
        // MB-23640 was caused by this bug as the frontend asked for
        // Alive and Deleted documents. The internals don't have a
        // way of requesting just deleted documents, and luckily for
        // us no part of our code is using this yet. Return an error
        // if anyone start using it
        return std::make_pair(
                cb::engine_errc::not_supported,
                cb::unique_item_ptr{nullptr, cb::ItemDeleter{this}});
    case DocStateFilter::AliveOrDeleted:
        options = static_cast<get_options_t>(options | GET_DELETED_VALUE);
        break;
    }
    return acquireEngine(this)->getInner(cookie, key, vbucket, options);
}

cb::EngineErrorItemPair EventuallyPersistentEngine::get_replica(
        CookieIface& cookie, const DocKey& key, Vbid vbucket) {
    return acquireEngine(this)->getReplicaInner(cookie, key, vbucket);
}

cb::EngineErrorItemPair EventuallyPersistentEngine::get_random_document(
        CookieIface& cookie, CollectionID cid) {
    return acquireEngine(this)->getRandomDocument(cookie, cid);
}

cb::EngineErrorItemPair EventuallyPersistentEngine::get_if(
        CookieIface& cookie,
        const DocKey& key,
        Vbid vbucket,
        const std::function<bool(const item_info&)>& filter) {
    return acquireEngine(this)->getIfInner(cookie, key, vbucket, filter);
}

cb::EngineErrorItemPair EventuallyPersistentEngine::get_and_touch(
        CookieIface& cookie,
        const DocKey& key,
        Vbid vbucket,
        uint32_t expiry_time,
        const std::optional<cb::durability::Requirements>& durability) {
    if (durability) {
        return cb::makeEngineErrorItemPair(cb::engine_errc::not_supported);
    }
    return acquireEngine(this)->getAndTouchInner(
            cookie, key, vbucket, expiry_time);
}

cb::EngineErrorItemPair EventuallyPersistentEngine::get_locked(
        CookieIface& cookie,
        const DocKey& key,
        Vbid vbucket,
        uint32_t lock_timeout) {
    return acquireEngine(this)->getLockedInner(
            cookie, key, vbucket, lock_timeout);
}

cb::engine_errc EventuallyPersistentEngine::unlock(CookieIface& cookie,
                                                   const DocKey& key,
                                                   Vbid vbucket,
                                                   uint64_t cas) {
    return acquireEngine(this)->unlockInner(cookie, key, vbucket, cas);
}

/**
 * generic lambda function which creates an "ExitBorderGuard" thunk - a wrapper
 * around the passed-in function which uses NoArenaGuard guard; to switch
 * away from the current engine's arena before invoking 'wrapped', then
 * switches back to the original arena after wrapped returns.
 *
 * The intended use-case of this is to invoke methods / callbacks outside
 * of ep-engine without mis-accounting memory - we need to ensure that any
 * memory allocated from inside the callback is *not* accounted to ep-engine,
 * but when the callback returns we /do/ account any subsequent allocations
 * to the given engine.
 *
 * Note this uses cb::NoArenaGuard, and not NonBucketAllocationGuard as
 * the callback can be called in contexts where the cb_malloc-level client
 * has been switched away from, but the ep-engine thread local
 * (ObjectRegistry::getCurrentEngine) has not - e.g.
 * FollyExecutorPool::doTaskQStat. This means that we need this thunk to
 * respect the currently selected malloc client (global, "no" arena, even if
 * ObjectRegistry::getCurrentEngine() is currently non-null. Otherwise we could
 * incorrectly switch back to arena associated with the current ep-engine
 * when this callback returns, overriding what the underlying caller (e.g.
 * FollyExecutorPool::doTaskQStat) actually set the arena to.
 */
auto makeExitBorderGuard = [](auto&& wrapped) {
    return [wrapped](auto&&... args) {
        cb::NoArenaGuard guard;
        return wrapped(std::forward<decltype(args)>(args)...);
    };
};

cb::engine_errc EventuallyPersistentEngine::get_stats(
        CookieIface& cookie,
        std::string_view key,
        std::string_view value,
        const AddStatFn& add_stat,
        const CheckYieldFn& check_yield) {
    // The AddStatFn callback may allocate memory (temporary buffers for
    // stat data) which will be de-allocated inside the server, after the
    // engine call (get_stat) has returned. As such we do not want to
    // account such memory against this bucket.
    // Create an exit border guard around the original callback.
    // Perf: use std::cref to avoid copying (and the subsequent `new` call) of
    // the input add_stat function.
    auto addStatExitBorderGuard = makeExitBorderGuard(std::cref(add_stat));

    return acquireEngine(this)->getStats(
            cookie, key, value, addStatExitBorderGuard, check_yield);
}

cb::engine_errc EventuallyPersistentEngine::get_prometheus_stats(
        const BucketStatCollector& collector,
        cb::prometheus::MetricGroup metricGroup) {
    try {
        using cb::prometheus::MetricGroup;
        switch (metricGroup) {
        case MetricGroup::High:
            return doMetricGroupHigh(collector);
        case MetricGroup::Low:
            return doMetricGroupLow(collector);
        case MetricGroup::Metering:
            return doMetricGroupMetering(collector);
        case MetricGroup::All:
            // nothing currently requests All metrics at this level, so rather
            // than leaving an unused impl to rot, defer until it is actually
            // required.
            throw std::invalid_argument(
                    "EventuallyPersistentEngine::get_prometheus_stats: "
                    "fetching group 'All' not implemented");
        }
    } catch (const std::bad_alloc&) {
        return cb::engine_errc::no_memory;
    }
    return cb::engine_errc::success;
}

cb::engine_errc EventuallyPersistentEngine::doMetricGroupHigh(
        const BucketStatCollector& collector) {
    cb::engine_errc status;

    doTimingStats(collector);
    doRunTimeStats(collector);

    if (status = doEngineStatsHighCardinality(collector);
        status != cb::engine_errc::success) {
        return status;
    }
    if (status = Collections::Manager::doPrometheusCollectionStats(
                *getKVBucket(), collector);
        status != cb::engine_errc::success) {
        return status;
    }

    // aggregate DCP producer metrics
    ConnCounter aggregator;
    dcpConnMap_->each([&aggregator](const std::shared_ptr<ConnHandler>& tc) {
        ++aggregator.totalConns;
        if (auto tp = std::dynamic_pointer_cast<DcpProducer>(tc); tp) {
            tp->aggregateQueueStats(aggregator);
        }
    });
    addAggregatedProducerStats(collector, aggregator);
    return status;
}

cb::engine_errc EventuallyPersistentEngine::doMetricGroupLow(
        const BucketStatCollector& collector) {
    cb::engine_errc status;

    if (status = doEngineStatsLowCardinality(collector, nullptr);
        status != cb::engine_errc::success) {
        return status;
    }

    if (const auto* warmup = getKVBucket()->getWarmup()) {
        warmup->addStatusMetrics(collector);
    }

    // do dcp aggregated stats, using ":" as the separator to split
    // connection names to find the connection type.
    return doConnAggStats(collector, ":");
}

cb::engine_errc EventuallyPersistentEngine::doMetricGroupMetering(
        const BucketStatCollector& collector) {
    using namespace cb::stats;
    // equivalent to Key::ep_db_file_size but named to match metering
    // requirements.
    collector.addStat(Key::storage, kvBucket->getTotalDiskSize());
    return cb::engine_errc::success;
}

cb::engine_errc EventuallyPersistentEngine::store(
        CookieIface& cookie,
        ItemIface& itm,
        uint64_t& cas,
        StoreSemantics operation,
        const std::optional<cb::durability::Requirements>& durability,
        DocumentState document_state,
        bool preserveTtl) {
    Item& item = static_cast<Item&>(itm);

    if (item.getNBytes() == 0 &&
        item.getDataType() != PROTOCOL_BINARY_RAW_BYTES) {
        std::stringstream ss;
        ss << item;
        throw std::invalid_argument(
                "EventuallyPersistentEngine::store: Invalid datatype for empty "
                "payload: " +
                cb::UserDataView(ss.str()).getSanitizedValue());
    }

    if (document_state == DocumentState::Deleted) {
        item.setDeleted();
    }
    if (durability) {
        item.setPendingSyncWrite(durability.value());
    }

    item.increaseDurabilityLevel(kvBucket->getMinDurabilityLevel());

    return acquireEngine(this)->storeInner(
            cookie, item, cas, operation, preserveTtl);
}

cb::EngineErrorCasPair EventuallyPersistentEngine::store_if(
        CookieIface& cookie,
        ItemIface& itm,
        uint64_t cas,
        StoreSemantics operation,
        const cb::StoreIfPredicate& predicate,
        const std::optional<cb::durability::Requirements>& durability,
        DocumentState document_state,
        bool preserveTtl) {
    Item& item = static_cast<Item&>(itm);

    if (item.getNBytes() == 0 &&
        item.getDataType() != PROTOCOL_BINARY_RAW_BYTES) {
        std::stringstream ss;
        ss << item;
        throw std::invalid_argument(
                "EventuallyPersistentEngine::store_if: Invalid datatype for "
                "empty payload: " +
                cb::UserDataView(ss.str()).getSanitizedValue());
    }

    if (document_state == DocumentState::Deleted) {
        item.setDeleted();
    }
    if (durability) {
        item.setPendingSyncWrite(durability.value());
    }

    item.increaseDurabilityLevel(kvBucket->getMinDurabilityLevel());

    return acquireEngine(this)->storeIfInner(
            cookie, item, cas, operation, predicate, preserveTtl);
}

void EventuallyPersistentEngine::reset_stats(CookieIface& cookie) {
    acquireEngine(this)->resetStats();
}

cb::engine_errc EventuallyPersistentEngine::setReplicationParam(
        std::string_view key, const std::string& val, std::string& msg) {
    auto rv = cb::engine_errc::success;

    try {
        // Last param (replication_throttle_threshold) in this group removed.
        // @todo MB-52953: Remove the replication_param group from cbepctl,
        //  the existing dcp_param seems enough for now

        msg = "Unknown config param";
        rv = cb::engine_errc::no_such_key;

        // Handles exceptions thrown by the standard
        // library stoi/stoul style functions when not numeric
    } catch (std::invalid_argument&) {
        msg = "Argument was not numeric";
        rv = cb::engine_errc::invalid_arguments;

        // Handles exceptions thrown by the standard library stoi/stoul
        // style functions when the conversion does not fit in the datatype
    } catch (std::out_of_range&) {
        msg = "Argument was out of range";
        rv = cb::engine_errc::invalid_arguments;

        // Handles any miscellaenous exceptions in addition to the range_error
        // exceptions thrown by the configuration::set<param>() methods
    } catch (std::exception& error) {
        msg = error.what();
        rv = cb::engine_errc::invalid_arguments;
    }

    return rv;
}

cb::engine_errc EventuallyPersistentEngine::setCheckpointParam(
        std::string_view key, const std::string& val, std::string& msg) {
    auto rv = cb::engine_errc::success;

    try {
        auto& config = getConfiguration();

        if (key == "max_checkpoints") {
            config.setMaxCheckpoints(std::stoull(val));
        } else if (key == "checkpoint_memory_ratio") {
            config.setCheckpointMemoryRatio(std::stof(val));
        } else if (key == "checkpoint_memory_recovery_upper_mark") {
            config.setCheckpointMemoryRecoveryUpperMark(std::stof(val));
        } else if (key == "checkpoint_memory_recovery_lower_mark") {
            config.setCheckpointMemoryRecoveryLowerMark(std::stof(val));
        } else if (key == "checkpoint_max_size") {
            config.setCheckpointMaxSize(std::stoull(val));
        } else if (key == "checkpoint_destruction_tasks") {
            config.setCheckpointDestructionTasks(std::stoull(val));
        } else {
            msg = "Unknown config param";
            rv = cb::engine_errc::no_such_key;
        }

        // Handles exceptions thrown by the cb_stob function
    } catch (invalid_argument_bool& error) {
        msg = error.what();
        rv = cb::engine_errc::invalid_arguments;

        // Handles exceptions thrown by the standard
        // library stoi/stoul style functions when not numeric
    } catch (std::invalid_argument&) {
        msg = "Argument was not numeric";
        rv = cb::engine_errc::invalid_arguments;

        // Handles exceptions thrown by the standard library stoi/stoul
        // style functions when the conversion does not fit in the datatype
    } catch (std::out_of_range&) {
        msg = "Argument was out of range";
        rv = cb::engine_errc::invalid_arguments;

        // Handles any miscellaenous exceptions in addition to the range_error
        // exceptions thrown by the configuration::set<param>() methods
    } catch (std::exception& error) {
        msg = error.what();
        rv = cb::engine_errc::invalid_arguments;
    }

    return rv;
}

cb::engine_errc EventuallyPersistentEngine::setFlushParam(
        std::string_view key, const std::string& val, std::string& msg) {
    auto rv = cb::engine_errc::success;

    // Handle the actual mutation.
    try {
        configuration.requirementsMetOrThrow(key);

        if (key == "max_size" || key == "cache_size") {
            size_t vsize = std::stoull(val);
            kvBucket->processBucketQuotaChange(vsize);
        } else if (key == "mem_low_wat") {
            configuration.setMemLowWat(std::stoull(val));
        } else if (key == "mem_high_wat") {
            configuration.setMemHighWat(std::stoull(val));
        } else if (key == "backfill_mem_threshold") {
            configuration.setBackfillMemThreshold(std::stoull(val));
        } else if (key == "durability_min_level") {
            configuration.setDurabilityMinLevel(val);
        } else if (key == "mutation_mem_ratio") {
            configuration.setMutationMemRatio(std::stof(val));
        } else if (key == "timing_log") {
            EPStats& epStats = getEpStats();
            epStats.timingLog = nullptr;
            if (val == "off") {
                EP_LOG_DEBUG_RAW("Disabled timing log.");
            } else {
                auto tmp = std::make_unique<std::ofstream>(val);
                if (tmp->good()) {
                    EP_LOG_DEBUG("Logging detailed timings to ``{}''.", val);
                    epStats.timingLog = std::move(tmp);
                } else {
                    EP_LOG_WARN(
                            "Error setting detailed timing log to ``{}'':  {}",
                            val,
                            strerror(errno));
                }
            }
        } else if (key == "exp_pager_enabled") {
            configuration.setExpPagerEnabled(cb_stob(val));
        } else if (key == "exp_pager_stime") {
            configuration.setExpPagerStime(std::stoull(val));
        } else if (key == "exp_pager_initial_run_time") {
            configuration.setExpPagerInitialRunTime(std::stoll(val));
        } else if (key == "flusher_total_batch_limit") {
            configuration.setFlusherTotalBatchLimit(std::stoll(val));
        } else if (key == "flush_batch_max_bytes") {
            configuration.setFlushBatchMaxBytes(std::stoll(val));
        } else if (key == "getl_default_timeout") {
            configuration.setGetlDefaultTimeout(std::stoull(val));
        } else if (key == "getl_max_timeout") {
            configuration.setGetlMaxTimeout(std::stoull(val));
        } else if (key == "ht_resize_interval") {
            configuration.setHtResizeInterval(std::stoull(val));
        } else if (key == "ht_size") {
            configuration.setHtSize(std::stoull(val));
        } else if (key == "max_item_privileged_bytes") {
            configuration.setMaxItemPrivilegedBytes(std::stoull(val));
        } else if (key == "max_item_size") {
            configuration.setMaxItemSize(std::stoull(val));
        } else if (key == "access_scanner_enabled") {
            configuration.setAccessScannerEnabled(cb_stob(val));
        } else if (key == "alog_path") {
            configuration.setAlogPath(val);
        } else if (key == "alog_max_stored_items") {
            configuration.setAlogMaxStoredItems(std::stoull(val));
        } else if (key == "alog_resident_ratio_threshold") {
            configuration.setAlogResidentRatioThreshold(std::stoull(val));
        } else if (key == "alog_sleep_time") {
            configuration.setAlogSleepTime(std::stoull(val));
        } else if (key == "alog_task_time") {
            configuration.setAlogTaskTime(std::stoull(val));
            /* Start of ItemPager parameters */
        } else if (key == "bfilter_fp_prob") {
            configuration.setBfilterFpProb(std::stof(val));
        } else if (key == "bfilter_key_count") {
            configuration.setBfilterKeyCount(std::stoull(val));
        } else if (key == "pager_sleep_time_ms") {
            configuration.setPagerSleepTimeMs(std::stoull(val));
        } else if (key == "paging_visitor_pause_check_count") {
            configuration.setPagingVisitorPauseCheckCount(std::stoull(val));
        } else if (key == "item_eviction_age_percentage") {
            configuration.setItemEvictionAgePercentage(std::stoull(val));
        } else if (key == "item_eviction_freq_counter_age_threshold") {
            configuration.setItemEvictionFreqCounterAgeThreshold(
                    std::stoull(val));
        } else if (key == "item_eviction_initial_mfu_percentile") {
            configuration.setItemEvictionInitialMfuPercentile(std::stoul(val));
        } else if (key == "item_eviction_initial_mfu_update_interval") {
            configuration.setItemEvictionInitialMfuUpdateInterval(std::stof(val));
        } else if (key == "item_freq_decayer_chunk_duration") {
            configuration.setItemFreqDecayerChunkDuration(std::stoull(val));
        } else if (key == "item_freq_decayer_percent") {
            configuration.setItemFreqDecayerPercent(std::stoull(val));
            /* End of ItemPager parameters */
        } else if (key == "warmup_min_memory_threshold") {
            configuration.setWarmupMinMemoryThreshold(std::stoull(val));
        } else if (key == "warmup_min_items_threshold") {
            configuration.setWarmupMinItemsThreshold(std::stoull(val));
        } else if (key == "num_reader_threads" || key == "num_writer_threads" ||
                   key == "num_auxio_threads" || key == "num_nonio_threads") {
            msg = fmt::format(
                    "Setting of key '{0}' is no longer supported "
                    "using set flush param, a post request to the REST API "
                    "(POST "
                    "http://<host>:<port>/pools/default/settings/memcached/"
                    "global with payload {0}=N) should be made instead",
                    key);
            return cb::engine_errc::invalid_arguments;
        } else if (key == "bfilter_enabled") {
            configuration.setBfilterEnabled(cb_stob(val));
        } else if (key == "bfilter_residency_threshold") {
            configuration.setBfilterResidencyThreshold(std::stof(val));
        } else if (key == "defragmenter_enabled") {
            configuration.setDefragmenterEnabled(cb_stob(val));
        } else if (key == "defragmenter_interval") {
            auto v = std::stod(val);
            configuration.setDefragmenterInterval(v);
        } else if (key == "item_compressor_interval") {
            size_t v = std::stoull(val);
            // Adding separate validation as external limit is minimum 1
            // to prevent setting item compressor to constantly run
            validate(v, size_t(1), std::numeric_limits<size_t>::max());
            configuration.setItemCompressorInterval(v);
        } else if (key == "item_compressor_chunk_duration") {
            configuration.setItemCompressorChunkDuration(std::stoull(val));
        } else if (key == "defragmenter_age_threshold") {
            configuration.setDefragmenterAgeThreshold(std::stoull(val));
        } else if (key == "defragmenter_chunk_duration") {
            configuration.setDefragmenterChunkDuration(std::stoull(val));
        } else if (key == "defragmenter_stored_value_age_threshold") {
            configuration.setDefragmenterStoredValueAgeThreshold(
                    std::stoull(val));
        } else if (key == "defragmenter_run") {
            runDefragmenterTask();
        } else if (key == "defragmenter_mode") {
            configuration.setDefragmenterMode(val);
        } else if (key == "defragmenter_auto_lower_threshold") {
            configuration.setDefragmenterAutoLowerThreshold(std::stof(val));
        } else if (key == "defragmenter_auto_upper_threshold") {
            configuration.setDefragmenterAutoUpperThreshold(std::stof(val));
        } else if (key == "defragmenter_auto_max_sleep") {
            configuration.setDefragmenterAutoMaxSleep(std::stof(val));
        } else if (key == "defragmenter_auto_min_sleep") {
            configuration.setDefragmenterAutoMinSleep(std::stof(val));
        } else if (key == "defragmenter_auto_pid_p") {
            configuration.setDefragmenterAutoPidP(std::stof(val));
        } else if (key == "defragmenter_auto_pid_i") {
            configuration.setDefragmenterAutoPidI(std::stof(val));
        } else if (key == "defragmenter_auto_pid_d") {
            configuration.setDefragmenterAutoPidD(std::stof(val));
        } else if (key == "defragmenter_auto_pid_dt") {
            configuration.setDefragmenterAutoPidDt(std::stof(val));
        } else if (key == "compaction_max_concurrent_ratio") {
            configuration.setCompactionMaxConcurrentRatio(std::stof(val));
        } else if (key == "chk_expel_enabled") {
            configuration.setChkExpelEnabled(cb_stob(val));
        } else if (key == "dcp_min_compression_ratio") {
            configuration.setDcpMinCompressionRatio(std::stof(val));
        } else if (key == "dcp_noop_mandatory_for_v5_features") {
            configuration.setDcpNoopMandatoryForV5Features(cb_stob(val));
        } else if (key == "access_scanner_run") {
            if (!(runAccessScannerTask())) {
                rv = cb::engine_errc::temporary_failure;
            }
        } else if (key == "vb_state_persist_run") {
            runVbStatePersistTask(Vbid(std::stoi(val)));
        } else if (key == "ephemeral_full_policy") {
            configuration.setEphemeralFullPolicy(val);
        } else if (key == "ephemeral_metadata_mark_stale_chunk_duration") {
            configuration.setEphemeralMetadataMarkStaleChunkDuration(
                    std::stoull(val));
        } else if (key == "ephemeral_metadata_purge_age") {
            configuration.setEphemeralMetadataPurgeAge(std::stoull(val));
        } else if (key == "ephemeral_metadata_purge_interval") {
            configuration.setEphemeralMetadataPurgeInterval(std::stoull(val));
        } else if (key == "ephemeral_metadata_purge_stale_chunk_duration") {
            configuration.setEphemeralMetadataPurgeStaleChunkDuration(
                    std::stoull(val));
        } else if (key == "fsync_after_every_n_bytes_written") {
            configuration.setFsyncAfterEveryNBytesWritten(std::stoull(val));
        } else if (key == "xattr_enabled") {
            configuration.setXattrEnabled(cb_stob(val));
        } else if (key == "compression_mode") {
            configuration.setCompressionMode(val);
        } else if (key == "min_compression_ratio") {
            float min_comp_ratio;
            if (safe_strtof(val, min_comp_ratio)) {
                configuration.setMinCompressionRatio(min_comp_ratio);
            } else {
                rv = cb::engine_errc::invalid_arguments;
            }
        } else if (key == "max_ttl") {
            configuration.setMaxTtl(std::stoull(val));
        } else if (key == "mem_used_merge_threshold_percent") {
            configuration.setMemUsedMergeThresholdPercent(std::stof(val));
        } else if (key == "retain_erroneous_tombstones") {
            configuration.setRetainErroneousTombstones(cb_stob(val));
        } else if (key == "couchstore_tracing") {
            configuration.setCouchstoreTracing(cb_stob(val));
        } else if (key == "couchstore_write_validation") {
            configuration.setCouchstoreWriteValidation(cb_stob(val));
        } else if (key == "couchstore_mprotect") {
            configuration.setCouchstoreMprotect(cb_stob(val));
        } else if (key == "allow_sanitize_value_in_deletion") {
            configuration.setAllowSanitizeValueInDeletion(cb_stob(val));
        } else if (key == "pitr_enabled") {
            configuration.setPitrEnabled(cb_stob(val));
        } else if (key == "pitr_max_history_age") {
            uint32_t value;
            if (safe_strtoul(val, value)) {
                configuration.setPitrMaxHistoryAge(value);
            } else {
                rv = cb::engine_errc::invalid_arguments;
            }
        } else if (key == "pitr_granularity") {
            uint32_t value;
            if (safe_strtoul(val, value)) {
                configuration.setPitrGranularity(value);
            } else {
                rv = cb::engine_errc::invalid_arguments;
            }
        } else if (key == "magma_fragmentation_percentage") {
            float value;
            if (safe_strtof(val, value)) {
                configuration.setMagmaFragmentationPercentage(value);
            } else {
                rv = cb::engine_errc::invalid_arguments;
            }
        } else if (key == "persistent_metadata_purge_age") {
            uint32_t value;
            if (safe_strtoul(val, value)) {
                configuration.setPersistentMetadataPurgeAge(value);
            } else {
                rv = cb::engine_errc::invalid_arguments;
            }
        } else if (key == "magma_flusher_thread_percentage") {
            uint32_t value;
            if (safe_strtoul(val, value)) {
                configuration.setMagmaFlusherThreadPercentage(value);
            } else {
                rv = cb::engine_errc::invalid_arguments;
            }
        } else if (key == "couchstore_file_cache_max_size") {
            uint32_t value;
            if (safe_strtoul(val, value)) {
                configuration.setCouchstoreFileCacheMaxSize(value);
            } else {
                rv = cb::engine_errc::invalid_arguments;
            }
        } else if (key == "magma_mem_quota_ratio") {
            float value;
            if (safe_strtof(val, value)) {
                configuration.setMagmaMemQuotaRatio(value);
            } else {
                rv = cb::engine_errc::invalid_arguments;
            }
        } else if (key == "magma_enable_block_cache") {
            configuration.setMagmaEnableBlockCache(cb_stob(val));
        } else if (key == "magma_seq_tree_data_block_size") {
            configuration.setMagmaSeqTreeDataBlockSize(std::stoull(val));
        } else if (key == "magma_min_value_block_size_threshold") {
            configuration.setMagmaMinValueBlockSizeThreshold(std::stoull(val));
        } else if (key == "magma_seq_tree_index_block_size") {
            configuration.setMagmaSeqTreeIndexBlockSize(std::stoull(val));
        } else if (key == "magma_key_tree_data_block_size") {
            configuration.setMagmaKeyTreeDataBlockSize(std::stoull(val));
        } else if (key == "magma_key_tree_index_block_size") {
            configuration.setMagmaKeyTreeIndexBlockSize(std::stoull(val));
        } else if (key == "compaction_expire_from_start") {
            configuration.setCompactionExpireFromStart(cb_stob(val));
        } else if (key == "compaction_expiry_fetch_inline") {
            configuration.setCompactionExpiryFetchInline(cb_stob(val));
        } else if (key == "vbucket_mapping_sanity_checking") {
            configuration.setVbucketMappingSanityChecking(cb_stob(val));
        } else if (key == "vbucket_mapping_sanity_checking_error_mode") {
            configuration.setVbucketMappingSanityCheckingErrorMode(val);
        } else if (key == "seqno_persistence_timeout") {
            configuration.setSeqnoPersistenceTimeout(std::stoul(val));
        } else if (key == "range_scan_max_continue_tasks") {
            configuration.setRangeScanMaxContinueTasks(std::stoul(val));
        } else if (key == "bucket_quota_change_task_poll_interval") {
            configuration.setBucketQuotaChangeTaskPollInterval(std::stoul
                                                                (val));
        } else if (key == "range_scan_read_buffer_send_size") {
            configuration.setRangeScanReadBufferSendSize(std::stoull(val));
        } else if (key == "range_scan_max_lifetime") {
            configuration.setRangeScanMaxLifetime(std::stoull(val));
        } else if (key == "item_eviction_strategy") {
            getConfiguration().setItemEvictionStrategy(val);
        } else if (key == "magma_per_document_compression_enabled") {
            configuration.setMagmaPerDocumentCompressionEnabled(cb_stob(val));
        } else if (key == "history_retention_seconds") {
            configuration.setHistoryRetentionSeconds(std::stoul(val));
        } else if (key == "history_retention_bytes") {
            configuration.setHistoryRetentionBytes(std::stoull(val));
        } else {
            EP_LOG_WARN("Rejecting setFlushParam request key:{}", key);
            msg = "Unknown config param " + std::string{key};
            rv = cb::engine_errc::invalid_arguments;
        }
        // Handles exceptions thrown by the cb_stob function
    } catch (invalid_argument_bool& error) {
        msg = error.what();
        rv = cb::engine_errc::invalid_arguments;

        // Handles exceptions thrown by the standard
        // library stoi/stoul style functions when not numeric
    } catch (std::invalid_argument&) {
        msg = "Argument was not numeric";
        rv = cb::engine_errc::invalid_arguments;

        // Handles exceptions thrown by the standard library stoi/stoul
        // style functions when the conversion does not fit in the datatype
    } catch (std::out_of_range&) {
        msg = "Argument was out of range";
        rv = cb::engine_errc::invalid_arguments;

        // Handles any miscellaneous exceptions in addition to the range_error
        // exceptions thrown by the configuration::set<param>() methods
    } catch (std::exception& error) {
        msg = error.what();
        rv = cb::engine_errc::invalid_arguments;
    }

    return rv;
}

cb::engine_errc EventuallyPersistentEngine::setDcpParam(std::string_view key,
                                                        const std::string& val,
                                                        std::string& msg) {
    auto rv = cb::engine_errc::success;
    try {
        if (key == "dcp_backfill_in_progress_per_connection_limit") {
            getConfiguration().setDcpBackfillInProgressPerConnectionLimit(
                    std::stoull(val));
        } else if (key == "dcp_consumer_buffer_ratio") {
            getConfiguration().setDcpConsumerBufferRatio(std::stof(val));
        } else if (key == "connection_manager_interval") {
            getConfiguration().setConnectionManagerInterval(std::stof(val));
        } else if (key == "connection_cleanup_interval") {
            getConfiguration().setConnectionCleanupInterval(std::stof(val));
        } else if (key == "dcp_consumer_process_unacked_bytes_yield_limit") {
            getConfiguration().setDcpConsumerProcessUnackedBytesYieldLimit(
                    std::stoull(val));
        } else if (key == "dcp_enable_noop") {
            getConfiguration().setDcpEnableNoop(cb_stob(val));
        } else if (key == "dcp_idle_timeout") {
            auto v = size_t(std::stoul(val));
            checkNumeric(val.c_str());
            validate(v, size_t(1), std::numeric_limits<size_t>::max());
            getConfiguration().setDcpIdleTimeout(v);
        } else if (key == "dcp_noop_tx_interval") {
            getConfiguration().setDcpNoopTxInterval(std::stof(val));
        } else if (key == "dcp_oso_backfill") {
            getConfiguration().setDcpOsoBackfill(val);
        } else if (key == "dcp_oso_backfill_large_value_ratio") {
            auto v = std::stod(val);
            getConfiguration().setDcpOsoBackfillLargeValueRatio(v);
        } else if (key == "dcp_oso_backfill_small_value_ratio") {
            auto v = std::stod(val);
            getConfiguration().setDcpOsoBackfillSmallValueRatio(v);
        } else if (key == "dcp_oso_backfill_small_item_size_threshold") {
            auto v = size_t(std::stoul(val));
            getConfiguration().setDcpOsoBackfillSmallItemSizeThreshold(v);
        } else if (key == "dcp_producer_processor_run_duration_us") {
            getConfiguration().setDcpProducerProcessorRunDurationUs(
                    std::stoull(val));
        } else if (key == "dcp_takeover_max_time") {
            getConfiguration().setDcpTakeoverMaxTime(std::stoull(val));
        } else if (key == "dcp_backfill_byte_limit") {
            getConfiguration().setDcpBackfillByteLimit(std::stoull(val));
        } else if (key == "dcp_oso_max_collections_per_backfill") {
            getConfiguration().setDcpOsoMaxCollectionsPerBackfill(
                    std::stoull(val));
        } else {
            msg = "Unknown config param";
            rv = cb::engine_errc::no_such_key;
        }
    } catch (std::runtime_error&) {
        msg = "Value out of range.";
        rv = cb::engine_errc::invalid_arguments;
    }

    return rv;
}

cb::engine_errc EventuallyPersistentEngine::setVbucketParam(
        Vbid vbucket,
        std::string_view key,
        const std::string& val,
        std::string& msg) {
    auto rv = cb::engine_errc::success;
    try {
        if (key == "hlc_drift_ahead_threshold_us") {
            uint64_t v = std::strtoull(val.c_str(), nullptr, 10);
            checkNumeric(val.c_str());
            getConfiguration().setHlcDriftAheadThresholdUs(v);
        } else if (key == "hlc_drift_behind_threshold_us") {
            uint64_t v = std::strtoull(val.c_str(), nullptr, 10);
            checkNumeric(val.c_str());
            getConfiguration().setHlcDriftBehindThresholdUs(v);
        } else if (key == "max_cas") {
            uint64_t v = std::strtoull(val.c_str(), nullptr, 10);
            checkNumeric(val.c_str());
            EP_LOG_INFO("setVbucketParam: max_cas:{} {}", v, vbucket);
            if (getKVBucket()->forceMaxCas(vbucket, v) !=
                cb::engine_errc::success) {
                rv = cb::engine_errc::not_my_vbucket;
                msg = "Not my vbucket";
            }
        } else {
            msg = "Unknown config param";
            rv = cb::engine_errc::no_such_key;
        }
    } catch (std::runtime_error&) {
        msg = "Value out of range.";
        rv = cb::engine_errc::invalid_arguments;
    }
    return rv;
}

cb::engine_errc EventuallyPersistentEngine::evictKey(CookieIface& cookie,
                                                     const DocKey& key,
                                                     Vbid vbucket) {
    EP_LOG_DEBUG("Manually evicting object with key {}",
                 cb::UserDataView(key.to_string()));
    const char* msg = nullptr;
    const auto rv = kvBucket->evictKey(key, vbucket, &msg);
    if (rv == cb::engine_errc::not_my_vbucket ||
        rv == cb::engine_errc::no_such_key) {
        if (isDegradedMode()) {
            if (msg) {
                setErrorContext(cookie, msg);
            }
            return cb::engine_errc::temporary_failure;
        }
    }
    if (msg) {
        setErrorContext(cookie, msg);
    }
    return rv;
}

cb::engine_errc EventuallyPersistentEngine::setParameter(
        CookieIface& cookie,
        EngineParamCategory category,
        std::string_view key,
        std::string_view value,
        Vbid vbid) {
    return acquireEngine(this)->setParameterInner(
            cookie, category, key, value, vbid);
}

cb::engine_errc EventuallyPersistentEngine::setParameterInner(
        CookieIface& cookie,
        EngineParamCategory category,
        std::string_view key,
        std::string_view value,
        Vbid vbid) {
    const std::string keyz(key);
    const std::string valz(value);

    std::string msg;
    cb::engine_errc ret = cb::engine_errc::no_such_key;
    switch (category) {
    case EngineParamCategory::Flush:
        ret = setFlushParam(keyz, valz, msg);
        break;
    case EngineParamCategory::Replication:
        ret = setReplicationParam(keyz, valz, msg);
        break;
    case EngineParamCategory::Checkpoint:
        ret = setCheckpointParam(keyz, valz, msg);
        break;
    case EngineParamCategory::Dcp:
        ret = setDcpParam(keyz, valz, msg);
        break;
    case EngineParamCategory::Vbucket:
        ret = setVbucketParam(vbid, keyz, valz, msg);
        break;
    }

    if (ret != cb::engine_errc::success && !msg.empty()) {
        setErrorContext(cookie, msg);
    }

    return ret;
}

std::pair<cb::engine_errc, vbucket_state_t>
EventuallyPersistentEngine::getVBucketInner(CookieIface& cookie, Vbid vbucket) {
    HdrMicroSecBlockTimer timer(&stats.getVbucketCmdHisto);

    auto vb = getVBucket(vbucket);
    if (!vb) {
        return {cb::engine_errc::not_my_vbucket, vbucket_state_dead};
    }
    return {cb::engine_errc::success, vb->getState()};
}

cb::engine_errc EventuallyPersistentEngine::setVBucketInner(
        CookieIface& cookie,
        Vbid vbid,
        uint64_t cas,
        vbucket_state_t state,
        nlohmann::json* meta) {
    HdrMicroSecBlockTimer timer(&stats.setVbucketCmdHisto);
    return setVBucketState(cookie, vbid, state, meta, TransferVB::No, cas);
}

cb::EngineErrorItemPair EventuallyPersistentEngine::getReplicaInner(
        CookieIface& cookie, const DocKey& key, Vbid vbucket) {
    auto options = static_cast<get_options_t>(
            QUEUE_BG_FETCH | HONOR_STATES | TRACK_REFERENCE | DELETE_TEMP |
            HIDE_LOCKED_CAS | TRACK_STATISTICS);

    GetValue rv(getKVBucket()->getReplica(key, vbucket, &cookie, options));
    auto error_code = rv.getStatus();
    if (error_code != cb::engine_errc::would_block) {
        ++(getEpStats().numOpsGet);
    }

    if (error_code == cb::engine_errc::success) {
        return cb::makeEngineErrorItemPair(
                cb::engine_errc::success, rv.item.release(), this);
    }

    if (error_code == cb::engine_errc::temporary_failure) {
        return cb::makeEngineErrorItemPair(cb::engine_errc::no_such_key);
    }

    return cb::makeEngineErrorItemPair(error_code);
}

cb::engine_errc EventuallyPersistentEngine::compactDatabaseInner(
        CookieIface& cookie,
        Vbid vbid,
        uint64_t purge_before_ts,
        uint64_t purge_before_seq,
        bool drop_deletes) {
    if (takeEngineSpecific<ScheduledCompactionToken>(cookie)) {
        // This is a completion of a compaction. We cleared the engine-specific
        return cb::engine_errc::success;
    }

    CompactionConfig compactionConfig{
            purge_before_ts, purge_before_seq, drop_deletes, false};

    // Set something in the EngineSpecfic so we can determine which phase of the
    // command is executing.
    storeEngineSpecific(cookie, ScheduledCompactionToken{});

    // returns would_block for success or another status (e.g. nmvb)
    const auto status = scheduleCompaction(vbid, compactionConfig, &cookie);

    Expects(status != cb::engine_errc::success);
    if (status != cb::engine_errc::would_block) {
        // failed, clear the engine-specific
        clearEngineSpecific(cookie);
        EP_LOG_WARN("Compaction of {} failed: {}", vbid, status);
    }

    return status;
}

cb::engine_errc EventuallyPersistentEngine::processUnknownCommandInner(
        CookieIface& cookie,
        const cb::mcbp::Request& request,
        const AddResponseFn& response) {
    auto res = cb::mcbp::Status::UnknownCommand;

    switch (request.getClientOpcode()) {
    case cb::mcbp::ClientOpcode::GetAllVbSeqnos:
        return getAllVBucketSequenceNumbers(cookie, request, response);
    case cb::mcbp::ClientOpcode::ObserveSeqno:
        return observe_seqno(cookie, request, response);
    case cb::mcbp::ClientOpcode::SetWithMeta:
    case cb::mcbp::ClientOpcode::SetqWithMeta:
    case cb::mcbp::ClientOpcode::AddWithMeta:
    case cb::mcbp::ClientOpcode::AddqWithMeta:
        return setWithMeta(cookie, request, response);
    case cb::mcbp::ClientOpcode::DelWithMeta:
    case cb::mcbp::ClientOpcode::DelqWithMeta:
        return deleteWithMeta(cookie, request, response);
    case cb::mcbp::ClientOpcode::ReturnMeta:
        return returnMeta(cookie, request, response);
    case cb::mcbp::ClientOpcode::GetKeys:
        return getAllKeys(cookie, request, response);
    default:
        res = cb::mcbp::Status::UnknownCommand;
    }

    return sendResponse(response,
                        {}, // key
                        {}, // extra
                        {}, // body
                        ValueIsJson::No,
                        res,
                        0,
                        cookie);
}

cb::engine_errc EventuallyPersistentEngine::unknown_command(
        CookieIface& cookie,
        const cb::mcbp::Request& request,
        const AddResponseFn& response) {
    auto engine = acquireEngine(this);

    // The AddResponseFn callback may allocate memory (temporary buffers for
    // data) which will be de-allocated inside the server, after the
    // engine call (response) has returned. As such we do not want to
    // account such memory against this bucket.
    // Create an exit border guard around the original callback.
    // Perf: use std::cref to avoid copying (and the subsequent `new` call) of
    // the input function.
    auto addResponseExitBorderGuard = makeExitBorderGuard(std::cref(response));

    auto ret = engine->processUnknownCommandInner(
            cookie, request, addResponseExitBorderGuard);
    return ret;
}

cb::engine_errc EventuallyPersistentEngine::step(
        CookieIface& cookie,
        bool throttled,
        DcpMessageProducersIface& producers) {
    auto engine = acquireEngine(this);
    auto& conn = engine->getConnHandler(cookie);
    DcpMsgProducersBorderGuard guardedProducers(producers);
    return conn.step(throttled, guardedProducers);
}

cb::engine_errc EventuallyPersistentEngine::open(CookieIface& cookie,
                                                 uint32_t opaque,
                                                 uint32_t seqno,
                                                 uint32_t flags,
                                                 std::string_view conName,
                                                 std::string_view value) {
    return acquireEngine(this)->dcpOpen(
            cookie, opaque, seqno, flags, conName, value);
}

cb::engine_errc EventuallyPersistentEngine::add_stream(CookieIface& cookie,
                                                       uint32_t opaque,
                                                       Vbid vbucket,
                                                       uint32_t flags) {
    return acquireEngine(this)->dcpAddStream(cookie, opaque, vbucket, flags);
}

cb::engine_errc EventuallyPersistentEngine::close_stream(
        CookieIface& cookie,
        uint32_t opaque,
        Vbid vbucket,
        cb::mcbp::DcpStreamId sid) {
    auto engine = acquireEngine(this);
    auto& conn = engine->getConnHandler(cookie);
    return conn.closeStream(opaque, vbucket, sid);
}

cb::engine_errc EventuallyPersistentEngine::stream_req(
        CookieIface& cookie,
        uint32_t flags,
        uint32_t opaque,
        Vbid vbucket,
        uint64_t startSeqno,
        uint64_t endSeqno,
        uint64_t vbucketUuid,
        uint64_t snapStartSeqno,
        uint64_t snapEndSeqno,
        uint64_t* rollbackSeqno,
        dcp_add_failover_log callback,
        std::optional<std::string_view> json) {
    auto engine = acquireEngine(this);
    auto& conn = engine->getConnHandler(cookie);
    try {
        auto ret = conn.streamRequest(flags,
                                      opaque,
                                      vbucket,
                                      startSeqno,
                                      endSeqno,
                                      vbucketUuid,
                                      snapStartSeqno,
                                      snapEndSeqno,
                                      rollbackSeqno,
                                      callback,
                                      json);
        if (ret == cb::engine_errc::no_memory) {
            return memoryCondition();
        }
        return ret;
    } catch (const cb::engine_error& e) {
        EP_LOG_INFO("stream_req engine_error {}", e.what());
        return cb::engine_errc(e.code().value());
    }
}

cb::engine_errc EventuallyPersistentEngine::get_failover_log(
        CookieIface& cookie,
        uint32_t opaque,
        Vbid vbucket,
        dcp_add_failover_log callback) {
    // This function covers two commands:
    // 1) DCP_GET_FAILOVER_LOG
    //     It is valid only on a DCP Producer connection. Updates the
    //     'lastReceiveTime' for the Producer.
    // 2) GET_FAILOVER_LOG
    //     It does not require a DCP connection (the client has opened
    //     a regular MCBP connection).
    auto engine = acquireEngine(this);

    if (getKVBucket()->maybeWaitForVBucketWarmup(&cookie)) {
        return cb::engine_errc::would_block;
    }

    auto* conn = engine->tryGetConnHandler(cookie);
    // Note: (conn != nullptr) only if conn is a DCP connection
    if (conn) {
        auto* producer = dynamic_cast<DcpProducer*>(conn);
        // GetFailoverLog not supported for DcpConsumer
        if (!producer) {
            EP_LOG_WARN_RAW(
                    "Disconnecting - This connection doesn't support the dcp "
                    "get "
                    "failover log API");
            return cb::engine_errc::disconnect;
        }
        producer->setLastReceiveTime(ep_uptime_now());
        if (producer->doDisconnect()) {
            return cb::engine_errc::disconnect;
        }
    }
    VBucketPtr vb = getVBucket(vbucket);
    if (!vb) {
        EP_LOG_WARN(
                "{} ({}) Get Failover Log failed because this "
                "vbucket doesn't exist",
                conn ? conn->logHeader() : "MCBP-Connection",
                vbucket);
        return cb::engine_errc::not_my_vbucket;
    }
    auto failoverEntries = vb->failovers->getFailoverLog();
    NonBucketAllocationGuard guard;
    return callback(failoverEntries);
}

cb::engine_errc EventuallyPersistentEngine::stream_end(
        CookieIface& cookie,
        uint32_t opaque,
        Vbid vbucket,
        cb::mcbp::DcpStreamEndStatus status) {
    auto engine = acquireEngine(this);
    return engine->getConnHandler(cookie).streamEnd(opaque, vbucket, status);
}

cb::engine_errc EventuallyPersistentEngine::snapshot_marker(
        CookieIface& cookie,
        uint32_t opaque,
        Vbid vbucket,
        uint64_t start_seqno,
        uint64_t end_seqno,
        uint32_t flags,
        std::optional<uint64_t> high_completed_seqno,
        std::optional<uint64_t> max_visible_seqno) {
    auto engine = acquireEngine(this);
    auto& conn = engine->getConnHandler(cookie);
    return conn.snapshotMarker(opaque,
                               vbucket,
                               start_seqno,
                               end_seqno,
                               flags,
                               high_completed_seqno,
                               max_visible_seqno);
}

cb::engine_errc EventuallyPersistentEngine::mutation(
        CookieIface& cookie,
        uint32_t opaque,
        const DocKey& key,
        cb::const_byte_buffer value,
        uint8_t datatype,
        uint64_t cas,
        Vbid vbucket,
        uint32_t flags,
        uint64_t by_seqno,
        uint64_t rev_seqno,
        uint32_t expiration,
        uint32_t lock_time,
        cb::const_byte_buffer meta,
        uint8_t nru) {
    if (!cb::mcbp::datatype::is_valid(datatype)) {
        EP_LOG_WARN_RAW(
                "Invalid value for datatype "
                " (DCPMutation)");
        return cb::engine_errc::invalid_arguments;
    }
    auto engine = acquireEngine(this);
    auto& conn = engine->getConnHandler(cookie);
    return conn.mutation(opaque,
                         key,
                         value,
                         datatype,
                         cas,
                         vbucket,
                         flags,
                         by_seqno,
                         rev_seqno,
                         expiration,
                         lock_time,
                         meta,
                         nru);
}

cb::engine_errc EventuallyPersistentEngine::deletion(
        CookieIface& cookie,
        uint32_t opaque,
        const DocKey& key,
        cb::const_byte_buffer value,
        uint8_t datatype,
        uint64_t cas,
        Vbid vbucket,
        uint64_t by_seqno,
        uint64_t rev_seqno,
        cb::const_byte_buffer meta) {
    auto engine = acquireEngine(this);
    auto& conn = engine->getConnHandler(cookie);
    return conn.deletion(opaque,
                         key,
                         value,
                         datatype,
                         cas,
                         vbucket,
                         by_seqno,
                         rev_seqno,
                         meta);
}

cb::engine_errc EventuallyPersistentEngine::deletion_v2(
        CookieIface& cookie,
        uint32_t opaque,
        const DocKey& key,
        cb::const_byte_buffer value,
        uint8_t datatype,
        uint64_t cas,
        Vbid vbucket,
        uint64_t by_seqno,
        uint64_t rev_seqno,
        uint32_t delete_time) {
    auto engine = acquireEngine(this);
    auto& conn = engine->getConnHandler(cookie);
    return conn.deletionV2(opaque,
                           key,
                           value,
                           datatype,
                           cas,
                           vbucket,
                           by_seqno,
                           rev_seqno,
                           delete_time);
}

cb::engine_errc EventuallyPersistentEngine::expiration(
        CookieIface& cookie,
        uint32_t opaque,
        const DocKey& key,
        cb::const_byte_buffer value,
        uint8_t datatype,
        uint64_t cas,
        Vbid vbucket,
        uint64_t by_seqno,
        uint64_t rev_seqno,
        uint32_t deleteTime) {
    auto engine = acquireEngine(this);
    auto& conn = engine->getConnHandler(cookie);
    return conn.expiration(opaque,
                           key,
                           value,
                           datatype,
                           cas,
                           vbucket,
                           by_seqno,
                           rev_seqno,
                           deleteTime);
}

cb::engine_errc EventuallyPersistentEngine::set_vbucket_state(
        CookieIface& cookie,
        uint32_t opaque,
        Vbid vbucket,
        vbucket_state_t state) {
    auto engine = acquireEngine(this);
    auto& conn = engine->getConnHandler(cookie);
    return conn.setVBucketState(opaque, vbucket, state);
}

cb::engine_errc EventuallyPersistentEngine::noop(CookieIface& cookie,
                                                 uint32_t opaque) {
    auto engine = acquireEngine(this);
    return engine->getConnHandler(cookie).noop(opaque);
}

cb::engine_errc EventuallyPersistentEngine::buffer_acknowledgement(
        CookieIface& cookie, uint32_t opaque, uint32_t buffer_bytes) {
    auto engine = acquireEngine(this);
    auto& conn = engine->getConnHandler(cookie);
    return conn.bufferAcknowledgement(opaque, buffer_bytes);
}

cb::engine_errc EventuallyPersistentEngine::control(CookieIface& cookie,
                                                    uint32_t opaque,
                                                    std::string_view key,
                                                    std::string_view value) {
    auto engine = acquireEngine(this);
    return engine->getConnHandler(cookie).control(opaque, key, value);
}

cb::engine_errc EventuallyPersistentEngine::response_handler(
        CookieIface& cookie, const cb::mcbp::Response& response) {
    auto engine = acquireEngine(this);
    auto* conn = engine->tryGetConnHandler(cookie);
    if (conn && conn->handleResponse(response)) {
        return cb::engine_errc::success;
    }
    return cb::engine_errc::disconnect;
}

cb::engine_errc EventuallyPersistentEngine::system_event(
        CookieIface& cookie,
        uint32_t opaque,
        Vbid vbucket,
        mcbp::systemevent::id event,
        uint64_t bySeqno,
        mcbp::systemevent::version version,
        cb::const_byte_buffer key,
        cb::const_byte_buffer eventData) {
    auto engine = acquireEngine(this);
    auto& conn = engine->getConnHandler(cookie);
    return conn.systemEvent(
            opaque, vbucket, event, bySeqno, version, key, eventData);
}

cb::engine_errc EventuallyPersistentEngine::prepare(
        CookieIface& cookie,
        uint32_t opaque,
        const DocKey& key,
        cb::const_byte_buffer value,
        uint8_t datatype,
        uint64_t cas,
        Vbid vbucket,
        uint32_t flags,
        uint64_t by_seqno,
        uint64_t rev_seqno,
        uint32_t expiration,
        uint32_t lock_time,
        uint8_t nru,
        DocumentState document_state,
        cb::durability::Level level) {
    auto engine = acquireEngine(this);
    auto& conn = engine->getConnHandler(cookie);
    return conn.prepare(opaque,
                        key,
                        value,
                        datatype,
                        cas,
                        vbucket,
                        flags,
                        by_seqno,
                        rev_seqno,
                        expiration,
                        lock_time,
                        nru,
                        document_state,
                        level);
}

cb::engine_errc EventuallyPersistentEngine::seqno_acknowledged(
        CookieIface& cookie,
        uint32_t opaque,
        Vbid vbucket,
        uint64_t prepared_seqno) {
    auto engine = acquireEngine(this);
    auto& conn = engine->getConnHandler(cookie);
    return conn.seqno_acknowledged(opaque, vbucket, prepared_seqno);
}

cb::engine_errc EventuallyPersistentEngine::commit(CookieIface& cookie,
                                                   uint32_t opaque,
                                                   Vbid vbucket,
                                                   const DocKey& key,
                                                   uint64_t prepared_seqno,
                                                   uint64_t commit_seqno) {
    auto engine = acquireEngine(this);
    auto& conn = engine->getConnHandler(cookie);
    return conn.commit(opaque, vbucket, key, prepared_seqno, commit_seqno);
}

cb::engine_errc EventuallyPersistentEngine::abort(CookieIface& cookie,
                                                  uint32_t opaque,
                                                  Vbid vbucket,
                                                  const DocKey& key,
                                                  uint64_t preparedSeqno,
                                                  uint64_t abortSeqno) {
    auto engine = acquireEngine(this);
    auto& conn = engine->getConnHandler(cookie);
    return conn.abort(opaque, vbucket, key, preparedSeqno, abortSeqno);
}

/**
 * The only public interface to the eventually persistent engine.
 * Allocate a new instance and initialize it
 * @param get_server_api callback function to get the server exported API
 *                  functions
 * @param handle Where to return the new instance
 * @return cb::engine_errc::success on success
 */
cb::engine_errc create_ep_engine_instance(GET_SERVER_API get_server_api,
                                          EngineIface** handle) {
    ServerApi* api = get_server_api();
    if (api == nullptr) {
        return cb::engine_errc::not_supported;
    }

    // Register and track the engine creation
    auto arena = cb::ArenaMalloc::registerClient();
    cb::ArenaMallocGuard trackEngineCreation(arena);

    try {
        *handle = new EventuallyPersistentEngine(get_server_api, arena);
    } catch (const std::bad_alloc&) {
        cb::ArenaMalloc::unregisterClient(arena);
        return cb::engine_errc::no_memory;
    }

    initialize_time_functions(api->core);
    return cb::engine_errc::success;
}

/*
    This method is called prior to unloading of the shared-object.
    Global clean-up should be performed from this method.
*/
void destroy_ep_engine() {
    // The executor pool was already shut down by the front end thread
    // before we get here, but the tests in ep_testsuite* don't use the
    // "main" from memcached so we need to explicitly shut it down here.
    // Note that it is safe to call shutdown multiple times :)
    ExecutorPool::shutdown();
}

EpEngineArenaHelper::EpEngineArenaHelper(EventuallyPersistentEngine& engine,
                                         cb::ArenaMallocClient arena)
    : arena(std::move(arena)) {
    ObjectRegistry::onSwitchThread(&engine);
}

bool EventuallyPersistentEngine::get_item_info(const ItemIface& itm,
                                               item_info& itm_info) {
    const auto& it = static_cast<const Item&>(itm);
    itm_info = acquireEngine(this)->getItemInfo(it);
    return true;
}

cb::EngineErrorMetadataPair EventuallyPersistentEngine::get_meta(
        CookieIface& cookie, const DocKey& key, Vbid vbucket) {
    return acquireEngine(this)->getMetaInner(cookie, key, vbucket);
}

cb::engine_errc EventuallyPersistentEngine::set_collection_manifest(
        CookieIface& cookie, std::string_view json) {
    auto engine = acquireEngine(this);
    auto rv = engine->getKVBucket()->setCollections(json, &cookie);

    auto status = cb::engine_errc(rv.code().value());
    if (cb::engine_errc::success != status &&
        status != cb::engine_errc::would_block) {
        engine->setErrorContext(cookie, rv.what());
    }

    return status;
}

cb::engine_errc EventuallyPersistentEngine::get_collection_manifest(
        CookieIface& cookie, const AddResponseFn& response) {
    using Collections::Visibility;
    auto engine = acquireEngine(this);
    Collections::IsVisibleFunction isVisible =
            [&engine, &cookie](ScopeID sid,
                               std::optional<CollectionID> cid,
                               Visibility visibility) -> bool {
        // One of the system privileges needed if to access a system collection.
        if (visibility == Visibility::System) {
            if (cookie.testPrivilege(
                              cb::rbac::Privilege::SystemCollectionLookup,
                              sid,
                              cid)
                        .failed() &&
                cookie.testPrivilege(
                              cb::rbac::Privilege::SystemCollectionMutation,
                              sid,
                              cid)
                        .failed()) {
                return false;
            }
        }

        return cookie.testPrivilege(cb::rbac::Privilege::Read, sid, cid)
                       .getStatus() !=
               cb::rbac::PrivilegeAccess::Status::FailNoPrivileges;
    };

    const auto [status, json] =
            engine->getKVBucket()->getCollections(isVisible);

    std::string manifest;
    if (status == cb::mcbp::Status::Success) {
        manifest = json.dump();
    }
    return sendResponse(makeExitBorderGuard(std::cref(response)),
                        {}, // key
                        {}, // extra
                        manifest, // body
                        ValueIsJson::Yes,
                        status,
                        0,
                        cookie);
}

cb::EngineErrorGetCollectionIDResult
EventuallyPersistentEngine::get_collection_id(CookieIface& cookie,
                                              std::string_view path) {
    auto engine = acquireEngine(this);
    auto rv = engine->getKVBucket()->getCollectionID(path);

    if (rv.result == cb::engine_errc::success) {
        auto [uuid, meta] =
                engine->getKVBucket()->getCollectionEntry(rv.collectionId);
        if (!meta.has_value()) {
            // We must have raced with a manifest update
            return cb::EngineErrorGetCollectionIDResult{
                    cb::engine_errc::unknown_collection};
        }

        using Collections::Visibility;
        if (Collections::getCollectionVisibility(meta->name, rv.collectionId) ==
            Visibility::System) {
            if (cookie.testPrivilege(
                              cb::rbac::Privilege::SystemCollectionLookup,
                              meta->sid,
                              meta->cid)
                        .failed() &&
                cookie.testPrivilege(
                              cb::rbac::Privilege::SystemCollectionMutation,
                              meta->sid,
                              meta->cid)
                        .failed()) {
                return cb::EngineErrorGetCollectionIDResult{
                        cb::engine_errc::no_access};
            }
        }

        // Test for any privilege, we are testing if we have visibility which
        // means at least 1 privilege in the bucket.scope.collection 'path'
        if (cookie.testPrivilege(
                          cb::rbac::Privilege::Read, meta->sid, meta->cid)
                    .getStatus() ==
            cb::rbac::PrivilegeAccess::Status::FailNoPrivileges) {
            rv.result = cb::engine_errc::unknown_collection;
        }
    }

    if (rv.result == cb::engine_errc::unknown_collection ||
        rv.result == cb::engine_errc::unknown_scope) {
        engine->setUnknownCollectionErrorContext(cookie, rv.getManifestId());
    }
    return rv;
}

cb::EngineErrorGetScopeIDResult EventuallyPersistentEngine::get_scope_id(
        CookieIface& cookie, std::string_view path) {
    auto engine = acquireEngine(this);
    auto rv = engine->getKVBucket()->getScopeID(path);
    if (rv.result == cb::engine_errc::success) {
        if (rv.isSystemScope()) {
            using Collections::Visibility;
            if (cookie.testPrivilege(
                              cb::rbac::Privilege::SystemCollectionLookup,
                              rv.scopeId,
                              {})
                        .failed() &&
                cookie.testPrivilege(
                              cb::rbac::Privilege::SystemCollectionMutation,
                              rv.scopeId,
                              {})
                        .failed()) {
                return cb::EngineErrorGetScopeIDResult{
                        cb::engine_errc::no_access};
            }
        }

        // Test for any privilege, we are testing if we have visibility which
        // means at least 1 privilege in the bucket.scope.collection 'path'
        if (cookie.testPrivilege(cb::rbac::Privilege::Read, rv.scopeId, {})
                    .getStatus() ==
            cb::rbac::PrivilegeAccess::Status::FailNoPrivileges) {
            rv.result = cb::engine_errc::unknown_scope;
        }
    }

    if (rv.result == cb::engine_errc::unknown_scope) {
        engine->setUnknownCollectionErrorContext(cookie, rv.getManifestId());
    }

    return rv;
}

cb::EngineErrorGetCollectionMetaResult
EventuallyPersistentEngine::get_collection_meta(
        CookieIface&, CollectionID cid, std::optional<Vbid> vbid) const {
    auto engine = acquireEngine(this);
    if (vbid) {
        auto vbucket = engine->getVBucket(*vbid);
        if (vbucket) {
            auto handle = vbucket->getManifest().lock(cid);
            if (handle.valid()) {
                return {handle.getManifestUid(),
                        handle.getScopeID(),
                        handle.isMetered() == Collections::Metered::Yes,
                        Collections::isSystemCollection(handle.getName(), cid)};
            }
            // returns unknown_collection and the manifest uid
            return cb::EngineErrorGetCollectionMetaResult(
                    handle.getManifestUid());
        }
        return cb::EngineErrorGetCollectionMetaResult(
                cb::engine_errc::not_my_vbucket);
    }
    // No vbucket, perform lookup against bucket
    auto [manifestUid, entry] = engine->getKVBucket()->getCollectionEntry(cid);
    if (entry.has_value()) {
        return {manifestUid,
                entry->sid,
                entry->metered == Collections::Metered::Yes,
                Collections::isSystemCollection(entry->name, cid)};
    }
    // returns unknown_collection and the manifest uid
    return cb::EngineErrorGetCollectionMetaResult(manifestUid);
}

cb::engine::FeatureSet EventuallyPersistentEngine::getFeatures() {
    // This function doesn't track memory against the engine, but create a
    // guard regardless to make this explicit because we only call this once per
    // bucket creation
    NonBucketAllocationGuard guard;
    return {cb::engine::Feature::Collections};
}

bool EventuallyPersistentEngine::isXattrEnabled() {
    return getKVBucket()->isXattrEnabled();
}

std::optional<cb::HlcTime> EventuallyPersistentEngine::getVBucketHlcNow(
        Vbid vbucket) {
    // Initialisation and shutdown paths can means that this function could be
    // called before kvBucket is created/assigned and after a VBucket is removed
    // from the map. In both cases be resilient and return nullopt.
    auto* kvBucket = getKVBucket();
    if (!kvBucket) {
        return std::nullopt;
    }
    auto vb = kvBucket->getVBucket(vbucket);
    if (!vb) {
        return std::nullopt;
    }
    return vb->getHLCNow();
}

EventuallyPersistentEngine::EventuallyPersistentEngine(
        GET_SERVER_API get_server_api, cb::ArenaMallocClient arena)
    : arenaHelper(*this, arena),
      configuration(cb::serverless::isEnabled()),
      kvBucket(nullptr),
      workload(nullptr),
      workloadPriority(NO_BUCKET_PRIORITY),
      getServerApiFunc(get_server_api),
      checkpointConfig(nullptr),
      trafficEnabled(false),
      isCrossBucketHtQuotaSharing(false),
      startupTime(0),
      taskable(this),
      compressionMode(BucketCompressionMode::Off),
      minCompressionRatio(default_min_compression_ratio) {
    // Note: The use of offsetof below is non-standard according to GCC 13.2
    // because EventuallyPersistentEngine is not a standard layout type - and
    // GCC warns about it:
    //
    //     warning: ‘offsetof’ within non-standard-layout type
    //    ‘EventuallyPersistentEngine’ is conditionally-supported
    //    [-Winvalid-offsetof]
    //
    // However, the compilers we use provide well-defined behavior as an
    // extension (which is demonstrated since constexpr evaluation must
    // diagnose all undefined behavior). As such, disable the warning for the
    // scope of this check.
#ifdef __GNUC__
#pragma GCC diagnostic push
#pragma GCC diagnostic ignored "-Winvalid-offsetof"
#endif
    static_assert(offsetof(EventuallyPersistentEngine, arenaHelper) ==
                          2 * sizeof(uintptr_t),
                  "ArenaClientHolder must be first member in "
                  "EventuallyPersistentEngine for correct memory tracking");
#ifdef __GNUC__
#pragma GCC diagnostic pop
#endif

    // copy through to stats so we can ask for mem used
    getEpStats().arena = arena;

    serverApi = getServerApiFunc();
    fileOpsTracker = &FileOpsTracker::instance();

    // Switch back to "no-bucket" engine (same as before ctor was invoked),
    // so caller doesn't see an unexpected change in current engine. (Note
    // that the ctor switches to this engine as part of constructing
    // arenaHolder).
    ObjectRegistry::onSwitchThread(nullptr);
}

void EventuallyPersistentEngine::reserveCookie(CookieIface& cookie) {
    NonBucketAllocationGuard guard;
    cookie.reserve();
}

void EventuallyPersistentEngine::releaseCookie(CookieIface& cookie) {
    NonBucketAllocationGuard guard;
    cookie.release();
}

void EventuallyPersistentEngine::setErrorContext(CookieIface& cookie,
                                                 std::string_view message) {
    NonBucketAllocationGuard guard;
    cookie.setErrorContext(std::string{message});
}

void EventuallyPersistentEngine::setUnknownCollectionErrorContext(
        CookieIface& cookie, uint64_t manifestUid) const {
    NonBucketAllocationGuard guard;
    cookie.setUnknownCollectionErrorContext(manifestUid);
}

EpEngineValueChangeListener::EpEngineValueChangeListener(
        EventuallyPersistentEngine& e)
    : engine(e) {
}

void EpEngineValueChangeListener::sizeValueChanged(std::string_view key,
                                                   size_t value) {
    if (key.compare("getl_max_timeout") == 0) {
        engine.setGetlMaxTimeout(value);
    } else if (key.compare("getl_default_timeout") == 0) {
        engine.setGetlDefaultTimeout(value);
    } else if (key.compare("max_item_size") == 0) {
        engine.setMaxItemSize(value);
    } else if (key.compare("max_item_privileged_bytes") == 0) {
        engine.setMaxItemPrivilegedBytes(value);
    } else if (key == "range_scan_max_continue_tasks") {
        engine.configureRangeScanConcurrency(value);
    } else if (key == "range_scan_max_lifetime") {
        engine.configureRangeScanMaxDuration(std::chrono::seconds(value));
    } else if (key == "dcp_backfill_byte_limit") {
        engine.setDcpBackfillByteLimit(value);
    }
}

void EpEngineValueChangeListener::stringValueChanged(std::string_view key,
                                                     const char* value) {
    if (key == "compression_mode") {
        std::string value_str{value, strlen(value)};
        engine.setCompressionMode(value_str);
    } else if (key == "vbucket_mapping_sanity_checking_error_mode") {
        std::string value_str{value, strlen(value)};
        engine.vBucketMappingErrorHandlingMethod =
                cb::getErrorHandlingMethod(value_str);
    }
}

void EpEngineValueChangeListener::floatValueChanged(std::string_view key,
                                                    float value) {
    if (key == "min_compression_ratio") {
        engine.setMinCompressionRatio(value);
    } else if (key == "dcp_consumer_buffer_ratio") {
        engine.setDcpConsumerBufferRatio(value);
    }
}

void EpEngineValueChangeListener::booleanValueChanged(std::string_view key,
                                                      bool b) {
    if (key == "allow_sanitize_value_in_deletion") {
        engine.allowSanitizeValueInDeletion.store(b);
    } else if (key == "vbucket_mapping_sanity_checking") {
        engine.sanityCheckVBucketMapping = b;
    }
}

size_t EventuallyPersistentEngine::getShardCount() {
    auto configShardCount = configuration.getMaxNumShards();
    if (configuration.getBackend() != "magma") {
        return configuration.getMaxNumShards();
    }

    auto diskShardCount = getShardCountFromDisk();
    if (!diskShardCount) {
        return configShardCount;
    }

    return diskShardCount.value();
}

constexpr std::string_view magmaShardFile = "/magmaShardCount";

std::optional<size_t> EventuallyPersistentEngine::getShardCountFromDisk() {
    Expects(configuration.getBackend() == "magma");

    // Look for the file
    const auto shardFile = std::filesystem::path(
            configuration.getDbname().append(magmaShardFile));
    if (std::filesystem::exists(shardFile)) {
        std::ifstream ifs(shardFile);
        std::string data;
        std::getline(ifs, data);
        EP_LOG_INFO("Found shard file for magma with {} shards", data);
        uint64_t shards;
        if (safe_strtoull(data, shards)) {
            return shards;
        }

        auto msg = "Couldn't read shard file or found invalid data";
        EP_LOG_CRITICAL_RAW(msg);
        throw std::logic_error(msg);
    }

    return {};
}

void EventuallyPersistentEngine::maybeSaveShardCount(
        WorkLoadPolicy& workloadPolicy) {
    if (configuration.getBackend() == "magma") {
        // We should have created this directory already
        Expects(std::filesystem::exists(configuration.getDbname()));

        const auto shardFilePath = std::filesystem::path(
                configuration.getDbname().append(magmaShardFile));

        if (std::filesystem::exists(shardFilePath)) {
            // File already exists, don't overwrite it (we should have the same
            // of shards, it's just pointless).
            return;
        }

        auto* file = fopen(shardFilePath.string().c_str(), "w");
        if (!file) {
            throw std::runtime_error(
                    "EventuallyPersistentEngine::maybeSaveShardCount: Could "
                    "not load magma shard file");
        }

        auto shardStr = std::to_string(workloadPolicy.getNumShards());

        auto count = fwrite(shardStr.data(), shardStr.size(), 1, file);
        if (!count) {
            throw std::runtime_error(
                    "EventuallyPersistentEngine::maybeSaveShardCount: Error "
                    "writing shard count to file");
        }

        auto ret = fflush(file);
        if (ret != 0) {
            throw std::runtime_error(
                    "EventuallyPersistentEngine::maybeSaveShardCount: Error "
                    "flushing shard file: " +
                    std::to_string(ret));
        }

        ret = fclose(file);
        if (ret != 0) {
            throw std::runtime_error(
                    "EventuallyPersistentEngine::maybeSaveShardCount: Error "
                    "closing shard file: " +
                    std::to_string(ret));
        }

        Ensures(std::filesystem::exists(shardFilePath));
    }
}

cb::engine_errc EventuallyPersistentEngine::initialize(
        std::string_view config) {
    if (config.empty()) {
        return cb::engine_errc::invalid_arguments;
    }

    auto switchToEngine = acquireEngine(this);
    resetStats();

    if (!configuration.parseConfiguration(config)) {
        EP_LOG_WARN_RAW(
                "Failed to parse the configuration config "
                "during bucket initialization");
        return cb::engine_errc::failed;
    }
    name = configuration.getCouchBucket();

    // Create the bucket data directory, ns_server should have created the
    // process level one but they expect us to create the bucket level one.
    const auto dbName = configuration.getDbname();
    if (dbName.empty()) {
        EP_LOG_WARN_RAW(
                "Invalid configuration: dbname must be a non-empty value");
        return cb::engine_errc::invalid_arguments;
    }

    try {
        std::filesystem::create_directories(dbName);
    } catch (const std::system_error& error) {
        EP_LOG_WARN("Failed to create data directory [{}]:{}",
                    dbName,
                    error.code().message());
        return cb::engine_errc::failed;
    }

    auto& env = Environment::get();
    env.engineFileDescriptors = serverApi->core->getMaxEngineFileDescriptors();

    maxFailoverEntries = configuration.getMaxFailoverEntries();

    if (configuration.getMaxSize() == 0) {
        EP_LOG_WARN_RAW(
                "Invalid configuration: max_size must be a non-zero value");
        return cb::engine_errc::failed;
    }

    isCrossBucketHtQuotaSharing = configuration.isCrossBucketHtQuotaSharing();
    if (isCrossBucketHtQuotaSharing) {
        // Ephemeral bucket are not supported together with quota sharing,
        // because we're not handling the fail_new_data policy.
        Expects(configuration.getBucketType() != "ephemeral");
        getQuotaSharingManager().getGroup().add(*this);
    }

    memoryTracker = std::make_unique<StrictQuotaMemoryTracker>(*this);

    maxItemSize = configuration.getMaxItemSize();
    configuration.addValueChangedListener(
            "max_item_size",
            std::make_unique<EpEngineValueChangeListener>(*this));

    maxItemPrivilegedBytes = configuration.getMaxItemPrivilegedBytes();
    configuration.addValueChangedListener(
            "max_item_privileged_bytes",
            std::make_unique<EpEngineValueChangeListener>(*this));

    getlDefaultTimeout = configuration.getGetlDefaultTimeout();
    configuration.addValueChangedListener(
            "getl_default_timeout",
            std::make_unique<EpEngineValueChangeListener>(*this));
    getlMaxTimeout = configuration.getGetlMaxTimeout();
    configuration.addValueChangedListener(
            "getl_max_timeout",
            std::make_unique<EpEngineValueChangeListener>(*this));

    allowSanitizeValueInDeletion.store(
            configuration.isAllowSanitizeValueInDeletion());
    configuration.addValueChangedListener(
            "allow_sanitize_value_in_deletion",
            std::make_unique<EpEngineValueChangeListener>(*this));

    configuration.addValueChangedListener(
            "range_scan_max_continue_tasks",
            std::make_unique<EpEngineValueChangeListener>(*this));
    configuration.addValueChangedListener(
            "range_scan_max_lifetime",
            std::make_unique<EpEngineValueChangeListener>(*this));

    // The number of shards for a magma bucket cannot be changed after the first
    // bucket instantiation. This is because the number of shards determines
    // the on disk structure of the data. To solve this problem we store a file
    // to the data directory on first bucket creation that tells us how many
    // shards are to be used. We read this file here if it exists and use that
    // number, if not, this should be the first bucket creation.
    workload = std::make_unique<WorkLoadPolicy>(
            configuration.getMaxNumWorkers(), getShardCount());

    maybeSaveShardCount(*workload);

    setConflictResolutionMode(configuration.getConflictResolutionType());

    dcpConnMap_ = std::make_unique<DcpConnMap>(*this);

    if (configuration.isDcpConsumerFlowControlEnabled()) {
        dcpFlowControlManager = std::make_unique<DcpFlowControlManager>(*this);
    }

    checkpointConfig = std::make_unique<CheckpointConfig>(configuration);
    CheckpointConfig::addConfigChangeListener(*this);

    kvBucket = makeBucket(configuration);

    // Seed the watermark percentages to the default 75/85% or the current ratio
    if (configuration.getMemLowWat() == std::numeric_limits<size_t>::max()) {
        stats.mem_low_wat_percent.store(0.75);
    } else {
        stats.mem_low_wat_percent.store(double(configuration.getMemLowWat()) /
                                        configuration.getMaxSize());
    }

    if (configuration.getMemHighWat() == std::numeric_limits<size_t>::max()) {
        stats.mem_high_wat_percent.store(0.85);
    } else {
        stats.mem_high_wat_percent.store(double(configuration.getMemHighWat()) /
                                         configuration.getMaxSize());
    }

    setMaxDataSize(configuration.getMaxSize());

    // Complete the initialization of the ep-store
    if (!kvBucket->initialize()) {
        return cb::engine_errc::failed;
    }

    if(configuration.isDataTrafficEnabled()) {
        enableTraffic(true);
    }

    dcpConnMap_->initialize();

    // record engine initialization time
    startupTime.store(ep_real_time());

    EP_LOG_INFO("EP Engine: Initialization of {} bucket complete",
                configuration.getBucketType());

    setCompressionMode(configuration.getCompressionMode());

    configuration.addValueChangedListener(
            "compression_mode",
            std::make_unique<EpEngineValueChangeListener>(*this));

    setMinCompressionRatio(configuration.getMinCompressionRatio());

    configuration.addValueChangedListener(
            "min_compression_ratio",
            std::make_unique<EpEngineValueChangeListener>(*this));

    sanityCheckVBucketMapping = configuration.isVbucketMappingSanityChecking();
    vBucketMappingErrorHandlingMethod = cb::getErrorHandlingMethod(
            configuration.getVbucketMappingSanityCheckingErrorMode());

    configuration.addValueChangedListener(
            "vbucket_mapping_sanity_checking",
            std::make_unique<EpEngineValueChangeListener>(*this));
    configuration.addValueChangedListener(
            "vbucket_mapping_sanity_checking_error_mode",
            std::make_unique<EpEngineValueChangeListener>(*this));

    configuration.addValueChangedListener(
            "dcp_consumer_buffer_ratio",
            std::make_unique<EpEngineValueChangeListener>(*this));

    configuration.addValueChangedListener(
            "dcp_backfill_byte_limit",
            std::make_unique<EpEngineValueChangeListener>(*this));

    return cb::engine_errc::success;
}

void EventuallyPersistentEngine::setConflictResolutionMode(
        std::string_view mode) {
    if (mode == "seqno") {
        conflictResolutionMode = ConflictResolutionMode::RevisionId;
    } else if (mode == "lww") {
        conflictResolutionMode = ConflictResolutionMode::LastWriteWins;
    } else if (mode == "custom") {
        conflictResolutionMode = ConflictResolutionMode::Custom;
    } else {
        throw std::invalid_argument{
                "EventuallyPersistentEngine::setConflictResolutionMode(): "
                "Invalid value '" +
                std::string(mode) +
                "' for config option conflict_resolution_type."};
    }
}

void EventuallyPersistentEngine::destroyInner(bool force) {
    stats.forceShutdown = force;
    stats.isShutdown = true;

    if (isCrossBucketHtQuotaSharing) {
        getQuotaSharingManager().getGroup().remove(*this);
    }

    if (dcpConnMap_) {
        dcpConnMap_->shutdownAllConnections();
    }
    if (kvBucket) {
        epDestroyFailureHook();
        // deinitialize() will shutdown the flusher, bgfetcher and warmup tasks
        // then take a snapshot the stats.
        kvBucket->deinitialize();

        // Need to reset the kvBucket as we need our thread local engine ptr to
        // be valid when destructing Items in CheckpointManagers but we need to
        // reset it before destructing EPStats.
        kvBucket.reset();
    }
    EP_LOG_INFO_RAW(
            "EventuallyPersistentEngine::destroyInner(): Completed "
            "deinitialize.");
}

KVStoreIface::CreateItemCB EventuallyPersistentEngine::getCreateItemCallback() {
    // EPEngine functions are not accessible wihtin KVStore, therefore
    // createItem is passed via callback, i.e. we don't create a
    // new item if it will cause memory to exceed the mutation watermark.
    return [this](const DocKey& key,
                  const size_t nbytes,
                  const uint32_t flags,
                  const rel_time_t exptime,
                  const value_t& body,
                  uint8_t datatype,
                  uint64_t theCas,
                  int64_t bySeq,
                  Vbid vbid,
                  int64_t revSeq) {
        return createItem(key,
                          nbytes,
                          flags,
                          exptime,
                          body,
                          datatype,
                          theCas,
                          bySeq,
                          vbid,
                          revSeq);
    };
}

std::pair<cb::engine_errc, std::unique_ptr<Item>>
EventuallyPersistentEngine::createItem(const DocKey& key,
                                       size_t nbytes,
                                       uint32_t flags,
                                       rel_time_t exptime,
                                       const value_t& body,
                                       uint8_t datatype,
                                       uint64_t theCas,
                                       int64_t bySeq,
                                       Vbid vbid,
                                       int64_t revSeq) {
    if (!memoryTracker->isBelowMutationMemoryQuota(sizeof(Item) + sizeof(Blob) +
                                                   key.size() + nbytes)) {
        return {memoryCondition(), nullptr};
    }
    try {
        auto item = std::make_unique<Item>(key,
                                           flags,
                                           exptime,
                                           body,
                                           datatype,
                                           theCas,
                                           bySeq,
                                           vbid,
                                           revSeq);
        return {cb::engine_errc::success, std::move(item)};
    } catch (const std::bad_alloc&) {
        return {memoryCondition(), nullptr};
    }
}

cb::EngineErrorItemPair EventuallyPersistentEngine::itemAllocate(
        const DocKey& key,
        const size_t nbytes,
        const size_t priv_nbytes,
        const uint32_t flags,
        rel_time_t exptime,
        uint8_t datatype,
        Vbid vbucket) {
    if ((priv_nbytes > maxItemPrivilegedBytes) ||
        ((nbytes - priv_nbytes) > maxItemSize)) {
        return cb::makeEngineErrorItemPair(cb::engine_errc::too_big);
    }

    if (!hasMemoryForItemAllocation(sizeof(Item) + sizeof(Blob) + key.size() +
                                    nbytes)) {
        return cb::makeEngineErrorItemPair(memoryCondition());
    }

    time_t expiretime = (exptime == 0) ? 0 : ep_abs_time(ep_reltime(exptime));

    try {
        auto* item = new Item(key,
                              flags,
                              expiretime,
                              nullptr,
                              nbytes,
                              datatype,
                              0 /*cas*/,
                              -1 /*seq*/,
                              vbucket);
        stats.itemAllocSizeHisto.addValue(nbytes);
        return cb::makeEngineErrorItemPair(
                cb::engine_errc::success, item, this);
    } catch (const std::bad_alloc&) {
        return cb::makeEngineErrorItemPair(memoryCondition());
    }
}

cb::engine_errc EventuallyPersistentEngine::removeInner(
        CookieIface& cookie,
        const DocKey& key,
        uint64_t& cas,
        Vbid vbucket,
        std::optional<cb::durability::Requirements> durability,
        mutation_descr_t& mut_info) {
    if (sanityCheckVBucketMapping) {
        validateKeyMapping("EventuallyPersistentEngine::removeInner",
                           vBucketMappingErrorHandlingMethod,
                           key,
                           vbucket,
                           kvBucket->getVBMapSize());
    }

    // Check if this is a in-progress durable delete which has now completed -
    // (see 'case EWOULDBLOCK' at the end of this function where we record
    // the fact we must block the client until the SycnWrite is durable).
    if (durability) {
        auto deletedCas = takeEngineSpecific<uint64_t>(cookie);
        if (deletedCas.has_value()) {
            // Non-null means this is the second call to this function after
            // the SyncWrite has completed. Return SUCCESS.

            cas = *deletedCas;
            // @todo-durability - add support for non-sucesss (e.g. Aborted)
            // when we support non-successful completions of SyncWrites.
            return cb::engine_errc::success;
        }
    }

    cb::engine_errc ret = kvBucket->deleteItem(
            key, cas, vbucket, &cookie, durability, nullptr, mut_info);

    switch (ret) {
    case cb::engine_errc::no_such_key:
        // FALLTHROUGH
    case cb::engine_errc::not_my_vbucket:
        if (isDegradedMode()) {
            return cb::engine_errc::temporary_failure;
        }
        break;

    case cb::engine_errc::sync_write_pending:
        if (durability) {
            // Record the fact that we are blocking to wait for SyncDelete
            // completion; so the next call to this function should return
            // the result of the SyncWrite (see call to getEngineSpecific at
            // the head of this function).
            // (just store non-null value to indicate this).
            storeEngineSpecific(cookie, cas);
        }
        ret = cb::engine_errc::would_block;
        break;

    case cb::engine_errc::success:
        ++stats.numOpsDelete;
        break;

    default:
        // No special handling.
        break;
    }
    return ret;
}

void EventuallyPersistentEngine::itemRelease(ItemIface* itm) {
    delete reinterpret_cast<Item*>(itm);
}

cb::EngineErrorItemPair EventuallyPersistentEngine::getInner(
        CookieIface& cookie,
        const DocKey& key,
        Vbid vbucket,
        get_options_t options) {
    ScopeTimer2<HdrMicroSecStopwatch, TracerStopwatch> timer(
            std::forward_as_tuple(stats.getCmdHisto),
            std::forward_as_tuple(cookie, cb::tracing::Code::Get));

    GetValue gv(kvBucket->get(key, vbucket, &cookie, options));
    cb::engine_errc ret = gv.getStatus();

    if (ret == cb::engine_errc::success) {
        if (options & TRACK_STATISTICS) {
            ++stats.numOpsGet;
        }
        return cb::makeEngineErrorItemPair(
                cb::engine_errc::success, gv.item.release(), this);
    } else if (ret == cb::engine_errc::no_such_key ||
               ret == cb::engine_errc::not_my_vbucket) {
        if (isDegradedMode()) {
            return cb::makeEngineErrorItemPair(
                    cb::engine_errc::temporary_failure);
        }
    }

    return cb::makeEngineErrorItemPair(ret);
}

cb::EngineErrorItemPair EventuallyPersistentEngine::getAndTouchInner(
        CookieIface& cookie,
        const DocKey& key,
        Vbid vbucket,
        uint32_t exptime) {
    time_t expiry_time = (exptime == 0) ? 0 : ep_abs_time(ep_reltime(exptime));

    GetValue gv(kvBucket->getAndUpdateTtl(key, vbucket, &cookie, expiry_time));

    auto rv = gv.getStatus();
    if (rv == cb::engine_errc::success) {
        ++stats.numOpsGet;
        ++stats.numOpsStore;
        return cb::makeEngineErrorItemPair(
                cb::engine_errc::success, gv.item.release(), this);
    }

    if (isDegradedMode()) {
        // Remap all some of the error codes
        switch (rv) {
        case cb::engine_errc::key_already_exists:
        case cb::engine_errc::no_such_key:
        case cb::engine_errc::not_my_vbucket:
            rv = cb::engine_errc::temporary_failure;
            break;
        default:
            break;
        }
    }

    if (rv == cb::engine_errc::key_already_exists) {
        rv = cb::engine_errc::locked;
    }

    return cb::makeEngineErrorItemPair(rv);
}

cb::EngineErrorItemPair EventuallyPersistentEngine::getIfInner(
        CookieIface& cookie,
        const DocKey& key,
        Vbid vbucket,
        const std::function<bool(const item_info&)>& filter) {
    ScopeTimer2<HdrMicroSecStopwatch, TracerStopwatch> timer(
            std::forward_as_tuple(stats.getCmdHisto),
            std::forward_as_tuple(cookie, cb::tracing::Code::GetIf));

    // Fetch an item from the hashtable (without trying to schedule a bg-fetch
    // and pass it through the filter. If the filter accepts the document
    // based on the metadata, return the document. If the document's data
    // isn't resident we run another iteration in the loop and retries the
    // action but this time we _do_ schedule a bg-fetch.
    for (int ii = 0; ii < 2; ++ii) {
        auto options = static_cast<get_options_t>(HONOR_STATES |
                                                  DELETE_TEMP |
                                                  HIDE_LOCKED_CAS);

        // For the first pass, if we need to do a BGfetch, only fetch metadata
        // (no point in fetching the whole document if the filter doesn't want
        // it).
        if (ii == 0) {
            options = static_cast<get_options_t>(int(options) | ALLOW_META_ONLY);
        }

        // For second pass, or if full eviction, we'll need to issue a BG fetch.
        if (ii == 1 ||
            kvBucket->getItemEvictionPolicy() == EvictionPolicy::Full) {
            options = static_cast<get_options_t>(int(options) | QUEUE_BG_FETCH);
        }

        GetValue gv(kvBucket->get(key, vbucket, &cookie, options));
        cb::engine_errc status = gv.getStatus();

        switch (status) {
        case cb::engine_errc::success:
            break;

        case cb::engine_errc::no_such_key: // FALLTHROUGH
        case cb::engine_errc::not_my_vbucket: // FALLTHROUGH
            if (isDegradedMode()) {
                status = cb::engine_errc::temporary_failure;
            }
            // FALLTHROUGH
        default:
            return cb::makeEngineErrorItemPair(status);
        }

        const VBucketPtr vb = getKVBucket()->getVBucket(vbucket);
        uint64_t vb_uuid = 0;
        int64_t hlcEpoch = HlcCasSeqnoUninitialised;
        if (vb) {
            vb_uuid = vb->failovers->getLatestUUID();
            hlcEpoch = vb->getHLCEpochSeqno();
        }
        // Apply filter; the item value isn't guaranteed to be present
        // (meta only) so remove it to prevent people accidentally trying to
        // test it.
        auto info = gv.item->toItemInfo(vb_uuid, hlcEpoch);
        info.value[0].iov_base = nullptr;
        info.value[0].iov_len = 0;
        if (filter(info)) {
            if (!gv.isPartial()) {
                return cb::makeEngineErrorItemPair(
                        cb::engine_errc::success, gv.item.release(), this);
            }
            // We want this item, but we need to fetch it off disk
        } else {
            // the client don't care about this thing..
            return cb::makeEngineErrorItemPair(cb::engine_errc::success);
        }
    }

    // It should not be possible to get as the second iteration in the loop
    // SHOULD handle backround fetches an the item should NOT be partial!
    throw std::logic_error("EventuallyPersistentEngine::get_if: loop terminated");
}

cb::EngineErrorItemPair EventuallyPersistentEngine::getLockedInner(
        CookieIface& cookie,
        const DocKey& key,
        Vbid vbucket,
        uint32_t lock_timeout) {
    auto default_timeout = static_cast<uint32_t>(getGetlDefaultTimeout());

    if (lock_timeout == 0) {
        lock_timeout = default_timeout;
    } else if (lock_timeout > static_cast<uint32_t>(getGetlMaxTimeout())) {
        EP_LOG_WARN(
                "{}: EventuallyPersistentEngine::get_locked: Illegal value for "
                "lock timeout specified for {}: {}. Using default "
                "value: {}",
                cookie.getConnectionId(),
                cb::tagUserData(key.to_string()),
                lock_timeout,
                default_timeout);

        lock_timeout = default_timeout;
    }

    auto result = kvBucket->getLocked(
            key, vbucket, ep_current_time(), lock_timeout, &cookie);

    if (result.getStatus() == cb::engine_errc::success) {
        ++stats.numOpsGet;
        return cb::makeEngineErrorItemPair(
                cb::engine_errc::success, result.item.release(), this);
    }

    return cb::makeEngineErrorItemPair(result.getStatus());
}

cb::engine_errc EventuallyPersistentEngine::unlockInner(CookieIface& cookie,
                                                        const DocKey& key,
                                                        Vbid vbucket,
                                                        uint64_t cas) {
    auto ret =
            kvBucket->unlockKey(key, vbucket, cas, ep_current_time(), &cookie);
    if (ret == cb::engine_errc::no_such_key ||
        ret == cb::engine_errc::not_my_vbucket) {
        if (isDegradedMode()) {
            return cb::engine_errc::temporary_failure;
        }
    }
    return ret;
}

cb::EngineErrorCasPair EventuallyPersistentEngine::storeIfInner(
        CookieIface& cookie,
        Item& item,
        uint64_t cas,
        StoreSemantics operation,
        const cb::StoreIfPredicate& predicate,
        bool preserveTtl) {
    ScopeTimer2<HdrMicroSecStopwatch, TracerStopwatch> timer(
            std::forward_as_tuple(stats.storeCmdHisto),
            std::forward_as_tuple(cookie, cb::tracing::Code::Store));

    if (sanityCheckVBucketMapping) {
        validateKeyMapping("EventuallyPersistentEngine::storeIfInner",
                           vBucketMappingErrorHandlingMethod,
                           item.getKey(),
                           item.getVBucketId(),
                           kvBucket->getVBMapSize());
    }

    // MB-37374: Ensure that documents in deleted state have no user value.
    if (cb::mcbp::datatype::is_xattr(item.getDataType()) && item.isDeleted()) {
        const auto& value = item.getValue();
        auto value_size = cb::xattr::get_body_size(
                item.getDataType(), {value->getData(), value->valueSize()});
        if (value_size != 0) {
            EP_LOG_WARN(
                    "EventuallyPersistentEngine::storeIfInner: attempting to "
                    "store a deleted document with non-zero value size which "
                    "is {}",
                    value_size);
            return {cb::engine_errc::invalid_arguments, {}};
        }
    }

    // Check if this is a in-progress durable store which has now completed -
    // (see 'case EWOULDBLOCK' at the end of this function where we record
    // the fact we must block the client until the SyncWrite is durable).
    if (item.isPending()) {
        auto cookieCas = takeEngineSpecific<uint64_t>(cookie);
        if (cookieCas.has_value()) {
            // Non-null means this is the second call to this function after
            // the SyncWrite has completed. Return SUCCESS.
            return {cb::engine_errc::success, *cookieCas};
        }
    }

    cb::engine_errc status;
    switch (operation) {
    case StoreSemantics::CAS:
        if (item.getCas() == 0) {
            // Using a cas command with a cas wildcard doesn't make sense
            status = cb::engine_errc::not_stored;
            break;
        }
    // FALLTHROUGH
    case StoreSemantics::Set:
        if (isDegradedMode()) {
            return {cb::engine_errc::temporary_failure, cas};
        }
        item.setPreserveTtl(preserveTtl);
        status = kvBucket->set(item, &cookie, predicate);
        break;

    case StoreSemantics::Add:
        if (isDegradedMode()) {
            return {cb::engine_errc::temporary_failure, cas};
        }

        if (item.getCas() != 0) {
            // Adding an item with a cas value doesn't really make sense...
            return {cb::engine_errc::key_already_exists, cas};
        }

        status = kvBucket->add(item, &cookie);
        break;

    case StoreSemantics::Replace:
        // MB-48577: Don't permit replace until traffic is enabled
        if (isDegradedMode()) {
            return {cb::engine_errc::temporary_failure, cas};
        }

        item.setPreserveTtl(preserveTtl);
        status = kvBucket->replace(item, &cookie, predicate);
        break;
    default:
        status = cb::engine_errc::not_supported;
    }

    switch (status) {
    case cb::engine_errc::success:
        ++stats.numOpsStore;
        // If success - check if we're now in need of some memory freeing
        kvBucket->checkAndMaybeFreeMemory();
        break;
    case cb::engine_errc::no_memory:
        status = memoryCondition();
        break;
    case cb::engine_errc::not_stored:
    case cb::engine_errc::not_my_vbucket:
        if (isDegradedMode()) {
            return {cb::engine_errc::temporary_failure, cas};
        }
        break;
    case cb::engine_errc::sync_write_pending:
        if (item.isPending()) {
            // Record the fact that we are blocking to wait for SyncWrite
            // completion; so the next call to this function should return
            // the result of the SyncWrite (see call to getEngineSpecific at
            // the head of this function. Store the cas of the item so that we
            // can return it to the client later.
            storeEngineSpecific(cookie, item.getCas());
        }
        status = cb::engine_errc::would_block;
        break;
    default:
        break;
    }

    return {status, item.getCas()};
}

cb::engine_errc EventuallyPersistentEngine::storeInner(CookieIface& cookie,
                                                       Item& itm,
                                                       uint64_t& cas,
                                                       StoreSemantics operation,
                                                       bool preserveTtl) {
    auto [status, _cas] =
            storeIfInner(cookie, itm, cas, operation, {}, preserveTtl);
    cas = _cas;
    return status;
}

cb::engine_errc EventuallyPersistentEngine::memoryCondition() {
    // Trigger necessary task(s) to free memory down below high watermark.
    getKVBucket()->attemptToFreeMemory();
    getKVBucket()->wakeUpCheckpointMemRecoveryTask();

    if (memoryTracker->isBelowMemoryQuota()) {
        // Still below bucket_quota - treat as temporary failure.
        ++stats.tmp_oom_errors;
        return cb::engine_errc::temporary_failure;
    } else {
        // Already over bucket quota - make this a hard error.
        ++stats.oom_errors;
        return cb::engine_errc::no_memory;
    }
}

bool EventuallyPersistentEngine::hasMemoryForItemAllocation(
        uint32_t totalItemSize) {
    return memoryTracker->isBelowMemoryQuota(totalItemSize);
}

bool EventuallyPersistentEngine::enableTraffic(bool enable) {
    bool inverse = !enable;
    bool bTrafficEnabled =
            trafficEnabled.compare_exchange_strong(inverse, enable);
    if (bTrafficEnabled) {
        EP_LOG_INFO(
                "EventuallyPersistentEngine::enableTraffic: Traffic "
                "successfully {}",
                enable ? "enabled" : "disabled");
    } else {
        EP_LOG_WARN(
                "EventuallyPersistentEngine::enableTraffic: Failed to {} "
                "traffic - traffic was already {}",
                enable ? "enable" : "disable",
                enable ? "enabled" : "disabled");
    }
    return bTrafficEnabled;
}

void EventuallyPersistentEngine::doEngineStatsCouchDB(
        const StatCollector& collector, const EPStats& epstats) {
    using namespace cb::stats;
    size_t value;
    if (kvBucket->getKVStoreStat("io_document_write_bytes", value)) {
        collector.addStat(Key::ep_io_document_write_bytes, value);

        // Lambda to print a Write Amplification stat for the given bytes
        // written counter.
        auto printWriteAmpStat = [this, &collector, docBytes = value](
                const char* writeBytesStat,
                const char* writeAmpStat) {
          double writeAmp = 0;
          size_t bytesWritten;
          if (docBytes &&
              kvBucket->getKVStoreStat(writeBytesStat, bytesWritten)) {
              writeAmp = double(bytesWritten) / docBytes;
          }
          collector.addStat(writeAmpStat, writeAmp);
        };

        printWriteAmpStat("io_flusher_write_bytes",
                          "ep_io_flusher_write_amplification");
        printWriteAmpStat("io_total_write_bytes",
                          "ep_io_total_write_amplification");
    }
    if (kvBucket->getKVStoreStat("io_total_read_bytes", value)) {
        collector.addStat(Key::ep_io_total_read_bytes, value);
    }
    if (kvBucket->getKVStoreStat("io_total_write_bytes", value)) {
        collector.addStat(Key::ep_io_total_write_bytes, value);
    }
    if (kvBucket->getKVStoreStat("io_compaction_read_bytes", value)) {
        collector.addStat(Key::ep_io_compaction_read_bytes, value);
    }
    if (kvBucket->getKVStoreStat("io_compaction_write_bytes", value)) {
        collector.addStat(Key::ep_io_compaction_write_bytes, value);
    }

    if (kvBucket->getKVStoreStat("io_bg_fetch_read_count", value)) {
        collector.addStat(Key::ep_io_bg_fetch_read_count, value);
        // Calculate read amplication (RA) in terms of disk reads:
        // ratio of number of reads performed, compared to how many docs
        // fetched.
        //
        // Note: An alternative definition would be in terms of *bytes* read -
        // count of bytes read from disk compared to sizeof(key+meta+body) for
        // for fetched documents. However this is potentially misleading given
        // we perform IO buffering and always read in 4K sized chunks, so it
        // would give very large values.
        auto fetched = epstats.bg_fetched + epstats.bg_meta_fetched;
        double readAmp = fetched ? double(value) / double(fetched) : 0.0;
        collector.addStat(Key::ep_bg_fetch_avg_read_amplification, readAmp);
    }
}

void EventuallyPersistentEngine::doEngineStatsMagma(
        const StatCollector& collector) {
    using namespace cb::stats;
    auto divide = [](double a, double b) { return b ? a / b : 0; };
    constexpr std::array<std::string_view, 69> statNames = {
            {"magma_HistorySizeBytesEvicted",
             "magma_HistoryTimeBytesEvicted",
             "magma_NCompacts",
             "magma_NDataLevelCompacts",
             "magma_KeyIndex_NCompacts",
             "magma_SeqIndex_NCompacts",
             "magma_NFlushes",
             "magma_NTTLCompacts",
             "magma_NFileCountCompacts",
             "magma_KeyIndex_NFileCountCompacts",
             "magma_SeqIndex_NFileCountCompacts",
             "magma_NWriterCompacts",
             "magma_KeyIndex_NWriterCompacts",
             "magma_SeqIndex_NWriterCompacts",
             "magma_BytesOutgoing",
             "magma_NReadBytes",
             "magma_FSReadBytes",
             "magma_NReadBytesGet",
             "magma_CheckpointOverhead",
             "magma_KeyIterator_ItemsRead",
             "magma_SeqIterator_ItemsRead",
             "magma_KeyIterator_ItemsSkipped",
             "magma_SeqIterator_ItemsSkipped",
             "magma_NGets",
             "magma_NSets",
             "magma_NInserts",
             "magma_NReadIO",
             "magma_NReadBytesCompact",

             // Write amp analysis.
             "magma_BytesIncoming",
             "magma_KeyIndex_BytesIncoming",
             "magma_SeqIndex_BytesIncoming",
             "magma_SeqIndex_Delta_BytesIncoming",
             "magma_NWriteBytes",
             "magma_FSWriteBytes",
             "magma_NWriteBytesCompact",
             "magma_KeyIndex_NWriteBytes",
             "magma_SeqIndex_NWriteBytes",
             "magma_SeqIndex_Delta_NWriteBytes",
             "magma_KeyIndex_NWriteBytesFileCountCompact",
             "magma_SeqIndex_NWriteBytesFileCountCompact",

             "magma_ActiveDiskUsage",
             "magma_LogicalDataSize",
             "magma_LogicalDiskSize",
             "magma_HistoryLogicalDiskSize",
             "magma_HistoryLogicalDataSize",
             "magma_TotalDiskUsage",
             "magma_WALDiskUsage",
             "magma_BlockCacheMemUsed",
             "magma_KeyIndexSize",
             "magma_SeqIndex_IndexBlockSize",
             "magma_WriteCacheMemUsed",
             "magma_WALMemUsed",
             "magma_TableMetaMemUsed",
             "magma_TableObjectMemUsed",
             "magma_ReadAheadBufferMemUsed",
             "magma_LSMTreeObjectMemUsed",
             "magma_HistogramMemUsed",
             "magma_BufferMemUsed",
             "magma_TreeSnapshotMemUsed",
             "magma_TotalMemUsed",
             "magma_TotalBloomFilterMemUsed",
             "magma_BlockCacheHits",
             "magma_BlockCacheMisses",
             "magma_NTablesDeleted",
             "magma_NTablesCreated",
             "magma_NTableFiles",
             "magma_NSyncs",
             "magma_DataBlocksSize",
             "magma_DataBlocksCompressSize"}};

    auto kvStoreStats = kvBucket->getKVStoreStats(statNames);

    // Return whether stat exists. If exists, save value in output param value.
    auto statExists = [&](std::string_view statName, size_t& value) {
        auto stat = kvStoreStats.find(statName);
        if (stat != kvStoreStats.end()) {
            value = stat->second;
            return true;
        }
        return false;
    };

    // If given stat exists, add it to collector.
    auto addStat = [&](Key key, std::string_view statName) {
        size_t value = 0;
        if (statExists(statName, value)) {
            collector.addStat(key, value);
        }
    };

    // Ops counters.
    addStat(Key::ep_magma_sets, "magma_NSets");
    addStat(Key::ep_magma_gets, "magma_NGets");
    addStat(Key::ep_magma_inserts, "magma_NInserts");
    addStat(Key::ep_magma_keyitr_items_read, "magma_KeyIterator_ItemsRead");
    addStat(Key::ep_magma_keyitr_items_skipped,
            "magma_KeyIterator_ItemsSkipped");
    addStat(Key::ep_magma_seqitr_items_read, "magma_SeqIterator_ItemsRead");
    addStat(Key::ep_magma_seqitr_items_skipped,
            "magma_SeqIterator_ItemsSkipped");

    addStat(Key::ep_magma_history_time_evicted,
            "magma_HistoryTimeBytesEvicted");
    addStat(Key::ep_magma_history_size_evicted,
            "magma_HistorySizeBytesEvicted");

    // Compaction counter stats.
    addStat(Key::ep_magma_compactions, "magma_NCompacts");
    addStat(Key::ep_magma_keyindex_compactions, "magma_KeyIndex_NCompacts");
    addStat(Key::ep_magma_seqindex_compactions, "magma_SeqIndex_NCompacts");
    addStat(Key::ep_magma_seqindex_data_compactions,
            "magma_NDataLevelCompacts");
    addStat(Key::ep_magma_flushes, "magma_NFlushes");
    addStat(Key::ep_magma_ttl_compactions, "magma_NTTLCompacts");
    addStat(Key::ep_magma_filecount_compactions, "magma_NFileCountCompacts");
    addStat(Key::ep_magma_keyindex_filecount_compactions,
            "magma_KeyIndex_NFileCountCompacts");
    addStat(Key::ep_magma_seqindex_filecount_compactions,
            "magma_SeqIndex_NFileCountCompacts");
    addStat(Key::ep_magma_writer_compactions, "magma_NWriterCompacts");
    addStat(Key::ep_magma_keyindex_writer_compactions,
            "magma_KeyIndex_NWriterCompacts");
    addStat(Key::ep_magma_seqindex_writer_compactions,
            "magma_SeqIndex_NWriterCompacts");

    // Read amp, ReadIOAmp.
    size_t bytesOutgoing = 0;
    size_t readBytes = 0;
    size_t fsReadBytes = 0;
    if (statExists("magma_BytesOutgoing", bytesOutgoing) &&
        statExists("magma_NReadBytes", readBytes) &&
        statExists("magma_FSReadBytes", fsReadBytes)) {
        collector.addStat(Key::ep_magma_bytes_outgoing, bytesOutgoing);
        collector.addStat(Key::ep_magma_read_bytes, readBytes);
        collector.addStat(Key::ep_io_total_read_bytes, fsReadBytes);
        auto readAmp = divide(fsReadBytes, bytesOutgoing);
        collector.addStat(Key::ep_magma_readamp, readAmp);

        size_t readBytesGet = 0;
        if (statExists("magma_NReadBytesGet", readBytesGet)) {
            collector.addStat(Key::ep_magma_read_bytes_get, readBytesGet);
            auto readAmpGet = divide(readBytesGet, bytesOutgoing);
            collector.addStat(Key::ep_magma_readamp_get, readAmpGet);

            // ReadIOAmp.
            size_t gets = 0;
            size_t readIOs = 0;
            if (statExists("magma_NGets", gets) &&
                statExists("magma_NReadIO", readIOs)) {
                collector.addStat(Key::ep_magma_readio, readIOs);
                collector.addStat(Key::ep_magma_readioamp,
                                  divide(readIOs, gets));
                collector.addStat(Key::ep_magma_bytes_per_read,
                                  divide(readBytesGet, gets));
            }
        }
    }

    // Compaction bytes read/written.
    addStat(Key::ep_magma_read_bytes_compact, "magma_NReadBytesCompact");
    addStat(Key::ep_magma_write_bytes_compact, "magma_NWriteBytesCompact");
    addStat(Key::ep_magma_keyindex_write_bytes_filecount_compact,
            "magma_KeyIndex_NWriteBytesFileCountCompact");
    addStat(Key::ep_magma_seqindex_write_bytes_filecount_compact,
            "magma_SeqIndex_NWriteBytesFileCountCompact");

    // Write amp.
    // To compute overall write amp.
    addStat(Key::ep_magma_bytes_incoming, "magma_BytesIncoming");
    addStat(Key::ep_magma_write_bytes, "magma_NWriteBytes");
    addStat(Key::ep_io_total_write_bytes, "magma_FSWriteBytes");


    // To compute key index write amp
    addStat(Key::ep_magma_keyindex_bytes_incoming,
            "magma_KeyIndex_BytesIncoming");
    addStat(Key::ep_magma_keyindex_write_bytes, "magma_KeyIndex_NWriteBytes");

    // To compute seq index write amp.
    addStat(Key::ep_magma_seqindex_bytes_incoming,
            "magma_SeqIndex_BytesIncoming");
    addStat(Key::ep_magma_seqindex_write_bytes, "magma_SeqIndex_NWriteBytes");

    // To compute seq index delta level write amp.
    addStat(Key::ep_magma_seqindex_delta_bytes_incoming,
            "magma_SeqIndex_Delta_BytesIncoming");
    addStat(Key::ep_magma_seqindex_delta_write_bytes,
            "magma_SeqIndex_Delta_NWriteBytes");

    // Fragmentation.
    size_t logicalDataSize = 0;
    size_t logicalDiskSize = 0;
    size_t historyDiskUsage = 0;
    size_t historyDataSize = 0;
    if (statExists("magma_LogicalDataSize", logicalDataSize) &&
        statExists("magma_LogicalDiskSize", logicalDiskSize) &&
        statExists("magma_HistoryLogicalDiskSize", historyDiskUsage) &&
        statExists("magma_HistoryLogicalDataSize", historyDataSize)) {
        collector.addStat(Key::ep_magma_logical_data_size, logicalDataSize);
        collector.addStat(Key::ep_magma_logical_disk_size, logicalDiskSize);
        collector.addStat(Key::ep_magma_history_logical_data_size,
                          historyDataSize);
        collector.addStat(Key::ep_magma_history_logical_disk_size,
                          historyDiskUsage);
        double fragmentation =
                divide((logicalDiskSize - historyDiskUsage) -
                               (logicalDataSize - historyDataSize),
                       logicalDiskSize - historyDiskUsage);
        collector.addStat(Key::ep_magma_fragmentation, fragmentation);
    }

    // Disk usage.
    addStat(Key::ep_magma_total_disk_usage, "magma_TotalDiskUsage");
    addStat(Key::ep_magma_wal_disk_usage, "magma_WALDiskUsage");

    // Checkpointing related stats to make sure the overhead is within
    // configured limits.
    addStat(Key::ep_magma_checkpoint_disk_usage, "magma_CheckpointOverhead");
    addStat(Key::ep_magma_active_disk_usage, "magma_ActiveDiskUsage");

    // Memory usage.
    size_t blockCacheMemUsed = 0;
    if (statExists("magma_BlockCacheMemUsed", blockCacheMemUsed)) {
        collector.addStat(Key::ep_magma_block_cache_mem_used,
                          blockCacheMemUsed);

        size_t keyIndexSize = 0;
        size_t seqIndex_IndexBlockSize = 0;
        if (statExists("magma_KeyIndexSize", keyIndexSize) &&
            statExists("magma_SeqIndex_IndexBlockSize",
                       seqIndex_IndexBlockSize)) {
            auto total = keyIndexSize + seqIndex_IndexBlockSize;
            double residentRatio = divide(blockCacheMemUsed, total);
            collector.addStat(Key::ep_magma_index_resident_ratio,
                              residentRatio);
        }
    }
    addStat(Key::ep_magma_read_ahead_buffer_mem_used,
            "magma_ReadAheadBufferMemUsed");
    addStat(Key::ep_magma_histogram_mem_used, "magma_HistogramMemUsed");
    addStat(Key::ep_magma_table_object_mem_used, "magma_TableObjectMemUsed");
    addStat(Key::ep_magma_lsmtree_object_mem_used,
            "magma_LSMTreeObjectMemUsed");
    addStat(Key::ep_magma_write_cache_mem_used, "magma_WriteCacheMemUsed");
    addStat(Key::ep_magma_wal_mem_used, "magma_WALMemUsed");
    addStat(Key::ep_magma_table_meta_mem_used, "magma_TableMetaMemUsed");
    addStat(Key::ep_magma_buffer_mem_used, "magma_BufferMemUsed");
    addStat(Key::ep_magma_bloom_filter_mem_used,
            "magma_TotalBloomFilterMemUsed");
    addStat(Key::ep_magma_total_mem_used, "magma_TotalMemUsed");
    addStat(Key::ep_magma_tree_snapshot_mem_used, "magma_TreeSnapshotMemUsed");

    // Block cache.
    addStat(Key::ep_magma_block_cache_hits, "magma_BlockCacheHits");
    addStat(Key::ep_magma_block_cache_misses, "magma_BlockCacheMisses");

    // SST file counts.
    addStat(Key::ep_magma_tables_deleted, "magma_NTablesDeleted");
    addStat(Key::ep_magma_tables_created, "magma_NTablesCreated");
    addStat(Key::ep_magma_tables, "magma_NTableFiles");

    // NSyncs.
    addStat(Key::ep_magma_syncs, "magma_NSyncs");

    // Block Compression Ratio
    size_t dataBlocksUncompressedSize = 0;
    size_t dataBlocksCompressedSize = 0;
    if (statExists("magma_DataBlocksSize", dataBlocksUncompressedSize) &&
        statExists("magma_DataBlocksCompressSize", dataBlocksCompressedSize)) {
        collector.addStat(Key::ep_magma_data_blocks_uncompressed_size,
                          dataBlocksUncompressedSize);
        collector.addStat(Key::ep_magma_data_blocks_compressed_size,
                          dataBlocksCompressedSize);
        double compressionRatio =
                divide(dataBlocksUncompressedSize, dataBlocksCompressedSize);
        collector.addStat(Key::ep_magma_data_blocks_compression_ratio,
                          compressionRatio);
        double spaceReductionEstimatePct =
                divide((dataBlocksUncompressedSize - dataBlocksCompressedSize),
                       dataBlocksUncompressedSize) *
                100;
        collector.addStat(
                Key::ep_magma_data_blocks_space_reduction_estimate_pct,
                spaceReductionEstimatePct);
    }
}

cb::engine_errc EventuallyPersistentEngine::doEngineStats(
        const BucketStatCollector& collector, CookieIface* cookie) {
    cb::engine_errc status;
    if (status = doEngineStatsLowCardinality(collector, cookie);
        status != cb::engine_errc::success) {
        return status;
    }

    status = doEngineStatsHighCardinality(collector);
    return status;
}
cb::engine_errc EventuallyPersistentEngine::doEngineStatsLowCardinality(
        const BucketStatCollector& collector, CookieIface* cookie) {
    EPStats& epstats = getEpStats();

    using namespace cb::stats;

    collector.addStat(Key::ep_total_enqueued, epstats.getTotalEnqueued());
    collector.addStat(Key::ep_total_deduplicated, epstats.totalDeduplicated);
    collector.addStat(Key::ep_total_deduplicated_flusher,
                      epstats.totalDeduplicatedFlusher);
    collector.addStat(Key::ep_expired_access, epstats.expired_access);
    collector.addStat(Key::ep_expired_compactor, epstats.expired_compactor);
    collector.addStat(Key::ep_expired_pager, epstats.expired_pager);
    auto diskQueueSize = epstats.getDiskQueueSize();
    collector.addStat(Key::ep_queue_size, diskQueueSize);
    collector.addStat(Key::ep_diskqueue_items, diskQueueSize);
    auto* flusher = kvBucket->getOneFlusher();
    if (flusher) {
        collector.addStat(Key::ep_commit_num, epstats.flusherCommits);
        collector.addStat(Key::ep_commit_time, epstats.commit_time);
        collector.addStat(Key::ep_commit_time_total,
                          epstats.cumulativeCommitTime);
        collector.addStat(Key::ep_item_begin_failed, epstats.beginFailed);
        collector.addStat(Key::ep_item_commit_failed, epstats.commitFailed);
        collector.addStat(Key::ep_item_flush_expired, epstats.flushExpired);
        collector.addStat(Key::ep_item_flush_failed, epstats.flushFailed);
        collector.addStat(Key::ep_flusher_state, flusher->stateName());
        collector.addStat(Key::ep_flusher_todo, epstats.flusher_todo);
        collector.addStat(Key::ep_total_persisted, epstats.totalPersisted);
        collector.addStat(Key::ep_uncommitted_items, epstats.flusher_todo);
        collector.addStat(Key::ep_compaction_failed, epstats.compactionFailed);
        collector.addStat(Key::ep_compaction_aborted, epstats.compactionAborted);
    }
    collector.addStat(Key::ep_vbucket_del, epstats.vbucketDeletions);
    collector.addStat(Key::ep_vbucket_del_fail, epstats.vbucketDeletionFail);
    collector.addStat(Key::ep_flush_duration_total,
                      epstats.cumulativeFlushTime);

    kvBucket->getAggregatedVBucketStats(collector,
                                        cb::prometheus::MetricGroup::Low);

    collector.addStat(Key::ep_checkpoint_memory_pending_destruction,
                      kvBucket->getCheckpointPendingDestructionMemoryUsage());

    collector.addStat(Key::ep_checkpoint_memory_quota, kvBucket->getCMQuota());
    collector.addStat(Key::ep_checkpoint_consumer_limit,
                      kvBucket->getCheckpointConsumerLimit());
    collector.addStat(Key::ep_checkpoint_memory_recovery_upper_mark_bytes,
                      kvBucket->getCMRecoveryUpperMarkBytes());
    collector.addStat(Key::ep_checkpoint_memory_recovery_lower_mark_bytes,
                      kvBucket->getCMRecoveryLowerMarkBytes());
    collector.addStat(Key::ep_checkpoint_computed_max_size,
                      checkpointConfig->getCheckpointMaxSize());


    collector.addStat(Key::ep_persist_vbstate_total,
                      epstats.totalPersistVBState);

    collector.addStat(
            Key::mem_used_primary,
            cb::ArenaMalloc::getEstimatedAllocated(getArenaMallocClient(),
                                                   cb::MemoryDomain::Primary));
    collector.addStat(
            Key::mem_used_secondary,
            cb::ArenaMalloc::getEstimatedAllocated(
                    getArenaMallocClient(), cb::MemoryDomain::Secondary));
    collector.addStat(Key::mem_used_estimate,
                      stats.getEstimatedTotalMemoryUsed());

    // Note: Ordering of getPrecise is important - ask for it after requesting
    // the estimated values because a getPrecise call will update the estimate
    // to be the precise value. Doing this last means we can observe the
    // difference between estimate and precise
    size_t memUsed = stats.getPreciseTotalMemoryUsed();
    collector.addStat(Key::mem_used, memUsed);

    std::unordered_map<std::string, size_t> arenaStats;
    cb::ArenaMalloc::getStats(getArenaMallocClient(), arenaStats);
    auto allocated = arenaStats.find("allocated");
    if (allocated != arenaStats.end()) {
            collector.addStat(Key::ep_arena_memory_allocated, allocated->second);
    }
    auto resident = arenaStats.find("resident");
    if (resident != arenaStats.end()) {
        collector.addStat(Key::ep_arena_memory_resident, resident->second);
    }

    collector.addStat(Key::bytes, memUsed);
    collector.addStat(Key::ep_kv_size, stats.getCurrentSize());
    {
        auto blobNum = stats.getNumBlob();
        collector.addStat(Key::ep_blob_num, blobNum.loadNonNegative());
        collector.addStat(Key::ep_blob_num_allocated_total, blobNum.getAdded());
        collector.addStat(Key::ep_blob_num_freed_total, blobNum.getRemoved());
    }
#if defined(HAVE_JEMALLOC) || defined(HAVE_TCMALLOC)
    collector.addStat(Key::ep_blob_overhead, stats.getBlobOverhead());
#else
    collector.addStat(Key::ep_blob_overhead, "unknown");
#endif
    {
        auto valueSize = stats.getTotalValueSize();
        collector.addStat(Key::ep_value_size, valueSize.loadNonNegative());
        collector.addStat(Key::ep_value_size_allocated_total, valueSize.getAdded());
        collector.addStat(Key::ep_value_size_freed_total, valueSize.getRemoved());
    }
    {
        auto storedvalSize = stats.getStoredValSize();
        collector.addStat(Key::ep_storedval_size,
                          storedvalSize.loadNonNegative());
        collector.addStat(Key::ep_storedval_size_allocated_total, storedvalSize.getAdded());
        collector.addStat(Key::ep_storedval_size_freed_total, storedvalSize.getRemoved());
    }
#if defined(HAVE_JEMALLOC) || defined(HAVE_TCMALLOC)
    collector.addStat(Key::ep_storedval_overhead, stats.getBlobOverhead());
#else
    collector.addStat(Key::ep_storedval_overhead, "unknown");
#endif
    {
        auto storedvalNum = stats.getNumStoredVal();
        collector.addStat(Key::ep_storedval_num,
                          storedvalNum.loadNonNegative());
        collector.addStat(Key::ep_storedval_num_allocated_total, storedvalNum.getAdded());
        collector.addStat(Key::ep_storedval_num_freed_total, storedvalNum.getRemoved());
    }
    collector.addStat(Key::ep_overhead, stats.getMemOverhead());
    {
        auto itemNum = stats.getNumItem();
        collector.addStat(Key::ep_item_num, itemNum.loadNonNegative());
        collector.addStat(Key::ep_item_num_allocated_total, itemNum.getAdded());
        collector.addStat(Key::ep_item_num_freed_total, itemNum.getRemoved());
    }

    collector.addStat(Key::ep_oom_errors, stats.oom_errors);
    collector.addStat(Key::ep_tmp_oom_errors, stats.tmp_oom_errors);
    collector.addStat(Key::ep_bg_fetched, epstats.bg_fetched);
    collector.addStat(Key::ep_bg_fetched_compaction,
                      epstats.bg_fetched_compaction);
    collector.addStat(Key::ep_bg_meta_fetched, epstats.bg_meta_fetched);
    collector.addStat(Key::ep_bg_remaining_items, epstats.numRemainingBgItems);
    collector.addStat(Key::ep_bg_remaining_jobs, epstats.numRemainingBgJobs);
    collector.addStat(Key::ep_num_pager_runs, epstats.pagerRuns);
    collector.addStat(Key::ep_num_expiry_pager_runs, epstats.expiryPagerRuns);
    collector.addStat(Key::ep_num_freq_decayer_runs, epstats.freqDecayerRuns);
    collector.addStat(Key::ep_items_expelled_from_checkpoints,
                      epstats.itemsExpelledFromCheckpoints);
    collector.addStat(Key::ep_items_rm_from_checkpoints,
                      epstats.itemsRemovedFromCheckpoints);
    collector.addStat(Key::ep_num_value_ejects, epstats.numValueEjects);
    collector.addStat(Key::ep_num_eject_failures, epstats.numFailedEjects);
    collector.addStat(Key::ep_num_not_my_vbuckets, epstats.numNotMyVBuckets);

    collector.addStat(Key::ep_pending_ops, epstats.pendingOps);
    collector.addStat(Key::ep_pending_ops_total, epstats.pendingOpsTotal);
    collector.addStat(Key::ep_pending_ops_max, epstats.pendingOpsMax);
    collector.addStat(Key::ep_pending_ops_max_duration,
                      epstats.pendingOpsMaxDuration);

    collector.addStat(Key::ep_rollback_count, epstats.rollbackCount);

    collector.addStat(Key::ep_degraded_mode, isDegradedMode());

    if (kvBucket->isExpPagerEnabled()) {
        std::array<char, 20> timestr;
        struct tm expPagerTim;
        hrtime_t expPagerTime = epstats.expPagerTime.load();
        if (cb_gmtime_r((time_t *)&expPagerTime, &expPagerTim) == -1) {
            collector.addStat(Key::ep_expiry_pager_task_time, "UNKNOWN");
        } else {
            strftime(timestr.data(), 20, "%Y-%m-%d %H:%M:%S", &expPagerTim);
            collector.addStat(Key::ep_expiry_pager_task_time, timestr.data());
        }
    } else {
        collector.addStat(Key::ep_expiry_pager_task_time, "NOT_SCHEDULED");
    }

    if (getConfiguration().getBucketType() == "persistent" &&
        getConfiguration().isWarmup()) {
        Warmup *wp = kvBucket->getWarmup();
        if (wp == nullptr) {
            throw std::logic_error("EPEngine::doEngineStats: warmup is NULL");
        }
        wp->addCommonStats(collector);
    }

    collector.addStat(Key::ep_num_ops_get_meta, epstats.numOpsGetMeta);
    collector.addStat(Key::ep_num_ops_set_meta, epstats.numOpsSetMeta);
    collector.addStat(Key::ep_num_ops_del_meta, epstats.numOpsDelMeta);
    collector.addStat(Key::ep_num_ops_set_meta_res_fail,
                      epstats.numOpsSetMetaResolutionFailed +
                              epstats.numOpsSetMetaResolutionFailedIdentical);
    collector.addStat(Key::ep_num_ops_del_meta_res_fail,
                      epstats.numOpsDelMetaResolutionFailed +
                              epstats.numOpsDelMetaResolutionFailedIdentical);
    collector.addStat(Key::ep_num_ops_set_ret_meta, epstats.numOpsSetRetMeta);
    collector.addStat(Key::ep_num_ops_del_ret_meta, epstats.numOpsDelRetMeta);
    collector.addStat(Key::ep_num_ops_get_meta_on_set_meta,
                      epstats.numOpsGetMetaOnSetWithMeta);
    collector.addStat(Key::ep_workload_pattern,
                      workload->stringOfWorkLoadPattern());

    // these metrics do expose some duplicated information - for the sake
    // of supportability and understandability this is deemed acceptable

    collector.withLabels({{"op", "set"}, {"result", "accepted"}})
            .addStat(Key::conflicts_resolved, epstats.numOpsSetMeta);
    collector.withLabels({{"op", "del"}, {"result", "accepted"}})
            .addStat(Key::conflicts_resolved, epstats.numOpsDelMeta);

    collector.withLabels({{"op", "set"}, {"result", "rejected_behind"}})
            .addStat(Key::conflicts_resolved,
                     epstats.numOpsSetMetaResolutionFailed);
    collector.withLabels({{"op", "del"}, {"result", "rejected_behind"}})
            .addStat(Key::conflicts_resolved,
                     epstats.numOpsDelMetaResolutionFailed);

    collector.withLabels({{"op", "set"}, {"result", "rejected_identical"}})
            .addStat(Key::conflicts_resolved,
                     epstats.numOpsSetMetaResolutionFailedIdentical);
    collector.withLabels({{"op", "del"}, {"result", "rejected_identical"}})
            .addStat(Key::conflicts_resolved,
                     epstats.numOpsDelMetaResolutionFailedIdentical);


    kvBucket->getImplementationStats(collector);

    // Timing of all KVStore related stats
    const auto start = std::chrono::steady_clock::now();

    doDiskFailureStats(collector);

    kvBucket->getFileStats(collector);

    // Note: These are also reported per-shard in 'kvstore' stats, however
    // we want to be able to graph these over time, and hence need to expose
    // to ns_sever at the top-level.
    if (configuration.getBackend() == "couchdb") {
        doEngineStatsCouchDB(collector, epstats);
    } else if (configuration.getBackend() == "magma") {
        doEngineStatsMagma(collector);
    } else if (configuration.getBackend() == "nexus") {
        auto primaryCollector = collector.withLabel("backend", "primary");
        if (configuration.getNexusPrimaryBackend() == "couchdb") {
            doEngineStatsCouchDB(primaryCollector, epstats);
        } else if (configuration.getNexusPrimaryBackend() == "magma") {
            doEngineStatsMagma(primaryCollector);
        }

        auto secondaryCollector = collector.withLabel("backend", "secondary");
        if (configuration.getNexusSecondaryBackend() == "couchdb") {
            doEngineStatsCouchDB(secondaryCollector, epstats);
        } else if (configuration.getNexusSecondaryBackend() == "magma") {
            doEngineStatsMagma(secondaryCollector);
        }
    }

    if (cookie) {
        NonBucketAllocationGuard guard;
        cookie->getTracer().record(Code::StorageEngineStats,
                                   start,
                                   std::chrono::steady_clock::now());
    }

    return cb::engine_errc::success;
}

cb::engine_errc EventuallyPersistentEngine::doEngineStatsHighCardinality(
        const BucketStatCollector& collector) {
    configuration.addStats(collector);

    kvBucket->getAggregatedVBucketStats(collector,
                                        cb::prometheus::MetricGroup::High);

    EPStats& epstats = getEpStats();

    using namespace cb::stats;

    collector.addStat(Key::ep_startup_time, startupTime.load());

    if (getWorkloadPriority() == HIGH_BUCKET_PRIORITY) {
        collector.addStat(Key::ep_bucket_priority, "HIGH");
    } else if (getWorkloadPriority() == LOW_BUCKET_PRIORITY) {
        collector.addStat(Key::ep_bucket_priority, "LOW");
    }

    collector.addStat(Key::ep_mem_low_wat_percent, stats.mem_low_wat_percent);
    collector.addStat(Key::ep_mem_high_wat_percent, stats.mem_high_wat_percent);

    collector.addStat(Key::ep_mem_tracker_enabled,
                      EPStats::isMemoryTrackingEnabled());

    size_t numBgOps = epstats.bgNumOperations.load();
    if (numBgOps > 0) {
        collector.addStat(Key::ep_bg_num_samples, epstats.bgNumOperations);
        collector.addStat(Key::ep_bg_min_wait,
                          epstats.bgWaitHisto.getMinValue());
        collector.addStat(Key::ep_bg_max_wait,
                          epstats.bgWaitHisto.getMaxValue());
        collector.addStat(Key::ep_bg_wait_avg, epstats.bgWait / numBgOps);
        collector.addStat(Key::ep_bg_min_load,
                          epstats.bgLoadHisto.getMinValue());
        collector.addStat(Key::ep_bg_max_load,
                          epstats.bgLoadHisto.getMaxValue());
        collector.addStat(Key::ep_bg_load_avg, epstats.bgLoad / numBgOps);
        collector.addStat(Key::ep_bg_wait, epstats.bgWait);
        collector.addStat(Key::ep_bg_load, epstats.bgLoad);
    }

    collector.addStat(Key::ep_num_workers,
                      ExecutorPool::get()->getNumWorkersStat());

    size_t vbDeletions = epstats.vbucketDeletions.load();
    if (vbDeletions > 0) {
        collector.addStat(Key::ep_vbucket_del_max_walltime,
                          epstats.vbucketDelMaxWalltime);
        collector.addStat(Key::ep_vbucket_del_avg_walltime,
                          epstats.vbucketDelTotWalltime / vbDeletions);
    }

    collector.addStat(Key::ep_num_access_scanner_runs, epstats.alogRuns);
    collector.addStat(Key::ep_num_access_scanner_skips,
                      epstats.accessScannerSkips);
    collector.addStat(Key::ep_access_scanner_last_runtime, epstats.alogRuntime);
    collector.addStat(Key::ep_access_scanner_num_items, epstats.alogNumItems);

    if (kvBucket->isAccessScannerEnabled() && epstats.alogTime.load() != 0) {
        std::array<char, 20> timestr;
        struct tm alogTim;
        hrtime_t alogTime = epstats.alogTime.load();
        if (cb_gmtime_r((time_t*)&alogTime, &alogTim) == -1) {
            collector.addStat(Key::ep_access_scanner_task_time, "UNKNOWN");
        } else {
            strftime(timestr.data(), 20, "%Y-%m-%d %H:%M:%S", &alogTim);
            collector.addStat(Key::ep_access_scanner_task_time, timestr.data());
        }
    } else {
        collector.addStat(Key::ep_access_scanner_task_time, "NOT_SCHEDULED");
    }

    collector.addStat(Key::ep_defragmenter_num_visited,
                      epstats.defragNumVisited);
    collector.addStat(Key::ep_defragmenter_num_moved, epstats.defragNumMoved);
    collector.addStat(Key::ep_defragmenter_sv_num_moved,
                      epstats.defragStoredValueNumMoved);
    collector.addStat(Key::ep_defragmenter_sleep_time,
                      std::chrono::duration<double>(kvBucket->getDefragmenterTaskSleepTime()).count());

    collector.addStat(Key::ep_item_compressor_num_visited,
                      epstats.compressorNumVisited);
    collector.addStat(Key::ep_item_compressor_num_compressed,
                      epstats.compressorNumCompressed);

    collector.addStat(Key::ep_cursors_dropped, epstats.cursorsDropped);
    collector.addStat(Key::ep_mem_freed_by_checkpoint_removal,
                      epstats.memFreedByCheckpointRemoval);
    collector.addStat(Key::ep_mem_freed_by_checkpoint_item_expel,
                      epstats.memFreedByCheckpointItemExpel);
    {
        auto checkpointNum = stats.getNumCheckpoints();
        collector.addStat(Key::ep_num_checkpoints,
                          checkpointNum.loadNonNegative());
        collector.addStat(Key::ep_num_checkpoints_allocated_total, checkpointNum.getAdded());
        collector.addStat(Key::ep_num_checkpoints_freed_total, checkpointNum.getRemoved());
    }
    collector.addStat(Key::ep_num_checkpoints_pending_destruction,
                      kvBucket->getNumCheckpointsPendingDestruction());

    return cb::engine_errc::success;
}

cb::engine_errc EventuallyPersistentEngine::doMemoryStats(
        CookieIface& cookie, const AddStatFn& add_stat) {
    add_casted_stat("mem_used_estimate",
                    stats.getEstimatedTotalMemoryUsed(),
                    add_stat,
                    cookie);
    auto memUsed = stats.getPreciseTotalMemoryUsed();
    add_casted_stat("bytes", memUsed, add_stat, cookie);
    add_casted_stat("mem_used", memUsed, add_stat, cookie);

    add_casted_stat("mem_used_merge_threshold",
                    getArenaMallocClient().estimateUpdateThreshold.load(),
                    add_stat,
                    cookie);

    // Note calling getEstimated as the precise value was requested previously
    // which will have updated these stats.
    add_casted_stat("ep_mem_used_primary",
                    cb::ArenaMalloc::getEstimatedAllocated(
                            getArenaMallocClient(), cb::MemoryDomain::Primary),
                    add_stat,
                    cookie);
    add_casted_stat(
            "ep_mem_used_secondary",
            cb::ArenaMalloc::getEstimatedAllocated(getArenaMallocClient(),
                                                   cb::MemoryDomain::Secondary),
            add_stat,
            cookie);

    add_casted_stat(
            "ht_mem_used_inactive", stats.inactiveHTMemory, add_stat, cookie);

    add_casted_stat("checkpoint_memory_overhead_inactive",
                    stats.inactiveCheckpointOverhead,
                    add_stat,
                    cookie);

    add_casted_stat("ep_kv_size", stats.getCurrentSize(), add_stat, cookie);
    add_casted_stat(
            "ep_value_size", stats.getTotalValueSize(), add_stat, cookie);
    add_casted_stat("ep_overhead", stats.getMemOverhead(), add_stat, cookie);
    auto quotaValue = stats.getMaxDataSize();
    add_casted_stat("ep_max_size", quotaValue, add_stat, cookie);
    auto desiredQuotaValue = stats.desiredMaxDataSize.load();
    if (desiredQuotaValue == 0) {
        // No quota change in progress, just return the actual quota
        desiredQuotaValue = quotaValue;
    }
    add_casted_stat("ep_desired_max_size", desiredQuotaValue, add_stat, cookie);
    add_casted_stat("ep_mem_low_wat", stats.mem_low_wat, add_stat, cookie);
    add_casted_stat("ep_mem_low_wat_percent",
                    stats.mem_low_wat_percent,
                    add_stat,
                    cookie);
    add_casted_stat("ep_mem_high_wat", stats.mem_high_wat, add_stat, cookie);
    add_casted_stat("ep_mem_high_wat_percent",
                    stats.mem_high_wat_percent,
                    add_stat,
                    cookie);
    add_casted_stat("ep_oom_errors", stats.oom_errors, add_stat, cookie);
    add_casted_stat(
            "ep_tmp_oom_errors", stats.tmp_oom_errors, add_stat, cookie);

    add_casted_stat("ep_blob_num", stats.getNumBlob(), add_stat, cookie);
#if defined(HAVE_JEMALLOC) || defined(HAVE_TCMALLOC)
    add_casted_stat(
            "ep_blob_overhead", stats.getBlobOverhead(), add_stat, cookie);
#else
    add_casted_stat("ep_blob_overhead", "unknown", add_stat, cookie);
#endif
    add_casted_stat(
            "ep_storedval_size", stats.getStoredValSize(), add_stat, cookie);
#if defined(HAVE_JEMALLOC) || defined(HAVE_TCMALLOC)
    add_casted_stat(
            "ep_storedval_overhead", stats.getBlobOverhead(), add_stat, cookie);
#else
    add_casted_stat("ep_storedval_overhead", "unknown", add_stat, cookie);
#endif
    add_casted_stat(
            "ep_storedval_num", stats.getNumStoredVal(), add_stat, cookie);
    add_casted_stat("ep_item_num", stats.getNumItem(), add_stat, cookie);

    std::unordered_map<std::string, size_t> alloc_stats;
    bool missing =
            cb::ArenaMalloc::getStats(getArenaMallocClient(), alloc_stats);
    for (const auto& it : alloc_stats) {
        add_prefixed_stat(
                "ep_arena", it.first.c_str(), it.second, add_stat, cookie);
    }
    if (missing) {
        add_casted_stat("ep_arena_missing_some_keys", true, add_stat, cookie);
    }
    missing = cb::ArenaMalloc::getGlobalStats(alloc_stats);
    for (const auto& it : alloc_stats) {
        add_prefixed_stat("ep_arena_global",
                          it.first.c_str(),
                          it.second,
                          add_stat,
                          cookie);
    }
    if (missing) {
        add_casted_stat(
                "ep_arena_global_missing_some_keys", true, add_stat, cookie);
    }
    return cb::engine_errc::success;
}

cb::engine_errc EventuallyPersistentEngine::doVBucketStats(
        CookieIface& cookie,
        const AddStatFn& add_stat,
        const char* stat_key,
        int nkey,
        VBucketStatsDetailLevel detail) {
    class StatVBucketVisitor : public VBucketVisitor {
    public:
        StatVBucketVisitor(KVBucketIface* store,
                           CookieIface& c,
                           AddStatFn a,
                           VBucketStatsDetailLevel detail)
            : eps(store), cookie(c), add_stat(std::move(a)), detail(detail) {
        }

        void visitBucket(VBucket& vb) override {
            addVBStats(cookie, add_stat, vb, eps, detail);
        }

        static void addVBStats(CookieIface& cookie,
                               const AddStatFn& add_stat,
                               VBucket& vb,
                               KVBucketIface* store,
                               VBucketStatsDetailLevel detail) {
            if (detail == VBucketStatsDetailLevel::PreviousState) {
                try {
                    std::array<char, 16> buf;
                    checked_snprintf(
                            buf.data(), buf.size(), "vb_%d", vb.getId().get());
                    add_casted_stat(buf.data(),
                                    VBucket::toString(vb.getInitialState()),
                                    add_stat,
                                    cookie);
                } catch (std::exception& error) {
                    EP_LOG_WARN("addVBStats: Failed building stats: {}",
                                error.what());
                }
            } else {
                vb.addStats(detail, add_stat, cookie);
            }
        }

    private:
        KVBucketIface* eps;
        CookieIface& cookie;
        AddStatFn add_stat;
        VBucketStatsDetailLevel detail;
    };

    if (getKVBucket()->maybeWaitForVBucketWarmup(&cookie)) {
        return cb::engine_errc::would_block;
    }

    if (nkey > 16 && strncmp(stat_key, "vbucket-details", 15) == 0) {
        Expects(detail == VBucketStatsDetailLevel::Full);
        std::string vbid(&stat_key[16], nkey - 16);
        uint16_t vbucket_id(0);
        if (!safe_strtous(vbid, vbucket_id)) {
            return cb::engine_errc::invalid_arguments;
        }
        Vbid vbucketId = Vbid(vbucket_id);
        VBucketPtr vb = getVBucket(vbucketId);
        if (!vb) {
            return cb::engine_errc::not_my_vbucket;
        }

        StatVBucketVisitor::addVBStats(cookie,
                                       add_stat,
                                       *vb,
                                       kvBucket.get(),
                                       VBucketStatsDetailLevel::Full);
    } else if (nkey > 25 &&
               strncmp(stat_key, "vbucket-durability-state", 24) == 0) {
        Expects(detail == VBucketStatsDetailLevel::Durability);
        std::string vbid(&stat_key[25], nkey - 25);
        uint16_t vbucket_id(0);
        if (!safe_strtous(vbid, vbucket_id)) {
            return cb::engine_errc::invalid_arguments;
        }
        Vbid vbucketId = Vbid(vbucket_id);
        VBucketPtr vb = getVBucket(vbucketId);
        if (!vb) {
            return cb::engine_errc::not_my_vbucket;
        }

        StatVBucketVisitor::addVBStats(cookie,
                                       add_stat,
                                       *vb,
                                       kvBucket.get(),
                                       VBucketStatsDetailLevel::Durability);
    } else {
        StatVBucketVisitor svbv(kvBucket.get(), cookie, add_stat, detail);
        kvBucket->visit(svbv);
    }
    return cb::engine_errc::success;
}

cb::engine_errc EventuallyPersistentEngine::doHashStats(
        CookieIface& cookie, const AddStatFn& add_stat) {
    class StatVBucketVisitor : public VBucketVisitor {
    public:
        StatVBucketVisitor(CookieIface& c,
                           AddStatFn a,
                           BucketCompressionMode compressMode)
            : cookie(c), add_stat(std::move(a)), compressionMode(compressMode) {
        }

        void visitBucket(VBucket& vb) override {
            Vbid vbid = vb.getId();
            std::array<char, 32> buf;
            try {
                checked_snprintf(
                        buf.data(), buf.size(), "vb_%d:state", vbid.get());
                add_casted_stat(buf.data(),
                                VBucket::toString(vb.getState()),
                                add_stat,
                                cookie);
            } catch (std::exception& error) {
                EP_LOG_WARN(
                        "StatVBucketVisitor::visitBucket: Failed to build "
                        "stat: {}",
                        error.what());
            }

            HashTableDepthStatVisitor depthVisitor;
            vb.ht.visitDepth(depthVisitor);

            try {
                checked_snprintf(
                        buf.data(), buf.size(), "vb_%d:size", vbid.get());
                add_casted_stat(buf.data(), vb.ht.getSize(), add_stat, cookie);
                checked_snprintf(
                        buf.data(), buf.size(), "vb_%d:locks", vbid.get());
                add_casted_stat(
                        buf.data(), vb.ht.getNumLocks(), add_stat, cookie);
                checked_snprintf(
                        buf.data(), buf.size(), "vb_%d:min_depth", vbid.get());
                add_casted_stat(buf.data(),
                                depthVisitor.min == -1 ? 0 : depthVisitor.min,
                                add_stat,
                                cookie);
                checked_snprintf(
                        buf.data(), buf.size(), "vb_%d:max_depth", vbid.get());
                add_casted_stat(buf.data(), depthVisitor.max, add_stat, cookie);
                checked_snprintf(
                        buf.data(), buf.size(), "vb_%d:histo", vbid.get());
                add_casted_stat(
                        buf.data(), depthVisitor.depthHisto, add_stat, cookie);
                checked_snprintf(
                        buf.data(), buf.size(), "vb_%d:reported", vbid.get());
                add_casted_stat(buf.data(),
                                vb.ht.getNumInMemoryItems(),
                                add_stat,
                                cookie);
                checked_snprintf(
                        buf.data(), buf.size(), "vb_%d:counted", vbid.get());
                add_casted_stat(
                        buf.data(), depthVisitor.size, add_stat, cookie);
                checked_snprintf(
                        buf.data(), buf.size(), "vb_%d:resized", vbid.get());
                add_casted_stat(
                        buf.data(), vb.ht.getNumResizes(), add_stat, cookie);
                checked_snprintf(
                        buf.data(), buf.size(), "vb_%d:mem_size", vbid.get());
                add_casted_stat(
                        buf.data(), vb.ht.getItemMemory(), add_stat, cookie);

                if (compressionMode != BucketCompressionMode::Off) {
                    checked_snprintf(buf.data(),
                                     buf.size(),
                                     "vb_%d:mem_size_uncompressed",
                                     vbid.get());
                    add_casted_stat(buf.data(),
                                    vb.ht.getUncompressedItemMemory(),
                                    add_stat,
                                    cookie);
                }
                checked_snprintf(buf.data(),
                                 buf.size(),
                                 "vb_%d:mem_size_counted",
                                 vbid.get());
                add_casted_stat(
                        buf.data(), depthVisitor.memUsed, add_stat, cookie);

                checked_snprintf(buf.data(),
                                 buf.size(),
                                 "vb_%d:num_system_items",
                                 vbid.get());
                add_casted_stat(buf.data(),
                                vb.ht.getNumSystemItems(),
                                add_stat,
                                cookie);
            } catch (std::exception& error) {
                EP_LOG_WARN(
                        "StatVBucketVisitor::visitBucket: Failed to build "
                        "stat: {}",
                        error.what());
            }
        }

        CookieIface& cookie;
        AddStatFn add_stat;
        BucketCompressionMode compressionMode;
    };

    StatVBucketVisitor svbv(cookie, add_stat, getCompressionMode());
    kvBucket->visit(svbv);

    return cb::engine_errc::success;
}

/**
 * Helper class which sends the contents of an output stream to the ADD_STAT
 * callback.
 *
 * Usage:
 *     {
 *         AddStatsStream as("stat_key", callback, cookie);
 *         as << obj << std::endl;
 *     }
 *     // When 'as' goes out of scope, it will invoke the ADD_STAT callback
 *     // with the key "stat_key" and value of everything streamed to it.
 */
class AddStatsStream : public std::ostream {
public:
    AddStatsStream(std::string key, AddStatFn callback, CookieIface& cookie)
        : std::ostream(&buf),
          key(std::move(key)),
          callback(std::move(callback)),
          cookie(cookie) {
    }

    ~AddStatsStream() override {
        auto value = buf.str();
        callback(key, value, cookie);
    }

private:
    std::string key;
    AddStatFn callback;
    CookieIface& cookie;
    std::stringbuf buf;
};

cb::engine_errc EventuallyPersistentEngine::doHashDump(
        CookieIface& cookie,
        const AddStatFn& addStat,
        std::string_view keyArgs) {
    auto result = getValidVBucketFromString(keyArgs);
    if (result.status != cb::engine_errc::success) {
        return result.status;
    }

    AddStatsStream as(result.vb->getId().to_string(), addStat, cookie);
    as << result.vb->ht << std::endl;

    return cb::engine_errc::success;
}

cb::engine_errc EventuallyPersistentEngine::doCheckpointDump(
        CookieIface& cookie,
        const AddStatFn& addStat,
        std::string_view keyArgs) {
    auto result = getValidVBucketFromString(keyArgs);
    if (result.status != cb::engine_errc::success) {
        return result.status;
    }

    AddStatsStream as(result.vb->getId().to_string(), addStat, cookie);
    as << *result.vb->checkpointManager << std::endl;

    return cb::engine_errc::success;
}

cb::engine_errc EventuallyPersistentEngine::doDurabilityMonitorDump(
        CookieIface& cookie,
        const AddStatFn& addStat,
        std::string_view keyArgs) {
    auto result = getValidVBucketFromString(keyArgs);
    if (result.status != cb::engine_errc::success) {
        return result.status;
    }

    AddStatsStream as(result.vb->getId().to_string(), addStat, cookie);
    result.vb->dumpDurabilityMonitor(as);
    as << std::endl;

    return cb::engine_errc::success;
}

cb::engine_errc EventuallyPersistentEngine::doVBucketDump(
        CookieIface& cookie,
        const AddStatFn& addStat,
        std::string_view keyArgs) {
    auto result = getValidVBucketFromString(keyArgs);
    if (result.status != cb::engine_errc::success) {
        return result.status;
    }

    AddStatsStream as(result.vb->getId().to_string(), addStat, cookie);
    result.vb->dump(as);
    as << std::endl;

    return cb::engine_errc::success;
}

class StatCheckpointVisitor : public VBucketVisitor {
public:
    StatCheckpointVisitor(KVBucketIface* kvs, CookieIface& c, AddStatFn a)
        : kvBucket(kvs), cookie(c), add_stat(std::move(a)) {
    }

    void visitBucket(VBucket& vb) override {
        addCheckpointStat(cookie, add_stat, kvBucket, vb);
    }

    static void addCheckpointStat(CookieIface& cookie,
                                  const AddStatFn& add_stat,
                                  KVBucketIface* eps,
                                  VBucket& vb) {
        Vbid vbid = vb.getId();
        std::array<char, 256> buf;
        try {
            checked_snprintf(buf.data(), buf.size(), "vb_%d:state", vbid.get());
            add_casted_stat(buf.data(),
                            VBucket::toString(vb.getState()),
                            add_stat,
                            cookie);
            vb.checkpointManager->addStats(add_stat, cookie);
        } catch (std::exception& error) {
            EP_LOG_WARN(
                    "StatCheckpointVisitor::addCheckpointStat: error building "
                    "stats: {}",
                    error.what());
        }
    }

    KVBucketIface* kvBucket;
    CookieIface& cookie;
    AddStatFn add_stat;
};
/// @endcond

cb::engine_errc EventuallyPersistentEngine::doCheckpointStats(
        CookieIface& cookie,
        const AddStatFn& add_stat,
        const char* stat_key,
        int nkey) {
    if (nkey == 10) {
        TRACE_EVENT0("ep-engine/task", "StatsCheckpoint");
        auto* kvbucket = getKVBucket();
        StatCheckpointVisitor scv(kvbucket, cookie, add_stat);
        kvbucket->visit(scv);
        return cb::engine_errc::success;
    } else if (nkey > 11) {
        std::string vbid(&stat_key[11], nkey - 11);
        uint16_t vbucket_id(0);
        if (!safe_strtous(vbid, vbucket_id)) {
            return cb::engine_errc::invalid_arguments;
        }
        Vbid vbucketId = Vbid(vbucket_id);
        VBucketPtr vb = getVBucket(vbucketId);
        if (!vb) {
            return cb::engine_errc::not_my_vbucket;
        }
        StatCheckpointVisitor::addCheckpointStat(
                cookie, add_stat, kvBucket.get(), *vb);
    }

    return cb::engine_errc::success;
}

cb::engine_errc EventuallyPersistentEngine::doDurabilityMonitorStats(
        CookieIface& cookie,
        const AddStatFn& add_stat,
        const char* stat_key,
        int nkey) {
    const uint8_t size = 18; // size  of "durability-monitor"
    if (nkey == size) {
        // Case stat_key = "durability-monitor"
        // @todo: Return aggregated stats for all VBuckets.
        //     Implement as async, we don't what to block for too long.
        return cb::engine_errc::not_supported;
    } else if (nkey > size + 1) {
        // Case stat_key = "durability-monitor <vbid>"
        const uint16_t vbidPos = size + 1;
        std::string vbid_(&stat_key[vbidPos], nkey - vbidPos);
        uint16_t vbid(0);
        if (!safe_strtous(vbid_, vbid)) {
            return cb::engine_errc::invalid_arguments;
        }

        VBucketPtr vb = getVBucket(Vbid(vbid));
        if (!vb) {
            // @todo: I would return an error code, but just replicating the
            //     behaviour of other stats for now
            return cb::engine_errc::success;
        }
        vb->addDurabilityMonitorStats(add_stat, cookie);
    }

    return cb::engine_errc::success;
}

class DcpStatsOptions {
public:
    explicit DcpStatsOptions(std::string_view value) {
        if (!value.empty()) {
            try {
                auto attributes = nlohmann::json::parse(value);

                // Parse the optional stream_format parameter.
                auto iter = attributes.find("stream_format");
                if (iter != attributes.end()) {
                    auto format = iter->get<std::string>();
                    if (format == "skip") {
                        streamStatsFormat = {};
                    } else if (format == "legacy") {
                        streamStatsFormat =
                                ConnHandler::StreamStatsFormat::Legacy;
                    } else if (format == "json") {
                        streamStatsFormat =
                                ConnHandler::StreamStatsFormat::Json;
                    } else {
                        throw std::invalid_argument(iter.key());
                    }
                }

                auto filter = attributes.find("filter");
                if (filter != attributes.end()) {
                    iter = filter->find("user");
                    if (iter != filter->end()) {
                        user = iter->get<std::string>();
                    }
                    iter = filter->find("port");
                    if (iter != filter->end()) {
                        port = iter->get<in_port_t>();
                    }
                }
            } catch (const std::exception& e) {
                EP_LOG_ERR(
                        "Failed to decode provided DCP filter: {}. Filter:{}",
                        e.what(),
                        value);
            }
        }
    }

    /**
     * The requested stream stats format. Stream stats should not be generated
     * if nullopt.
     */
    std::optional<ConnHandler::StreamStatsFormat> getStreamStatsFormat() const {
        return streamStatsFormat;
    }

    bool include(const ConnHandler& tc) {
        if ((user && *user != tc.getAuthenticatedUser()) ||
            (port && *port != tc.getConnectedPort())) {
            // Connection should not be part of this output
            return false;
        }

        return true;
    }

protected:
    std::optional<std::string> user;
    std::optional<in_port_t> port;
    std::optional<ConnHandler::StreamStatsFormat> streamStatsFormat{
            ConnHandler::StreamStatsFormat::Legacy};
};

/**
 * Function object to send stats for a single dcp connection.
 * Note this does not do per-stream stats.
 */
struct ConnStatBuilder {
    ConnStatBuilder(CookieIface& c, AddStatFn as, DcpStatsOptions options)
        : cookie(c), add_stat(std::move(as)), options(std::move(options)) {
    }

    void operator()(std::shared_ptr<ConnHandler> tc) {
        ++aggregator.totalConns;
        if (options.include(*tc)) {
            tc->addStats(add_stat, cookie);
            auto tp = std::dynamic_pointer_cast<DcpProducer>(tc);
            if (tp) {
                tp->aggregateQueueStats(aggregator);
            }
        }
    }

    const auto& getCounter() {
        return aggregator;
    }

    CookieIface& cookie;
    AddStatFn add_stat;
    DcpStatsOptions options;
    ConnCounter aggregator;
};

/**
 * Function object to send per-stream stats for a single dcp connection.
 */
struct ConnPerStreamStatBuilder {
    ConnPerStreamStatBuilder(DcpStatsOptions options)
        : options(std::move(options)) {
        // The stream stats format is required to emit stream stats.
        Expects(options.getStreamStatsFormat().has_value());
    }

    /**
     * Visit the next connection in the queue.
     */
    bool addStreamStats(CookieIface& cookie,
                        const AddStatFn& as,
                        const CheckYieldFn& check_yield) {
        while (!connQueue.empty()) {
            auto conn = connQueue.front();
            const auto shouldInclude = options.include(*conn);
            if (shouldInclude && check_yield()) {
                // More work to do, but we've been requested to yield.
                return false;
            }
            connQueue.pop();

            if (shouldInclude) {
                conn->addStreamStats(as, cookie, *options.getStreamStatsFormat());
            }
        }
        return true;
    }

    void operator()(std::shared_ptr<ConnHandler> tc) {
        connQueue.emplace(tc);
    }

    std::queue<std::shared_ptr<ConnHandler>> connQueue;
    DcpStatsOptions options;
};

struct ConnAggStatBuilder {
    /**
     * Construct with the separator.
     * @param sep The separator used for determining "type" of DCP connection
     *            by splitting the connection name with sep.
     */
    ConnAggStatBuilder(std::string_view sep) : sep(sep) {
    }

    /**
     * Get counter tracking stats for the given connection
     * type (e.g., replication, views).
     *
     * Connection name is expected to meet the pattern:
     *  [^:]*:conn_type<separator>.*
     * E.g., with a separator of ":":
     *   eq_dcpq:replication:ns_0@127.0.0.1->ns_1@127.0.0.1:default
     * maps to
     *   replication
     *
     * If the connection name does not follow this pattern,
     * returns nullptr.
     *
     * @param name connection name
     * @return counter for the given connection, or nullptr
     */
    ConnCounter* getCounterForConnType(std::string_view name) {
        // strip everything upto and including the first colon,
        // e.g., "eq_dcpq:"
        size_t pos1 = name.find(':');
        if (pos1 == std::string_view::npos) {
            return nullptr;
        }

        // Some connectors use the format:
        // `"i":"unique-information","a":"user-agent"`
        // user-agent starts with the connector name followed by a slash,
        // version number, and other details.
        if (pos1 + 1 < name.size() && name[pos1 + 1] == '"') {
            auto posKey = name.find(R"("a":")");
            if (posKey != std::string_view::npos) {
                auto userAgent = name.substr(posKey + 5);
                // Cut before the slash or double-quote.
                // If not found the whole will be used.
                userAgent = userAgent.substr(0, userAgent.find_first_of("\"/"));
                return &counters[std::string(userAgent)];
            }
        }

        name.remove_prefix(pos1 + 1);

        // find the given separator
        size_t pos2 = name.find(sep);
        if (pos2 == std::string_view::npos) {
<<<<<<< HEAD
            // "eq_dcpq:<name>", no second separator
            return &counters[std::string(name)];
=======
            return &counters["_unknown"];
>>>>>>> 335b3dc7
        }

        // extract upto given separator e.g.,
        // if the full conn name is:
        //  eq_dcpq:replication:ns_0@127.0.0.1->ns_1@127.0.0.1:default
        // and the given separator is: ":"
        // "eq_dcpq:" was stripped earlier so
        //  prefix is "replication"
        std::string prefix(name.substr(0, pos2));

        return &counters[prefix];
    }

    void aggregate(ConnHandler& conn, ConnCounter* tc) {
        ConnCounter counter;
        ++counter.totalConns;

        conn.aggregateQueueStats(counter);

        ConnCounter& total = getTotalCounter();
        total += counter;

        if (tc) {
            *tc += counter;
        }
    }

    ConnCounter& getTotalCounter() {
        return counters[std::string(sep) + "total"];
    }

    void operator()(std::shared_ptr<ConnHandler> tc) {
        if (tc) {
            ConnCounter* aggregator = getCounterForConnType(tc->getName());
            aggregate(*tc, aggregator);
        }
    }

    const auto& getCounters() {
        return counters;
    }

    std::map<std::string, ConnCounter> counters;
    std::string_view sep;
};

/// @endcond

static void showConnAggStat(const std::string& connType,
                            const ConnCounter& counter,
                            const BucketStatCollector& collector) {
    try {
        auto labelled = collector.withLabels({{"connection_type", connType}});

        using namespace cb::stats;
        labelled.addStat(Key::connagg_connection_count, counter.totalConns);
        labelled.addStat(Key::connagg_backoff, counter.conn_queueBackoff);
        labelled.addStat(Key::connagg_producer_count, counter.totalProducers);
        if (connType == "replication") {
            // Consumers are specific to replication, so only emit this metric
            // when relevant to avoid adding redundant zero count stats to
            // other connection types.
            labelled.addStat(Key::connagg_consumer_count,
                             counter.totalConns - counter.totalProducers);
        }
        labelled.addStat(Key::connagg_activestream_count,
                         counter.conn_activeStreams);
        labelled.addStat(Key::connagg_passivestream_count,
                         counter.conn_passiveStreams);
        labelled.addStat(Key::connagg_items_backfilled_disk,
                         counter.conn_backfillDisk);
        labelled.addStat(Key::connagg_items_backfilled_memory,
                         counter.conn_backfillMemory);
        labelled.addStat(Key::connagg_items_sent, counter.conn_queueDrain);
        labelled.addStat(Key::connagg_items_remaining,
                          counter.conn_queueRemaining);
        labelled.addStat(Key::connagg_total_bytes, counter.conn_totalBytes);
        labelled.addStat(Key::connagg_total_uncompressed_data_size,
                          counter.conn_totalUncompressedDataSize);
        labelled.addStat(Key::connagg_ready_queue_bytes,
                         counter.conn_queueMemory);
        labelled.addStat(Key::connagg_paused, counter.conn_paused);
        labelled.addStat(Key::connagg_unpaused, counter.conn_unpaused);

    } catch (std::exception& error) {
        EP_LOG_WARN("showConnAggStat: Failed to build stats: {}", error.what());
    }
}

cb::engine_errc EventuallyPersistentEngine::doConnAggStats(
        const BucketStatCollector& collector, std::string_view sep) {
    // The separator is, in all current usage, ":" so the length will
    // normally be 1
    const size_t max_sep_len(8);
    sep = sep.substr(0, max_sep_len);

    ConnAggStatBuilder visitor(sep);
    dcpConnMap_->each(visitor);

    for (const auto& [connType, counter] : visitor.getCounters()) {
        // connType may be "replication", "views" etc. or ":total"
        if (connType == ":total" && !collector.includeAggregateMetrics()) {
            // Prometheus should not expose aggregations under the same
            // metric names, as this makes summing across labels
            // more difficult
            continue;
        }
        showConnAggStat(connType, counter, collector);
    }

    return cb::engine_errc::success;
}

cb::engine_errc EventuallyPersistentEngine::doDcpStats(
        CookieIface& cookie,
        const AddStatFn& add_stat,
        const CheckYieldFn& check_yield,
        std::string_view value) {
    if (auto optDcpStreamVisitor =
                takeEngineSpecific<std::unique_ptr<ConnPerStreamStatBuilder>>(
                        cookie)) {
        bool hasCompleted = optDcpStreamVisitor.value()->addStreamStats(
                cookie, add_stat, check_yield);
        if (!hasCompleted) {
            // Continue on the next run.
            storeEngineSpecific(cookie, std::move(*optDcpStreamVisitor));
            return cb::engine_errc::throttled;
        }
        return cb::engine_errc::success;
    }

    DcpStatsOptions options{value};
    ConnStatBuilder dcpVisitor(cookie, add_stat, options);
    dcpConnMap_->each(dcpVisitor);

    const auto& aggregator = dcpVisitor.getCounter();

    CBStatCollector collector(add_stat, cookie);
    addAggregatedProducerStats(collector.forBucket(getName()), aggregator);

    dcpConnMap_->addStats(add_stat, cookie);

    // Check if we need to generate any stream stats.
    if (!options.getStreamStatsFormat().has_value()) {
        return cb::engine_errc::success;
    }

    // Store the per-stream visitor in the cookie and yield back to caller. We
    // will process the per-stream stats next time we're called.
    auto dcpStreamVisitor = std::make_unique<ConnPerStreamStatBuilder>(options);
    // Dump the contents on the ConnMap into the visitor. This will not actually
    // generate any stats yet.
    dcpConnMap_->each(*dcpStreamVisitor);
    storeEngineSpecific(cookie, std::move(dcpStreamVisitor));

    return cb::engine_errc::throttled;
}

void EventuallyPersistentEngine::addAggregatedProducerStats(
        const BucketStatCollector& col, const ConnCounter& aggregator) {
    using namespace cb::stats;
    col.addStat(Key::dcp_count, aggregator.totalConns);
    col.addStat(Key::dcp_producer_count, aggregator.totalProducers);
    col.addStat(Key::dcp_consumer_count,
                aggregator.totalConns - aggregator.totalProducers);
    col.addStat(Key::dcp_total_data_size, aggregator.conn_totalBytes);
    col.addStat(Key::dcp_total_uncompressed_data_size,
                aggregator.conn_totalUncompressedDataSize);
    col.addStat(Key::dcp_queue_fill, aggregator.conn_queueFill);
    col.addStat(Key::dcp_queue_backfill_disk, aggregator.conn_backfillDisk);
    col.addStat(Key::dcp_queue_backfill_memory, aggregator.conn_backfillMemory);
    col.addStat(Key::dcp_items_sent, aggregator.conn_queueDrain);
    col.addStat(Key::dcp_items_remaining, aggregator.conn_queueRemaining);
    col.addStat(
            Key::dcp_num_running_backfills,
            getKVBucket()->getKVStoreScanTracker().getNumRunningBackfills());
    col.addStat(
            Key::dcp_max_running_backfills,
            getKVBucket()->getKVStoreScanTracker().getMaxRunningBackfills());
}

cb::engine_errc EventuallyPersistentEngine::doEvictionStats(
        CookieIface& cookie, const AddStatFn& add_stat) {
    /**
     * The "evicted" histogram stats provide an aggregated view of what the
     * execution frequencies are for all the items that evicted when running
     * the hifi_mfu algorithm.
     */
    add_casted_stat("ep_active_or_pending_eviction_values_evicted",
                    stats.activeOrPendingFrequencyValuesEvictedHisto,
                    add_stat,
                    cookie);
    add_casted_stat("ep_replica_eviction_values_evicted",
                    stats.replicaFrequencyValuesEvictedHisto,
                    add_stat,
                    cookie);
    /**
     * The "snapshot" histogram stats provide a view of what the contents of
     * the frequency histogram is like during the running of the hifi_mfu
     * algorithm.
     */
    add_casted_stat("ep_active_or_pending_eviction_values_snapshot",
                    stats.activeOrPendingFrequencyValuesSnapshotHisto,
                    add_stat,
                    cookie);
    add_casted_stat("ep_replica_eviction_values_snapshot",
                    stats.replicaFrequencyValuesSnapshotHisto,
                    add_stat,
                    cookie);
    return cb::engine_errc::success;
}

cb::engine_errc EventuallyPersistentEngine::doKeyStats(
        CookieIface& cookie,
        const AddStatFn& add_stat,
        Vbid vbid,
        const DocKey& key,
        bool validate) {
    auto rv = checkCollectionAccess(cookie,
                                    vbid,
                                    cb::rbac::Privilege::SystemCollectionLookup,
                                    cb::rbac::Privilege::Read,
                                    key.getCollectionID());
    if (rv != cb::engine_errc::success) {
        return rv;
    }

    std::unique_ptr<Item> it;
    struct key_stats kstats;

    // If this is a validating call, we need to fetch the item from disk. The
    // fetch task is scheduled by statsVKey(). fetchLookupResult will succeed
    // in returning the item once the fetch task has completed.
    if (validate && !fetchLookupResult(cookie, it)) {
        rv = kvBucket->statsVKey(key, vbid, cookie);
        if (rv == cb::engine_errc::not_my_vbucket ||
            rv == cb::engine_errc::no_such_key) {
            if (isDegradedMode()) {
                return cb::engine_errc::temporary_failure;
            }
        }
        return rv;
    }

    rv = kvBucket->getKeyStats(key, vbid, cookie, kstats, WantsDeleted::No);
    if (rv == cb::engine_errc::success) {
        std::string valid("this_is_a_bug");
        if (validate) {
            if (kstats.dirty) {
                valid.assign("dirty");
            } else if (it) {
                valid.assign(kvBucket->validateKey(key, vbid, *it));
            } else {
                valid.assign("ram_but_not_disk");
            }
            EP_LOG_DEBUG("doKeyStats key {} is {}",
                         cb::UserDataView(key.to_string()),
                         valid);
        }
        add_casted_stat("key_is_dirty", kstats.dirty, add_stat, cookie);
        add_casted_stat("key_exptime", kstats.exptime, add_stat, cookie);
        add_casted_stat("key_datatype",
                        cb::mcbp::datatype::to_string(kstats.datatype),
                        add_stat,
                        cookie);
        add_casted_stat("key_flags", kstats.flags, add_stat, cookie);
        add_casted_stat("key_cas", kstats.cas, add_stat, cookie);
        add_casted_stat("key_vb_state", VBucket::toString(kstats.vb_state),
                        add_stat,
                        cookie);
        add_casted_stat("key_is_resident", kstats.resident, add_stat, cookie);
        if (validate) {
            add_casted_stat("key_valid", valid, add_stat, cookie);
        }
    }
    return rv;
}

cb::engine_errc EventuallyPersistentEngine::doVbIdFailoverLogStats(
        CookieIface& cookie, const AddStatFn& add_stat, Vbid vbid) {
    VBucketPtr vb = getVBucket(vbid);
    if(!vb) {
        return cb::engine_errc::not_my_vbucket;
    }
    vb->failovers->addStats(cookie, vb->getId(), add_stat);
    return cb::engine_errc::success;
}

cb::engine_errc EventuallyPersistentEngine::doAllFailoverLogStats(
        CookieIface& cookie, const AddStatFn& add_stat) {
    cb::engine_errc rv = cb::engine_errc::success;
    class StatVBucketVisitor : public VBucketVisitor {
    public:
        StatVBucketVisitor(CookieIface& c, AddStatFn a)
            : cookie(c), add_stat(std::move(a)) {
        }

        void visitBucket(VBucket& vb) override {
            vb.failovers->addStats(cookie, vb.getId(), add_stat);
        }

    private:
        CookieIface& cookie;
        AddStatFn add_stat;
    };

    StatVBucketVisitor svbv(cookie, add_stat);
    kvBucket->visit(svbv);

    return rv;
}

void EventuallyPersistentEngine::doTimingStats(
        const BucketStatCollector& collector) {
    using namespace cb::stats;
    collector.addStat(Key::bg_wait, stats.bgWaitHisto);
    collector.addStat(Key::bg_load, stats.bgLoadHisto);
    collector.addStat(Key::set_with_meta, stats.setWithMetaHisto);
    collector.addStat(Key::pending_ops, stats.pendingOpsHisto);

    // Vbucket visitors
    collector.addStat(Key::checkpoint_remover, stats.checkpointRemoverHisto);
    collector.addStat(Key::item_pager, stats.itemPagerHisto);
    collector.addStat(Key::expiry_pager, stats.expiryPagerHisto);
    collector.addStat(Key::storage_age, stats.dirtyAgeHisto);

    // Regular commands
    collector.addStat(Key::get_cmd, stats.getCmdHisto);
    collector.addStat(Key::store_cmd, stats.storeCmdHisto);
    collector.addStat(Key::arith_cmd, stats.arithCmdHisto);
    collector.addStat(Key::get_stats_cmd, stats.getStatsCmdHisto);

    // Admin commands
    collector.addStat(Key::get_vb_cmd, stats.getVbucketCmdHisto);
    collector.addStat(Key::set_vb_cmd, stats.setVbucketCmdHisto);
    collector.addStat(Key::del_vb_cmd, stats.delVbucketCmdHisto);

    // Misc
    collector.addStat(Key::notify_io, stats.notifyIOHisto);

    // Disk stats
    collector.addStat(Key::disk_insert, stats.diskInsertHisto);
    collector.addStat(Key::disk_update, stats.diskUpdateHisto);
    collector.addStat(Key::disk_del, stats.diskDelHisto);
    collector.addStat(Key::disk_vb_del, stats.diskVBDelHisto);
    collector.addStat(Key::disk_commit, stats.diskCommitHisto);

    collector.addStat(Key::item_alloc_sizes, stats.itemAllocSizeHisto);
    collector.addStat(Key::bg_batch_size, stats.getMultiBatchSizeHisto);

    // Checkpoint cursor stats
    collector.addStat(Key::persistence_cursor_get_all_items,
                      stats.persistenceCursorGetItemsHisto);
    collector.addStat(Key::dcp_cursors_get_all_items,
                      stats.dcpCursorsGetItemsHisto);

    // SyncWrite stats
    collector.addStat(Key::sync_write_commit_majority,
                      stats.syncWriteCommitTimes.at(0));
    collector.addStat(Key::sync_write_commit_majority_and_persist_on_master,
                      stats.syncWriteCommitTimes.at(1));
    collector.addStat(Key::sync_write_commit_persist_to_majority,
                      stats.syncWriteCommitTimes.at(2));
}

cb::engine_errc EventuallyPersistentEngine::doFrequencyCountersStats(
        const BucketStatCollector& collector) {
    using namespace cb::stats;

    VBucketEvictableMFUVisitor activeVisitor(vbucket_state_active);
    VBucketEvictableMFUVisitor replicaVisitor(vbucket_state_replica);
    VBucketEvictableMFUVisitor pendingVisitor(vbucket_state_pending);

    kvBucket->visitAll(activeVisitor, replicaVisitor, pendingVisitor);

    collector.addStat(Key::vb_evictable_mfu,
                      activeVisitor.getHistogramData(),
                      {{"state", "active"}});
    collector.addStat(Key::vb_evictable_mfu,
                      replicaVisitor.getHistogramData(),
                      {{"state", "replica"}});
    collector.addStat(Key::vb_evictable_mfu,
                      pendingVisitor.getHistogramData(),
                      {{"state", "pending"}});

    return cb::engine_errc::success;
}

cb::engine_errc EventuallyPersistentEngine::doSchedulerStats(
        CookieIface& cookie, const AddStatFn& add_stat) {
    for (TaskId id : GlobalTask::allTaskIds) {
        add_casted_stat(GlobalTask::getTaskIdString(id).c_str(),
                        stats.schedulingHisto[static_cast<int>(id)],
                        add_stat,
                        cookie);
    }

    return cb::engine_errc::success;
}

cb::engine_errc EventuallyPersistentEngine::doRunTimeStats(
        const BucketStatCollector& collector) {
    using namespace cb::stats;
    for (TaskId id : GlobalTask::allTaskIds) {
        auto& hist = stats.taskRuntimeHisto[static_cast<int>(id)];
        if (hist.isEmpty()) {
            continue;
        }

        auto labelled = collector.withLabels(
                {{"task", GlobalTask::getTaskName(id)},
                 {"type", to_string(GlobalTask::getTaskType(id))}});
        labelled.addStat(Key::task_duration, hist);
    }

    return cb::engine_errc::success;
}

cb::engine_errc EventuallyPersistentEngine::doDispatcherStats(
        CookieIface& cookie, const AddStatFn& add_stat) {
    ExecutorPool::get()->doWorkerStat(
            ObjectRegistry::getCurrentEngine()->getTaskable(),
            cookie,
            add_stat);
    return cb::engine_errc::success;
}

cb::engine_errc EventuallyPersistentEngine::doTasksStats(
        CookieIface& cookie, const AddStatFn& add_stat) {
    ExecutorPool::get()->doTasksStat(
            ObjectRegistry::getCurrentEngine()->getTaskable(),
            cookie,
            add_stat);
    return cb::engine_errc::success;
}

cb::engine_errc EventuallyPersistentEngine::doWorkloadStats(
        CookieIface& cookie, const AddStatFn& add_stat) {
    try {
        std::array<char, 80> statname;
        ExecutorPool* expool = ExecutorPool::get();

        int readers = expool->getNumReaders();
        checked_snprintf(
                statname.data(), statname.size(), "ep_workload:num_readers");
        add_casted_stat(statname.data(), readers, add_stat, cookie);

        int writers = expool->getNumWriters();
        checked_snprintf(
                statname.data(), statname.size(), "ep_workload:num_writers");
        add_casted_stat(statname.data(), writers, add_stat, cookie);

        int auxio = expool->getNumAuxIO();
        checked_snprintf(
                statname.data(), statname.size(), "ep_workload:num_auxio");
        add_casted_stat(statname.data(), auxio, add_stat, cookie);

        int nonio = expool->getNumNonIO();
        checked_snprintf(
                statname.data(), statname.size(), "ep_workload:num_nonio");
        add_casted_stat(statname.data(), nonio, add_stat, cookie);

        auto threadsPerCore = expool->getNumIOThreadsPerCore();
        checked_snprintf(statname.data(),
                         statname.size(),
                         "ep_workload:num_io_threads_per_core");
        add_casted_stat(statname.data(), threadsPerCore, add_stat, cookie);

        int shards = workload->getNumShards();
        checked_snprintf(
                statname.data(), statname.size(), "ep_workload:num_shards");
        add_casted_stat(statname.data(), shards, add_stat, cookie);

        int numReadyTasks = expool->getNumReadyTasks();
        checked_snprintf(
                statname.data(), statname.size(), "ep_workload:ready_tasks");
        add_casted_stat(statname.data(), numReadyTasks, add_stat, cookie);

        int numSleepers = expool->getNumSleepers();
        checked_snprintf(
                statname.data(), statname.size(), "ep_workload:num_sleepers");
        add_casted_stat(statname.data(), numSleepers, add_stat, cookie);

        expool->doTaskQStat(ObjectRegistry::getCurrentEngine()->getTaskable(),
                            cookie,
                            add_stat);

    } catch (std::exception& error) {
        EP_LOG_WARN("doWorkloadStats: Error building stats: {}", error.what());
    }

    return cb::engine_errc::success;
}

void EventuallyPersistentEngine::addSeqnoVbStats(CookieIface& cookie,
                                                 const AddStatFn& add_stat,
                                                 const VBucketPtr& vb) {
    // MB-19359: An atomic read of vbucket state without acquiring the
    // reader lock for state should suffice here.
    uint64_t relHighSeqno = vb->getHighSeqno();
    if (vb->getState() != vbucket_state_active) {
        snapshot_info_t info = vb->checkpointManager->getSnapshotInfo();
        relHighSeqno = info.range.getEnd();
    }

    try {
        std::array<char, 64> buffer;
        failover_entry_t entry = vb->failovers->getLatestEntry();
        checked_snprintf(buffer.data(),
                         buffer.size(),
                         "vb_%d:high_seqno",
                         vb->getId().get());
        add_casted_stat(buffer.data(), relHighSeqno, add_stat, cookie);
        checked_snprintf(buffer.data(),
                         buffer.size(),
                         "vb_%d:abs_high_seqno",
                         vb->getId().get());
        add_casted_stat(buffer.data(), vb->getHighSeqno(), add_stat, cookie);
        checked_snprintf(buffer.data(),
                         buffer.size(),
                         "vb_%d:last_persisted_seqno",
                         vb->getId().get());
        add_casted_stat(buffer.data(),
                        vb->getPublicPersistenceSeqno(),
                        add_stat,
                        cookie);
        checked_snprintf(
                buffer.data(), buffer.size(), "vb_%d:uuid", vb->getId().get());
        add_casted_stat(buffer.data(), entry.vb_uuid, add_stat, cookie);
        checked_snprintf(buffer.data(),
                         buffer.size(),
                         "vb_%d:purge_seqno",
                         vb->getId().get());
        add_casted_stat(buffer.data(), vb->getPurgeSeqno(), add_stat, cookie);
        const snapshot_range_t range = vb->getPersistedSnapshot();
        checked_snprintf(buffer.data(),
                         buffer.size(),
                         "vb_%d:last_persisted_snap_start",
                         vb->getId().get());
        add_casted_stat(buffer.data(), range.getStart(), add_stat, cookie);
        checked_snprintf(buffer.data(),
                         buffer.size(),
                         "vb_%d:last_persisted_snap_end",
                         vb->getId().get());
        add_casted_stat(buffer.data(), range.getEnd(), add_stat, cookie);

        checked_snprintf(buffer.data(),
                         buffer.size(),
                         "vb_%d:high_prepared_seqno",
                         vb->getId().get());
        add_casted_stat(
                buffer.data(), vb->getHighPreparedSeqno(), add_stat, cookie);
        checked_snprintf(buffer.data(),
                         buffer.size(),
                         "vb_%d:high_completed_seqno",
                         vb->getId().get());
        add_casted_stat(
                buffer.data(), vb->getHighCompletedSeqno(), add_stat, cookie);
        checked_snprintf(buffer.data(),
                         buffer.size(),
                         "vb_%d:max_visible_seqno",
                         vb->getId().get());
        add_casted_stat(
                buffer.data(), vb->getMaxVisibleSeqno(), add_stat, cookie);

    } catch (std::exception& error) {
        EP_LOG_WARN("addSeqnoVbStats: error building stats: {}", error.what());
    }
}

void EventuallyPersistentEngine::addLookupResult(CookieIface& cookie,
                                                 std::unique_ptr<Item> result) {
    auto oldItem = takeEngineSpecific<std::unique_ptr<Item>>(cookie);
    // Check for old lookup results and clear them
    if (oldItem) {
        if (*oldItem) {
            EP_LOG_DEBUG("Cleaning up old lookup result for '{}'",
                         (*oldItem)->getKey());
        } else {
            EP_LOG_DEBUG_RAW("Cleaning up old null lookup result");
        }
    }

    storeEngineSpecific(cookie, std::move(result));
}

bool EventuallyPersistentEngine::fetchLookupResult(CookieIface& cookie,
                                                   std::unique_ptr<Item>& itm) {
    // This will return *and erase* the lookup result for a connection.
    // You look it up, you own it.
    auto es = takeEngineSpecific<std::unique_ptr<Item>>(cookie);
    if (es) {
        itm = std::move(*es);
        return true;
    } else {
        return false;
    }
}

EventuallyPersistentEngine::StatusAndVBPtr
EventuallyPersistentEngine::getValidVBucketFromString(std::string_view vbNum) {
    if (vbNum.empty()) {
        // Must specify a vbucket.
        return {cb::engine_errc::invalid_arguments, {}};
    }
    uint16_t vbucket_id;

    std::string vbNumString(vbNum);
    if (!safe_strtous(vbNumString, vbucket_id)) {
        return {cb::engine_errc::invalid_arguments, {}};
    }
    Vbid vbid = Vbid(vbucket_id);
    VBucketPtr vb = getVBucket(vbid);
    if (!vb) {
        return {cb::engine_errc::not_my_vbucket, {}};
    }
    return {cb::engine_errc::success, vb};
}

cb::engine_errc EventuallyPersistentEngine::doSeqnoStats(
        CookieIface& cookie,
        const AddStatFn& add_stat,
        const char* stat_key,
        int nkey) {
    if (getKVBucket()->maybeWaitForVBucketWarmup(&cookie)) {
        return cb::engine_errc::would_block;
    }

    if (nkey > 14) {
        std::string value(stat_key + 14, nkey - 14);

        try {
            checkNumeric(value.c_str());
        } catch(std::runtime_error &) {
            return cb::engine_errc::invalid_arguments;
        }

        Vbid vbucket(atoi(value.c_str()));
        VBucketPtr vb = getVBucket(vbucket);
        if (!vb || vb->getState() == vbucket_state_dead) {
            return cb::engine_errc::not_my_vbucket;
        }

        addSeqnoVbStats(cookie, add_stat, vb);

        return cb::engine_errc::success;
    }

    auto vbuckets = kvBucket->getVBuckets().getBuckets();
    for (auto vbid : vbuckets) {
        VBucketPtr vb = getVBucket(vbid);
        if (vb) {
            addSeqnoVbStats(cookie, add_stat, vb);
        }
    }
    return cb::engine_errc::success;
}

void EventuallyPersistentEngine::runDefragmenterTask() {
    kvBucket->runDefragmenterTask();
}

bool EventuallyPersistentEngine::runAccessScannerTask() {
    return kvBucket->runAccessScannerTask();
}

void EventuallyPersistentEngine::runVbStatePersistTask(Vbid vbid) {
    kvBucket->runVbStatePersistTask(vbid);
}

cb::engine_errc EventuallyPersistentEngine::doCollectionStats(
        CookieIface& cookie,
        const AddStatFn& add_stat,
        const std::string& statKey) {
    CBStatCollector collector(add_stat, cookie);
    auto bucketCollector = collector.forBucket(getName());
    auto res = Collections::Manager::doCollectionStats(
            *kvBucket, bucketCollector, statKey);
    if (res.result == cb::engine_errc::unknown_collection ||
        res.result == cb::engine_errc::unknown_scope) {
        setUnknownCollectionErrorContext(cookie, res.getManifestId());
    }
    return res.result;
}

cb::engine_errc EventuallyPersistentEngine::doScopeStats(
        CookieIface& cookie,
        const AddStatFn& add_stat,
        const std::string& statKey) {
    CBStatCollector collector(add_stat, cookie);
    auto bucketCollector = collector.forBucket(getName());
    auto res = Collections::Manager::doScopeStats(
            *kvBucket, bucketCollector, statKey);
    if (res.result == cb::engine_errc::unknown_scope) {
        setUnknownCollectionErrorContext(cookie, res.getManifestId());
    }
    return res.result;
}

cb::EngineErrorGetCollectionIDResult
EventuallyPersistentEngine::parseKeyStatCollection(
        std::string_view expectedStatPrefix,
        std::string_view statKeyArg,
        std::string_view collectionStr) {
    CollectionID cid(CollectionID::Default);
    if (statKeyArg == expectedStatPrefix) {
        // provided argument should be a collection path
        auto res = kvBucket->getCollectionsManager().getCollectionID(
                collectionStr);
        cid = res.getCollectionId();
        if (res.result != cb::engine_errc::success) {
            EP_LOG_WARN(
                    "EventuallyPersistentEngine::parseKeyStatCollection could "
                    "not find collection arg:{} error:{}",
                    collectionStr,
                    res.result);
        }
        return res;
    } else if (statKeyArg == (std::string(expectedStatPrefix) + "-byid") &&
               collectionStr.size() > 2) {
        // provided argument should be a hex collection ID N, 0xN or 0XN
        try {
            cid = std::stoul(collectionStr.data(), nullptr, 16);
        } catch (const std::logic_error& e) {
            EP_LOG_WARN(
                    "EventuallyPersistentEngine::parseKeyStatCollection "
                    "invalid collection arg:{}, exception:{}",
                    collectionStr,
                    e.what());
            return cb::EngineErrorGetCollectionIDResult{
                    cb::engine_errc::invalid_arguments};
        }
        // Collection's scope is needed for privilege check
        auto [manifesUid, meta] =
                kvBucket->getCollectionsManager().getCollectionEntry(cid);
        if (meta) {
            return {manifesUid,
                    meta->sid,
                    cid,
                    Collections::isSystemCollection(meta->name, cid)};
        } else {
            return {cb::engine_errc::unknown_collection, manifesUid};
        }
    }
    return cb::EngineErrorGetCollectionIDResult(
            cb::engine_errc::invalid_arguments);
}

std::tuple<cb::engine_errc,
           std::optional<Vbid>,
           std::optional<std::string>,
           std::optional<CollectionID>>
EventuallyPersistentEngine::parseStatKeyArg(CookieIface& cookie,
                                            std::string_view statKeyPrefix,
                                            std::string_view statKey) {
    std::vector<std::string> args;
    std::string trimmedStatKey(statKey);
    boost::algorithm::trim(trimmedStatKey);
    boost::split(args, trimmedStatKey, boost::is_space());
    if (args.size() != 3 && args.size() != 4) {
        return {cb::engine_errc::invalid_arguments,
                std::nullopt,
                std::nullopt,
                std::nullopt};
    }

    Vbid vbid(0);
    try {
        vbid = Vbid(gsl::narrow<uint16_t>(std::stoi(args[2])));
    } catch (const std::exception& e) {
        EP_LOG_WARN(
                "EventuallyPersistentEngine::doKeyStats invalid "
                "vbucket arg:{}, exception:{}",
                args[2],
                e.what());
        return {cb::engine_errc::invalid_arguments,
                std::nullopt,
                std::nullopt,
                std::nullopt};
    }

    CollectionID cid(CollectionID::Default);
    if (args.size() == 4) {
        cb::EngineErrorGetCollectionIDResult res{
                cb::engine_errc::unknown_collection};
        // An argument was provided, maybe an id or a 'path'
        auto cidResult =
                parseKeyStatCollection(statKeyPrefix, args[0], args[3]);
        if (cidResult.result != cb::engine_errc::success) {
            if (cidResult.result == cb::engine_errc::unknown_collection) {
                setUnknownCollectionErrorContext(cookie,
                                                 cidResult.getManifestId());
            }
            return {cidResult.result, std::nullopt, std::nullopt, std::nullopt};
        }
        cid = cidResult.getCollectionId();
    }

    return {cb::engine_errc::success, vbid, args[1], cid};
}

cb::engine_errc EventuallyPersistentEngine::doKeyStats(
        CookieIface& cookie,
        const AddStatFn& add_stat,
        std::string_view statKey) {
    cb::engine_errc status;
    std::optional<Vbid> vbid;
    std::optional<std::string> key;
    std::optional<CollectionID> cid;
    std::tie(status, vbid, key, cid) = parseStatKeyArg(cookie, "key", statKey);
    if (status != cb::engine_errc::success) {
        return status;
    }
    auto docKey = StoredDocKey(*key, *cid);
    return doKeyStats(cookie, add_stat, *vbid, docKey, false);
}

cb::engine_errc EventuallyPersistentEngine::doVKeyStats(
        CookieIface& cookie,
        const AddStatFn& add_stat,
        std::string_view statKey) {
    cb::engine_errc status;
    std::optional<Vbid> vbid;
    std::optional<std::string> key;
    std::optional<CollectionID> cid;
    std::tie(status, vbid, key, cid) = parseStatKeyArg(cookie, "vkey", statKey);
    if (status != cb::engine_errc::success) {
        return status;
    }
    auto docKey = StoredDocKey(*key, *cid);
    return doKeyStats(cookie, add_stat, *vbid, docKey, true);
}

cb::engine_errc EventuallyPersistentEngine::doDcpVbTakeoverStats(
        CookieIface& cookie,
        const AddStatFn& add_stat,
        std::string_view statKey) {
    std::string tStream;
    std::string vbid;
    std::string buffer(statKey.data() + 15, statKey.size() - 15);
    std::stringstream ss(buffer);
    ss >> vbid;
    ss >> tStream;
    uint16_t vbucket_id(0);
    safe_strtous(vbid, vbucket_id);
    Vbid vbucketId = Vbid(vbucket_id);
    return doDcpVbTakeoverStats(cookie, add_stat, tStream, vbucketId);
}

cb::engine_errc EventuallyPersistentEngine::doFailoversStats(
        CookieIface& cookie, const AddStatFn& add_stat, std::string_view key) {
    const std::string statKey(key.data(), key.size());
    if (key.size() == 9) {
        return doAllFailoverLogStats(cookie, add_stat);
    }

    if (statKey.compare(std::string("failovers").length(),
                        std::string(" ").length(),
                        " ") == 0) {
        std::string vbid;
        std::string s_key(statKey.substr(10, key.size() - 10));
        std::stringstream ss(s_key);
        ss >> vbid;
        uint16_t vbucket_id(0);
        safe_strtous(vbid, vbucket_id);
        Vbid vbucketId = Vbid(vbucket_id);
        return doVbIdFailoverLogStats(cookie, add_stat, vbucketId);
    }

    return cb::engine_errc::no_such_key;
}

cb::engine_errc EventuallyPersistentEngine::doDiskinfoStats(
        CookieIface& cookie, const AddStatFn& add_stat, std::string_view key) {
    const std::string statKey(key.data(), key.size());
    if (key.size() == 8) {
        CBStatCollector collector{add_stat, cookie};
        auto bucketC = collector.forBucket(getName());
        return kvBucket->getFileStats(bucketC);
    }
    if ((key.size() == 15) &&
        (statKey.compare(std::string("diskinfo").length() + 1,
                         std::string("detail").length(),
                         "detail") == 0)) {
        return kvBucket->getPerVBucketDiskStats(cookie, add_stat);
    }

    return cb::engine_errc::invalid_arguments;
}

void EventuallyPersistentEngine::doDiskFailureStats(
        const BucketStatCollector& collector) {
    using namespace cb::stats;

    size_t value = 0;

    // Total data write failures is compaction failures plus commit failures
    auto writeFailure = stats.commitFailed + stats.compactionFailed;
    collector.addStat(Key::ep_data_write_failed, writeFailure);

    if (kvBucket->getKVStoreStat("failure_get", value)) {
        collector.addStat(Key::ep_data_read_failed, value);
    }
}

cb::engine_errc EventuallyPersistentEngine::doDiskSlownessStats(
        CookieIface& cookie, const AddStatFn& add_stat, std::string_view key) {
    using namespace cb::stats;
    using std::to_string;

    if (!cb_isPrefix(key, "disk-slowness ")) {
        return cb::engine_errc::invalid_arguments;
    }

    auto arg = key.substr(key.find(' ') + 1);
    uint32_t thresholdSeconds;
    if (!safe_strtoul(arg, thresholdSeconds)) {
        return cb::engine_errc::invalid_arguments;
    }

    struct OpCounts {
        int numTotal = 0;
        int numSlow = 0;
    };
    OpCounts readCounts;
    OpCounts writeCounts;

    // Current point in time.
    auto now = ep_uptime_now();
    std::chrono::seconds threshold(thresholdSeconds);
    // Visit all threads performing IO and record any file ops taking longer
    // than the threshold.
    fileOpsTracker->visitThreads(
            [this, now, threshold, &readCounts, &writeCounts](
                    auto type, auto thread, const auto& op) {
                if (type != READER_TASK_IDX && type != WRITER_TASK_IDX) {
                    return;
                }
                auto elapsed = now - op.startTime;

                // For large operations, scale the threshold by a factor based
                // on the maximum item size, to handle cases where we're writing
                // more than 20 MiB in one operation.
                double thresholdScalingFactor = std::max(
                        1.0, static_cast<double>(op.nbytes) / maxItemSize);
                auto effectiveThreshold = threshold * thresholdScalingFactor;

                auto& c = op.isDataWrite() ? writeCounts : readCounts;
                ++c.numTotal;
                if (elapsed >= effectiveThreshold) {
                    ++c.numSlow;
                }
            });

    add_stat("pending_disk_read_num", to_string(readCounts.numTotal), cookie);
    add_stat("pending_disk_read_slow_num",
             to_string(readCounts.numSlow),
             cookie);
    add_stat("pending_disk_write_num", to_string(writeCounts.numTotal), cookie);
    add_stat("pending_disk_write_slow_num",
             to_string(writeCounts.numSlow),
             cookie);
    return cb::engine_errc::success;
}

cb::engine_errc EventuallyPersistentEngine::doPrivilegedStats(
        CookieIface& cookie, const AddStatFn& add_stat, std::string_view key) {
    // Privileged stats - need Stats priv (and not just SimpleStats).
    const auto acc = cookie.testPrivilege(cb::rbac::Privilege::Stats, {}, {});

    if (acc.success()) {
        if (cb_isPrefix(key, "_checkpoint-dump")) {
            const size_t keyLen = strlen("_checkpoint-dump");
            std::string_view keyArgs(key.data() + keyLen, key.size() - keyLen);
            return doCheckpointDump(cookie, add_stat, keyArgs);
        }

        if (cb_isPrefix(key, "_hash-dump")) {
            const size_t keyLen = strlen("_hash-dump");
            std::string_view keyArgs(key.data() + keyLen, key.size() - keyLen);
            return doHashDump(cookie, add_stat, keyArgs);
        }

        if (cb_isPrefix(key, "_durability-dump")) {
            const size_t keyLen = strlen("_durability-dump");
            std::string_view keyArgs(key.data() + keyLen, key.size() - keyLen);
            return doDurabilityMonitorDump(cookie, add_stat, keyArgs);
        }

        if (cb_isPrefix(key, "_vbucket-dump")) {
            const size_t keyLen = strlen("_vbucket-dump");
            std::string_view keyArgs(key.data() + keyLen, key.size() - keyLen);
            return doVBucketDump(cookie, add_stat, keyArgs);
        }

        return cb::engine_errc::no_such_key;
    }
    return cb::engine_errc::no_access;
}

static const CheckYieldFn default_check_yield_fn{[]() { return false; }};

cb::engine_errc EventuallyPersistentEngine::getStats(
        CookieIface& cookie,
        std::string_view key,
        std::string_view value,
        const AddStatFn& add_stat) {
    return getStats(cookie, key, value, add_stat, default_check_yield_fn);
}

cb::engine_errc EventuallyPersistentEngine::getStats(
        CookieIface& c,
        std::string_view key,
        std::string_view value,
        const AddStatFn& add_stat,
        const CheckYieldFn& check_yield) {
    ScopeTimer2<HdrMicroSecStopwatch, TracerStopwatch> timer(
            std::forward_as_tuple(stats.getStatsCmdHisto),
            std::forward_as_tuple(&c, cb::tracing::Code::GetStats));

    EP_LOG_DEBUG("stats '{}'", key);

    // Some stats have been moved to using the stat collector interface,
    // while others have not. Depending on the key, this collector _may_
    // not be used, but creating it here reduces duplication (and it's not
    // expensive to create)
    CBStatCollector collector{add_stat, c};
    auto bucketCollector = collector.forBucket(getName());

    if (key.empty()) {
        return doEngineStats(bucketCollector, &c);
    }
    if (key.size() > 7 && cb_isPrefix(key, "dcpagg ")) {
        return doConnAggStats(bucketCollector, key.substr(7));
    }
    if (key == "dcp"sv) {
        return doDcpStats(c, add_stat, check_yield, value);
    }
    if (key == "eviction"sv) {
        return doEvictionStats(c, add_stat);
    }
    if (key == "hash"sv) {
        return doHashStats(c, add_stat);
    }
    if (key == "vbucket"sv) {
        return doVBucketStats(c,
                              add_stat,
                              key.data(),
                              key.size(),
                              VBucketStatsDetailLevel::State);
    }
    if (key == "prev-vbucket"sv) {
        return doVBucketStats(c,
                              add_stat,
                              key.data(),
                              key.size(),
                              VBucketStatsDetailLevel::PreviousState);
    }
    if (cb_isPrefix(key, "vbucket-durability-state")) {
        return doVBucketStats(c,
                              add_stat,
                              key.data(),
                              key.size(),
                              VBucketStatsDetailLevel::Durability);
    }
    if (cb_isPrefix(key, "vbucket-details")) {
        return doVBucketStats(c,
                              add_stat,
                              key.data(),
                              key.size(),
                              VBucketStatsDetailLevel::Full);
    }
    if (cb_isPrefix(key, "vbucket-seqno")) {
        return doSeqnoStats(c, add_stat, key.data(), key.size());
    }
    if (cb_isPrefix(key, "checkpoint")) {
        return doCheckpointStats(c, add_stat, key.data(), key.size());
    }
    if (cb_isPrefix(key, "durability-monitor")) {
        return doDurabilityMonitorStats(c, add_stat, key.data(), key.size());
    }
    if (key == "timings"sv) {
        doTimingStats(bucketCollector);
        return cb::engine_errc::success;
    }
    if (key == "frequency-counters"sv) {
        return doFrequencyCountersStats(bucketCollector);
    }
    if (key == "dispatcher"sv) {
        return doDispatcherStats(c, add_stat);
    }
    if (key == "tasks"sv) {
        return doTasksStats(c, add_stat);
    }
    if (key == "scheduler"sv) {
        return doSchedulerStats(c, add_stat);
    }
    if (key == "runtimes"sv) {
        return doRunTimeStats(bucketCollector);
    }
    if (key == "memory"sv) {
        return doMemoryStats(c, add_stat);
    }
    if (key == "uuid"sv) {
        add_casted_stat("uuid", configuration.getUuid(), add_stat, c);
        return cb::engine_errc::success;
    }
    if (cb_isPrefix(key, "key ") || cb_isPrefix(key, "key-byid ")) {
        return doKeyStats(c, add_stat, key);
    }
    if (cb_isPrefix(key, "vkey ") || cb_isPrefix(key, "vkey-byid ")) {
        return doVKeyStats(c, add_stat, key);
    }
    if (key == "kvtimings"sv) {
        getKVBucket()->addKVStoreTimingStats(add_stat, c);
        return cb::engine_errc::success;
    }
    if (key.size() >= 7 && cb_isPrefix(key, "kvstore")) {
        std::string args(key.data() + 7, key.size() - 7);
        getKVBucket()->addKVStoreStats(add_stat, c);
        return cb::engine_errc::success;
    }
    if (key == "warmup"sv) {
        const auto* warmup = getKVBucket()->getWarmup();
        if (warmup != nullptr) {
            warmup->addStats(CBStatCollector(add_stat, c));
            return cb::engine_errc::success;
        }
        return cb::engine_errc::no_such_key;
    }
    if (key == "info"sv) {
        add_casted_stat("info", get_stats_info(), add_stat, c);
        return cb::engine_errc::success;
    }
    if (key == "config"sv) {
        configuration.addStats(bucketCollector);
        return cb::engine_errc::success;
    }
    if (key.size() > 15 && cb_isPrefix(key, "dcp-vbtakeover")) {
        return doDcpVbTakeoverStats(c, add_stat, key);
    }
    if (key == "workload"sv) {
        return doWorkloadStats(c, add_stat);
    }
    if (cb_isPrefix(key, "failovers")) {
        return doFailoversStats(c, add_stat, key);
    }
    if (cb_isPrefix(key, "diskinfo")) {
        return doDiskinfoStats(c, add_stat, key);
    }
    if (cb_isPrefix(key, "collections")) {
        return doCollectionStats(
                c, add_stat, std::string(key.data(), key.size()));
    }
    if (cb_isPrefix(key, "scopes")) {
        return doScopeStats(c, add_stat, std::string(key.data(), key.size()));
    }
    if (cb_isPrefix(key, "disk-failures")) {
        doDiskFailureStats(bucketCollector);
        return cb::engine_errc::success;
    }
    if (cb_isPrefix(key, "disk-slowness")) {
        return doDiskSlownessStats(
                c, add_stat, std::string(key.data(), key.size()));
    }
    if (key[0] == '_') {
        return doPrivilegedStats(c, add_stat, key);
    }
    if (cb_isPrefix(key, "range-scans")) {
        return doRangeScanStats(bucketCollector, key);
    }

    // Unknown stat requested
    return cb::engine_errc::no_such_key;
}

void EventuallyPersistentEngine::resetStats() {
    stats.reset();
    if (kvBucket) {
        kvBucket->resetUnderlyingStats();
    }
}

void EventuallyPersistentEngine::auditDocumentAccess(
        CookieIface& cookie, cb::audit::document::Operation operation) const {
    NonBucketAllocationGuard guard;
    cookie.auditDocumentAccess(operation);
}

cb::engine_errc EventuallyPersistentEngine::checkCollectionAccess(
        CookieIface& cookie,
        std::optional<Vbid> vbid,
        std::optional<cb::rbac::Privilege> systemCollectionPrivilege,
        cb::rbac::Privilege priv,
        CollectionID cid) const {
    ScopeID sid{ScopeID::Default};
    uint64_t manifestUid{0};
    cb::engine_errc status = cb::engine_errc::success;

    if (!cid.isDefaultCollection()) {
        using Collections::getCollectionVisibility;
        using Collections::Visibility;
        Visibility visibility = Visibility::User;
        if (vbid) {
            auto vbucket = getVBucket(*vbid);
            if (!vbucket) {
                return cb::engine_errc::not_my_vbucket;
            }
            auto handle = vbucket->getManifest().lock(cid);
            if (!handle.valid()) {
                return cb::engine_errc::unknown_collection;
            }
            sid = handle.getScopeID();
            manifestUid = handle.getManifestUid();
            visibility = getCollectionVisibility(handle.getName(), cid);
        } else {
            auto res = getKVBucket()->getCollectionEntry(cid);
            manifestUid = res.first;
            if (!res.second) {
                status = cb::engine_errc::unknown_collection;
            } else {
                sid = res.second->sid;
                visibility = getCollectionVisibility(res.second->name, cid);
            }
        }

        if (systemCollectionPrivilege && visibility == Visibility::System) {
            status = checkPrivilege(
                    cookie, *systemCollectionPrivilege, sid, cid);
        }
    }

    if (status == cb::engine_errc::success) {
        status = checkPrivilege(cookie, priv, sid, cid);
    }

    switch (status) {
    case cb::engine_errc::success:
    case cb::engine_errc::no_access:
        break;
    case cb::engine_errc::unknown_collection:
        setUnknownCollectionErrorContext(cookie, manifestUid);
        break;
    default:
        EP_LOG_ERR(
                "EPE::checkPrivilege(priv:{}, cid:{}): sid:{} unexpected "
                "status:{}",
                int(priv),
                cid.to_string(),
                sid.to_string(),
                to_string(status));
    }
    return status;
}

cb::engine_errc EventuallyPersistentEngine::testScopeAccess(
        CookieIface& cookie,
        std::optional<cb::rbac::Privilege> systemScopePrivilege,
        cb::rbac::Privilege priv,
        ScopeID sid,
        Collections::Visibility visibility) const {
    if (!sid.isDefaultScope()) {
        using Collections::Visibility;
        if (systemScopePrivilege && visibility == Visibility::System) {
            switch (cookie.testPrivilege(*systemScopePrivilege, sid, {})
                            .getStatus()) {
            case cb::rbac::PrivilegeAccess::Status::Ok:
                break;
            case cb::rbac::PrivilegeAccess::Status::Fail:
                return cb::engine_errc::no_access;
            case cb::rbac::PrivilegeAccess::Status::FailNoPrivileges:
                return cb::engine_errc::unknown_scope;
            }
        }
    }

    switch (cookie.testPrivilege(priv, sid, {}).getStatus()) {
    case cb::rbac::PrivilegeAccess::Status::Ok:
        return cb::engine_errc::success;
    case cb::rbac::PrivilegeAccess::Status::Fail:
        return cb::engine_errc::no_access;
    case cb::rbac::PrivilegeAccess::Status::FailNoPrivileges:
        return cb::engine_errc::unknown_scope;
    }
    folly::assume_unreachable();
}

cb::engine_errc EventuallyPersistentEngine::testCollectionAccess(
        CookieIface& cookie,
        std::optional<cb::rbac::Privilege> systemCollectionPrivilege,
        cb::rbac::Privilege priv,
        CollectionID cid,
        ScopeID sid,
        Collections::Visibility visibility) const {
    if (!cid.isDefaultCollection()) {
        using Collections::Visibility;
        if (systemCollectionPrivilege && visibility == Visibility::System) {
            switch (cookie.testPrivilege(*systemCollectionPrivilege, sid, cid)
                            .getStatus()) {
            case cb::rbac::PrivilegeAccess::Status::Ok:
                break;
            case cb::rbac::PrivilegeAccess::Status::Fail:
                return cb::engine_errc::no_access;
            case cb::rbac::PrivilegeAccess::Status::FailNoPrivileges:
                return cb::engine_errc::unknown_collection;
            }
        }
    }

    switch (cookie.testPrivilege(priv, sid, cid).getStatus()) {
    case cb::rbac::PrivilegeAccess::Status::Ok:
        return cb::engine_errc::success;
    case cb::rbac::PrivilegeAccess::Status::Fail:
        return cb::engine_errc::no_access;
    case cb::rbac::PrivilegeAccess::Status::FailNoPrivileges:
        return cb::engine_errc::unknown_collection;
    }
    folly::assume_unreachable();
}

cb::engine_errc
EventuallyPersistentEngine::checkForPrivilegeAtLeastInOneCollection(
        CookieIface& cookie, cb::rbac::Privilege privilege) const {
    try {
        switch (cookie.checkForPrivilegeAtLeastInOneCollection(privilege)
                        .getStatus()) {
        case cb::rbac::PrivilegeAccess::Status::Ok:
            return cb::engine_errc::success;
        case cb::rbac::PrivilegeAccess::Status::FailNoPrivileges:
        case cb::rbac::PrivilegeAccess::Status::Fail:
            return cb::engine_errc::no_access;
        }
    } catch (const std::exception& e) {
        EP_LOG_ERR(
                "EPE::checkForPrivilegeAtLeastInOneCollection: received "
                "exception while checking privilege: {}",
                e.what());
    }

    return cb::engine_errc::failed;
}

cb::engine_errc EventuallyPersistentEngine::checkPrivilege(
        CookieIface& cookie,
        cb::rbac::Privilege priv,
        ScopeID sid,
        CollectionID cid) {
    try {
        // Upon failure check_privilege may set an error message in the
        // cookie about the missing privilege
        NonBucketAllocationGuard guard;
        switch (cookie.checkPrivilege(priv, sid, cid).getStatus()) {
        case cb::rbac::PrivilegeAccess::Status::Ok:
            return cb::engine_errc::success;
        case cb::rbac::PrivilegeAccess::Status::Fail:
            return cb::engine_errc::no_access;
        case cb::rbac::PrivilegeAccess::Status::FailNoPrivileges:
            return cb::engine_errc::unknown_collection;
        }
    } catch (const std::exception& e) {
        EP_LOG_ERR(
                "EPE::checkPrivilege: received exception while checking "
                "privilege for sid:{}: cid:{} {}",
                sid.to_string(),
                cid.to_string(),
                e.what());
    }
    return cb::engine_errc::failed;
}

cb::engine_errc EventuallyPersistentEngine::checkMemoryForBGFetch(
        size_t pendingBytes) {
    if (memoryTracker->isBelowMutationMemoryQuota(pendingBytes)) {
        return cb::engine_errc::success;
    }
    return memoryCondition();
}

cb::engine_errc EventuallyPersistentEngine::testPrivilege(
        CookieIface& cookie,
        cb::rbac::Privilege priv,
        std::optional<ScopeID> sid,
        std::optional<CollectionID> cid) const {
    try {
        switch (cookie.testPrivilege(priv, sid, cid).getStatus()) {
        case cb::rbac::PrivilegeAccess::Status::Ok:
            return cb::engine_errc::success;
        case cb::rbac::PrivilegeAccess::Status::Fail:
            return cb::engine_errc::no_access;
        case cb::rbac::PrivilegeAccess::Status::FailNoPrivileges:
            return cid ? cb::engine_errc::unknown_collection
                       : cb::engine_errc::unknown_scope;
        }
    } catch (const std::exception& e) {
        EP_LOG_ERR(
                "EPE::testPrivilege: received exception while checking "
                "privilege for sid:{}: cid:{} {}",
                sid ? sid->to_string() : "no-scope",
                cid ? cid->to_string() : "no-collection",
                e.what());
    }
    return cb::engine_errc::failed;
}

cb::engine_errc EventuallyPersistentEngine::handleObserve(
        CookieIface& cookie,
        const DocKey& key,
        Vbid vbucket,
        const std::function<void(uint8_t, uint64_t)>& key_handler,
        uint64_t& persist_time_hint) {
    EP_LOG_DEBUG("Observing key {} in {}",
                 cb::UserDataView(key.to_string()),
                 vbucket);

    auto rv = checkCollectionAccess(cookie,
                                    vbucket,
                                    cb::rbac::Privilege::SystemCollectionLookup,
                                    cb::rbac::Privilege::Read,
                                    key.getCollectionID());
    if (rv != cb::engine_errc::success) {
        return rv;
    }

    ObserveKeyState keystatus = ObserveKeyState::NotFound;
    struct key_stats kstats = {};
    rv = kvBucket->getKeyStats(key, vbucket, cookie, kstats, WantsDeleted::Yes);
    if (rv == cb::engine_errc::success) {
        if (kstats.logically_deleted) {
            keystatus = ObserveKeyState::LogicalDeleted;
        } else if (kstats.dirty) {
            keystatus = ObserveKeyState::NotPersisted;
        } else {
            keystatus = ObserveKeyState::Persisted;
        }
    } else if (rv == cb::engine_errc::no_such_key) {
        keystatus = ObserveKeyState::NotFound;
    } else {
        return rv;
    }

    {
        // Toggle allocation guard when calling back into the engine
        NonBucketAllocationGuard guard;
        key_handler(uint8_t(keystatus), kstats.cas);
    }

    persist_time_hint = 0;
    const auto queue_size = static_cast<double>(stats.getDiskQueueSize());
    const double item_trans_time = kvBucket->getTransactionTimePerItem();

    if (item_trans_time > 0 && queue_size > 0) {
        persist_time_hint = static_cast<uint32_t>(queue_size * item_trans_time);
    }
    persist_time_hint = persist_time_hint << 32;

    return cb::engine_errc::success;
}

cb::engine_errc EventuallyPersistentEngine::observe(
        CookieIface& cookie,
        const DocKey& key,
        Vbid vbucket,
        const std::function<void(uint8_t, uint64_t)>& key_handler,
        uint64_t& persist_time_hint) {
    return acquireEngine(this)->handleObserve(
            cookie, key, vbucket, key_handler, persist_time_hint);
}

cb::engine_errc EventuallyPersistentEngine::observe_seqno(
        CookieIface& cookie,
        const cb::mcbp::Request& request,
        const AddResponseFn& response) {
    Vbid vb_id = request.getVBucket();
    auto value = request.getValue();
    auto vb_uuid = static_cast<uint64_t>(
            ntohll(*reinterpret_cast<const uint64_t*>(value.data())));

    EP_LOG_DEBUG("Observing {} with uuid: {}", vb_id, vb_uuid);

    VBucketPtr vb = kvBucket->getVBucket(vb_id);
    if (!vb) {
        return cb::engine_errc::not_my_vbucket;
    }

    folly::SharedMutex::ReadHolder rlh(vb->getStateLock());
    if (vb->getState() == vbucket_state_dead) {
        return cb::engine_errc::not_my_vbucket;
    }

    //Check if the vb uuid matches with the latest entry
    failover_entry_t entry = vb->failovers->getLatestEntry();
    std::stringstream result;

    if (vb_uuid != entry.vb_uuid) {
       uint64_t failover_highseqno = 0;
       uint64_t latest_uuid;
       bool found = vb->failovers->getLastSeqnoForUUID(vb_uuid, &failover_highseqno);
       if (!found) {
           return cb::engine_errc::no_such_key;
       }

       uint8_t format_type = 1;
       uint64_t last_persisted_seqno = htonll(vb->getPublicPersistenceSeqno());
       uint64_t current_seqno = htonll(vb->getHighSeqno());
       latest_uuid = htonll(entry.vb_uuid);
       vb_id = vb_id.hton();
       vb_uuid = htonll(vb_uuid);
       failover_highseqno = htonll(failover_highseqno);

       result.write((char*) &format_type, sizeof(uint8_t));
       result.write((char*)&vb_id, sizeof(Vbid));
       result.write((char*) &latest_uuid, sizeof(uint64_t));
       result.write((char*) &last_persisted_seqno, sizeof(uint64_t));
       result.write((char*) &current_seqno, sizeof(uint64_t));
       result.write((char*) &vb_uuid, sizeof(uint64_t));
       result.write((char*) &failover_highseqno, sizeof(uint64_t));
    } else {
        uint8_t format_type = 0;
        uint64_t last_persisted_seqno = htonll(vb->getPublicPersistenceSeqno());
        uint64_t current_seqno = htonll(vb->getHighSeqno());
        vb_id = vb_id.hton();
        vb_uuid =  htonll(vb_uuid);

        result.write((char*) &format_type, sizeof(uint8_t));
        result.write((char*)&vb_id, sizeof(Vbid));
        result.write((char*) &vb_uuid, sizeof(uint64_t));
        result.write((char*) &last_persisted_seqno, sizeof(uint64_t));
        result.write((char*) &current_seqno, sizeof(uint64_t));
    }

    return sendResponse(response,
                        {}, // key
                        {}, // extra
                        result.str(), // body
                        ValueIsJson::No,
                        cb::mcbp::Status::Success,
                        0,
                        cookie);
}

VBucketPtr EventuallyPersistentEngine::getVBucket(Vbid vbucket) const {
    return kvBucket->getVBucket(vbucket);
}

cb::engine_errc EventuallyPersistentEngine::handleSeqnoPersistence(
        CookieIface& cookie, uint64_t seqno, Vbid vbucket) {
    VBucketPtr vb = getVBucket(vbucket);
    if (!vb) {
        return cb::engine_errc::not_my_vbucket;
    }

    if (!getEngineSpecific<ScheduledSeqnoPersistenceToken>(cookie)) {
        const auto persisted_seqno = vb->getPersistenceSeqno();
        if (seqno > persisted_seqno) {
            const auto res = vb->checkAddHighPriorityVBEntry(
                    std::make_unique<SeqnoPersistenceRequest>(
                            &cookie,
                            seqno,
                            kvBucket->getSeqnoPersistenceTimeout()));

            switch (res) {
            case HighPriorityVBReqStatus::RequestScheduled:
                storeEngineSpecific(cookie, ScheduledSeqnoPersistenceToken{});
                return cb::engine_errc::would_block;

            case HighPriorityVBReqStatus::NotSupported:
                EP_LOG_WARN(
                        "EventuallyPersistentEngine::handleSeqnoCmds(): High "
                        "priority async seqno request for {} is NOT supported",
                        vbucket);
                return cb::engine_errc::not_supported;

            case HighPriorityVBReqStatus::RequestNotScheduled:
                /// 'HighPriorityVBEntry' was not added, hence just return
                /// success
                EP_LOG_INFO(
                        "EventuallyPersistentEngine::handleSeqnoCmds(): Did "
                        "NOT add high priority async seqno request for {}, "
                        "Persisted seqno {} > requested seqno {}",
                        vbucket,
                        persisted_seqno,
                        seqno);
                return cb::engine_errc::success;
            }
        }
        // Already persisted up to the number
        return cb::engine_errc::success;
    }

    clearEngineSpecific(cookie);
    EP_LOG_DEBUG("Sequence number {} persisted for {}", seqno, vbucket);
    return cb::engine_errc::success;
}

cb::EngineErrorMetadataPair EventuallyPersistentEngine::getMetaInner(
        CookieIface& cookie, const DocKey& key, Vbid vbucket) {
    uint32_t deleted;
    uint8_t datatype;
    ItemMetaData itemMeta;
    cb::engine_errc ret = kvBucket->getMetaData(
            key, vbucket, &cookie, itemMeta, deleted, datatype);

    item_info metadata;

    if (ret == cb::engine_errc::success) {
        metadata = to_item_info(itemMeta, datatype, deleted);
    } else if (ret == cb::engine_errc::no_such_key ||
               ret == cb::engine_errc::not_my_vbucket) {
        if (isDegradedMode()) {
            ret = cb::engine_errc::temporary_failure;
        }
    }

    return std::make_pair(ret, metadata);
}

bool EventuallyPersistentEngine::decodeSetWithMetaOptions(
        cb::const_byte_buffer extras,
        GenerateCas& generateCas,
        CheckConflicts& checkConflicts,
        PermittedVBStates& permittedVBStates) {
    // DeleteSource not needed by SetWithMeta, so set to default of explicit
    DeleteSource deleteSource = DeleteSource::Explicit;
    return EventuallyPersistentEngine::decodeWithMetaOptions(extras,
                                                             generateCas,
                                                             checkConflicts,
                                                             permittedVBStates,
                                                             deleteSource);
}
bool EventuallyPersistentEngine::decodeWithMetaOptions(
        cb::const_byte_buffer extras,
        GenerateCas& generateCas,
        CheckConflicts& checkConflicts,
        PermittedVBStates& permittedVBStates,
        DeleteSource& deleteSource) {
    bool forceFlag = false;
    if (extras.size() == 28 || extras.size() == 30) {
        const size_t fixed_extras_size = 24;
        uint32_t options;
        memcpy(&options, extras.data() + fixed_extras_size, sizeof(options));
        options = ntohl(options);

        if (options & SKIP_CONFLICT_RESOLUTION_FLAG) {
            checkConflicts = CheckConflicts::No;
        }

        if (options & FORCE_ACCEPT_WITH_META_OPS) {
            forceFlag = true;
        }

        if (options & REGENERATE_CAS) {
            generateCas = GenerateCas::Yes;
        }

        if (options & FORCE_WITH_META_OP) {
            permittedVBStates.set(vbucket_state_replica);
            permittedVBStates.set(vbucket_state_pending);
            checkConflicts = CheckConflicts::No;
        }

        if (options & IS_EXPIRATION) {
            deleteSource = DeleteSource::TTL;
        }
    }

    // Validate options
    // 1) If GenerateCas::Yes then we must have CheckConflicts::No
    bool check1 = generateCas == GenerateCas::Yes &&
                  checkConflicts == CheckConflicts::Yes;

    // 2) If bucket is LWW/Custom and forceFlag is not set and GenerateCas::No
    bool check2 =
            conflictResolutionMode != ConflictResolutionMode::RevisionId &&
            !forceFlag && generateCas == GenerateCas::No;

    // 3) If bucket is revid then forceFlag must be false.
    bool check3 =
            conflictResolutionMode == ConflictResolutionMode::RevisionId &&
            forceFlag;

    // So if either check1/2/3 is true, return false
    return !(check1 || check2 || check3);
}

/**
 * This is a helper function for set/deleteWithMeta, used to extract nmeta
 * from the packet.
 * @param emd Extended Metadata (edited by this function)
 * @param value nmeta is removed from the value by this function
 * @param extras
 */
void extractNmetaFromExtras(cb::const_byte_buffer& emd,
                            cb::const_byte_buffer& value,
                            cb::const_byte_buffer extras) {
    if (extras.size() == 26 || extras.size() == 30) {
        // 26 = nmeta
        // 30 = options and nmeta (options followed by nmeta)
        // The extras is stored last, so copy out the two last bytes in
        // the extras field and use them as nmeta
        uint16_t nmeta;
        memcpy(&nmeta, extras.end() - sizeof(nmeta), sizeof(nmeta));
        nmeta = ntohs(nmeta);
        // Correct the vallen
        emd = {value.data() + value.size() - nmeta, nmeta};
        value = {value.data(), value.size() - nmeta};
    }
}

protocol_binary_datatype_t EventuallyPersistentEngine::checkForDatatypeJson(
        CookieIface& cookie,
        protocol_binary_datatype_t datatype,
        std::string_view body) {
    // JSON check the body if xattr's are enabled
    if (cb::mcbp::datatype::is_xattr(datatype)) {
        body = cb::xattr::get_body(body);
    }

    NonBucketAllocationGuard guard;
    if (cookie.isValidJson(body)) {
        datatype |= PROTOCOL_BINARY_DATATYPE_JSON;
    } else {
        datatype &= ~PROTOCOL_BINARY_DATATYPE_JSON;
    }
    return datatype;
}

DocKey EventuallyPersistentEngine::makeDocKey(CookieIface& cookie,
                                              cb::const_byte_buffer key) const {
    return DocKey{key.data(),
                  key.size(),
                  cookie.isCollectionsSupported()
                          ? DocKeyEncodesCollectionId::Yes
                          : DocKeyEncodesCollectionId::No};
}

cb::engine_errc EventuallyPersistentEngine::setWithMeta(
        CookieIface& cookie,
        const cb::mcbp::Request& request,
        const AddResponseFn& response) {
    if (isDegradedMode()) {
        return cb::engine_errc::temporary_failure;
    }

    const auto extras = request.getExtdata();

    CheckConflicts checkConflicts = CheckConflicts::Yes;
    PermittedVBStates permittedVBStates{vbucket_state_active};
    GenerateCas generateCas = GenerateCas::No;
    if (!decodeSetWithMetaOptions(
                extras, generateCas, checkConflicts, permittedVBStates)) {
        return cb::engine_errc::invalid_arguments;
    }

    auto value = request.getValue();
    cb::const_byte_buffer emd;
    extractNmetaFromExtras(emd, value, extras);

    std::chrono::steady_clock::time_point startTime;
    {
        auto startTimeC =
                takeEngineSpecific<std::chrono::steady_clock::time_point>(
                        cookie);
        if (startTimeC.has_value()) {
            startTime = *startTimeC;
        } else {
            startTime = std::chrono::steady_clock::now();
        }
    }

    const auto opcode = request.getClientOpcode();
    const bool allowExisting = (opcode == cb::mcbp::ClientOpcode::SetWithMeta ||
                                opcode == cb::mcbp::ClientOpcode::SetqWithMeta);

    const auto* payload =
            reinterpret_cast<const cb::mcbp::request::SetWithMetaPayload*>(
                    extras.data());

    uint32_t flags = payload->getFlagsInNetworkByteOrder();
    uint32_t expiration = payload->getExpiration();
    uint64_t seqno = payload->getSeqno();
    uint64_t cas = payload->getCas();
    uint64_t bySeqno = 0;
    cb::engine_errc ret;
    uint64_t commandCas = request.getCas();
    try {
        ret = setWithMeta(request.getVBucket(),
                          makeDocKey(cookie, request.getKey()),
                          value,
                          {cas, seqno, flags, time_t(expiration)},
                          false /*isDeleted*/,
                          uint8_t(request.getDatatype()),
                          commandCas,
                          &bySeqno,
                          cookie,
                          permittedVBStates,
                          checkConflicts,
                          allowExisting,
                          GenerateBySeqno::Yes,
                          generateCas,
                          emd);
    } catch (const std::bad_alloc&) {
        return cb::engine_errc::no_memory;
    }

    if (ret == cb::engine_errc::would_block) {
        ++stats.numOpsGetMetaOnSetWithMeta;
        storeEngineSpecific(cookie, startTime);
        return cb::engine_errc::would_block;
    }

    auto scopeGuard = folly::makeGuard([&cookie,
                                        startTime,
                                        success = (ret ==
                                                   cb::engine_errc::success),
                                        this] {
        auto endTime = std::chrono::steady_clock::now();

        if (cookie.isTracingEnabled()) {
            NonBucketAllocationGuard guard;
            auto& tracer = cookie.getTracer();
            tracer.record(Code::SetWithMeta, startTime, endTime);
        }

        if (success) {
            auto elapsed =
                    std::chrono::duration_cast<std::chrono::microseconds>(
                            endTime - startTime);
            stats.setWithMetaHisto.add(elapsed);
        }
    });

    if (ret == cb::engine_errc::no_memory) {
        return memoryCondition();
    }

    if (ret != cb::engine_errc::success) {
        // Let the framework generate the error message
        return ret;
    }

    cookie.addDocumentWriteBytes(value.size() + request.getKey().size());
    auditDocumentAccess(cookie, cb::audit::document::Operation::Modify);
    ++stats.numOpsSetMeta;
    cas = commandCas;

    if (opcode == cb::mcbp::ClientOpcode::SetqWithMeta ||
        opcode == cb::mcbp::ClientOpcode::AddqWithMeta) {
        // quiet ops should not produce output
        return cb::engine_errc::success;
    }

    if (cookie.isMutationExtrasSupported()) {
        return sendMutationExtras(response,
                                  request.getVBucket(),
                                  bySeqno,
                                  cb::mcbp::Status::Success,
                                  cas,
                                  cookie);
    }
    return sendErrorResponse(response, cb::mcbp::Status::Success, cas, cookie);
}

cb::engine_errc EventuallyPersistentEngine::setWithMeta(
        Vbid vbucket,
        DocKey key,
        cb::const_byte_buffer value,
        ItemMetaData itemMeta,
        bool isDeleted,
        protocol_binary_datatype_t datatype,
        uint64_t& cas,
        uint64_t* seqno,
        CookieIface& cookie,
        PermittedVBStates permittedVBStates,
        CheckConflicts checkConflicts,
        bool allowExisting,
        GenerateBySeqno genBySeqno,
        GenerateCas genCas,
        cb::const_byte_buffer emd) {
    std::unique_ptr<ExtendedMetaData> extendedMetaData;
    if (!emd.empty()) {
        extendedMetaData =
                std::make_unique<ExtendedMetaData>(emd.data(), emd.size());
        if (extendedMetaData->getStatus() ==
            cb::engine_errc::invalid_arguments) {
            setErrorContext(cookie, "Invalid extended metadata");
            return cb::engine_errc::invalid_arguments;
        }
    }

    if (cb::mcbp::datatype::is_snappy(datatype) &&
        !cookie.isDatatypeSupported(PROTOCOL_BINARY_DATATYPE_SNAPPY)) {
        setErrorContext(cookie, "Client did not negotiate Snappy support");
        return cb::engine_errc::invalid_arguments;
    }

    std::string_view payload(reinterpret_cast<const char*>(value.data()),
                             value.size());

    cb::const_byte_buffer finalValue = value;
    protocol_binary_datatype_t finalDatatype = datatype;
    cb::compression::Buffer uncompressedValue;

    cb::const_byte_buffer inflatedValue = value;
    protocol_binary_datatype_t inflatedDatatype = datatype;

    if (value.empty()) {
        finalDatatype = PROTOCOL_BINARY_RAW_BYTES;
    } else {
        if (cb::mcbp::datatype::is_snappy(datatype)) {
            if (!cb::compression::inflateSnappy(payload, uncompressedValue)) {
                setErrorContext(cookie, "Failed to inflate document");
                return cb::engine_errc::invalid_arguments;
            }

            inflatedValue = uncompressedValue;
            inflatedDatatype &= ~PROTOCOL_BINARY_DATATYPE_SNAPPY;

            if (compressionMode == BucketCompressionMode::Off ||
                uncompressedValue.size() < value.size()) {
                // If the inflated version version is smaller than the
                // compressed version we should keep it inflated
                finalValue = uncompressedValue;
                finalDatatype &= ~PROTOCOL_BINARY_DATATYPE_SNAPPY;
            }
        }

        size_t system_xattr_size = 0;
        if (cb::mcbp::datatype::is_xattr(datatype)) {
            // the validator ensured that the xattr was valid
            std::string_view xattr;
            xattr = {reinterpret_cast<const char*>(inflatedValue.data()),
                     inflatedValue.size()};
            system_xattr_size =
                    cb::xattr::get_system_xattr_size(inflatedDatatype, xattr);
            if (system_xattr_size > cb::limits::PrivilegedBytes) {
                setErrorContext(
                        cookie,
                        "System XATTR (" + std::to_string(system_xattr_size) +
                                ") exceeds the max limit for system "
                                "xattrs: " +
                                std::to_string(cb::limits::PrivilegedBytes));
                return cb::engine_errc::invalid_arguments;
            }
        }

        const auto valuesize = inflatedValue.size();
        if ((valuesize - system_xattr_size) > maxItemSize) {
            EP_LOG_WARN(
                    "Item value size {} for setWithMeta is bigger than the max "
                    "size {} allowed!!!",
                    inflatedValue.size(),
                    maxItemSize);

            return cb::engine_errc::too_big;
        }

        finalDatatype = checkForDatatypeJson(
                cookie,
                finalDatatype,
                cb::mcbp::datatype::is_snappy(datatype) ? uncompressedValue
                                                        : payload);
    }

    auto item = std::make_unique<Item>(key,
                                       itemMeta.flags,
                                       itemMeta.exptime,
                                       finalValue.data(),
                                       finalValue.size(),
                                       finalDatatype,
                                       itemMeta.cas,
                                       -1,
                                       vbucket);
    item->setRevSeqno(itemMeta.revSeqno);
    if (isDeleted) {
        item->setDeleted();
    }
    auto ret = kvBucket->setWithMeta(*item,
                                     cas,
                                     seqno,
                                     &cookie,
                                     permittedVBStates,
                                     checkConflicts,
                                     allowExisting,
                                     genBySeqno,
                                     genCas,
                                     extendedMetaData.get());

    if (ret == cb::engine_errc::success) {
        cas = item->getCas();
    } else {
        cas = 0;
    }
    return ret;
}

cb::engine_errc EventuallyPersistentEngine::deleteWithMeta(
        CookieIface& cookie,
        const cb::mcbp::Request& request,
        const AddResponseFn& response) {
    if (isDegradedMode()) {
        return cb::engine_errc::temporary_failure;
    }

    const auto extras = request.getExtdata();

    CheckConflicts checkConflicts = CheckConflicts::Yes;
    PermittedVBStates permittedVBStates{vbucket_state_active};
    GenerateCas generateCas = GenerateCas::No;
    DeleteSource deleteSource = DeleteSource::Explicit;
    if (!decodeWithMetaOptions(extras,
                               generateCas,
                               checkConflicts,
                               permittedVBStates,
                               deleteSource)) {
        return cb::engine_errc::invalid_arguments;
    }

    auto value = request.getValue();
    cb::const_byte_buffer emd;
    extractNmetaFromExtras(emd, value, extras);

    auto key = makeDocKey(cookie, request.getKey());
    uint64_t bySeqno = 0;

    const auto* payload =
            reinterpret_cast<const cb::mcbp::request::DelWithMetaPayload*>(
                    extras.data());
    const uint32_t flags = payload->getFlagsInNetworkByteOrder();
    const uint32_t delete_time = payload->getDeleteTime();
    const uint64_t seqno = payload->getSeqno();
    const uint64_t metacas = payload->getCas();
    uint64_t cas = request.getCas();
    cb::engine_errc ret;
    try {
        // MB-37374: Accept user-xattrs, body is still invalid
        auto datatype = uint8_t(request.getDatatype());
        cb::compression::Buffer uncompressedValue;
        if (cb::mcbp::datatype::is_snappy(datatype)) {
            if (!cb::compression::inflateSnappy(
                        {reinterpret_cast<const char*>(value.data()),
                         value.size()},
                        uncompressedValue)) {
                setErrorContext(cookie, "Failed to inflate data");
                return cb::engine_errc::invalid_arguments;
            }
            value = uncompressedValue;
            datatype &= ~PROTOCOL_BINARY_DATATYPE_SNAPPY;
        }

        if (allowSanitizeValueInDeletion) {
            if (cb::mcbp::datatype::is_xattr(datatype)) {
                if (!value.empty()) {
                    // Whatever we have in the value, just keep Xattrs
                    const auto valBuffer = std::string_view{
                            reinterpret_cast<const char*>(value.data()),
                            value.size()};
                    value = {value.data(),
                             cb::xattr::get_body_offset(valBuffer)};
                }
            } else {
                // We may have nothing or only a Body, remove everything
                value = {};
            }
        } else {
            // Whether we have Xattrs or not, we just want to fail if we got a
            // value with Body
            if (cb::xattr::get_body_size(
                        datatype,
                        {reinterpret_cast<const char*>(value.data()),
                         value.size()}) > 0) {
                setErrorContext(cookie,
                                "It is only possible to specify Xattrs as a "
                                "value to DeleteWithMeta");
                return cb::engine_errc::invalid_arguments;
            }
        }

        if (value.empty()) {
            ret = deleteWithMeta(request.getVBucket(),
                                 key,
                                 {metacas, seqno, flags, time_t(delete_time)},
                                 cas,
                                 &bySeqno,
                                 cookie,
                                 permittedVBStates,
                                 checkConflicts,
                                 GenerateBySeqno::Yes,
                                 generateCas,
                                 emd,
                                 deleteSource);
        } else {
            // A delete with a value
            ret = setWithMeta(request.getVBucket(),
                              key,
                              value,
                              {metacas, seqno, flags, time_t(delete_time)},
                              true /*isDeleted*/,
                              PROTOCOL_BINARY_DATATYPE_XATTR,
                              cas,
                              &bySeqno,
                              cookie,
                              permittedVBStates,
                              checkConflicts,
                              true /*allowExisting*/,
                              GenerateBySeqno::Yes,
                              generateCas,
                              emd);
        }
    } catch (const std::bad_alloc&) {
        return cb::engine_errc::no_memory;
    }

    if (ret == cb::engine_errc::success) {
        cookie.addDocumentWriteBytes(value.size() + request.getKey().size());
        auditDocumentAccess(cookie, cb::audit::document::Operation::Delete);
        stats.numOpsDelMeta++;
    } else if (ret == cb::engine_errc::no_memory) {
        return memoryCondition();
    } else {
        return ret;
    }

    if (request.getClientOpcode() == cb::mcbp::ClientOpcode::DelqWithMeta) {
        return cb::engine_errc::success;
    }

    if (cookie.isMutationExtrasSupported()) {
        return sendMutationExtras(response,
                                  request.getVBucket(),
                                  bySeqno,
                                  cb::mcbp::Status::Success,
                                  cas,
                                  cookie);
    }

    return sendErrorResponse(response, cb::mcbp::Status::Success, cas, cookie);
}

cb::engine_errc EventuallyPersistentEngine::deleteWithMeta(
        Vbid vbucket,
        DocKey key,
        ItemMetaData itemMeta,
        uint64_t& cas,
        uint64_t* seqno,
        CookieIface& cookie,
        PermittedVBStates permittedVBStates,
        CheckConflicts checkConflicts,
        GenerateBySeqno genBySeqno,
        GenerateCas genCas,
        cb::const_byte_buffer emd,
        DeleteSource deleteSource) {
    std::unique_ptr<ExtendedMetaData> extendedMetaData;
    if (!emd.empty()) {
        extendedMetaData =
                std::make_unique<ExtendedMetaData>(emd.data(), emd.size());
        if (extendedMetaData->getStatus() ==
            cb::engine_errc::invalid_arguments) {
            setErrorContext(cookie, "Invalid extended metadata");
            return cb::engine_errc::invalid_arguments;
        }
    }

    return kvBucket->deleteWithMeta(key,
                                    cas,
                                    seqno,
                                    vbucket,
                                    &cookie,
                                    permittedVBStates,
                                    checkConflicts,
                                    itemMeta,
                                    genBySeqno,
                                    genCas,
                                    0 /*bySeqno*/,
                                    extendedMetaData.get(),
                                    deleteSource,
                                    EnforceMemCheck::Yes);
}

cb::engine_errc EventuallyPersistentEngine::handleTrafficControlCmd(
        CookieIface& cookie, TrafficControlMode mode) {
    switch (mode) {
    case TrafficControlMode::Enabled:
        if (kvBucket->isWarmupLoadingData()) {
            // engine is still warming up, do not turn on data traffic yet
            setErrorContext(cookie, "Persistent engine is still warming up!");
            return cb::engine_errc::temporary_failure;
        }

        if (configuration.isFailpartialwarmup() &&
            kvBucket->isWarmupOOMFailure()) {
            // engine has completed warm up, but data traffic cannot be
            // turned on due to an OOM failure
            setErrorContext(
                    cookie,
                    "Data traffic to persistent engine cannot be enabled"
                    " due to out of memory failures during warmup");
            return cb::engine_errc::no_memory;
        }

        if (kvBucket->hasWarmupSetVbucketStateFailed()) {
            setErrorContext(
                    cookie,
                    "Data traffic to persistent engine cannot be enabled"
                    " due to write failures when persisting vbucket state to "
                    "disk");
            return cb::engine_errc::failed;
        }

        if (enableTraffic(true)) {
            setErrorContext(cookie,
                            "Data traffic to persistence engine is enabled");
        } else {
            setErrorContext(cookie,
                            "Data traffic to persistence engine was "
                            "already enabled");
        }
        return cb::engine_errc::success;

    case TrafficControlMode::Disabled:
        if (enableTraffic(false)) {
            setErrorContext(cookie,
                            "Data traffic to persistence engine is disabled");
        } else {
            setErrorContext(
                    cookie,
                    "Data traffic to persistence engine was already disabled");
        }
        return cb::engine_errc::success;
    }

    throw std::invalid_argument(
            "EPE::handleTrafficControlCmd can only be called with "
            "Enabled or Disabled");
}

bool EventuallyPersistentEngine::isDegradedMode() const {
    return kvBucket->isWarmupLoadingData() || !trafficEnabled.load();
}

cb::engine_errc EventuallyPersistentEngine::doDcpVbTakeoverStats(
        CookieIface& cookie,
        const AddStatFn& add_stat,
        std::string& key,
        Vbid vbid) {
    VBucketPtr vb = getVBucket(vbid);
    if (!vb) {
        return cb::engine_errc::not_my_vbucket;
    }

    std::string dcpName("eq_dcpq:");
    dcpName.append(key);

    const auto conn = dcpConnMap_->findByName(dcpName);
    if (!conn) {
        EP_LOG_DEBUG("doDcpVbTakeoverStats - cannot find connection {} for {}",
                     dcpName,
                     vbid);
        size_t vb_items = vb->getNumItems();

        size_t del_items = 0;
        try {
            del_items = vb->getNumPersistedDeletes();
        } catch (std::runtime_error& e) {
            EP_LOG_WARN(
                    "doDcpVbTakeoverStats: exception while getting num "
                    "persisted deletes for {} - treating as 0 "
                    "deletes. Details: {}",
                    vbid,
                    e.what());
        }
        size_t chk_items =
                vb_items > 0 ? vb->checkpointManager->getNumOpenChkItems() : 0;
        add_casted_stat("status", "connection_does_not_exist", add_stat,
                        cookie);
        add_casted_stat("on_disk_deletes", del_items, add_stat, cookie);
        add_casted_stat("vb_items", vb_items, add_stat, cookie);
        add_casted_stat("chk_items", chk_items, add_stat, cookie);
        add_casted_stat("estimate", vb_items + del_items, add_stat, cookie);
        return cb::engine_errc::success;
    }

    auto producer = std::dynamic_pointer_cast<DcpProducer>(conn);
    if (producer) {
        producer->addTakeoverStats(add_stat, cookie, *vb);
        return cb::engine_errc::success;
    }

    /**
     * There is not a legitimate case where a connection is not a
     * DcpProducer.  But just in case it does happen log the event and
     * return cb::engine_errc::no_such_key.
     */
    EP_LOG_WARN(
            "doDcpVbTakeoverStats: connection {} for {} is not a DcpProducer",
            dcpName,
            vbid);
    return cb::engine_errc::no_such_key;
}

cb::engine_errc EventuallyPersistentEngine::returnMeta(
        CookieIface& cookie,
        const cb::mcbp::Request& req,
        const AddResponseFn& response) {
    using cb::mcbp::request::ReturnMetaPayload;
    using cb::mcbp::request::ReturnMetaType;

    const auto& payload = req.getCommandSpecifics<ReturnMetaPayload>();

    if (isDegradedMode()) {
        return cb::engine_errc::temporary_failure;
    }

    auto cas = req.getCas();
    auto datatype = uint8_t(req.getDatatype());
    auto mutate_type = payload.getMutationType();
    auto flags = payload.getFlags();
    auto exp = payload.getExpiration();
    if (exp != 0) {
        exp = ep_abs_time(ep_reltime(exp));
    }

    uint64_t seqno;
    cb::engine_errc ret;
    if (mutate_type == ReturnMetaType::Set ||
        mutate_type == ReturnMetaType::Add) {
        auto value = req.getValueString();
        datatype = checkForDatatypeJson(cookie, datatype, value);

        auto itm = std::make_unique<Item>(makeDocKey(cookie, req.getKey()),
                                          flags,
                                          exp,
                                          value.data(),
                                          value.size(),
                                          datatype,
                                          cas,
                                          -1,
                                          req.getVBucket());

        if (mutate_type == ReturnMetaType::Set) {
            ret = kvBucket->set(*itm, &cookie, {});
        } else {
            ret = kvBucket->add(*itm, &cookie);
        }
        if (ret == cb::engine_errc::success) {
            auditDocumentAccess(cookie, cb::audit::document::Operation::Modify);
            ++stats.numOpsSetRetMeta;
            cookie.addDocumentWriteBytes(req.getKeylen() + value.size());
        }
        cas = itm->getCas();
        seqno = htonll(itm->getRevSeqno());
    } else if (mutate_type == ReturnMetaType::Del) {
        ItemMetaData itm_meta;
        mutation_descr_t mutation_descr;
        ret = kvBucket->deleteItem(makeDocKey(cookie, req.getKey()),
                                   cas,
                                   req.getVBucket(),
                                   &cookie,
                                   {},
                                   &itm_meta,
                                   mutation_descr);
        if (ret == cb::engine_errc::success) {
            auditDocumentAccess(cookie, cb::audit::document::Operation::Delete);
            ++stats.numOpsDelRetMeta;
            cookie.addDocumentWriteBytes(1);
        }
        flags = itm_meta.flags;
        exp = gsl::narrow<uint32_t>(itm_meta.exptime);
        cas = itm_meta.cas;
        seqno = htonll(itm_meta.revSeqno);
    } else {
        throw std::runtime_error(
                "returnMeta: Unknown mode passed though the validator");
    }

    if (ret != cb::engine_errc::success) {
        return ret;
    }

    std::array<char, 16> meta;
    exp = htonl(exp);
    memcpy(meta.data(), &flags, 4);
    memcpy(meta.data() + 4, &exp, 4);
    memcpy(meta.data() + 8, &seqno, 8);

    Expects(!cb::mcbp::datatype::is_snappy(datatype));
    Expects(!cb::mcbp::datatype::is_xattr(datatype));

    sendResponse(response,
                 {}, // key
                 {meta.data(), meta.size()}, // extra
                 {}, // body
                 cb::mcbp::datatype::is_json(datatype) ? ValueIsJson::Yes
                                                       : ValueIsJson::No,
                 cb::mcbp::Status::Success,
                 cas,
                 cookie);
    return cb::engine_errc::success;
}

cb::engine_errc EventuallyPersistentEngine::getAllKeys(
        CookieIface& cookie,
        const cb::mcbp::Request& request,
        const AddResponseFn& response) {
    if (!getKVBucket()->isGetAllKeysSupported()) {
        return cb::engine_errc::not_supported;
    }

    auto running =
            takeEngineSpecific<std::shared_ptr<FetchAllKeysTask>>(cookie);
    if (running.has_value()) {
        const auto [status, keys] = running.value()->getResult();
        cookie.addDocumentReadBytes(keys.size());
        if (status != cb::engine_errc::success) {
            return status;
        }
        response({},
                 {},
                 {keys.data(), keys.size()},
                 ValueIsJson::No,
                 cb::mcbp::Status::Success,
                 0,
                 cookie);
        return status;
    }

    // Fail fast for requests hitting the incorrect node
    {
        auto vb = getVBucket(request.getVBucket());
        if (!vb) {
            return cb::engine_errc::not_my_vbucket;
        }

        folly::SharedMutex::ReadHolder rlh(vb->getStateLock());
        if (vb->getState() != vbucket_state_active) {
            return cb::engine_errc::not_my_vbucket;
        }
    }

    // key: key, ext: no. of keys to fetch, sorting-order
    uint32_t count = 1000;
    auto extras = request.getExtdata();
    if (!extras.empty()) {
        count = ntohl(*reinterpret_cast<const uint32_t*>(extras.data()));
    }

    DocKey start_key = makeDocKey(cookie, request.getKey());
    auto privTestResult =
            checkCollectionAccess(cookie,
                                  request.getVBucket(),
                                  cb::rbac::Privilege::SystemCollectionLookup,
                                  cb::rbac::Privilege::Read,
                                  start_key.getCollectionID());
    if (privTestResult != cb::engine_errc::success) {
        return privTestResult;
    }

    std::optional<CollectionID> keysCollection;
    if (cookie.isCollectionsSupported()) {
        keysCollection = start_key.getCollectionID();
    }

    auto task = std::make_shared<FetchAllKeysTask>(*this,
                                                   cookie,
                                                   start_key,
                                                   request.getVBucket(),
                                                   count,
                                                   keysCollection);
    ExecutorPool::get()->schedule(task);
    storeEngineSpecific(cookie, std::move(task));
    return cb::engine_errc::would_block;
}

template <typename T>
void EventuallyPersistentEngine::notifyIOComplete(T cookies,
                                                  cb::engine_errc status) {
    NonBucketAllocationGuard guard;
    for (auto& cookie : cookies) {
        cookie.notifyIoComplete(status);
    }
}

void EventuallyPersistentEngine::notifyIOComplete(CookieIface* cookie,
                                                  cb::engine_errc status) {
    Expects(cookie);
    notifyIOComplete(*cookie, status);
}

void EventuallyPersistentEngine::notifyIOComplete(CookieIface& cookie,
                                                  cb::engine_errc status) {
    HdrMicroSecBlockTimer bt(&stats.notifyIOHisto);
    NonBucketAllocationGuard guard;
    cookie.notifyIoComplete(status);
}

void EventuallyPersistentEngine::scheduleDcpStep(CookieIface& cookie) {
    NonBucketAllocationGuard guard;
    cookie.getConnectionIface().scheduleDcpStep();
}

cb::EngineErrorItemPair EventuallyPersistentEngine::getRandomDocument(
        CookieIface& cookie, CollectionID cid) {
    if (checkCollectionAccess(cookie,
                              {},
                              cb::rbac::Privilege::SystemCollectionLookup,
                              cb::rbac::Privilege::Read,
                              cid) != cb::engine_errc::success) {
        return cb::makeEngineErrorItemPair(cb::engine_errc::no_access);
    }
    GetValue gv(kvBucket->getRandomKey(cid, cookie));
    cb::engine_errc ret = gv.getStatus();
    if (ret == cb::engine_errc::success) {
        return cb::makeEngineErrorItemPair(
                cb::engine_errc::success, gv.item.release(), this);
    }
    return cb::makeEngineErrorItemPair(ret);
}

cb::engine_errc EventuallyPersistentEngine::dcpOpen(
        CookieIface& cookie,
        uint32_t opaque,
        uint32_t seqno,
        uint32_t flags,
        std::string_view stream_name,
        std::string_view value) {
    std::string connName{stream_name};
    ConnHandler* handler = nullptr;

    if (flags & cb::mcbp::request::DcpOpenPayload::Producer) {
        if (flags & cb::mcbp::request::DcpOpenPayload::PiTR) {
            auto* store = getKVBucket()->getOneROUnderlying();
            if (!store || !store->supportsHistoricalSnapshots()) {
                EP_LOG_WARN_RAW(
                        "Cannot open a DCP connection with PiTR as the "
                        "underlying kvstore don't support historical "
                        "snapshots");
                return cb::engine_errc::disconnect;
            }
        }
        handler = dcpConnMap_->newProducer(cookie, connName, flags);
    } else {
        // Don't accept dcp consumer open requests during warm up. This waits
        // for warmup to complete entirely (including background tasks) as it
        // was observed in MB-48373 that a rollback from a DCP connection could
        // delete a vBucket from under a warmup task.
        if (kvBucket->isWarmupComplete()) {
            // Check if consumer_name specified in value; if so use in Consumer
            // object.
            nlohmann::json jsonValue;
            std::string consumerName;
            if (!value.empty()) {
                jsonValue = nlohmann::json::parse(value);
                consumerName = jsonValue.at("consumer_name").get<std::string>();
            }
            handler = dcpConnMap_->newConsumer(cookie, connName, consumerName);

            EP_LOG_INFO(
                    "EventuallyPersistentEngine::dcpOpen: opening new DCP "
                    "Consumer handler - stream name:{}, opaque:{}, seqno:{}, "
                    "flags:0b{} value:{}",
                    connName,
                    opaque,
                    seqno,
                    std::bitset<sizeof(flags) * 8>(flags).to_string(),
                    jsonValue.dump());
        } else {
            EP_LOG_WARN_RAW(
                    "EventuallyPersistentEngine::dcpOpen: not opening new DCP "
                    "Consumer handler as EPEngine is still warming up");
            return cb::engine_errc::temporary_failure;
        }
    }

    if (handler == nullptr) {
        EP_LOG_WARN_RAW("EPEngine::dcpOpen: failed to create a handler");
        return cb::engine_errc::disconnect;
    }

    // Success creating dcp object which has stored the cookie and reserved it
    return cb::engine_errc::success;
}

cb::engine_errc EventuallyPersistentEngine::dcpAddStream(CookieIface& cookie,
                                                         uint32_t opaque,
                                                         Vbid vbucket,
                                                         uint32_t flags) {
    return dcpConnMap_->addPassiveStream(
            getConnHandler(cookie), opaque, vbucket, flags);
}

ConnHandler* EventuallyPersistentEngine::tryGetConnHandler(
        CookieIface& cookie) {
    auto* iface = cookie.getConnectionIface().getDcpConnHandler();
    if (iface) {
        return static_cast<ConnHandler*>(iface); // NOLINT
    }

    return nullptr;
}
ConnHandler& EventuallyPersistentEngine::getConnHandler(CookieIface& cookie) {
    auto* handle = tryGetConnHandler(cookie);
    Expects(handle);
    return *handle;
}

void EventuallyPersistentEngine::handleDisconnect(CookieIface& cookie) {
    dcpConnMap_->disconnect(&cookie);
}

void EventuallyPersistentEngine::initiate_shutdown() {
    auto eng = acquireEngine(this);
    kvBucket->initiateShutdown();
}

void EventuallyPersistentEngine::cancel_all_operations_in_ewb_state() {
    auto eng = acquireEngine(this);
    kvBucket->releaseBlockedCookies();
}

cb::engine_errc EventuallyPersistentEngine::stopFlusher(CookieIface& cookie) {
    if (!kvBucket->pauseFlusher()) {
        EP_LOG_DEBUG_RAW("Unable to stop flusher");
        setErrorContext(cookie, "Flusher not running."sv);
        return cb::engine_errc::invalid_arguments;
    }

    return cb::engine_errc::success;
}

cb::engine_errc EventuallyPersistentEngine::startFlusher(CookieIface& cookie) {
    if (!kvBucket->resumeFlusher()) {
        EP_LOG_DEBUG_RAW("Unable to start flusher");
        setErrorContext(cookie, "Flusher not shut down."sv);
        return cb::engine_errc::invalid_arguments;
    }

    return cb::engine_errc::success;
}

cb::engine_errc EventuallyPersistentEngine::deleteVBucketInner(
        CookieIface& cookie, Vbid vbid, bool sync) {
    HdrMicroSecBlockTimer timer(&stats.delVbucketCmdHisto);
    auto status = cb::engine_errc::success;
    if (getKVBucket()->maybeWaitForVBucketWarmup(&cookie)) {
        return cb::engine_errc::would_block;
    }

    auto es = takeEngineSpecific<ScheduledVBucketDeleteToken>(cookie);

    if (sync) {
        if (es.has_value()) {
            EP_LOG_DEBUG("Completed sync deletion of {}", vbid);
            return cb::engine_errc::success;
        }
        status = kvBucket->deleteVBucket(vbid, &cookie);
    } else {
        status = kvBucket->deleteVBucket(vbid);
    }

    switch (status) {
    case cb::engine_errc::success:
        EP_LOG_INFO("Deletion of {} was completed.", vbid);
        break;

    case cb::engine_errc::not_my_vbucket:

        EP_LOG_WARN(
                "Deletion of {} failed because the vbucket doesn't exist!!!",
                vbid);
        break;
    case cb::engine_errc::invalid_arguments:
        EP_LOG_WARN(
                "Deletion of {} failed because the vbucket is not in a dead "
                "state",
                vbid);
        setErrorContext(
                cookie,
                "Failed to delete vbucket.  Must be in the dead state.");
        break;
    case cb::engine_errc::would_block:
        EP_LOG_INFO(
                "Request for {} deletion is in EWOULDBLOCK until the database "
                "file is removed from disk",
                vbid);
        // We don't use the actual value in ewouldblock, just the existence
        // of something there.
        storeEngineSpecific(cookie, ScheduledVBucketDeleteToken{});
        break;
    default:
        EP_LOG_WARN("Deletion of {} failed because of unknown reasons", vbid);
        setErrorContext(cookie, "Failed to delete vbucket.  Unknown reason.");
        status = cb::engine_errc::failed;
        break;
    }
    return status;
}

cb::engine_errc EventuallyPersistentEngine::scheduleCompaction(
        Vbid vbid, const CompactionConfig& c, CookieIface* cookie) {
    return kvBucket->scheduleCompaction(
            vbid, c, cookie, std::chrono::seconds(0));
}

cb::engine_errc EventuallyPersistentEngine::getAllVBucketSequenceNumbers(
        CookieIface& cookie,
        const cb::mcbp::Request& request,
        const AddResponseFn& response) {
    static_assert(sizeof(RequestedVBState) == 4,
                  "Unexpected size for RequestedVBState");
    auto extras = request.getExtdata();

    // By default allow any alive states. If reqState has been set then
    // filter on that specific state.
    auto reqState = aliveVBStates;
    std::optional<CollectionID> reqCollection = {};
    const bool collectionsEnabled = cookie.isCollectionsSupported();

    // if extlen is non-zero, it limits the result to either only include the
    // vbuckets in the specified vbucket state, or in the specified vbucket
    // state and for the specified collection ID.
    if (extras.size() >= sizeof(RequestedVBState)) {
        auto rawState = ntohl(*reinterpret_cast<const uint32_t*>(
                extras.substr(0, sizeof(vbucket_state_t)).data()));

        // If the received vbucket_state isn't 0 (i.e. all alive states) then
        // set the specifically requested states.
        auto desired = static_cast<RequestedVBState>(rawState);
        if (desired != RequestedVBState::Alive) {
            reqState = PermittedVBStates(static_cast<vbucket_state_t>(desired));
        }

        // Is a collection requested?
        if (extras.size() ==
            (sizeof(RequestedVBState) + sizeof(CollectionIDType))) {
            if (!collectionsEnabled) {
                return cb::engine_errc::invalid_arguments;
            }

            reqCollection = static_cast<CollectionIDType>(
                    ntohl(*reinterpret_cast<const uint32_t*>(
                            extras.substr(sizeof(RequestedVBState),
                                          sizeof(CollectionIDType))
                                    .data())));

        } else if (extras.size() >
                   (sizeof(RequestedVBState) + sizeof(CollectionIDType))) {
            // extras too large
            return cb::engine_errc::invalid_arguments;
        }
    } else if (!extras.empty()) {
        // extras too small
        return cb::engine_errc::invalid_arguments;
    }

    // If the client ISN'T talking collections, we should just give them the
    // high seqno of the default collection as that's all they should be aware
    // of.
    // If the client IS talking collections but hasn't specified a collection,
    // we'll give them the actual vBucket high seqno.
    if (!collectionsEnabled) {
        reqCollection = CollectionID::Default;
    }

    if (auto accessStatus =
                doGetAllVbSeqnosPrivilegeCheck(cookie, reqCollection);
        accessStatus != cb::engine_errc::success) {
        return accessStatus;
    }

    auto* connhandler = tryGetConnHandler(cookie);
    bool supportsSyncWrites = connhandler && connhandler->isSyncWritesEnabled();

    std::vector<char> payload;
    auto vbuckets = kvBucket->getVBuckets().getBuckets();

    /* Reserve a buffer that's big enough to hold all of them (we might
     * not use all of them. Each entry in the array occupies 10 bytes
     * (two bytes vbucket id followed by 8 bytes sequence number)
     */
    try {
        payload.reserve(vbuckets.size() * (sizeof(uint16_t) + sizeof(uint64_t)));
    } catch (const std::bad_alloc&) {
        return cb::engine_errc::no_memory;
    }

    for (auto id : vbuckets) {
        VBucketPtr vb = getVBucket(id);
        if (vb) {
            if (!reqState.test(vb->getState())) {
                continue;
            }

            Vbid vbid = id.hton();
            uint64_t highSeqno{0};

            if (reqCollection) {
                // The collection may not exist in any given vBucket.
                // Check this instead of throwing and catching an
                // exception.
                auto handle = vb->lockCollections();
                if (handle.exists(reqCollection.value())) {
                    if (reqCollection.value() == CollectionID::Default &&
                        !collectionsEnabled) {
                        highSeqno =
                                supportsSyncWrites
                                        ? handle.getDefaultCollectionMaxLegacyDCPSeqno()
                                        : handle.getDefaultCollectionMaxVisibleSeqno();
                    } else {
                        // supports collections thus supports SeqAdvanced. KV
                        // returns the high-seqno which may or may not be
                        // visible
                        highSeqno = handle.getHighSeqno(*reqCollection);
                    }
                } else {
                    // If the collection doesn't exist in this
                    // vBucket, return nothing for this vBucket by
                    // not adding anything to the payload during this
                    // iteration.
                    continue;
                }
            } else {
                if (vb->getState() == vbucket_state_active) {
                    highSeqno = supportsSyncWrites || collectionsEnabled
                                        ? vb->getHighSeqno()
                                        : vb->getMaxVisibleSeqno();
                } else {
                    highSeqno =
                            supportsSyncWrites || collectionsEnabled
                                    ? vb->checkpointManager->getSnapshotInfo()
                                              .range.getEnd()
                                    : vb->checkpointManager
                                              ->getVisibleSnapshotEndSeqno();
                }
            }
            auto offset = payload.size();
            payload.resize(offset + sizeof(vbid) + sizeof(highSeqno));
            memcpy(payload.data() + offset, &vbid, sizeof(vbid));
            highSeqno = htonll(highSeqno);
            memcpy(payload.data() + offset + sizeof(vbid),
                   &highSeqno,
                   sizeof(highSeqno));
        }
    }

    return sendResponse(response,
                        {}, /* key */
                        {}, /* ext field */
                        {payload.data(), payload.size()}, /* value */
                        ValueIsJson::No,
                        cb::mcbp::Status::Success,
                        0,
                        cookie);
}

cb::engine_errc EventuallyPersistentEngine::doGetAllVbSeqnosPrivilegeCheck(
        CookieIface& cookie, std::optional<CollectionID> collection) {
    // 1) Clients that have not enabled collections (i.e. HELLO(collections)).
    //   The client is directed to operate only against the default collection
    //   and they are permitted to use GetAllVbSeqnos with Read access to the
    //   default collection
    //
    // 2) Clients that have encoded a collection require Read towards that
    //    collection
    //
    // 3) Clients that have enabked collections making a bucket request can
    //    use GetAllVbSeqnos as long as they have at least Read privilege
    //    for one collection/scope in the bucket
    if (!cookie.isCollectionsSupported()) {
        auto accessStatus = checkPrivilege(cookie,
                                           cb::rbac::Privilege::Read,
                                           ScopeID::Default,
                                           CollectionID::Default);
        // For the legacy client always return an access error. This covers
        // the case where in a collection enabled world, unknown_collection
        // is returned for the no-privs case (to prevent someone finding
        // collection ids via access checks). unknown_collection could also
        // trigger a disconnect (unless xerror is enabled)
        if (accessStatus != cb::engine_errc::success) {
            accessStatus = cb::engine_errc::no_access;
        }

        return accessStatus;
    }

    if (collection) {
        return checkCollectionAccess(
                cookie,
                {},
                cb::rbac::Privilege::SystemCollectionLookup,
                cb::rbac::Privilege::Read,
                *collection);
    }

    return checkForPrivilegeAtLeastInOneCollection(cookie,
                                                   cb::rbac::Privilege::Read);
}

void EventuallyPersistentEngine::updateDcpMinCompressionRatio(float value) {
    if (dcpConnMap_) {
        dcpConnMap_->updateMinCompressionRatioForProducers(value);
    }
}

/**
 * Call the response callback and return the appropriate value so that
 * the core knows what to do..
 */
cb::engine_errc EventuallyPersistentEngine::sendErrorResponse(
        const AddResponseFn& response,
        cb::mcbp::Status status,
        uint64_t cas,
        CookieIface& cookie) {
    // no body/ext data for the error
    return sendResponse(response,
                        {}, // key
                        {}, // extra
                        {}, // body
                        ValueIsJson::No,
                        status,
                        cas,
                        cookie);
}

cb::engine_errc EventuallyPersistentEngine::sendMutationExtras(
        const AddResponseFn& response,
        Vbid vbucket,
        uint64_t bySeqno,
        cb::mcbp::Status status,
        uint64_t cas,
        CookieIface& cookie) {
    VBucketPtr vb = kvBucket->getVBucket(vbucket);
    if (!vb) {
        return sendErrorResponse(
                response, cb::mcbp::Status::NotMyVbucket, cas, cookie);
    }
    const uint64_t uuid = htonll(vb->failovers->getLatestUUID());
    bySeqno = htonll(bySeqno);
    std::array<char, 16> meta;
    memcpy(meta.data(), &uuid, sizeof(uuid));
    memcpy(meta.data() + sizeof(uuid), &bySeqno, sizeof(bySeqno));
    return sendResponse(response,
                        {}, // key
                        {meta.data(), meta.size()}, // extra
                        {}, // body
                        ValueIsJson::No,
                        status,
                        cas,
                        cookie);
}

std::unique_ptr<KVBucket> EventuallyPersistentEngine::makeBucket(
        Configuration& config) {
    const auto bucketType = config.getBucketType();
    if (bucketType == "persistent") {
        return std::make_unique<EPBucket>(*this);
    } else if (bucketType == "ephemeral") {
        EphemeralBucket::reconfigureForEphemeral(configuration);
        return std::make_unique<EphemeralBucket>(*this);
    }
    throw std::invalid_argument(bucketType +
                                " is not a recognized bucket "
                                "type");
}

cb::engine_errc EventuallyPersistentEngine::setVBucketState(
        CookieIface& cookie,
        Vbid vbid,
        vbucket_state_t to,
        const nlohmann::json* meta,
        TransferVB transfer,
        uint64_t cas) {
    auto status = kvBucket->setVBucketState(vbid, to, meta, transfer, &cookie);
    if (status == cb::engine_errc::out_of_range) {
        setErrorContext(cookie, "VBucket number too big");
    }

    return status;
}

EventuallyPersistentEngine::~EventuallyPersistentEngine() {
    workload.reset();
    checkpointConfig.reset();
    /* Unique_ptr(s) are deleted in the reverse order of the initialization */
}

const std::string& EpEngineTaskable::getName() const {
    return myEngine->getName();
}

task_gid_t EpEngineTaskable::getGID() const {
    return reinterpret_cast<task_gid_t>(myEngine);
}

bucket_priority_t EpEngineTaskable::getWorkloadPriority() const {
    return myEngine->getWorkloadPriority();
}

void  EpEngineTaskable::setWorkloadPriority(bucket_priority_t prio) {
    myEngine->setWorkloadPriority(prio);
}

WorkLoadPolicy&  EpEngineTaskable::getWorkLoadPolicy() {
    return myEngine->getWorkLoadPolicy();
}

void EpEngineTaskable::logQTime(const GlobalTask& task,
                                std::string_view threadName,
                                std::chrono::steady_clock::duration enqTime) {
    myEngine->getKVBucket()->logQTime(task, threadName, enqTime);
}

void EpEngineTaskable::logRunTime(const GlobalTask& task,
                                  std::string_view threadName,
                                  std::chrono::steady_clock::duration runTime) {
    myEngine->getKVBucket()->logRunTime(task, threadName, runTime);
}

bool EpEngineTaskable::isShutdown() const {
    return myEngine->getEpStats().isShutdown;
}

void EpEngineTaskable::invokeViaTaskable(std::function<void()> fn) {
    BucketAllocationGuard guard(myEngine);
    fn();
}

item_info EventuallyPersistentEngine::getItemInfo(const Item& item) {
    VBucketPtr vb = getKVBucket()->getVBucket(item.getVBucketId());
    uint64_t uuid = 0;
    int64_t hlcEpoch = HlcCasSeqnoUninitialised;

    if (vb) {
        uuid = vb->failovers->getLatestUUID();
        hlcEpoch = vb->getHLCEpochSeqno();
    }

    return item.toItemInfo(uuid, hlcEpoch);
}

void EventuallyPersistentEngine::setCompressionMode(
        const std::string& compressModeStr) {
    BucketCompressionMode oldCompressionMode = compressionMode;

    try {
        compressionMode = parseCompressionMode(compressModeStr);
        if (oldCompressionMode != compressionMode) {
            EP_LOG_INFO(R"(Transitioning from "{}"->"{}" compression mode)",
                        to_string(oldCompressionMode),
                        compressModeStr);
        }
    } catch (const std::invalid_argument& e) {
        EP_LOG_WARN("{}", e.what());
    }
}

// Set the max_size, low/high water mark (absolute values and percentages)
// and some other interested parties.
void EventuallyPersistentEngine::setMaxDataSize(size_t size) {
    getConfiguration().setMaxSize(size);
    stats.setMaxDataSize(size); // Set first because following code may read

    kvBucket->autoConfigCheckpointMaxSize();

    // Ratio hasn't changed in config, but the call recomputes all consumers'
    // buffer sizes based on the new Bucket Quota value
    setDcpConsumerBufferRatio(configuration.getDcpConsumerBufferRatio());

    // Setting the quota must set the water-marks and the new water-mark values
    // must be readable from both the configuration and EPStats. The following
    // is also updating EPStats because the configuration has a change listener
    // that will update EPStats
    configureMemWatermarksForQuota(size);

    kvBucket->getKVStoreScanTracker().updateMaxRunningScans(
            size,
            configuration.getRangeScanKvStoreScanRatio(),
            configuration.getDcpBackfillInProgressPerConnectionLimit());

    configureStorageMemoryForQuota(size);

    updateArenaAllocThresholdForQuota(size);
}

void EventuallyPersistentEngine::configureMemWatermarksForQuota(size_t quota) {
    configuration.setMemLowWat(
            cb::fractionOf(quota, stats.mem_low_wat_percent));
    configuration.setMemHighWat(
            cb::fractionOf(quota, stats.mem_high_wat_percent));
}

void EventuallyPersistentEngine::configureStorageMemoryForQuota(size_t quota) {
    // Pass the max bucket quota size down to the storage layer.
    for (uint16_t ii = 0; ii < getKVBucket()->getVBuckets().getNumShards();
         ++ii) {
        getKVBucket()->getVBuckets().getShard(ii)->forEachKVStore(
                [quota](auto* kvs) { kvs->setMaxDataSize(quota); });
    }
}

void EventuallyPersistentEngine::updateArenaAllocThresholdForQuota(
        size_t size) {
    getArenaMallocClient().setEstimateUpdateThreshold(
            size, configuration.getMemUsedMergeThresholdPercent());
    cb::ArenaMalloc::setAllocatedThreshold(getArenaMallocClient());
}

void EventuallyPersistentEngine::notify_num_writer_threads_changed() {
    auto* epBucket = dynamic_cast<EPBucket*>(getKVBucket());
    if (epBucket) {
        // We just changed number of writers so we also need to refresh the
        // flusher batch split trigger to adjust our limits accordingly.
        epBucket->setFlusherBatchSplitTrigger(
                configuration.getFlusherTotalBatchLimit());
    }
}

void EventuallyPersistentEngine::notify_num_auxio_threads_changed() {
    configureRangeScanConcurrency(configuration.getRangeScanMaxContinueTasks());
}

void EventuallyPersistentEngine::configureRangeScanConcurrency(
        size_t rangeScanMaxContinueTasksValue) {
    if (auto* epBucket = dynamic_cast<EPBucket*>(getKVBucket()); epBucket) {
        // Notify RangeScans that AUXIO has changed. Note some unit-tests don't
        // have a rangeScans object. In all cases we care about auxio changes
        // like a full server build - we do...
        Expects(epBucket->getReadyRangeScans());
        epBucket->getReadyRangeScans()->setConcurrentTaskLimit(
                rangeScanMaxContinueTasksValue);
    }
}

void EventuallyPersistentEngine::configureRangeScanMaxDuration(
        std::chrono::seconds rangeScanMaxDuration) {
    if (auto* epBucket = dynamic_cast<EPBucket*>(getKVBucket()); epBucket) {
        Expects(epBucket->getReadyRangeScans());
        epBucket->getReadyRangeScans()->setMaxDuration(rangeScanMaxDuration);
    }
}

void EventuallyPersistentEngine::set_num_storage_threads(
        ThreadPoolConfig::StorageThreadCount num) {
    auto* epBucket = dynamic_cast<EPBucket*>(getKVBucket());
    if (epBucket) {
        epBucket->getOneRWUnderlying()->setStorageThreads(num);
    }
}

void EventuallyPersistentEngine::disconnect(CookieIface& cookie) {
    acquireEngine(this)->handleDisconnect(cookie);
}

cb::engine_errc EventuallyPersistentEngine::set_traffic_control_mode(
        CookieIface& cookie, TrafficControlMode mode) {
    return acquireEngine(this)->handleTrafficControlCmd(cookie, mode);
}

cb::engine_errc EventuallyPersistentEngine::compactDatabase(
        CookieIface& cookie,
        Vbid vbid,
        uint64_t purge_before_ts,
        uint64_t purge_before_seq,
        bool drop_deletes) {
    return acquireEngine(this)->compactDatabaseInner(
            cookie, vbid, purge_before_ts, purge_before_seq, drop_deletes);
}

std::pair<cb::engine_errc, vbucket_state_t>
EventuallyPersistentEngine::getVBucket(CookieIface& cookie, Vbid vbid) {
    return acquireEngine(this)->getVBucketInner(cookie, vbid);
}

cb::engine_errc EventuallyPersistentEngine::setVBucket(CookieIface& cookie,
                                                       Vbid vbid,
                                                       uint64_t cas,
                                                       vbucket_state_t state,
                                                       nlohmann::json* meta) {
    return acquireEngine(this)->setVBucketInner(cookie, vbid, cas, state, meta);
}

cb::engine_errc EventuallyPersistentEngine::deleteVBucket(CookieIface& cookie,
                                                          Vbid vbid,
                                                          bool sync) {
    return acquireEngine(this)->deleteVBucketInner(cookie, vbid, sync);
}

std::pair<cb::engine_errc, cb::rangescan::Id>
EventuallyPersistentEngine::createRangeScan(
        CookieIface& cookie, const cb::rangescan::CreateParameters& params) {
    return acquireEngine(this)->getKVBucket()->createRangeScan(
            cookie,
            nullptr, // No RangeScanDataHandler to 'inject'
            params);
}

cb::engine_errc EventuallyPersistentEngine::continueRangeScan(
        CookieIface& cookie, const cb::rangescan::ContinueParameters& params) {
    return acquireEngine(this)->getKVBucket()->continueRangeScan(cookie,
                                                                 params);
}

cb::engine_errc EventuallyPersistentEngine::cancelRangeScan(
        CookieIface& cookie, Vbid vbid, cb::rangescan::Id uuid) {
    return acquireEngine(this)->getKVBucket()->cancelRangeScan(
            vbid, uuid, cookie);
}

cb::engine_errc EventuallyPersistentEngine::doRangeScanStats(
        const BucketStatCollector& collector, std::string_view statKey) {
    class StatVBucketVisitor : public VBucketVisitor {
    public:
        StatVBucketVisitor(const VBucketFilter& filter,
                           const BucketStatCollector& collector)
            : VBucketVisitor(filter), collector(collector) {
        }

        void visitBucket(VBucket& vb) override {
            if (vb.getState() == vbucket_state_active) {
                vb.doRangeScanStats(collector);
            }
        }

    private:
        const BucketStatCollector& collector;
    };

    VBucketFilter filter;
    if (statKey > "range-scans ") {
        // A vbucket-ID must follow
        auto id = statKey.substr(sizeof("range-scans ") - 1, statKey.size());

        try {
            checkNumeric(id.data());
        } catch (std::runtime_error&) {
            return cb::engine_errc::invalid_arguments;
        }

        uint16_t result{0};
        auto [ptr,
              ec]{std::from_chars(id.data(), id.data() + id.size(), result)};

        if (ec != std::errc()) {
            return cb::engine_errc::invalid_arguments;
        }

        // Stats only for one vbucket
        filter.assign(std::set{Vbid(result)});
    }

    StatVBucketVisitor svbv(filter, collector);

    kvBucket->visit(svbv);

    return cb::engine_errc::success;
}

cb::engine_errc EventuallyPersistentEngine::pause(
        folly::CancellationToken cancellationToken) {
    return kvBucket->prepareForPause(cancellationToken);
}

cb::engine_errc EventuallyPersistentEngine::resume() {
    return kvBucket->prepareForResume();
}

cb::engine_errc EventuallyPersistentEngine::start_persistence(
        CookieIface& cookie) {
    return acquireEngine(this)->startFlusher(cookie);
}

cb::engine_errc EventuallyPersistentEngine::stop_persistence(
        CookieIface& cookie) {
    return acquireEngine(this)->stopFlusher(cookie);
}

cb::engine_errc EventuallyPersistentEngine::wait_for_seqno_persistence(
        CookieIface& cookie, uint64_t seqno, Vbid vbid) {
    return acquireEngine(this)->handleSeqnoPersistence(cookie, seqno, vbid);
}

cb::engine_errc EventuallyPersistentEngine::evict_key(CookieIface& cookie,
                                                      const DocKey& key,
                                                      Vbid vbucket) {
    return acquireEngine(this)->evictKey(cookie, key, vbucket);
}

void EventuallyPersistentEngine::setDcpConsumerBufferRatio(float ratio) {
    if (dcpFlowControlManager) {
        dcpFlowControlManager->setDcpConsumerBufferRatio(ratio);
    }
}

float EventuallyPersistentEngine::getDcpConsumerBufferRatio() const {
    if (!dcpFlowControlManager) {
        return 0;
    }
    return dcpFlowControlManager->getDcpConsumerBufferRatio();
}

QuotaSharingManager& EventuallyPersistentEngine::getQuotaSharingManager() {
    struct QuotaSharingManagerImpl : public QuotaSharingManager {
        QuotaSharingManagerImpl(
                ServerBucketIface& bucketApi,
                std::function<size_t()> getNumConcurrentPagers,
                std::function<std::chrono::milliseconds()> getPagerSleepTime)
            : bucketApi(bucketApi),
              group(bucketApi),
              getNumConcurrentPagers(std::move(getNumConcurrentPagers)),
              getPagerSleepTime(std::move(getPagerSleepTime)) {
        }

        EPEngineGroup& getGroup() override {
            return group;
        }

        ExTask getItemPager() override {
            static ExTask task = [this]() {
                return std::make_shared<QuotaSharingItemPager>(
                        bucketApi,
                        group,
                        ExecutorPool::get()->getDefaultTaskable(),
                        getNumConcurrentPagers,
                        getPagerSleepTime);
            }();
            return task;
        }

        ServerBucketIface& bucketApi;
        EPEngineGroup group;
        const std::function<size_t()> getNumConcurrentPagers;
        const std::function<std::chrono::milliseconds()> getPagerSleepTime;
    };

    static QuotaSharingManagerImpl manager(
            *serverApi->bucket,
            [coreApi = serverApi->core]() {
                return coreApi->getQuotaSharingPagerConcurrency();
            },
            [coreApi = serverApi->core]() {
                return coreApi->getQuotaSharingPagerSleepTime();
            });
    return manager;
}

ExTask EventuallyPersistentEngine::createItemPager() {
    if (isCrossBucketHtQuotaSharing) {
        return getQuotaSharingManager().getItemPager();
    } else {
        auto numConcurrentPagers = getConfiguration().getConcurrentPagers();
        auto task = std::make_shared<StrictQuotaItemPager>(
                *this, stats, numConcurrentPagers);
        ExecutorPool::get()->cancel(task->getId());
        return task;
    }
}

void EventuallyPersistentEngine::setDcpBackfillByteLimit(size_t bytes) {
    if (dcpConnMap_) {
        dcpConnMap_->setBackfillByteLimit(bytes);
    }
}<|MERGE_RESOLUTION|>--- conflicted
+++ resolved
@@ -4327,12 +4327,7 @@
         // find the given separator
         size_t pos2 = name.find(sep);
         if (pos2 == std::string_view::npos) {
-<<<<<<< HEAD
-            // "eq_dcpq:<name>", no second separator
-            return &counters[std::string(name)];
-=======
             return &counters["_unknown"];
->>>>>>> 335b3dc7
         }
 
         // extract upto given separator e.g.,

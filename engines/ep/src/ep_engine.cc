/* -*- Mode: C++; tab-width: 4; c-basic-offset: 4; indent-tabs-mode: nil -*- */
/*
 *     Copyright 2018-Present Couchbase, Inc.
 *
 *   Use of this software is governed by the Business Source License included
 *   in the file licenses/BSL-Couchbase.txt.  As of the Change Date specified
 *   in that file, in accordance with the Business Source License, use of this
 *   software will be governed by the Apache License, Version 2.0, included in
 *   the file licenses/APL2.txt.
 */

#include "ep_engine.h"
#include "kv_bucket.h"

#include "bucket_logger.h"
#include "checkpoint.h"
#include "checkpoint_config.h"
#include "checkpoint_manager.h"
#include "collections/manager.h"
#include "collections/vbucket_manifest_handles.h"
#include "dcp/consumer.h"
#include "dcp/dcpconnmap_impl.h"
#include "dcp/flow-control-manager.h"
#include "dcp/msg_producers_border_guard.h"
#include "dcp/producer.h"
#include "dockey_validator.h"
#include "environment.h"
#include "ep_bucket.h"
#include "ep_engine_group.h"
#include "ep_engine_public.h"
#include "ep_engine_storage.h"
#include "ep_vb.h"
#include "ephemeral_bucket.h"
#include "error_handler.h"
#include "ext_meta_parser.h"
#include "failover-table.h"
#include "file_ops_tracker.h"
#include "flusher.h"
#include "getkeys.h"
#include "hash_table_stat_visitor.h"
#include "htresizer.h"
#include "kvstore/kvstore.h"
#include "quota_sharing_item_pager.h"
#include "range_scans/range_scan_callbacks.h"
#include "stats-info.h"
#include "string_utils.h"
#include "trace_helpers.h"
#include "vb_count_visitor.h"
#include "warmup.h"

#include <boost/algorithm/string/classification.hpp>
#include <boost/algorithm/string/split.hpp>
#include <boost/algorithm/string/trim.hpp>
#include <boost/lexical_cast.hpp>
#include <cbcrypto/common.h>
#include <cbcrypto/file_utilities.h>
#include <executor/executorpool.h>
#include <folly/CancellationToken.h>
#include <hdrhistogram/hdrhistogram.h>
#include <logger/logger.h>
#include <memcached/audit_interface.h>
#include <memcached/collections.h>
#include <memcached/connection_iface.h>
#include <memcached/cookie_iface.h>
#include <memcached/engine.h>
#include <memcached/limits.h>
#include <memcached/protocol_binary.h>
#include <memcached/range_scan_optional_configuration.h>
#include <memcached/server_core_iface.h>
#include <memcached/util.h>
#include <nlohmann/json.hpp>
#include <phosphor/phosphor.h>
#include <platform/cb_arena_malloc.h>
#include <platform/checked_snprintf.h>
#include <platform/compress.h>
#include <platform/dirutils.h>
#include <platform/platform_time.h>
#include <platform/scope_timer.h>
#include <platform/split_string.h>
#include <platform/strerror.h>
#include <platform/string_hex.h>
#include <serverless/config.h>
#include <statistics/cbstat_collector.h>
#include <statistics/collector.h>
#include <statistics/labelled_collector.h>
#include <statistics/prometheus.h>
#include <utilities/engine_errc_2_mcbp.h>
#include <utilities/fusion_support.h>
#include <utilities/fusion_utilities.h>
#include <utilities/logtags.h>
#include <utilities/math_utilities.h>
#include <xattr/utils.h>
#include <functional>

#include <charconv>
#include <chrono>
#include <cstring>
#include <filesystem>
#include <fstream>
#include <iostream>
#include <limits>
#include <memory>
#include <string>
#include <utility>
#include <vector>

using cb::tracing::Code;
using namespace std::string_view_literals;

/// Deleter used with EPHandle which sets the calling threads' engine back
/// to the previous value before the EPHandle was created.
class EPHandleReleaser {
public:
    EPHandleReleaser(EventuallyPersistentEngine* previous)
        : previous(previous) {
    }

    void operator()(const EventuallyPersistentEngine*) {
        ObjectRegistry::onSwitchThread(previous);
    }

    // The previous engine associated with the calling thread before the
    // engine owned by the unique_ptr was switched to.
    // Note: This should always be null in production - the daemon calls into
    // the engine via EngineIface, whose methods all set the called-to engine
    // as the 'current' engine, when the engine call finishes (and
    // EPHandleReleaser::operator() is invoked) we return to the previous
    // (null) engine.
    // However, unit tests can do things like call a method on EpEngine via
    // the EngineIface (which does the switching described), then call a
    // method not on that interface which doesn't perform
    // onSwitchThread(thisEngine), meaning if EPHandleReleaser::operator()
    // simply set the current engine to nullptr then unit tests would observe
    // their 'current' engine change to null after calls to EngineIface, and
    // hence would need to make a call to onSwitchThread(thisEngine)
    // after every EngineIface call, which can be verbose and error-prone.
    // As such, this class records the previous engine, and restores the
    // thread's current engine back to that on destruction.
    EventuallyPersistentEngine* previous;
};

using EPHandle = std::unique_ptr<EventuallyPersistentEngine, EPHandleReleaser>;
using ConstEPHandle =
        std::unique_ptr<const EventuallyPersistentEngine, EPHandleReleaser>;

// Unique types we store in the engine specific when a call is ewould blocked.
struct ScheduledCompactionToken {};
struct ScheduledVBucketDeleteToken {};
struct ScheduledSeqnoPersistenceToken {};

/**
 * Helper function to acquire a handle to the engine which allows access to
 * the engine while the handle is in scope.
 * @param handle pointer to the engine
 * @return EPHandle which is a unique_ptr to an EventuallyPersistentEngine
 * with a custom deleter (EPHandleReleaser) which performs the required
 * ObjectRegistry release.
 */

static inline EPHandle acquireEngine(EngineIface* handle) {
    auto ret = reinterpret_cast<EventuallyPersistentEngine*>(handle);
    auto* previous = ObjectRegistry::onSwitchThread(ret, true);

    return {ret, {previous}};
}

static inline ConstEPHandle acquireEngine(const EngineIface* handle) {
    auto ret = reinterpret_cast<const EventuallyPersistentEngine*>(handle);
    // A const engine call, can in theory still mutate the engine in that
    // memory allocation can trigger an update of the stats counters. It's
    // difficult to express const/mutable through the thread-local engine, but
    // that is the assumption that only a limited amount of the engine may
    // mutate through the ObjectRegistry. Note with MB-23086 in-place, EPStats
    // won't be updated by general memory allocation, so the scope for changing
    // the const engine* is very much reduced.
    auto* previous = ObjectRegistry::onSwitchThread(
            const_cast<EventuallyPersistentEngine*>(ret), true);

    return {ret, {previous}};
}

/**
 * Call the response callback and return the appropriate value so that
 * the core knows what to do..
 */
static cb::engine_errc sendResponse(const AddResponseFn& response,
                                    std::string_view key,
                                    std::string_view ext,
                                    std::string_view body,
                                    ValueIsJson json,
                                    cb::mcbp::Status status,
                                    uint64_t cas,
                                    CookieIface& cookie) {
    response(key, ext, body, json, status, cas, cookie);
    return cb::engine_errc::success;
}

template <typename T>
static void validate(T v, T l, T h) {
    if (v < l || v > h) {
        throw std::runtime_error("Value out of range.");
    }
}


static void checkNumeric(const char* str) {
    int i = 0;
    if (str[0] == '-') {
        i++;
    }
    for (; str[i]; i++) {
        using namespace std;
        if (!isdigit(str[i])) {
            throw std::runtime_error("Value is not numeric");
        }
    }
}

void EventuallyPersistentEngine::destroy(const bool force) {
    Expects((ObjectRegistry::getCurrentEngine() != this) &&
            "Calling thread should not have currentEngine set to the object "
            "being destroyed when calling EpEngine::destroy() as that could "
            "result in use-after-free");
    auto eng = acquireEngine(this);

    // Take a copy of the arena client before we deallocate the EPEngine object
    // - so we can unregister the client afterwards.
    auto arena = eng->getArenaMallocClient();
    cb::ArenaMalloc::switchToClient(arena);

    eng->destroyInner(force);
    delete eng.get();
    // Now unregister the arena - EpEngine has finished with it (all memory
    // should have been deallocated from it).
    cb::ArenaMalloc::unregisterClient(arena);
}

cb::unique_item_ptr EventuallyPersistentEngine::allocateItem(
        CookieIface& cookie,
        const DocKeyView& key,
        size_t nbytes,
        size_t priv_nbytes,
        uint32_t flags,
        rel_time_t exptime,
        uint8_t datatype,
        Vbid vbucket) {
    auto [status, item] = acquireEngine(this)->itemAllocate(
            key, nbytes, priv_nbytes, flags, exptime, datatype, vbucket);

    if (status != cb::engine_errc::success) {
        throw cb::engine_error(status,
                               "EventuallyPersistentEngine::allocateItem: "
                               "failed to allocate item");
    }

    return std::move(item);
}

cb::engine_errc EventuallyPersistentEngine::remove(
        CookieIface& cookie,
        const DocKeyView& key,
        uint64_t& cas,
        Vbid vbucket,
        const std::optional<cb::durability::Requirements>& durability,
        mutation_descr_t& mut_info) {
    // Maybe upgrade Durability Level
    using namespace cb::durability;
    std::optional<Requirements> durReqs = durability;
    const auto level = durReqs ? durReqs->getLevel() : Level::None;
    const auto minLevel = kvBucket->getMinDurabilityLevel();
    if (level < minLevel) {
        // Transitioning from NormalWrite to SyncWrite?
        if (level == Level::None) {
            durReqs = Requirements(minLevel, Timeout());
        } else {
            durReqs->setLevel(minLevel);
        }
    }

    return acquireEngine(this)->removeInner(
            cookie, key, cas, vbucket, durReqs, mut_info);
}

void EventuallyPersistentEngine::release(ItemIface& itm) {
    acquireEngine(this)->itemRelease(&itm);
}

cb::EngineErrorItemPair EventuallyPersistentEngine::get(
        CookieIface& cookie,
        const DocKeyView& key,
        Vbid vbucket,
        DocStateFilter documentStateFilter) {
    auto options = static_cast<get_options_t>(
            QUEUE_BG_FETCH | HONOR_STATES | TRACK_REFERENCE | HIDE_LOCKED_CAS |
            TRACK_STATISTICS);

    switch (documentStateFilter) {
    case DocStateFilter::Alive:
        break;
    case DocStateFilter::Deleted:
        // MB-23640 was caused by this bug as the frontend asked for
        // Alive and Deleted documents. The internals don't have a
        // way of requesting just deleted documents, and luckily for
        // us no part of our code is using this yet. Return an error
        // if anyone start using it
        return std::make_pair(
                cb::engine_errc::not_supported,
                cb::unique_item_ptr{nullptr, cb::ItemDeleter{this}});
    case DocStateFilter::AliveOrDeleted:
        options = static_cast<get_options_t>(options | GET_DELETED_VALUE);
        break;
    }
    return acquireEngine(this)->getInner(cookie, key, vbucket, options);
}

cb::EngineErrorItemPair EventuallyPersistentEngine::get_replica(
        CookieIface& cookie,
        const DocKeyView& key,
        Vbid vbucket,
        const DocStateFilter documentStateFilter) {
    return acquireEngine(this)->getReplicaInner(
            cookie, key, vbucket, documentStateFilter);
}

cb::EngineErrorItemPair EventuallyPersistentEngine::get_random_document(
        CookieIface& cookie, CollectionID cid) {
    return acquireEngine(this)->getRandomDocument(cookie, cid);
}

cb::EngineErrorItemPair EventuallyPersistentEngine::get_if(
        CookieIface& cookie,
        const DocKeyView& key,
        Vbid vbucket,
        const std::function<bool(const item_info&)>& filter) {
    return acquireEngine(this)->getIfInner(cookie, key, vbucket, filter);
}

cb::EngineErrorItemPair EventuallyPersistentEngine::get_and_touch(
        CookieIface& cookie,
        const DocKeyView& key,
        Vbid vbucket,
        uint32_t expiry_time,
        const std::optional<cb::durability::Requirements>& durability) {
    if (durability) {
        return cb::makeEngineErrorItemPair(cb::engine_errc::not_supported);
    }
    return acquireEngine(this)->getAndTouchInner(
            cookie, key, vbucket, expiry_time);
}

cb::EngineErrorItemPair EventuallyPersistentEngine::get_locked(
        CookieIface& cookie,
        const DocKeyView& key,
        Vbid vbucket,
        std::chrono::seconds lock_timeout) {
    return acquireEngine(this)->getLockedInner(
            cookie, key, vbucket, lock_timeout);
}

cb::engine_errc EventuallyPersistentEngine::unlock(CookieIface& cookie,
                                                   const DocKeyView& key,
                                                   Vbid vbucket,
                                                   uint64_t cas) {
    return acquireEngine(this)->unlockInner(cookie, key, vbucket, cas);
}

/**
 * generic lambda function which creates an "ExitBorderGuard" thunk - a wrapper
 * around the passed-in function which uses NoArenaGuard guard; to switch
 * away from the current engine's arena before invoking 'wrapped', then
 * switches back to the original arena after wrapped returns.
 *
 * The intended use-case of this is to invoke methods / callbacks outside
 * of ep-engine without mis-accounting memory - we need to ensure that any
 * memory allocated from inside the callback is *not* accounted to ep-engine,
 * but when the callback returns we /do/ account any subsequent allocations
 * to the given engine.
 *
 * Note this uses cb::NoArenaGuard, and not NonBucketAllocationGuard as
 * the callback can be called in contexts where the cb_malloc-level client
 * has been switched away from, but the ep-engine thread local
 * (ObjectRegistry::getCurrentEngine) has not - e.g.
 * FollyExecutorPool::doTaskQStat. This means that we need this thunk to
 * respect the currently selected malloc client (global, "no" arena, even if
 * ObjectRegistry::getCurrentEngine() is currently non-null. Otherwise we could
 * incorrectly switch back to arena associated with the current ep-engine
 * when this callback returns, overriding what the underlying caller (e.g.
 * FollyExecutorPool::doTaskQStat) actually set the arena to.
 */
auto makeExitBorderGuard = [](auto&& wrapped) {
    return [wrapped](auto&&... args) {
        cb::NoArenaGuard guard;
        return wrapped(std::forward<decltype(args)>(args)...);
    };
};

cb::engine_errc EventuallyPersistentEngine::get_stats(
        CookieIface& cookie,
        std::string_view key,
        std::string_view value,
        const AddStatFn& add_stat,
        const CheckYieldFn& check_yield) {
    // The AddStatFn callback may allocate memory (temporary buffers for
    // stat data) which will be de-allocated inside the server, after the
    // engine call (get_stat) has returned. As such we do not want to
    // account such memory against this bucket.
    // Create an exit border guard around the original callback.
    // Perf: use std::cref to avoid copying (and the subsequent `new` call) of
    // the input add_stat function.
    auto addStatExitBorderGuard = makeExitBorderGuard(std::cref(add_stat));

    return acquireEngine(this)->getStats(
            cookie, key, value, addStatExitBorderGuard, check_yield);
}

cb::engine_errc EventuallyPersistentEngine::get_prometheus_stats(
        const BucketStatCollector& collector,
        cb::prometheus::MetricGroup metricGroup) {
    try {
        using cb::prometheus::MetricGroup;
        switch (metricGroup) {
        case MetricGroup::High:
            return doMetricGroupHigh(collector);
        case MetricGroup::Low:
            return doMetricGroupLow(collector);
        case MetricGroup::Metering:
            return doMetricGroupMetering(collector);
        case MetricGroup::All:
            // nothing currently requests All metrics at this level, so rather
            // than leaving an unused impl to rot, defer until it is actually
            // required.
            throw std::invalid_argument(
                    "EventuallyPersistentEngine::get_prometheus_stats: "
                    "fetching group 'All' not implemented");
        }
    } catch (const std::bad_alloc&) {
        return cb::engine_errc::no_memory;
    }
    return cb::engine_errc::success;
}

cb::engine_errc EventuallyPersistentEngine::doMetricGroupHigh(
        const BucketStatCollector& collector) {
    cb::engine_errc status;

    doTimingStats(collector);
    doRunTimeStats(collector);

    if (status = doEngineStatsHighCardinality(collector);
        status != cb::engine_errc::success) {
        return status;
    }
    if (status = Collections::Manager::doPrometheusCollectionStats(
                *getKVBucket(), collector);
        status != cb::engine_errc::success) {
        return status;
    }

    // aggregate DCP producer metrics
    ConnCounter aggregator;
    dcpConnMap_->each([&aggregator](const std::shared_ptr<ConnHandler>& tc) {
        ++aggregator.totalConns;
        if (auto tp = std::dynamic_pointer_cast<DcpProducer>(tc); tp) {
            tp->aggregateQueueStats(aggregator);
        }
    });
    addAggregatedProducerStats(collector, aggregator);
    return status;
}

cb::engine_errc EventuallyPersistentEngine::doMetricGroupLow(
        const BucketStatCollector& collector) {
    cb::engine_errc status;

    if (status = doEngineStatsLowCardinality(collector, nullptr);
        status != cb::engine_errc::success) {
        return status;
    }

    if (const auto* warmup = getKVBucket()->getPrimaryWarmup()) {
        warmup->addStatusMetrics(collector);
    }

    // do dcp aggregated stats, using ":" as the separator to split
    // connection names to find the connection type.
    return doConnAggStats(collector, ":");
}

cb::engine_errc EventuallyPersistentEngine::doMetricGroupMetering(
        const BucketStatCollector& collector) {
    using namespace cb::stats;
    // equivalent to Key::ep_db_file_size but named to match metering
    // requirements.
    collector.addStat(Key::storage, kvBucket->getTotalDiskSize());
    return cb::engine_errc::success;
}

cb::engine_errc EventuallyPersistentEngine::store(
        CookieIface& cookie,
        ItemIface& itm,
        uint64_t& cas,
        StoreSemantics operation,
        const std::optional<cb::durability::Requirements>& durability,
        DocumentState document_state,
        bool preserveTtl) {
    Item& item = static_cast<Item&>(itm);

    if (item.getNBytes() == 0 &&
        item.getDataType() != PROTOCOL_BINARY_RAW_BYTES) {
        std::stringstream ss;
        ss << item;
        throw std::invalid_argument(
                "EventuallyPersistentEngine::store: Invalid datatype for empty "
                "payload: " +
                cb::UserDataView(ss.str()).getSanitizedValue());
    }

    if (document_state == DocumentState::Deleted) {
        item.setDeleted();
    }
    if (durability) {
        item.setPendingSyncWrite(durability.value());
    }

    item.increaseDurabilityLevel(kvBucket->getMinDurabilityLevel());

    return acquireEngine(this)->storeInner(
            cookie, item, cas, operation, preserveTtl);
}

cb::EngineErrorCasPair EventuallyPersistentEngine::store_if(
        CookieIface& cookie,
        ItemIface& itm,
        uint64_t cas,
        StoreSemantics operation,
        const cb::StoreIfPredicate& predicate,
        const std::optional<cb::durability::Requirements>& durability,
        DocumentState document_state,
        bool preserveTtl) {
    Item& item = static_cast<Item&>(itm);

    if (item.getNBytes() == 0 &&
        item.getDataType() != PROTOCOL_BINARY_RAW_BYTES) {
        std::stringstream ss;
        ss << item;
        throw std::invalid_argument(
                "EventuallyPersistentEngine::store_if: Invalid datatype for "
                "empty payload: " +
                cb::UserDataView(ss.str()).getSanitizedValue());
    }

    if (document_state == DocumentState::Deleted) {
        item.setDeleted();
    }
    if (durability) {
        item.setPendingSyncWrite(durability.value());
    }

    item.increaseDurabilityLevel(kvBucket->getMinDurabilityLevel());

    return acquireEngine(this)->storeIfInner(
            cookie, item, cas, operation, predicate, preserveTtl);
}

void EventuallyPersistentEngine::reset_stats(CookieIface& cookie) {
    acquireEngine(this)->resetStats();
}

cb::engine_errc EventuallyPersistentEngine::setCheckpointParam(
        std::string_view key, const std::string& val, std::string& msg) {
    auto rv = cb::engine_errc::success;

    try {
        auto& config = getConfiguration();

        if (key == "max_checkpoints") {
            config.setMaxCheckpoints(std::stoull(val));
        } else if (key == "checkpoint_memory_ratio") {
            config.setCheckpointMemoryRatio(std::stof(val));
        } else if (key == "checkpoint_memory_recovery_upper_mark") {
            config.setCheckpointMemoryRecoveryUpperMark(std::stof(val));
        } else if (key == "checkpoint_memory_recovery_lower_mark") {
            config.setCheckpointMemoryRecoveryLowerMark(std::stof(val));
        } else if (key == "checkpoint_max_size") {
            config.setCheckpointMaxSize(std::stoull(val));
        } else if (key == "checkpoint_destruction_tasks") {
            config.setCheckpointDestructionTasks(std::stoull(val));
        } else {
            msg = "Unknown config param";
            rv = cb::engine_errc::no_such_key;
        }

        // Handles exceptions thrown by the cb_stob function
    } catch (invalid_argument_bool& error) {
        msg = error.what();
        rv = cb::engine_errc::invalid_arguments;

        // Handles exceptions thrown by the standard
        // library stoi/stoul style functions when not numeric
    } catch (std::invalid_argument&) {
        msg = "Argument was not numeric";
        rv = cb::engine_errc::invalid_arguments;

        // Handles exceptions thrown by the standard library stoi/stoul
        // style functions when the conversion does not fit in the datatype
    } catch (std::out_of_range&) {
        msg = "Argument was out of range";
        rv = cb::engine_errc::invalid_arguments;

        // Handles any miscellaenous exceptions in addition to the range_error
        // exceptions thrown by the configuration::set<param>() methods
    } catch (std::exception& error) {
        msg = error.what();
        rv = cb::engine_errc::invalid_arguments;
    }

    return rv;
}

cb::engine_errc EventuallyPersistentEngine::setFlushParam(
        std::string_view key, const std::string& val, std::string& msg) {
    auto rv = cb::engine_errc::success;

    // Handle the actual mutation.
    try {
        configuration.requirementsMetOrThrow(key);

        if (key == "max_size" || key == "cache_size") {
            size_t vsize = std::stoull(val);
            kvBucket->processBucketQuotaChange(vsize);
        } else if (key == "mem_low_wat" || key == "mem_high_wat") {
            msg = fmt::format(
                    "Setting of key '{}' is no longer supported "
                    "using set flush param. Use the Buckets REST API instead.",
                    key);
            return cb::engine_errc::invalid_arguments;
        } else if (key == "mem_low_wat_percent") {
            configuration.setMemLowWatPercent(std::stof(val));
        } else if (key == "mem_high_wat_percent") {
            configuration.setMemHighWatPercent(std::stof(val));
        } else if (key == "backfill_mem_threshold") {
            configuration.setBackfillMemThreshold(std::stoull(val));
        } else if (key == "durability_min_level") {
            configuration.setDurabilityMinLevel(val);
        } else if (key == "durability_impossible_fallback") {
            configuration.setDurabilityImpossibleFallback(val);
        } else if (key == "mutation_mem_ratio") {
            configuration.setMutationMemRatio(std::stof(val));
        } else if (key == "timing_log") {
            EPStats& epStats = getEpStats();
            epStats.timingLog = nullptr;
            if (val == "off") {
                EP_LOG_DEBUG_RAW("Disabled timing log.");
            } else {
                auto tmp = std::make_unique<std::ofstream>(val);
                if (tmp->good()) {
                    EP_LOG_DEBUG_CTX("Logging detailed timings", {"path", val});
                    epStats.timingLog = std::move(tmp);
                } else {
                    EP_LOG_WARN_CTX("Error setting detailed timing log",
                                    {"path", val},
                                    {"status", errno},
                                    {"error", strerror(errno)});
                }
            }
        } else if (key == "exp_pager_enabled") {
            configuration.setExpPagerEnabled(cb_stob(val));
        } else if (key == "exp_pager_stime") {
            configuration.setExpPagerStime(std::stoull(val));
        } else if (key == "exp_pager_initial_run_time") {
            configuration.setExpPagerInitialRunTime(std::stoll(val));
        } else if (key == "flusher_total_batch_limit") {
            configuration.setFlusherTotalBatchLimit(std::stoll(val));
        } else if (key == "flush_batch_max_bytes") {
            configuration.setFlushBatchMaxBytes(std::stoll(val));
        } else if (key == "getl_default_timeout") {
            configuration.setGetlDefaultTimeout(std::stoull(val));
        } else if (key == "getl_max_timeout") {
            configuration.setGetlMaxTimeout(std::stoull(val));
        } else if (key == "ht_resize_interval") {
            configuration.setHtResizeInterval(std::stof(val));
        } else if (key == "ht_resize_algo") {
            configuration.setHtResizeAlgo(val);
        } else if (key == "ht_size") {
            configuration.setHtSize(std::stoull(val));
        } else if (key == "ht_size_decrease_delay") {
            configuration.setHtSizeDecreaseDelay(std::stoull(val));
        } else if (key == "ht_temp_items_allowed_percent") {
            configuration.setHtTempItemsAllowedPercent(std::stoull(val));
        } else if (key == "max_item_privileged_bytes") {
            configuration.setMaxItemPrivilegedBytes(std::stoull(val));
        } else if (key == "max_item_size") {
            configuration.setMaxItemSize(std::stoull(val));
        } else if (key == "not_locked_returns_tmpfail") {
            configuration.setNotLockedReturnsTmpfail(cb_stob(val));
        } else if (key == "access_scanner_enabled") {
            configuration.setAccessScannerEnabled(cb_stob(val));
        } else if (key == "alog_path") {
            configuration.setAlogPath(val);
        } else if (key == "alog_max_stored_items") {
            configuration.setAlogMaxStoredItems(std::stoull(val));
        } else if (key == "alog_resident_ratio_threshold") {
            configuration.setAlogResidentRatioThreshold(std::stoull(val));
        } else if (key == "alog_sleep_time") {
            configuration.setAlogSleepTime(std::stoull(val));
        } else if (key == "alog_task_time") {
            configuration.setAlogTaskTime(std::stoull(val));
            /* Start of ItemPager parameters */
        } else if (key == "bfilter_fp_prob") {
            configuration.setBfilterFpProb(std::stof(val));
        } else if (key == "bfilter_key_count") {
            configuration.setBfilterKeyCount(std::stoull(val));
        } else if (key == "paging_visitor_pause_check_count") {
            configuration.setPagingVisitorPauseCheckCount(std::stoull(val));
        } else if (key == "expiry_visitor_items_only_duration_ms") {
            configuration.setExpiryVisitorItemsOnlyDurationMs(std::stoull(val));
        } else if (key == "expiry_visitor_expire_after_visit_duration_ms") {
            configuration.setExpiryVisitorExpireAfterVisitDurationMs(
                    std::stoull(val));
        } else if (key == "item_eviction_age_percentage") {
            configuration.setItemEvictionAgePercentage(std::stoull(val));
        } else if (key == "item_eviction_freq_counter_age_threshold") {
            configuration.setItemEvictionFreqCounterAgeThreshold(
                    std::stoull(val));
        } else if (key == "item_eviction_initial_mfu_percentile") {
            configuration.setItemEvictionInitialMfuPercentile(std::stoul(val));
        } else if (key == "item_eviction_initial_mfu_update_interval") {
            configuration.setItemEvictionInitialMfuUpdateInterval(std::stof(val));
        } else if (key == "item_freq_decayer_chunk_duration") {
            configuration.setItemFreqDecayerChunkDuration(std::stoull(val));
        } else if (key == "item_freq_decayer_percent") {
            configuration.setItemFreqDecayerPercent(std::stoull(val));
            /* End of ItemPager parameters */
        } else if (key == "warmup_min_memory_threshold" ||
                   key == "warmup_min_items_threshold") {
            // warn for legacy parameter
            msg = fmt::format(
                    "Setting of key '{}' is no longer supported "
                    "using set flush param. Use the Buckets REST API instead to"
                    "set warmup_behavior",
                    key);
            return cb::engine_errc::invalid_arguments;
        } else if (key == "primary_warmup_min_items_threshold") {
            configuration.setPrimaryWarmupMinItemsThreshold(std::stoull(val));
        } else if (key == "primary_warmup_min_memory_threshold") {
            configuration.setPrimaryWarmupMinMemoryThreshold(std::stoull(val));
        } else if (key == "primary_warmup_min_items_threshold") {
            configuration.setPrimaryWarmupMinItemsThreshold(std::stoull(val));
        } else if (key == "secondary_warmup_min_memory_threshold") {
            configuration.setSecondaryWarmupMinMemoryThreshold(std::stoull(val));
        } else if (key == "secondary_warmup_min_items_threshold") {
            configuration.setSecondaryWarmupMinItemsThreshold(std::stoull(val));
        } else if (key == "warmup_behavior") {
            configuration.setWarmupBehavior(val);
        } else if (key == "num_reader_threads" || key == "num_writer_threads" ||
                   key == "num_auxio_threads" || key == "num_nonio_threads") {
            msg = fmt::format(
                    "Setting of key '{0}' is no longer supported "
                    "using set flush param, a post request to the REST API "
                    "(POST "
                    "http://<host>:<port>/pools/default/settings/memcached/"
                    "global with payload {0}=N) should be made instead",
                    key);
            return cb::engine_errc::invalid_arguments;
        } else if (key == "bfilter_enabled") {
            configuration.setBfilterEnabled(cb_stob(val));
        } else if (key == "bfilter_residency_threshold") {
            configuration.setBfilterResidencyThreshold(std::stof(val));
        } else if (key == "item_compressor_interval") {
            size_t v = std::stoull(val);
            // Adding separate validation as external limit is minimum 1
            // to prevent setting item compressor to constantly run
            validate(v, size_t(1), std::numeric_limits<size_t>::max());
            configuration.setItemCompressorInterval(v);
        } else if (key == "item_compressor_chunk_duration") {
            configuration.setItemCompressorChunkDuration(std::stoull(val));
        } else if (key == "compaction_max_concurrent_ratio") {
            configuration.setCompactionMaxConcurrentRatio(std::stof(val));
        } else if (key == "chk_expel_enabled") {
            configuration.setChkExpelEnabled(cb_stob(val));
        } else if (key == "dcp_min_compression_ratio") {
            configuration.setDcpMinCompressionRatio(std::stof(val));
        } else if (key == "dcp_noop_mandatory_for_v5_features") {
            configuration.setDcpNoopMandatoryForV5Features(cb_stob(val));
        } else if (key == "access_scanner_run") {
            if (!(runAccessScannerTask())) {
                rv = cb::engine_errc::temporary_failure;
            }
        } else if (key == "vb_state_persist_run") {
            size_t vbid = std::stoi(val);
            if (vbid >= kvBucket->getVBMapSize()) {
                rv = cb::engine_errc::invalid_arguments;
            } else {
                runVbStatePersistTask(
                        Vbid(gsl::narrow_cast<Vbid::id_type>(vbid)));
            }
        } else if (key == "ephemeral_full_policy") {
            configuration.setEphemeralFullPolicy(val);
        } else if (key == "ephemeral_mem_recovery_enabled") {
            configuration.setEphemeralMemRecoveryEnabled(cb_stob(val));
        } else if (key == "ephemeral_mem_recovery_sleep_time") {
            configuration.setEphemeralMemRecoverySleepTime(std::stoull(val));
        } else if (key == "ephemeral_metadata_mark_stale_chunk_duration") {
            configuration.setEphemeralMetadataMarkStaleChunkDuration(
                    std::stoull(val));
        } else if (key == "ephemeral_metadata_purge_age") {
            configuration.setEphemeralMetadataPurgeAge(std::stoull(val));
        } else if (key == "ephemeral_metadata_purge_interval") {
            configuration.setEphemeralMetadataPurgeInterval(std::stoull(val));
        } else if (key == "ephemeral_metadata_purge_stale_chunk_duration") {
            configuration.setEphemeralMetadataPurgeStaleChunkDuration(
                    std::stoull(val));
        } else if (key == "fsync_after_every_n_bytes_written") {
            configuration.setFsyncAfterEveryNBytesWritten(std::stoull(val));
        } else if (key == "xattr_enabled") {
            configuration.setXattrEnabled(cb_stob(val));
        } else if (key == "compression_mode") {
            configuration.setCompressionMode(val);
        } else if (key == "min_compression_ratio") {
            float min_comp_ratio;
            if (safe_strtof(val, min_comp_ratio)) {
                configuration.setMinCompressionRatio(min_comp_ratio);
            } else {
                rv = cb::engine_errc::invalid_arguments;
            }
        } else if (key == "max_ttl") {
            configuration.setMaxTtl(std::stoull(val));
        } else if (key == "mem_used_merge_threshold_percent") {
            configuration.setMemUsedMergeThresholdPercent(std::stof(val));
        } else if (key == "retain_erroneous_tombstones") {
            configuration.setRetainErroneousTombstones(cb_stob(val));
        } else if (key == "couchstore_tracing") {
            configuration.setCouchstoreTracing(cb_stob(val));
        } else if (key == "couchstore_write_validation") {
            configuration.setCouchstoreWriteValidation(cb_stob(val));
        } else if (key == "couchstore_mprotect") {
            configuration.setCouchstoreMprotect(cb_stob(val));
        } else if (key == "allow_sanitize_value_in_deletion") {
            configuration.setAllowSanitizeValueInDeletion(cb_stob(val));
        } else if (key == "persistent_metadata_purge_age") {
            uint32_t value;
            if (safe_strtoul(val, value)) {
                configuration.setPersistentMetadataPurgeAge(value);
            } else {
                rv = cb::engine_errc::invalid_arguments;
            }
        } else if (key == "couchstore_file_cache_max_size") {
            uint32_t value;
            if (safe_strtoul(val, value)) {
                configuration.setCouchstoreFileCacheMaxSize(value);
            } else {
                rv = cb::engine_errc::invalid_arguments;
            }
        } else if (key == "compaction_expire_from_start") {
            configuration.setCompactionExpireFromStart(cb_stob(val));
        } else if (key == "compaction_expiry_fetch_inline") {
            configuration.setCompactionExpiryFetchInline(cb_stob(val));
        } else if (key == "vbucket_mapping_sanity_checking") {
            configuration.setVbucketMappingSanityChecking(cb_stob(val));
        } else if (key == "vbucket_mapping_sanity_checking_error_mode") {
            configuration.setVbucketMappingSanityCheckingErrorMode(val);
        } else if (key == "seqno_persistence_timeout") {
            configuration.setSeqnoPersistenceTimeout(std::stoul(val));
        } else if (key == "range_scan_max_continue_tasks") {
            configuration.setRangeScanMaxContinueTasks(std::stoul(val));
        } else if (key == "bucket_quota_change_task_poll_interval") {
            configuration.setBucketQuotaChangeTaskPollInterval(std::stof(val));
        } else if (key == "range_scan_read_buffer_send_size") {
            configuration.setRangeScanReadBufferSendSize(std::stoull(val));
        } else if (key == "range_scan_max_lifetime") {
            configuration.setRangeScanMaxLifetime(std::stoull(val));
        } else if (key == "item_eviction_strategy") {
            getConfiguration().setItemEvictionStrategy(val);
        } else if (key == "history_retention_seconds") {
            configuration.setHistoryRetentionSeconds(std::stoul(val));
        } else if (key == "history_retention_bytes") {
            configuration.setHistoryRetentionBytes(std::stoull(val));
        } else if (key == "continuous_backup_enabled") {
            configuration.setContinuousBackupEnabled(cb_stob(val));
        } else if (key == "continuous_backup_interval") {
            configuration.setContinuousBackupInterval(std::stoull(val));
        } else if (key == "workload_monitor_enabled") {
            configuration.setWorkloadMonitorEnabled(cb_stob(val));
        } else if (key == "workload_pattern_default") {
            configuration.setWorkloadPatternDefault(val);
        } else if (key.starts_with("defragmenter")) {
            setDefragmenterFlushParam(key, val, msg);
        } else if (key.starts_with("magma_fusion")) {
            return setFusionFlushParam(key, val, msg);
        } else if (key.starts_with("magma")) {
            return setMagmaFlushParam(key, val, msg);
        } else {
            EP_LOG_WARN_CTX("Rejecting setFlushParam request",
                            {"key", key},
                            {"value", val});
            msg = "Unknown config param " + std::string{key};
            rv = cb::engine_errc::invalid_arguments;
        }
        // Handles exceptions thrown by the cb_stob function
    } catch (invalid_argument_bool& error) {
        msg = error.what();
        rv = cb::engine_errc::invalid_arguments;

        // Handles exceptions thrown by the standard
        // library stoi/stoul style functions when not numeric
    } catch (std::invalid_argument&) {
        msg = "Argument was not numeric";
        rv = cb::engine_errc::invalid_arguments;

        // Handles exceptions thrown by the standard library stoi/stoul
        // style functions when the conversion does not fit in the datatype
    } catch (std::out_of_range&) {
        msg = "Argument was out of range";
        rv = cb::engine_errc::invalid_arguments;

        // Handles any miscellaneous exceptions in addition to the range_error
        // exceptions thrown by the configuration::set<param>() methods
    } catch (std::exception& error) {
        msg = error.what();
        rv = cb::engine_errc::invalid_arguments;
    }

    return rv;
}

cb::engine_errc EventuallyPersistentEngine::setFusionFlushParam(
        std::string_view key, const std::string& val, std::string& msg) {
    auto rv = cb::engine_errc::success;
    if (key == "magma_fusion_logstore_uri") {
        configuration.setMagmaFusionLogstoreUri(val);
    } else if (key == "magma_fusion_metadatastore_uri") {
        configuration.setMagmaFusionMetadatastoreUri(val);
    } else if (key == "magma_fusion_upload_interval") {
        configuration.setMagmaFusionUploadInterval(std::stoull(val));
    } else if (key == "magma_fusion_logstore_fragmentation_threshold") {
        configuration.setMagmaFusionLogstoreFragmentationThreshold(
                std::stof(val));
    } else {
        EP_LOG_WARN_CTX("Rejecting setFusionFlushParam request",
                        {"key", key},
                        {"value", val});
        msg = "Unknown config param " + std::string{key};
        rv = cb::engine_errc::invalid_arguments;
    }
    return rv;
}

cb::engine_errc EventuallyPersistentEngine::setMagmaFlushParam(
        std::string_view key, const std::string& val, std::string& msg) {
    auto rv = cb::engine_errc::success;
    if (key == "magma_fragmentation_percentage") {
        configuration.setMagmaFragmentationPercentage(std::stof(val));
    } else if (key == "magma_flusher_thread_percentage") {
        configuration.setMagmaFlusherThreadPercentage(std::stoul(val));
    } else if (key == "magma_mem_quota_ratio") {
        configuration.setMagmaMemQuotaRatio(std::stof(val));
    } else if (key == "magma_enable_block_cache") {
        configuration.setMagmaEnableBlockCache(cb_stob(val));
    } else if (key == "magma_seq_tree_data_block_size") {
        configuration.setMagmaSeqTreeDataBlockSize(std::stoull(val));
    } else if (key == "magma_min_value_block_size_threshold") {
        configuration.setMagmaMinValueBlockSizeThreshold(std::stoull(val));
    } else if (key == "magma_seq_tree_index_block_size") {
        configuration.setMagmaSeqTreeIndexBlockSize(std::stoull(val));
    } else if (key == "magma_key_tree_data_block_size") {
        configuration.setMagmaKeyTreeDataBlockSize(std::stoull(val));
    } else if (key == "magma_key_tree_index_block_size") {
        configuration.setMagmaKeyTreeIndexBlockSize(std::stoull(val));
    } else if (key == "magma_per_document_compression_enabled") {
        configuration.setMagmaPerDocumentCompressionEnabled(cb_stob(val));
    } else {
        EP_LOG_WARN_CTX("Rejecting setMagmaFlushParam request",
                        {"key", key},
                        {"value", val});
        msg = "Unknown config param " + std::string{key};
        rv = cb::engine_errc::invalid_arguments;
    }
    return rv;
}

cb::engine_errc EventuallyPersistentEngine::setDefragmenterFlushParam(
        std::string_view key, const std::string& val, std::string& msg) {
    auto rv = cb::engine_errc::success;
    if (key == "defragmenter_enabled") {
        configuration.setDefragmenterEnabled(cb_stob(val));
    } else if (key == "defragmenter_interval") {
        auto v = std::stod(val);
        configuration.setDefragmenterInterval(v);
    } else if (key == "defragmenter_age_threshold") {
        configuration.setDefragmenterAgeThreshold(std::stoull(val));
    } else if (key == "defragmenter_chunk_duration") {
        configuration.setDefragmenterChunkDuration(std::stoull(val));
    } else if (key == "defragmenter_stored_value_age_threshold") {
        configuration.setDefragmenterStoredValueAgeThreshold(std::stoull(val));
    } else if (key == "defragmenter_run") {
        runDefragmenterTask();
    } else if (key == "defragmenter_mode") {
        configuration.setDefragmenterMode(val);
    } else if (key == "defragmenter_auto_lower_threshold") {
        configuration.setDefragmenterAutoLowerThreshold(std::stof(val));
    } else if (key == "defragmenter_auto_upper_threshold") {
        configuration.setDefragmenterAutoUpperThreshold(std::stof(val));
    } else if (key == "defragmenter_auto_max_sleep") {
        configuration.setDefragmenterAutoMaxSleep(std::stof(val));
    } else if (key == "defragmenter_auto_min_sleep") {
        configuration.setDefragmenterAutoMinSleep(std::stof(val));
    } else if (key == "defragmenter_auto_pid_p") {
        configuration.setDefragmenterAutoPidP(std::stof(val));
    } else if (key == "defragmenter_auto_pid_i") {
        configuration.setDefragmenterAutoPidI(std::stof(val));
    } else if (key == "defragmenter_auto_pid_d") {
        configuration.setDefragmenterAutoPidD(std::stof(val));
    } else if (key == "defragmenter_auto_pid_dt") {
        configuration.setDefragmenterAutoPidDt(std::stof(val));
    } else {
        EP_LOG_WARN_CTX("Rejecting setDefragmenterFlushParam request",
                        {"key", key},
                        {"value", val});
        msg = "Unknown config param " + std::string{key};
        rv = cb::engine_errc::invalid_arguments;
    }
    return rv;
}

cb::engine_errc EventuallyPersistentEngine::setDcpParam(std::string_view key,
                                                        const std::string& val,
                                                        std::string& msg) {
    auto rv = cb::engine_errc::success;
    try {
        if (key == "dcp_backfill_in_progress_per_connection_limit") {
            getConfiguration().setDcpBackfillInProgressPerConnectionLimit(
                    std::stoull(val));
        } else if (key == "dcp_consumer_buffer_ratio") {
            getConfiguration().setDcpConsumerBufferRatio(std::stof(val));
        } else if (key == "connection_manager_interval") {
            getConfiguration().setConnectionManagerInterval(std::stof(val));
        } else if (key == "connection_cleanup_interval") {
            getConfiguration().setConnectionCleanupInterval(std::stof(val));
        } else if (key == "dcp_enable_noop") {
            getConfiguration().setDcpEnableNoop(cb_stob(val));
        } else if (key == "dcp_idle_timeout") {
            auto v = size_t(std::stoul(val));
            checkNumeric(val.c_str());
            validate(v, size_t(1), std::numeric_limits<size_t>::max());
            getConfiguration().setDcpIdleTimeout(v);
        } else if (key == "dcp_noop_tx_interval") {
            getConfiguration().setDcpNoopTxInterval(std::stof(val));
        } else if (key == "dcp_oso_backfill") {
            getConfiguration().setDcpOsoBackfill(val);
        } else if (key == "dcp_oso_backfill_large_value_ratio") {
            auto v = std::stod(val);
            getConfiguration().setDcpOsoBackfillLargeValueRatio(v);
        } else if (key == "dcp_oso_backfill_small_value_ratio") {
            auto v = std::stod(val);
            getConfiguration().setDcpOsoBackfillSmallValueRatio(v);
        } else if (key == "dcp_oso_backfill_small_item_size_threshold") {
            auto v = size_t(std::stoul(val));
            getConfiguration().setDcpOsoBackfillSmallItemSizeThreshold(v);
        } else if (key == "dcp_producer_processor_run_duration_us") {
            getConfiguration().setDcpProducerProcessorRunDurationUs(
                    std::stoull(val));
        } else if (key == "dcp_producer_catch_exceptions") {
            getConfiguration().setDcpProducerCatchExceptions(cb_stob(val));
        } else if (key == "dcp_takeover_max_time") {
            getConfiguration().setDcpTakeoverMaxTime(std::stoull(val));
        } else if (key == "dcp_backfill_byte_limit") {
            getConfiguration().setDcpBackfillByteLimit(std::stoull(val));
        } else if (key == "dcp_oso_max_collections_per_backfill") {
            getConfiguration().setDcpOsoMaxCollectionsPerBackfill(
                    std::stoull(val));
        } else if (key == "dcp_backfill_run_duration_limit") {
            getConfiguration().setDcpBackfillRunDurationLimit(std::stoull(val));
        } else if (key == "dcp_backfill_idle_protection_enabled") {
            getConfiguration().setDcpBackfillIdleProtectionEnabled(
                    cb_stob(val));
        } else if (key == "dcp_backfill_idle_limit_seconds") {
            getConfiguration().setDcpBackfillIdleLimitSeconds(std::stoull(val));
        } else if (key == "dcp_backfill_idle_disk_threshold") {
            getConfiguration().setDcpBackfillIdleDiskThreshold(std::stof(val));
        } else if (key == "dcp_checkpoint_dequeue_limit") {
            getConfiguration().setDcpCheckpointDequeueLimit(std::stoull(val));
        } else {
            msg = "Unknown config param";
            rv = cb::engine_errc::no_such_key;
        }
    } catch (std::runtime_error&) {
        msg = "Value out of range.";
        rv = cb::engine_errc::invalid_arguments;
    }

    return rv;
}

cb::engine_errc EventuallyPersistentEngine::setVbucketParam(
        Vbid vbucket,
        std::string_view key,
        const std::string& val,
        std::string& msg) {
    auto rv = cb::engine_errc::success;
    try {
        if (key == "hlc_drift_ahead_threshold_us") {
            uint64_t v = std::strtoull(val.c_str(), nullptr, 10);
            checkNumeric(val.c_str());
            configuration.setHlcDriftAheadThresholdUs(v);
        } else if (key == "hlc_drift_behind_threshold_us") {
            uint64_t v = std::strtoull(val.c_str(), nullptr, 10);
            checkNumeric(val.c_str());
            configuration.setHlcDriftBehindThresholdUs(v);
        } else if (key == "hlc_max_future_threshold_us") {
            uint64_t v = std::strtoull(val.c_str(), nullptr, 10);
            checkNumeric(val.c_str());
            configuration.setHlcMaxFutureThresholdUs(v);
        } else if (key == "hlc_invalid_strategy") {
            configuration.setHlcInvalidStrategy(val);
        } else if (key == "dcp_hlc_invalid_strategy") {
            configuration.setDcpHlcInvalidStrategy(val);
        } else if (key == "max_cas") {
            uint64_t v = std::strtoull(val.c_str(), nullptr, 10);
            checkNumeric(val.c_str());
            EP_LOG_INFO_CTX("setVbucketParam",
                            {"key", key},
                            {"value", v},
                            {"vb", vbucket});
            if (getKVBucket()->forceMaxCas(vbucket, v) !=
                cb::engine_errc::success) {
                rv = cb::engine_errc::not_my_vbucket;
                msg = "Not my vbucket";
            }
        } else {
            msg = "Unknown config param";
            rv = cb::engine_errc::no_such_key;
        }
    } catch (std::exception& e) {
        msg = e.what();
        rv = cb::engine_errc::invalid_arguments;
    }
    return rv;
}

cb::engine_errc EventuallyPersistentEngine::evictKey(CookieIface& cookie,
                                                     const DocKeyView& key,
                                                     Vbid vbucket) {
    EP_LOG_DEBUG_CTX("Manually evicting object",
                     {"key", cb::UserDataView(key.to_string())});
    const char* msg = nullptr;
    const auto rv = kvBucket->evictKey(key, vbucket, &msg);
    if (rv == cb::engine_errc::not_my_vbucket ||
        rv == cb::engine_errc::no_such_key) {
        if (isDegradedMode()) {
            if (msg) {
                setErrorContext(cookie, msg);
            }
            return cb::engine_errc::temporary_failure;
        }
    }
    if (msg) {
        setErrorContext(cookie, msg);
    }
    return rv;
}

cb::engine_errc EventuallyPersistentEngine::setParameter(
        CookieIface& cookie,
        EngineParamCategory category,
        std::string_view key,
        std::string_view value,
        Vbid vbid) {
    return acquireEngine(this)->setParameterInner(
            cookie, category, key, value, vbid);
}

cb::engine_errc EventuallyPersistentEngine::setParameterInner(
        CookieIface& cookie,
        EngineParamCategory category,
        std::string_view key,
        std::string_view value,
        Vbid vbid) {
    std::lock_guard<std::mutex> lh(setParameterMutex);

    const std::string keyz(key);
    const std::string valz(value);

    std::string msg;
    cb::engine_errc ret = cb::engine_errc::no_such_key;
    switch (category) {
    case EngineParamCategory::Flush:
        ret = setFlushParam(keyz, valz, msg);
        break;
    case EngineParamCategory::Checkpoint:
        ret = setCheckpointParam(keyz, valz, msg);
        break;
    case EngineParamCategory::Dcp:
        ret = setDcpParam(keyz, valz, msg);
        break;
    case EngineParamCategory::Vbucket:
        ret = setVbucketParam(vbid, keyz, valz, msg);
        break;
    }

    if (ret == cb::engine_errc::success) {
        EP_LOG_INFO_CTX("setParameter",
                        {"category", category},
                        {"key", key},
                        {"value", value});
    } else if (!msg.empty()) {
        setErrorContext(cookie, msg);
    }

    return ret;
}

std::pair<cb::engine_errc, vbucket_state_t>
EventuallyPersistentEngine::getVBucketInner(CookieIface& cookie, Vbid vbucket) {
    HdrMicroSecBlockTimer timer(&stats.getVbucketCmdHisto);

    auto vb = getVBucket(vbucket);
    if (!vb) {
        return {cb::engine_errc::not_my_vbucket, vbucket_state_dead};
    }
    return {cb::engine_errc::success, vb->getState()};
}

cb::engine_errc EventuallyPersistentEngine::setVBucketInner(
        CookieIface& cookie,
        Vbid vbid,
        uint64_t cas,
        vbucket_state_t state,
        nlohmann::json* meta) {
    HdrMicroSecBlockTimer timer(&stats.setVbucketCmdHisto);
    return setVBucketState(cookie, vbid, state, meta, TransferVB::No, cas);
}

cb::EngineErrorItemPair EventuallyPersistentEngine::getReplicaInner(
        CookieIface& cookie,
        const DocKeyView& key,
        Vbid vbucket,
        const DocStateFilter documentStateFilter) {
    auto options = QUEUE_BG_FETCH | HONOR_STATES | TRACK_REFERENCE |
                   HIDE_LOCKED_CAS | TRACK_STATISTICS;

    if (documentStateFilter == DocStateFilter::AliveOrDeleted) {
        options |= GET_DELETED_VALUE;
    }

    GetValue rv(getKVBucket()->getReplica(
            key, vbucket, &cookie, static_cast<get_options_t>(options)));
    auto error_code = rv.getStatus();
    if (error_code != cb::engine_errc::would_block) {
        ++(getEpStats().numOpsGet);
    }

    if (error_code == cb::engine_errc::success) {
        return cb::makeEngineErrorItemPair(
                cb::engine_errc::success, rv.item.release(), this);
    }

    // Remap the error code if bucket is in degraded mode.
    return cb::makeEngineErrorItemPair(maybeRemapStatus(error_code));
}

cb::engine_errc EventuallyPersistentEngine::compactDatabaseInner(
        CookieIface& cookie,
        Vbid vbid,
        uint64_t purge_before_ts,
        uint64_t purge_before_seq,
        bool drop_deletes,
        const std::vector<std::string>& obsoleteKeys) {
    if (takeEngineSpecific<ScheduledCompactionToken>(cookie)) {
        // This is a completion of a compaction. We cleared the engine-specific
        return cb::engine_errc::success;
    }

    CompactionConfig compactionConfig{purge_before_ts,
                                      purge_before_seq,
                                      drop_deletes,
                                      false,
                                      obsoleteKeys};

    // Set something in the EngineSpecfic so we can determine which phase of the
    // command is executing.
    storeEngineSpecific(cookie, ScheduledCompactionToken{});

    // returns would_block for success or another status (e.g. nmvb)
    const auto status = scheduleCompaction(vbid, compactionConfig, &cookie);

    Expects(status != cb::engine_errc::success);
    if (status != cb::engine_errc::would_block) {
        // failed, clear the engine-specific
        clearEngineSpecific(cookie);
        EP_LOG_WARN_CTX("Compaction failed", {"vb", vbid}, {"status", status});
    }

    return status;
}

cb::engine_errc EventuallyPersistentEngine::processUnknownCommandInner(
        CookieIface& cookie,
        const cb::mcbp::Request& request,
        const AddResponseFn& response) {
    auto res = cb::mcbp::Status::UnknownCommand;

    switch (request.getClientOpcode()) {
    case cb::mcbp::ClientOpcode::GetAllVbSeqnos:
        return getAllVBucketSequenceNumbers(cookie, request, response);
    case cb::mcbp::ClientOpcode::ObserveSeqno:
        return observe_seqno(cookie, request, response);
    case cb::mcbp::ClientOpcode::SetWithMeta:
    case cb::mcbp::ClientOpcode::SetqWithMeta:
    case cb::mcbp::ClientOpcode::AddWithMeta:
    case cb::mcbp::ClientOpcode::AddqWithMeta:
        return setWithMeta(cookie, request, response);
    case cb::mcbp::ClientOpcode::DelWithMeta:
    case cb::mcbp::ClientOpcode::DelqWithMeta:
        return deleteWithMeta(cookie, request, response);
    case cb::mcbp::ClientOpcode::ReturnMeta:
        return returnMeta(cookie, request, response);
    case cb::mcbp::ClientOpcode::GetKeys:
        return getAllKeys(cookie, request, response);
    default:
        res = cb::mcbp::Status::UnknownCommand;
    }

    return sendResponse(response,
                        {}, // key
                        {}, // extra
                        {}, // body
                        ValueIsJson::No,
                        res,
                        0,
                        cookie);
}

cb::engine_errc EventuallyPersistentEngine::unknown_command(
        CookieIface& cookie,
        const cb::mcbp::Request& request,
        const AddResponseFn& response) {
    auto engine = acquireEngine(this);

    // The AddResponseFn callback may allocate memory (temporary buffers for
    // data) which will be de-allocated inside the server, after the
    // engine call (response) has returned. As such we do not want to
    // account such memory against this bucket.
    // Create an exit border guard around the original callback.
    // Perf: use std::cref to avoid copying (and the subsequent `new` call) of
    // the input function.
    auto addResponseExitBorderGuard = makeExitBorderGuard(std::cref(response));

    auto ret = engine->processUnknownCommandInner(
            cookie, request, addResponseExitBorderGuard);
    return ret;
}

cb::engine_errc EventuallyPersistentEngine::step(
        CookieIface& cookie,
        bool throttled,
        DcpMessageProducersIface& producers) {
    auto engine = acquireEngine(this);
    auto conn = engine->getConnHandler(cookie);
    DcpMsgProducersBorderGuard guardedProducers(producers);
    return conn->step(throttled, guardedProducers);
}

cb::engine_errc EventuallyPersistentEngine::open(CookieIface& cookie,
                                                 uint32_t opaque,
                                                 uint32_t seqno,
                                                 cb::mcbp::DcpOpenFlag flags,
                                                 std::string_view conName,
                                                 std::string_view value) {
    return acquireEngine(this)->dcpOpen(
            cookie, opaque, seqno, flags, conName, value);
}

cb::engine_errc EventuallyPersistentEngine::add_stream(
        CookieIface& cookie,
        uint32_t opaque,
        Vbid vbucket,
        cb::mcbp::DcpAddStreamFlag flags) {
    return acquireEngine(this)->dcpAddStream(cookie, opaque, vbucket, flags);
}

cb::engine_errc EventuallyPersistentEngine::close_stream(
        CookieIface& cookie,
        uint32_t opaque,
        Vbid vbucket,
        cb::mcbp::DcpStreamId sid) {
    auto engine = acquireEngine(this);
    auto conn = engine->getConnHandler(cookie);
    return conn->closeStream(opaque, vbucket, sid);
}

cb::engine_errc EventuallyPersistentEngine::stream_req(
        CookieIface& cookie,
        cb::mcbp::DcpAddStreamFlag flags,
        uint32_t opaque,
        Vbid vbucket,
        uint64_t startSeqno,
        uint64_t endSeqno,
        uint64_t vbucketUuid,
        uint64_t snapStartSeqno,
        uint64_t snapEndSeqno,
        uint64_t* rollbackSeqno,
        dcp_add_failover_log callback,
        std::optional<std::string_view> json) {
    auto engine = acquireEngine(this);
    auto conn = engine->getConnHandler(cookie);
    try {
        auto ret = conn->streamRequest(flags,
                                      opaque,
                                      vbucket,
                                      startSeqno,
                                      endSeqno,
                                      vbucketUuid,
                                      snapStartSeqno,
                                      snapEndSeqno,
                                      rollbackSeqno,
                                      callback,
                                      json);
        if (ret == cb::engine_errc::no_memory) {
            return memoryCondition();
        }
        return ret;
    } catch (const cb::engine_error& e) {
        EP_LOG_INFO_CTX("stream_req error",
                        {"error", e.what()},
                        {"status", e.engine_code()});
        return cb::engine_errc(e.code().value());
    } catch (const std::exception& e) {
        EP_LOG_ERR("EventuallyPersistentEngine::stream_req: Exception {}",
                   e.what());
        return cb::engine_errc::disconnect;
    }
}

cb::engine_errc EventuallyPersistentEngine::get_failover_log(
        CookieIface& cookie,
        uint32_t opaque,
        Vbid vbucket,
        dcp_add_failover_log callback) {
    // This function covers two commands:
    // 1) DCP_GET_FAILOVER_LOG
    //     It is valid only on a DCP Producer connection. Updates the
    //     'lastReceiveTime' for the Producer.
    // 2) GET_FAILOVER_LOG
    //     It does not require a DCP connection (the client has opened
    //     a regular MCBP connection).
    auto engine = acquireEngine(this);

    auto conn = engine->getSharedPtrConnHandler(cookie);
    // Note: (conn != nullptr) only if conn is a DCP connection
    if (conn) {
        auto* producer = dynamic_cast<DcpProducer*>(conn.get());
        // GetFailoverLog not supported for DcpConsumer
        if (!producer) {
            EP_LOG_WARN_RAW(
                    "Disconnecting - This connection doesn't support the dcp "
                    "get "
                    "failover log API");
            return cb::engine_errc::disconnect;
        }
        producer->setLastReceiveTime(ep_uptime_now());
        if (producer->doDisconnect()) {
            return cb::engine_errc::disconnect;
        }
    }

    // Only continue to getVBucket if warmup is not running (so we have a more
    // consistent vbMap)
    if (getKVBucket()->maybeWaitForVBucketWarmup(&cookie)) {
        return cb::engine_errc::would_block;
    }

    VBucketPtr vb = getVBucket(vbucket);
    if (!vb) {
        EP_LOG_WARN_CTX(
                "Get Failover Log failed because this vbucket doesn't exist",
                {"conn", conn ? conn->logHeader() : "MCBP-Connection"},
                {"vb", vbucket});
        return cb::engine_errc::not_my_vbucket;
    }
    auto failoverEntries = vb->failovers->getFailoverLog();
    NonBucketAllocationGuard guard;
    return callback(failoverEntries);
}

cb::engine_errc EventuallyPersistentEngine::stream_end(
        CookieIface& cookie,
        uint32_t opaque,
        Vbid vbucket,
        cb::mcbp::DcpStreamEndStatus status) {
    auto engine = acquireEngine(this);
    return engine->getConnHandler(cookie)->streamEnd(opaque, vbucket, status);
}

cb::engine_errc EventuallyPersistentEngine::snapshot_marker(
        CookieIface& cookie,
        uint32_t opaque,
        Vbid vbucket,
        uint64_t start_seqno,
        uint64_t end_seqno,
        cb::mcbp::request::DcpSnapshotMarkerFlag flags,
        std::optional<uint64_t> high_completed_seqno,
        std::optional<uint64_t> high_prepared_seqno,
        std::optional<uint64_t> max_visible_seqno,
        std::optional<uint64_t> purge_seqno) {
    auto engine = acquireEngine(this);
    auto conn = engine->getConnHandler(cookie);
    return conn->snapshotMarker(opaque,
                                vbucket,
                                start_seqno,
                                end_seqno,
                                flags,
                                high_completed_seqno,
                                high_prepared_seqno,
                                max_visible_seqno,
                                purge_seqno);
}

cb::engine_errc EventuallyPersistentEngine::mutation(
        CookieIface& cookie,
        uint32_t opaque,
        const DocKeyView& key,
        cb::const_byte_buffer value,
        uint8_t datatype,
        uint64_t cas,
        Vbid vbucket,
        uint32_t flags,
        uint64_t by_seqno,
        uint64_t rev_seqno,
        uint32_t expiration,
        uint32_t lock_time,
        cb::const_byte_buffer meta,
        uint8_t nru) {
    if (!cb::mcbp::datatype::is_valid(datatype)) {
        EP_LOG_WARN_RAW(
                "Invalid value for datatype "
                " (DCPMutation)");
        return cb::engine_errc::invalid_arguments;
    }
    auto engine = acquireEngine(this);
    auto conn = engine->getConnHandler(cookie);
    return conn->mutation(opaque,
                          key,
                          value,
                          datatype,
                          cas,
                          vbucket,
                          flags,
                          by_seqno,
                          rev_seqno,
                          expiration,
                          lock_time,
                          meta,
                          nru);
}

cb::engine_errc EventuallyPersistentEngine::deletion(
        CookieIface& cookie,
        uint32_t opaque,
        const DocKeyView& key,
        cb::const_byte_buffer value,
        uint8_t datatype,
        uint64_t cas,
        Vbid vbucket,
        uint64_t by_seqno,
        uint64_t rev_seqno,
        cb::const_byte_buffer meta) {
    auto engine = acquireEngine(this);
    auto conn = engine->getConnHandler(cookie);
    return conn->deletion(opaque,
                          key,
                          value,
                          datatype,
                          cas,
                          vbucket,
                          by_seqno,
                          rev_seqno,
                          meta);
}

cb::engine_errc EventuallyPersistentEngine::deletion_v2(
        CookieIface& cookie,
        uint32_t opaque,
        const DocKeyView& key,
        cb::const_byte_buffer value,
        uint8_t datatype,
        uint64_t cas,
        Vbid vbucket,
        uint64_t by_seqno,
        uint64_t rev_seqno,
        uint32_t delete_time) {
    auto engine = acquireEngine(this);
    auto conn = engine->getConnHandler(cookie);
    return conn->deletionV2(opaque,
                            key,
                            value,
                            datatype,
                            cas,
                            vbucket,
                            by_seqno,
                            rev_seqno,
                            delete_time);
}

cb::engine_errc EventuallyPersistentEngine::expiration(
        CookieIface& cookie,
        uint32_t opaque,
        const DocKeyView& key,
        cb::const_byte_buffer value,
        uint8_t datatype,
        uint64_t cas,
        Vbid vbucket,
        uint64_t by_seqno,
        uint64_t rev_seqno,
        uint32_t deleteTime) {
    auto engine = acquireEngine(this);
    auto conn = engine->getConnHandler(cookie);
    return conn->expiration(opaque,
                            key,
                            value,
                            datatype,
                            cas,
                            vbucket,
                            by_seqno,
                            rev_seqno,
                            deleteTime);
}

cb::engine_errc EventuallyPersistentEngine::set_vbucket_state(
        CookieIface& cookie,
        uint32_t opaque,
        Vbid vbucket,
        vbucket_state_t state) {
    auto engine = acquireEngine(this);
    auto conn = engine->getConnHandler(cookie);
    return conn->setVBucketState(opaque, vbucket, state);
}

cb::engine_errc EventuallyPersistentEngine::noop(CookieIface& cookie,
                                                 uint32_t opaque) {
    auto engine = acquireEngine(this);
    return engine->getConnHandler(cookie)->noop(opaque);
}

cb::engine_errc EventuallyPersistentEngine::buffer_acknowledgement(
        CookieIface& cookie, uint32_t opaque, uint32_t buffer_bytes) {
    auto engine = acquireEngine(this);
    auto conn = engine->getConnHandler(cookie);
    return conn->bufferAcknowledgement(opaque, buffer_bytes);
}

cb::engine_errc EventuallyPersistentEngine::control(CookieIface& cookie,
                                                    uint32_t opaque,
                                                    std::string_view key,
                                                    std::string_view value) {
    auto engine = acquireEngine(this);
    return engine->getConnHandler(cookie)->control(opaque, key, value);
}

cb::engine_errc EventuallyPersistentEngine::response_handler(
        CookieIface& cookie, const cb::mcbp::Response& response) {
    auto engine = acquireEngine(this);
    auto conn = engine->getSharedPtrConnHandler(cookie);
    if (conn && conn->handleResponse(response)) {
        return cb::engine_errc::success;
    }
    return cb::engine_errc::disconnect;
}

cb::engine_errc EventuallyPersistentEngine::system_event(
        CookieIface& cookie,
        uint32_t opaque,
        Vbid vbucket,
        mcbp::systemevent::id event,
        uint64_t bySeqno,
        mcbp::systemevent::version version,
        cb::const_byte_buffer key,
        cb::const_byte_buffer eventData) {
    auto engine = acquireEngine(this);
    auto conn = engine->getConnHandler(cookie);
    return conn->systemEvent(
            opaque, vbucket, event, bySeqno, version, key, eventData);
}

cb::engine_errc EventuallyPersistentEngine::prepare(
        CookieIface& cookie,
        uint32_t opaque,
        const DocKeyView& key,
        cb::const_byte_buffer value,
        uint8_t datatype,
        uint64_t cas,
        Vbid vbucket,
        uint32_t flags,
        uint64_t by_seqno,
        uint64_t rev_seqno,
        uint32_t expiration,
        uint32_t lock_time,
        uint8_t nru,
        DocumentState document_state,
        cb::durability::Level level) {
    auto engine = acquireEngine(this);
    auto conn = engine->getConnHandler(cookie);
    return conn->prepare(opaque,
                         key,
                         value,
                         datatype,
                         cas,
                         vbucket,
                         flags,
                         by_seqno,
                         rev_seqno,
                         expiration,
                         lock_time,
                         nru,
                         document_state,
                         level);
}

cb::engine_errc EventuallyPersistentEngine::seqno_acknowledged(
        CookieIface& cookie,
        uint32_t opaque,
        Vbid vbucket,
        uint64_t prepared_seqno) {
    auto engine = acquireEngine(this);
    auto conn = engine->getConnHandler(cookie);
    return conn->seqno_acknowledged(opaque, vbucket, prepared_seqno);
}

cb::engine_errc EventuallyPersistentEngine::commit(CookieIface& cookie,
                                                   uint32_t opaque,
                                                   Vbid vbucket,
                                                   const DocKeyView& key,
                                                   uint64_t prepared_seqno,
                                                   uint64_t commit_seqno) {
    auto engine = acquireEngine(this);
    auto conn = engine->getConnHandler(cookie);
    return conn->commit(opaque, vbucket, key, prepared_seqno, commit_seqno);
}

cb::engine_errc EventuallyPersistentEngine::abort(CookieIface& cookie,
                                                  uint32_t opaque,
                                                  Vbid vbucket,
                                                  const DocKeyView& key,
                                                  uint64_t preparedSeqno,
                                                  uint64_t abortSeqno) {
    auto engine = acquireEngine(this);
    auto conn = engine->getConnHandler(cookie);
    return conn->abort(opaque, vbucket, key, preparedSeqno, abortSeqno);
}

/**
 * The only public interface to the eventually persistent engine.
 * Allocate a new instance and initialize it
 * @param get_server_api callback function to get the server exported API
 *                  functions
 * @param handle Where to return the new instance
 * @return cb::engine_errc::success on success
 */
cb::engine_errc create_ep_engine_instance(GET_SERVER_API get_server_api,
                                          EngineIface** handle) {
    ServerApi* api = get_server_api();
    if (api == nullptr) {
        return cb::engine_errc::not_supported;
    }

    // Register and track the engine creation
    auto arena = cb::ArenaMalloc::registerClient();
    cb::ArenaMallocGuard trackEngineCreation(arena);

    try {
        *handle = new EventuallyPersistentEngine(get_server_api, arena);
    } catch (const std::bad_alloc&) {
        cb::ArenaMalloc::unregisterClient(arena);
        return cb::engine_errc::no_memory;
    }

    initialize_time_functions(api->core);
    return cb::engine_errc::success;
}

/*
    This method is called prior to unloading of the shared-object.
    Global clean-up should be performed from this method.
*/
void destroy_ep_engine() {
    // The executor pool was already shut down by the front end thread
    // before we get here, but the tests in ep_testsuite* don't use the
    // "main" from memcached so we need to explicitly shut it down here.
    // Note that it is safe to call shutdown multiple times :)
    ExecutorPool::shutdown();
}

EpEngineArenaHelper::EpEngineArenaHelper(EventuallyPersistentEngine& engine,
                                         cb::ArenaMallocClient arena)
    : arena(std::move(arena)) {
    ObjectRegistry::onSwitchThread(&engine);
}

bool EventuallyPersistentEngine::get_item_info(const ItemIface& itm,
                                               item_info& itm_info) {
    const auto& it = static_cast<const Item&>(itm);
    itm_info = acquireEngine(this)->getItemInfo(it);
    return true;
}

cb::EngineErrorMetadataPair EventuallyPersistentEngine::get_meta(
        CookieIface& cookie, const DocKeyView& key, Vbid vbucket) {
    return acquireEngine(this)->getMetaInner(cookie, key, vbucket);
}

cb::engine_errc EventuallyPersistentEngine::set_collection_manifest(
        CookieIface& cookie, std::string_view json) {
    auto engine = acquireEngine(this);
    auto rv = engine->getKVBucket()->setCollections(json, &cookie);

    auto status = cb::engine_errc(rv.code().value());
    if (cb::engine_errc::success != status &&
        status != cb::engine_errc::would_block) {
        engine->setErrorContext(cookie, rv.what());
    }

    return status;
}

cb::engine_errc EventuallyPersistentEngine::get_collection_manifest(
        CookieIface& cookie, const AddResponseFn& response) {
    using Collections::Visibility;
    auto engine = acquireEngine(this);
    Collections::IsVisibleFunction isVisible =
            [&engine, &cookie](ScopeID sid,
                               std::optional<CollectionID> cid,
                               Visibility visibility) -> bool {
        // One of the system privileges needed if to access a system collection.
        if (visibility == Visibility::System) {
            if (cookie.testPrivilege(
                              cb::rbac::Privilege::SystemCollectionLookup,
                              sid,
                              cid)
                        .failed() &&
                cookie.testPrivilege(
                              cb::rbac::Privilege::SystemCollectionMutation,
                              sid,
                              cid)
                        .failed()) {
                return false;
            }
        }

        return cookie.testPrivilege(cb::rbac::Privilege::Read, sid, cid)
                       .getStatus() !=
               cb::rbac::PrivilegeAccess::Status::FailNoPrivileges;
    };

    const auto [status, json] =
            engine->getKVBucket()->getCollections(isVisible);

    std::string manifest;
    if (status == cb::mcbp::Status::Success) {
        manifest = json.dump();
    }
    return sendResponse(makeExitBorderGuard(std::cref(response)),
                        {}, // key
                        {}, // extra
                        manifest, // body
                        ValueIsJson::Yes,
                        status,
                        0,
                        cookie);
}

cb::EngineErrorGetCollectionIDResult
EventuallyPersistentEngine::get_collection_id(CookieIface& cookie,
                                              std::string_view path) {
    auto engine = acquireEngine(this);
    auto rv = engine->getKVBucket()->getCollectionID(path);

    if (rv.result == cb::engine_errc::success) {
        auto [uuid, meta] =
                engine->getKVBucket()->getCollectionEntry(rv.collectionId);
        if (!meta.has_value()) {
            // We must have raced with a manifest update
            return cb::EngineErrorGetCollectionIDResult{
                    cb::engine_errc::unknown_collection};
        }

        using Collections::Visibility;
        if (Collections::getCollectionVisibility(meta->name, rv.collectionId) ==
            Visibility::System) {
            if (cookie.testPrivilege(
                              cb::rbac::Privilege::SystemCollectionLookup,
                              meta->sid,
                              meta->cid)
                        .failed() &&
                cookie.testPrivilege(
                              cb::rbac::Privilege::SystemCollectionMutation,
                              meta->sid,
                              meta->cid)
                        .failed()) {
                return cb::EngineErrorGetCollectionIDResult{
                        cb::engine_errc::no_access};
            }
        }

        // Test for any privilege, we are testing if we have visibility which
        // means at least 1 privilege in the bucket.scope.collection 'path'
        if (cookie.testPrivilege(
                          cb::rbac::Privilege::Read, meta->sid, meta->cid)
                    .getStatus() ==
            cb::rbac::PrivilegeAccess::Status::FailNoPrivileges) {
            rv.result = cb::engine_errc::unknown_collection;
        }
    }

    if (rv.result == cb::engine_errc::unknown_collection ||
        rv.result == cb::engine_errc::unknown_scope) {
        engine->setUnknownCollectionErrorContext(cookie, rv.getManifestId());
    }
    return rv;
}

cb::EngineErrorGetScopeIDResult EventuallyPersistentEngine::get_scope_id(
        CookieIface& cookie, std::string_view path) {
    auto engine = acquireEngine(this);
    auto rv = engine->getKVBucket()->getScopeID(path);
    if (rv.result == cb::engine_errc::success) {
        if (rv.isSystemScope()) {
            using Collections::Visibility;
            if (cookie.testPrivilege(
                              cb::rbac::Privilege::SystemCollectionLookup,
                              rv.scopeId,
                              {})
                        .failed() &&
                cookie.testPrivilege(
                              cb::rbac::Privilege::SystemCollectionMutation,
                              rv.scopeId,
                              {})
                        .failed()) {
                return cb::EngineErrorGetScopeIDResult{
                        cb::engine_errc::no_access};
            }
        }

        // Test for any privilege, we are testing if we have visibility which
        // means at least 1 privilege in the bucket.scope.collection 'path'
        if (cookie.testPrivilege(cb::rbac::Privilege::Read, rv.scopeId, {})
                    .getStatus() ==
            cb::rbac::PrivilegeAccess::Status::FailNoPrivileges) {
            rv.result = cb::engine_errc::unknown_scope;
        }
    }

    if (rv.result == cb::engine_errc::unknown_scope) {
        engine->setUnknownCollectionErrorContext(cookie, rv.getManifestId());
    }

    return rv;
}

cb::EngineErrorGetCollectionMetaResult
EventuallyPersistentEngine::get_collection_meta(
        CookieIface&, CollectionID cid, std::optional<Vbid> vbid) const {
    auto engine = acquireEngine(this);
    if (vbid) {
        auto vbucket = engine->getVBucket(*vbid);
        if (vbucket) {
            auto handle = vbucket->getManifest().lock(cid);
            if (handle.valid()) {
                return {handle.getManifestUid(),
                        handle.getScopeID(),
                        handle.isMetered() == Collections::Metered::Yes,
                        Collections::isSystemCollection(handle.getName(), cid)};
            }
            // returns unknown_collection and the manifest uid
            return cb::EngineErrorGetCollectionMetaResult(
                    handle.getManifestUid());
        }
        return cb::EngineErrorGetCollectionMetaResult(
                cb::engine_errc::not_my_vbucket);
    }
    // No vbucket, perform lookup against bucket
    auto [manifestUid, entry] = engine->getKVBucket()->getCollectionEntry(cid);
    if (entry.has_value()) {
        return {manifestUid,
                entry->sid,
                entry->metered == Collections::Metered::Yes,
                Collections::isSystemCollection(entry->name, cid)};
    }
    // returns unknown_collection and the manifest uid
    return cb::EngineErrorGetCollectionMetaResult(manifestUid);
}

cb::engine::FeatureSet EventuallyPersistentEngine::getFeatures() {
    // This function doesn't track memory against the engine, but create a
    // guard regardless to make this explicit because we only call this once per
    // bucket creation
    NonBucketAllocationGuard guard;
    if (configuration.getBucketTypeString() == "ephemeral") {
        return {cb::engine::Feature::Collections};
    }
    if (isFusionSupportEnabled()) {
        return {cb::engine::Feature::Collections,
                cb::engine::Feature::Persistence,
                cb::engine::Feature::Fusion};
    }
    return {cb::engine::Feature::Collections, cb::engine::Feature::Persistence};
}

bool EventuallyPersistentEngine::isXattrEnabled() {
    return getKVBucket()->isXattrEnabled();
}

std::optional<cb::HlcTime> EventuallyPersistentEngine::getVBucketHlcNow(
        Vbid vbucket) {
    // Initialisation and shutdown paths can means that this function could be
    // called before kvBucket is created/assigned and after a VBucket is removed
    // from the map. In both cases be resilient and return nullopt.
    auto* kvBucket = getKVBucket();
    if (!kvBucket) {
        return std::nullopt;
    }
    auto vb = kvBucket->getVBucket(vbucket);
    if (!vb) {
        return std::nullopt;
    }
    return vb->getHLCNow();
}

EventuallyPersistentEngine::EventuallyPersistentEngine(
        GET_SERVER_API get_server_api, cb::ArenaMallocClient arena)
    : arenaHelper(*this, arena),
#ifdef CB_DEVELOPMENT_ASSERTS
      configuration(cb::serverless::isEnabled(), true),
#else
      configuration(cb::serverless::isEnabled(), false),
#endif
      kvBucket(nullptr),
      workload(nullptr),
      workloadPriority(NO_BUCKET_PRIORITY),
      getServerApiFunc(get_server_api),
      checkpointConfig(nullptr),
      trafficEnabled(false),
      isCrossBucketHtQuotaSharing(false),
      startupTime(0),
      taskable(this),
      compressionMode(BucketCompressionMode::Off),
      minCompressionRatio(default_min_compression_ratio) {
    // Note: The use of offsetof below is non-standard according to GCC 13.2
    // because EventuallyPersistentEngine is not a standard layout type - and
    // GCC warns about it:
    //
    //     warning: ‘offsetof’ within non-standard-layout type
    //    ‘EventuallyPersistentEngine’ is conditionally-supported
    //    [-Winvalid-offsetof]
    //
    // However, the compilers we use provide well-defined behavior as an
    // extension (which is demonstrated since constexpr evaluation must
    // diagnose all undefined behavior). As such, disable the warning for the
    // scope of this check.
#ifdef __GNUC__
#pragma GCC diagnostic push
#pragma GCC diagnostic ignored "-Winvalid-offsetof"
#endif
    static_assert(offsetof(EventuallyPersistentEngine, arenaHelper) ==
                          2 * sizeof(uintptr_t),
                  "ArenaClientHolder must be first member in "
                  "EventuallyPersistentEngine for correct memory tracking");
#ifdef __GNUC__
#pragma GCC diagnostic pop
#endif

    // copy through to stats so we can ask for mem used
    getEpStats().arena = arena;

    serverApi = getServerApiFunc();
    fileOpsTracker = &FileOpsTracker::instance();

    // Switch back to "no-bucket" engine (same as before ctor was invoked),
    // so caller doesn't see an unexpected change in current engine. (Note
    // that the ctor switches to this engine as part of constructing
    // arenaHolder).
    ObjectRegistry::onSwitchThread(nullptr);
}

void EventuallyPersistentEngine::reserveCookie(CookieIface& cookie) {
    NonBucketAllocationGuard guard;
    cookie.reserve();
}

void EventuallyPersistentEngine::releaseCookie(CookieIface& cookie) {
    NonBucketAllocationGuard guard;
    cookie.release();
}

void EventuallyPersistentEngine::setErrorContext(CookieIface& cookie,
                                                 std::string_view message) {
    NonBucketAllocationGuard guard;
    cookie.setErrorContext(std::string{message});
}

void EventuallyPersistentEngine::setUnknownCollectionErrorContext(
        CookieIface& cookie, uint64_t manifestUid) const {
    NonBucketAllocationGuard guard;
    cookie.setUnknownCollectionErrorContext(manifestUid);
}

EpEngineValueChangeListener::EpEngineValueChangeListener(
        EventuallyPersistentEngine& e)
    : engine(e) {
}

void EpEngineValueChangeListener::sizeValueChanged(std::string_view key,
                                                   size_t value) {
    if (key.compare("getl_max_timeout") == 0) {
        engine.setGetlMaxTimeout(std::chrono::seconds(value));
    } else if (key.compare("getl_default_timeout") == 0) {
        engine.setGetlDefaultTimeout(std::chrono::seconds(value));
    } else if (key.compare("max_item_size") == 0) {
        engine.setMaxItemSize(value);
    } else if (key.compare("max_item_privileged_bytes") == 0) {
        engine.setMaxItemPrivilegedBytes(value);
    } else if (key == "range_scan_max_continue_tasks") {
        engine.configureRangeScanConcurrency(value);
    } else if (key == "range_scan_max_lifetime") {
        engine.configureRangeScanMaxDuration(std::chrono::seconds(value));
    } else if (key == "dcp_backfill_byte_limit") {
        engine.setDcpBackfillByteLimit(value);
    }
}

void EpEngineValueChangeListener::stringValueChanged(std::string_view key,
                                                     const char* value) {
    if (key == "compression_mode") {
        std::string value_str{value, strlen(value)};
        engine.setCompressionMode(value_str);
    } else if (key == "vbucket_mapping_sanity_checking_error_mode") {
        std::string value_str{value, strlen(value)};
        engine.vBucketMappingErrorHandlingMethod =
                cb::getErrorHandlingMethod(value_str);
    }
}

void EpEngineValueChangeListener::floatValueChanged(std::string_view key,
                                                    float value) {
    if (key == "min_compression_ratio") {
        engine.setMinCompressionRatio(value);
    } else if (key == "dcp_consumer_buffer_ratio") {
        engine.setDcpConsumerBufferRatio(value);
    }
}

void EpEngineValueChangeListener::booleanValueChanged(std::string_view key,
                                                      bool b) {
    if (key == "allow_sanitize_value_in_deletion") {
        engine.allowSanitizeValueInDeletion.store(b);
    } else if (key == "vbucket_mapping_sanity_checking") {
        engine.sanityCheckVBucketMapping = b;
    } else if (key == "not_locked_returns_tmpfail") {
        engine.setNotLockedReturnsTmpfail(b);
    }
}

size_t EventuallyPersistentEngine::getShardCount() {
    auto configShardCount = configuration.getMaxNumShards();
    if (configuration.getBackendString() != "magma") {
        return configuration.getMaxNumShards();
    }

    auto diskShardCount = getShardCountFromDisk();
    if (!diskShardCount) {
        return configShardCount;
    }

    return diskShardCount.value();
}

constexpr std::string_view magmaShardFile = "/magmaShardCount";

std::optional<size_t> EventuallyPersistentEngine::getShardCountFromDisk() {
    Expects(configuration.getBackendString() == "magma");

    // Look for the file
    const auto shardFile = std::filesystem::path(
            configuration.getDbname().append(magmaShardFile));
    if (std::filesystem::exists(shardFile)) {
        std::ifstream ifs(shardFile);
        std::string data;
        std::getline(ifs, data);
        EP_LOG_INFO_CTX("Found shard file for magma", {"shards", data});
        uint64_t shards;
        if (safe_strtoull(data, shards)) {
            return shards;
        }

        auto msg = "Couldn't read shard file or found invalid data";
        EP_LOG_CRITICAL_RAW(msg);
        throw std::logic_error(msg);
    }

    return {};
}

void EventuallyPersistentEngine::maybeSaveShardCount(
        WorkLoadPolicy& workloadPolicy) {
    if (configuration.getBackendString() == "magma") {
        // We should have created this directory already
        Expects(std::filesystem::exists(configuration.getDbname()));

        const auto shardFilePath = std::filesystem::path(
                configuration.getDbname().append(magmaShardFile));

        if (std::filesystem::exists(shardFilePath)) {
            // File already exists, don't overwrite it (we should have the same
            // of shards, it's just pointless).
            return;
        }

        auto shardStr = std::to_string(workloadPolicy.getNumShards());
        try {
            cb::io::saveFile(shardFilePath, shardStr);
        } catch (const std::exception& e) {
            throw std::runtime_error(fmt::format(
                    "EventuallyPersistentEngine::maybeSaveShardCount: Failed "
                    "to save shard file: {}",
                    e.what()));
        }

        Ensures(std::filesystem::exists(shardFilePath));
    }
}

cb::engine_errc EventuallyPersistentEngine::initialize(
<<<<<<< HEAD
        std::string_view config,
        const nlohmann::json& encryption,
        std::string_view chronicleAuthToken,
        const nlohmann::json& collectionManifest) {
=======
        std::string_view config) {
    auto handle = acquireEngine(this);
    try {
        return handle->initializeInner(config);
    } catch (const std::exception& e) {
        NonBucketAllocationGuard guard;
        throw std::runtime_error(e.what());
    }
}

cb::engine_errc EventuallyPersistentEngine::initializeInner(
        std::string_view config) {
>>>>>>> 6b26a14f
    if (config.empty()) {
        return cb::engine_errc::invalid_arguments;
    }

    auto switchToEngine = acquireEngine(this);
    resetStats();

    if (!encryption.empty()) {
        encryptionKeyProvider.setKeys(encryption);
    }

    if (!configuration.parseConfiguration(config)) {
        EP_LOG_WARN_RAW(
                "Failed to parse the configuration config "
                "during bucket initialization");
        return cb::engine_errc::failed;
    }
    name = configuration.getCouchBucket();

    // Create the bucket data directory, ns_server should have created the
    // process level one but they expect us to create the bucket level one.
    const auto dbName = configuration.getDbname();
    if (dbName.empty()) {
        EP_LOG_WARN_RAW(
                "Invalid configuration: dbname must be a non-empty value");
        return cb::engine_errc::invalid_arguments;
    }

    try {
        std::filesystem::create_directories(dbName);
    } catch (const std::system_error& error) {
        EP_LOG_WARN_CTX("Failed to create data directory",
                        {"dbname", dbName},
                        {"error", error.code().message()});
        return cb::engine_errc::failed;
    }

    // Remove the obsolete collections.manifest file (no longer used)
    std::filesystem::path dbPath(dbName);
    std::error_code ec;
    std::filesystem::remove(dbPath / "collections.manifest", ec);
    if (ec) {
        EP_LOG_WARN_CTX("Failed to remove obsolete collection.manifest file",
                        {"path", dbPath / "collections.manifest"},
                        {"error", ec.message()});
    }

    auto& env = Environment::get();
    env.engineFileDescriptors = serverApi->core->getMaxEngineFileDescriptors();

    maxFailoverEntries = configuration.getMaxFailoverEntries();

    if (configuration.getMaxSize() == 0) {
        EP_LOG_WARN_RAW(
                "Invalid configuration: max_size must be a non-zero value");
        return cb::engine_errc::failed;
    }

    isCrossBucketHtQuotaSharing = configuration.isCrossBucketHtQuotaSharing();
    if (isCrossBucketHtQuotaSharing) {
        // Ephemeral bucket are not supported together with quota sharing,
        // because we're not handling the fail_new_data policy.
        Expects(configuration.getBucketTypeString() != "ephemeral");
        getQuotaSharingManager().getGroup().add(*this);
    }

    memoryTracker = std::make_unique<StrictQuotaMemoryTracker>(*this);

    maxItemSize = configuration.getMaxItemSize();
    configuration.addValueChangedListener(
            "max_item_size",
            std::make_unique<EpEngineValueChangeListener>(*this));

    maxItemPrivilegedBytes = configuration.getMaxItemPrivilegedBytes();
    configuration.addValueChangedListener(
            "max_item_privileged_bytes",
            std::make_unique<EpEngineValueChangeListener>(*this));

    getlDefaultTimeout =
            std::chrono::seconds{configuration.getGetlDefaultTimeout()};
    configuration.addValueChangedListener(
            "getl_default_timeout",
            std::make_unique<EpEngineValueChangeListener>(*this));
    getlMaxTimeout = std::chrono::seconds{configuration.getGetlMaxTimeout()};
    configuration.addValueChangedListener(
            "getl_max_timeout",
            std::make_unique<EpEngineValueChangeListener>(*this));

    allowSanitizeValueInDeletion.store(
            configuration.isAllowSanitizeValueInDeletion());
    configuration.addValueChangedListener(
            "allow_sanitize_value_in_deletion",
            std::make_unique<EpEngineValueChangeListener>(*this));

    configuration.addValueChangedListener(
            "range_scan_max_continue_tasks",
            std::make_unique<EpEngineValueChangeListener>(*this));
    configuration.addValueChangedListener(
            "range_scan_max_lifetime",
            std::make_unique<EpEngineValueChangeListener>(*this));

    notLockedReturnsTmpfail = configuration.isNotLockedReturnsTmpfail();
    configuration.addValueChangedListener(
            "not_locked_returns_tmpfail",
            std::make_unique<EpEngineValueChangeListener>(*this));

    // The number of shards for a magma bucket cannot be changed after the first
    // bucket instantiation. This is because the number of shards determines
    // the on disk structure of the data. To solve this problem we store a file
    // to the data directory on first bucket creation that tells us how many
    // shards are to be used. We read this file here if it exists and use that
    // number, if not, this should be the first bucket creation.
    workload = std::make_unique<WorkLoadPolicy>(
            configuration.getMaxNumWorkers(), getShardCount());

    maybeSaveShardCount(*workload);

    setConflictResolutionMode(configuration.getConflictResolutionTypeString());

    dcpConnMap_ = std::make_unique<DcpConnMap>(*this);

    if (configuration.isDcpConsumerFlowControlEnabled()) {
        dcpFlowControlManager = std::make_unique<DcpFlowControlManager>(*this);
    }

    checkpointConfig = std::make_unique<CheckpointConfig>(configuration);

    this->chronicleAuthToken = std::string(chronicleAuthToken);

    kvBucket = makeBucket(configuration);

    stats.setLowWaterMarkPercent(configuration.getMemLowWatPercent());
    stats.setHighWaterMarkPercent(configuration.getMemHighWatPercent());

    setMaxDataSize(configuration.getMaxSize());

    if (!collectionManifest.empty()) {
        kvBucket->getCollectionsManager().setInitialCollectionManifest(
                collectionManifest);
    }

    // Complete the initialization of the ep-store
    if (!kvBucket->initialize()) {
        return cb::engine_errc::failed;
    }

    if(configuration.isDataTrafficEnabled()) {
        enableTraffic(true);
    }

    dcpConnMap_->initialize();

    // record engine initialization time
    startupTime.store(ep_real_time());

    EP_LOG_INFO_CTX("EP Engine: Initialization of bucket complete",
                    {"type", configuration.getBucketTypeString()});

    setCompressionMode(configuration.getCompressionModeString());

    configuration.addValueChangedListener(
            "compression_mode",
            std::make_unique<EpEngineValueChangeListener>(*this));

    setMinCompressionRatio(configuration.getMinCompressionRatio());

    configuration.addValueChangedListener(
            "min_compression_ratio",
            std::make_unique<EpEngineValueChangeListener>(*this));

    sanityCheckVBucketMapping = configuration.isVbucketMappingSanityChecking();
    vBucketMappingErrorHandlingMethod = cb::getErrorHandlingMethod(
            configuration.getVbucketMappingSanityCheckingErrorModeString());

    configuration.addValueChangedListener(
            "vbucket_mapping_sanity_checking",
            std::make_unique<EpEngineValueChangeListener>(*this));
    configuration.addValueChangedListener(
            "vbucket_mapping_sanity_checking_error_mode",
            std::make_unique<EpEngineValueChangeListener>(*this));

    configuration.addValueChangedListener(
            "dcp_consumer_buffer_ratio",
            std::make_unique<EpEngineValueChangeListener>(*this));

    configuration.addValueChangedListener(
            "dcp_backfill_byte_limit",
            std::make_unique<EpEngineValueChangeListener>(*this));

    return cb::engine_errc::success;
}

void EventuallyPersistentEngine::setConflictResolutionMode(
        std::string_view mode) {
    if (mode == "seqno") {
        conflictResolutionMode = ConflictResolutionMode::RevisionId;
    } else if (mode == "lww") {
        conflictResolutionMode = ConflictResolutionMode::LastWriteWins;
    } else if (mode == "custom") {
        conflictResolutionMode = ConflictResolutionMode::Custom;
    } else {
        throw std::invalid_argument{
                "EventuallyPersistentEngine::setConflictResolutionMode(): "
                "Invalid value '" +
                std::string(mode) +
                "' for config option conflict_resolution_type."};
    }
}

void EventuallyPersistentEngine::destroyInner(bool force) {
    stats.forceShutdown = force;
    stats.isShutdown = true;

    if (isCrossBucketHtQuotaSharing) {
        getQuotaSharingManager().getGroup().remove(*this);
    }

    if (dcpConnMap_) {
        dcpConnMap_->shutdownAllConnections();
    }
    if (kvBucket) {
        epDestroyFailureHook();
        // deinitialize() will shutdown the flusher, bgfetcher and warmup tasks
        // then take a snapshot the stats.
        kvBucket->deinitialize();

        // Need to reset the kvBucket as we need our thread local engine ptr to
        // be valid when destructing Items in CheckpointManagers but we need to
        // reset it before destructing EPStats.
        kvBucket.reset();
    }
    EP_LOG_INFO_RAW(
            "EventuallyPersistentEngine::destroyInner(): Completed "
            "deinitialize.");
}

KVStoreIface::CreateItemCB EventuallyPersistentEngine::getCreateItemCallback() {
    // EPEngine functions are not accessible wihtin KVStore, therefore
    // createItem is passed via callback, i.e. we don't create a
    // new item if it will cause memory to exceed the mutation watermark.
    return [this](const DocKeyView& key,
                  const size_t nbytes,
                  const uint32_t flags,
                  const rel_time_t exptime,
                  const value_t& body,
                  uint8_t datatype,
                  uint64_t theCas,
                  int64_t bySeq,
                  Vbid vbid,
                  int64_t revSeq) {
        return createItem(key,
                          nbytes,
                          flags,
                          exptime,
                          body,
                          datatype,
                          theCas,
                          bySeq,
                          vbid,
                          revSeq);
    };
}

std::pair<cb::engine_errc, std::unique_ptr<Item>>
EventuallyPersistentEngine::createItem(const DocKeyView& key,
                                       size_t nbytes,
                                       uint32_t flags,
                                       rel_time_t exptime,
                                       const value_t& body,
                                       uint8_t datatype,
                                       uint64_t theCas,
                                       int64_t bySeq,
                                       Vbid vbid,
                                       int64_t revSeq) {
    if (!memoryTracker->isBelowMutationMemoryQuota(sizeof(Item) + sizeof(Blob) +
                                                   key.size() + nbytes)) {
        return {memoryCondition(), nullptr};
    }
    try {
        auto item = std::make_unique<Item>(key,
                                           flags,
                                           exptime,
                                           body,
                                           datatype,
                                           theCas,
                                           bySeq,
                                           vbid,
                                           revSeq);
        return {cb::engine_errc::success, std::move(item)};
    } catch (const std::bad_alloc&) {
        return {memoryCondition(), nullptr};
    }
}

cb::EngineErrorItemPair EventuallyPersistentEngine::itemAllocate(
        const DocKeyView& key,
        const size_t nbytes,
        const size_t priv_nbytes,
        const uint32_t flags,
        rel_time_t exptime,
        uint8_t datatype,
        Vbid vbucket) {
    if ((priv_nbytes > maxItemPrivilegedBytes) ||
        ((nbytes - priv_nbytes) > maxItemSize)) {
        return cb::makeEngineErrorItemPair(cb::engine_errc::too_big);
    }

    if (!hasMemoryForItemAllocation(sizeof(Item) + sizeof(Blob) + key.size() +
                                    nbytes)) {
        return cb::makeEngineErrorItemPair(memoryCondition());
    }

    try {
        auto* item = new Item(key,
                              flags,
                              ep_convert_to_expiry_time(exptime),
                              nullptr,
                              nbytes,
                              datatype,
                              0 /*cas*/,
                              -1 /*seq*/,
                              vbucket);
        stats.itemAllocSizeHisto.addValue(nbytes);
        return cb::makeEngineErrorItemPair(
                cb::engine_errc::success, item, this);
    } catch (const std::bad_alloc&) {
        return cb::makeEngineErrorItemPair(memoryCondition());
    }
}

cb::engine_errc EventuallyPersistentEngine::removeInner(
        CookieIface& cookie,
        const DocKeyView& key,
        uint64_t& cas,
        Vbid vbucket,
        std::optional<cb::durability::Requirements> durability,
        mutation_descr_t& mut_info) {
    if (sanityCheckVBucketMapping) {
        validateKeyMapping("EventuallyPersistentEngine::removeInner",
                           vBucketMappingErrorHandlingMethod,
                           key,
                           vbucket,
                           kvBucket->getVBMapSize());
    }

    // Check if this is a in-progress durable delete which has now completed -
    // (see 'case EWOULDBLOCK' at the end of this function where we record
    // the fact we must block the client until the SycnWrite is durable).
    if (durability) {
        auto deletedCas = takeEngineSpecific<uint64_t>(cookie);
        if (deletedCas.has_value()) {
            // Non-null means this is the second call to this function after
            // the SyncWrite has completed. Return SUCCESS.

            cas = *deletedCas;
            // @todo-durability - add support for non-sucesss (e.g. Aborted)
            // when we support non-successful completions of SyncWrites.
            return cb::engine_errc::success;
        }
    }

    cb::engine_errc ret = kvBucket->deleteItem(
            key, cas, vbucket, &cookie, durability, nullptr, mut_info);

    ret = maybeRemapStatus(ret);
    switch (ret) {
    case cb::engine_errc::sync_write_pending:
        if (durability) {
            // Record the fact that we are blocking to wait for SyncDelete
            // completion; so the next call to this function should return
            // the result of the SyncWrite (see call to getEngineSpecific at
            // the head of this function).
            // (just store non-null value to indicate this).
            storeEngineSpecific(cookie, cas);
        }
        ret = cb::engine_errc::would_block;
        break;

    case cb::engine_errc::success:
        ++stats.numOpsDelete;
        break;

    default:
        // No special handling.
        break;
    }
    return ret;
}

void EventuallyPersistentEngine::itemRelease(ItemIface* itm) {
    delete reinterpret_cast<Item*>(itm);
}

cb::EngineErrorItemPair EventuallyPersistentEngine::getInner(
        CookieIface& cookie,
        const DocKeyView& key,
        Vbid vbucket,
        get_options_t options) {
    ScopeTimer2<HdrMicroSecStopwatch, TracerStopwatch<Code>> timer(
            std::forward_as_tuple(stats.getCmdHisto),
            std::forward_as_tuple(cookie, cb::tracing::Code::Get));

    GetValue gv(kvBucket->get(key, vbucket, &cookie, options));
    cb::engine_errc ret = gv.getStatus();

    if (ret == cb::engine_errc::success) {
        if (options & TRACK_STATISTICS) {
            ++stats.numOpsGet;
        }
        return cb::makeEngineErrorItemPair(
                cb::engine_errc::success, gv.item.release(), this);
    }

    return cb::makeEngineErrorItemPair(maybeRemapStatus(ret));
}

cb::EngineErrorItemPair EventuallyPersistentEngine::getAndTouchInner(
        CookieIface& cookie,
        const DocKeyView& key,
        Vbid vbucket,
        uint32_t exptime) {
    GetValue gv(kvBucket->getAndUpdateTtl(
            key, vbucket, &cookie, ep_convert_to_expiry_time(exptime)));

    auto rv = gv.getStatus();
    if (rv == cb::engine_errc::success) {
        ++stats.numOpsGet;
        ++stats.numOpsStore;
        return cb::makeEngineErrorItemPair(
                cb::engine_errc::success, gv.item.release(), this);
    }

    if (rv == cb::engine_errc::key_already_exists && isDegradedMode()) {
        rv = cb::engine_errc::temporary_failure;
    } else {
        rv = maybeRemapStatus(rv);
    }

    if (rv == cb::engine_errc::key_already_exists) {
        rv = cb::engine_errc::locked;
    }

    return cb::makeEngineErrorItemPair(rv);
}

cb::EngineErrorItemPair EventuallyPersistentEngine::getIfInner(
        CookieIface& cookie,
        const DocKeyView& key,
        Vbid vbucket,
        const std::function<bool(const item_info&)>& filter) {
    ScopeTimer2<HdrMicroSecStopwatch, TracerStopwatch<Code>> timer(
            std::forward_as_tuple(stats.getCmdHisto),
            std::forward_as_tuple(cookie, cb::tracing::Code::GetIf));

    // Fetch an item from the hashtable (without trying to schedule a bg-fetch
    // and pass it through the filter. If the filter accepts the document
    // based on the metadata, return the document. If the document's data
    // isn't resident we run another iteration in the loop and retries the
    // action but this time we _do_ schedule a bg-fetch.
    for (int ii = 0; ii < 2; ++ii) {
        auto options =
                static_cast<get_options_t>(HONOR_STATES | HIDE_LOCKED_CAS);

        // For the first pass, if we need to do a BGfetch, only fetch metadata
        // (no point in fetching the whole document if the filter doesn't want
        // it).
        if (ii == 0) {
            options = static_cast<get_options_t>(int(options) | ALLOW_META_ONLY);
        }

        // For second pass, or if full eviction, we'll need to issue a BG fetch.
        if (ii == 1 ||
            kvBucket->getItemEvictionPolicy() == EvictionPolicy::Full) {
            options = static_cast<get_options_t>(int(options) | QUEUE_BG_FETCH);
        }

        GetValue gv(kvBucket->get(key, vbucket, &cookie, options));
        cb::engine_errc status = gv.getStatus();

        if (status != cb::engine_errc::success) {
            return cb::makeEngineErrorItemPair(maybeRemapStatus(status));
        }

        const VBucketPtr vb = getKVBucket()->getVBucket(vbucket);
        uint64_t vb_uuid = 0;
        int64_t hlcEpoch = HlcCasSeqnoUninitialised;
        if (vb) {
            vb_uuid = vb->failovers->getLatestUUID();
            hlcEpoch = vb->getHLCEpochSeqno();
        }
        // Apply filter; the item value isn't guaranteed to be present
        // (meta only) so remove it to prevent people accidentally trying to
        // test it.
        auto info = gv.item->toItemInfo(vb_uuid, hlcEpoch);
        info.value[0].iov_base = nullptr;
        info.value[0].iov_len = 0;
        if (filter(info)) {
            if (!gv.isPartial()) {
                return cb::makeEngineErrorItemPair(
                        cb::engine_errc::success, gv.item.release(), this);
            }
            // We want this item, but we need to fetch it off disk
        } else {
            // the client don't care about this thing..
            return cb::makeEngineErrorItemPair(cb::engine_errc::success);
        }
    }

    // It should not be possible to get as the second iteration in the loop
    // SHOULD handle backround fetches an the item should NOT be partial!
    throw std::logic_error("EventuallyPersistentEngine::get_if: loop terminated");
}

cb::EngineErrorItemPair EventuallyPersistentEngine::getLockedInner(
        CookieIface& cookie,
        const DocKeyView& key,
        Vbid vbucket,
        std::chrono::seconds lock_timeout) {
    if (lock_timeout.count() == 0 || lock_timeout > getGetlMaxTimeout()) {
        lock_timeout = getGetlDefaultTimeout();
    }

    auto result = kvBucket->getLocked(key, vbucket, lock_timeout, &cookie);

    if (result.getStatus() == cb::engine_errc::success) {
        ++stats.numOpsGet;
        return cb::makeEngineErrorItemPair(
                cb::engine_errc::success, result.item.release(), this);
    }

    return cb::makeEngineErrorItemPair(result.getStatus());
}

cb::engine_errc EventuallyPersistentEngine::unlockInner(CookieIface& cookie,
                                                        const DocKeyView& key,
                                                        Vbid vbucket,
                                                        uint64_t cas) {
    return maybeRemapStatus(
            kvBucket->unlockKey(key, vbucket, cas, ep_current_time(), &cookie));
}

cb::EngineErrorCasPair EventuallyPersistentEngine::storeIfInner(
        CookieIface& cookie,
        Item& item,
        uint64_t cas,
        StoreSemantics operation,
        const cb::StoreIfPredicate& predicate,
        bool preserveTtl) {
    ScopeTimer2<HdrMicroSecStopwatch, TracerStopwatch<Code>> timer(
            std::forward_as_tuple(stats.storeCmdHisto),
            std::forward_as_tuple(cookie, cb::tracing::Code::Store));

    if (sanityCheckVBucketMapping) {
        validateKeyMapping("EventuallyPersistentEngine::storeIfInner",
                           vBucketMappingErrorHandlingMethod,
                           item.getKey(),
                           item.getVBucketId(),
                           kvBucket->getVBMapSize());
    }

    // MB-37374: Ensure that documents in deleted state have no user value.
    if (cb::mcbp::datatype::is_xattr(item.getDataType()) && item.isDeleted()) {
        const auto& value = item.getValue();
        auto value_size = cb::xattr::get_body_size(
                item.getDataType(), {value->getData(), value->valueSize()});
        if (value_size != 0) {
            EP_LOG_WARN_CTX(
                    "EventuallyPersistentEngine::storeIfInner: attempting to "
                    "store a deleted document with non-zero value size",
                    {"value_size", value_size});
            return {cb::engine_errc::invalid_arguments, {}};
        }
    }

    // Check if this is a in-progress durable store which has now completed -
    // (see 'case EWOULDBLOCK' at the end of this function where we record
    // the fact we must block the client until the SyncWrite is durable).
    if (item.isPending()) {
        auto cookieCas = takeEngineSpecific<uint64_t>(cookie);
        if (cookieCas.has_value()) {
            // Non-null means this is the second call to this function after
            // the SyncWrite has completed. Return SUCCESS.
            return {cb::engine_errc::success, *cookieCas};
        }
    }

    cb::engine_errc status;
    switch (operation) {
    case StoreSemantics::CAS:
        if (item.getCas() == 0) {
            // Using a cas command with a cas wildcard doesn't make sense
            status = cb::engine_errc::not_stored;
            break;
        }
    // FALLTHROUGH
    case StoreSemantics::Set:
        if (isDegradedMode()) {
            return {cb::engine_errc::temporary_failure, cas};
        }
        item.setPreserveTtl(preserveTtl);
        status = kvBucket->set(item, &cookie, predicate);
        break;

    case StoreSemantics::Add:
        if (isDegradedMode()) {
            return {cb::engine_errc::temporary_failure, cas};
        }

        if (item.getCas() != 0) {
            // Adding an item with a cas value doesn't really make sense...
            return {cb::engine_errc::key_already_exists, cas};
        }

        status = kvBucket->add(item, &cookie);
        break;

    case StoreSemantics::Replace:
        // MB-48577: Don't permit replace until traffic is enabled
        if (isDegradedMode()) {
            return {cb::engine_errc::temporary_failure, cas};
        }

        item.setPreserveTtl(preserveTtl);
        status = kvBucket->replace(item, &cookie, predicate);
        break;
    default:
        status = cb::engine_errc::not_supported;
    }

    switch (status) {
    case cb::engine_errc::success:
        ++stats.numOpsStore;
        // If success - check if we're now in need of some memory freeing
        kvBucket->checkAndMaybeFreeMemory();
        break;
    case cb::engine_errc::no_memory:
        status = memoryCondition();
        break;
    case cb::engine_errc::not_stored:
    case cb::engine_errc::not_my_vbucket:
        if (isDegradedMode()) {
            return {cb::engine_errc::temporary_failure, cas};
        }
        break;
    case cb::engine_errc::sync_write_pending:
        if (item.isPending()) {
            // Record the fact that we are blocking to wait for SyncWrite
            // completion; so the next call to this function should return
            // the result of the SyncWrite (see call to getEngineSpecific at
            // the head of this function. Store the cas of the item so that we
            // can return it to the client later.
            storeEngineSpecific(cookie, item.getCas());
        }
        status = cb::engine_errc::would_block;
        break;
    default:
        break;
    }

    return {status, item.getCas()};
}

cb::engine_errc EventuallyPersistentEngine::storeInner(CookieIface& cookie,
                                                       Item& itm,
                                                       uint64_t& cas,
                                                       StoreSemantics operation,
                                                       bool preserveTtl) {
    auto [status, _cas] =
            storeIfInner(cookie, itm, cas, operation, {}, preserveTtl);
    cas = _cas;
    return status;
}

cb::engine_errc EventuallyPersistentEngine::memoryCondition() {
    // Trigger necessary task(s) to free memory down below high watermark.
    getKVBucket()->attemptToFreeMemory();
    getKVBucket()->wakeUpCheckpointMemRecoveryTask();

    if (memoryTracker->isBelowMemoryQuota()) {
        // Still below bucket_quota - treat as temporary failure.
        ++stats.tmp_oom_errors;
        return cb::engine_errc::temporary_failure;
    }
    // Already over bucket quota - make this a hard error.
    ++stats.oom_errors;
    return cb::engine_errc::no_memory;
}

bool EventuallyPersistentEngine::hasMemoryForItemAllocation(
        size_t totalItemSize) {
    return memoryTracker->isBelowMemoryQuota(totalItemSize);
}

bool EventuallyPersistentEngine::enableTraffic(bool enable) {
    bool inverse = !enable;
    bool bTrafficEnabled =
            trafficEnabled.compare_exchange_strong(inverse, enable);
    if (bTrafficEnabled) {
        EP_LOG_INFO_CTX("EventuallyPersistentEngine::enableTraffic",
                        {"state", enable ? "enabled" : "disabled"});
    } else {
        EP_LOG_WARN_CTX("EventuallyPersistentEngine::enableTraffic",
                        {"error",
                         fmt::format("traffic is already {}",
                                     enable ? "enabled" : "disabled")},
                        {"state", enable ? "enabled" : "disabled"});
    }
    return bTrafficEnabled;
}

void EventuallyPersistentEngine::doEngineStatsCouchDB(
        const StatCollector& collector, const EPStats& epstats) {
    using namespace cb::stats;
    size_t value;
    if (kvBucket->getKVStoreStat("io_document_write_bytes", value)) {
        collector.addStat(Key::ep_io_document_write_bytes, value);

        // Lambda to print a Write Amplification stat for the given bytes
        // written counter.
        auto printWriteAmpStat = [this, &collector, docBytes = value](
                const char* writeBytesStat,
                const char* writeAmpStat) {
          double writeAmp = 0;
          size_t bytesWritten;
          if (docBytes &&
              kvBucket->getKVStoreStat(writeBytesStat, bytesWritten)) {
              writeAmp = double(bytesWritten) / docBytes;
          }
          collector.addStat(writeAmpStat, writeAmp);
        };

        printWriteAmpStat("io_flusher_write_bytes",
                          "ep_io_flusher_write_amplification");
        printWriteAmpStat("io_total_write_bytes",
                          "ep_io_total_write_amplification");
    }
    if (kvBucket->getKVStoreStat("io_total_read_bytes", value)) {
        collector.addStat(Key::ep_io_total_read_bytes, value);
    }
    if (kvBucket->getKVStoreStat("io_total_write_bytes", value)) {
        collector.addStat(Key::ep_io_total_write_bytes, value);
    }
    if (kvBucket->getKVStoreStat("io_compaction_read_bytes", value)) {
        collector.addStat(Key::ep_io_compaction_read_bytes, value);
    }
    if (kvBucket->getKVStoreStat("io_compaction_write_bytes", value)) {
        collector.addStat(Key::ep_io_compaction_write_bytes, value);
    }

    if (kvBucket->getKVStoreStat("io_bg_fetch_read_count", value)) {
        collector.addStat(Key::ep_io_bg_fetch_read_count, value);
        // Calculate read amplication (RA) in terms of disk reads:
        // ratio of number of reads performed, compared to how many docs
        // fetched.
        //
        // Note: An alternative definition would be in terms of *bytes* read -
        // count of bytes read from disk compared to sizeof(key+meta+body) for
        // for fetched documents. However this is potentially misleading given
        // we perform IO buffering and always read in 4K sized chunks, so it
        // would give very large values.
        auto fetched = epstats.bg_fetched + epstats.bg_meta_fetched;
        double readAmp = fetched ? double(value) / double(fetched) : 0.0;
        collector.addStat(Key::ep_bg_fetch_avg_read_amplification, readAmp);
    }
}

void EventuallyPersistentEngine::doEngineStatsMagma(
        const StatCollector& collector) {
    using namespace cb::stats;
    auto divide = [](double a, double b) { return b ? a / b : 0; };
    constexpr std::array<std::string_view, 70> statNames = {
            {"magma_HistorySizeBytesEvicted",
             "magma_HistoryTimeBytesEvicted",
             "magma_NCompacts",
             "magma_NDropEncryptionKeysCompacts",
             "magma_NDataLevelCompacts",
             "magma_KeyIndex_NCompacts",
             "magma_SeqIndex_NCompacts",
             "magma_NFlushes",
             "magma_NTTLCompacts",
             "magma_NFileCountCompacts",
             "magma_KeyIndex_NFileCountCompacts",
             "magma_SeqIndex_NFileCountCompacts",
             "magma_NWriterCompacts",
             "magma_KeyIndex_NWriterCompacts",
             "magma_SeqIndex_NWriterCompacts",
             "magma_BytesOutgoing",
             "magma_NReadBytes",
             "magma_FSReadBytes",
             "magma_NReadBytesGet",
             "magma_CheckpointOverhead",
             "magma_KeyIterator_ItemsRead",
             "magma_SeqIterator_ItemsRead",
             "magma_KeyIterator_ItemsSkipped",
             "magma_SeqIterator_ItemsSkipped",
             "magma_NGets",
             "magma_NSets",
             "magma_NInserts",
             "magma_NReadIO",
             "magma_NReadBytesCompact",

             // Write amp analysis.
             "magma_BytesIncoming",
             "magma_KeyIndex_BytesIncoming",
             "magma_SeqIndex_BytesIncoming",
             "magma_SeqIndex_Delta_BytesIncoming",
             "magma_NWriteBytes",
             "magma_FSWriteBytes",
             "magma_NWriteBytesCompact",
             "magma_KeyIndex_NWriteBytes",
             "magma_SeqIndex_NWriteBytes",
             "magma_SeqIndex_Delta_NWriteBytes",
             "magma_KeyIndex_NWriteBytesFileCountCompact",
             "magma_SeqIndex_NWriteBytesFileCountCompact",

             "magma_ActiveDiskUsage",
             "magma_LogicalDataSize",
             "magma_LogicalDiskSize",
             "magma_HistoryLogicalDiskSize",
             "magma_HistoryLogicalDataSize",
             "magma_TotalDiskUsage",
             "magma_WALDiskUsage",
             "magma_BlockCacheMemUsed",
             "magma_KeyIndexSize",
             "magma_SeqIndex_IndexBlockSize",
             "magma_WriteCacheMemUsed",
             "magma_WALMemUsed",
             "magma_TableMetaMemUsed",
             "magma_TableObjectMemUsed",
             "magma_ReadAheadBufferMemUsed",
             "magma_LSMTreeObjectMemUsed",
             "magma_HistogramMemUsed",
             "magma_BufferMemUsed",
             "magma_TreeSnapshotMemUsed",
             "magma_TotalMemUsed",
             "magma_TotalBloomFilterMemUsed",
             "magma_BlockCacheHits",
             "magma_BlockCacheMisses",
             "magma_NTablesDeleted",
             "magma_NTablesCreated",
             "magma_NTableFiles",
             "magma_NSyncs",
             "magma_DataBlocksSize",
             "magma_DataBlocksCompressSize"}};

    auto kvStoreStats = kvBucket->getKVStoreStats(statNames);

    // Return whether stat exists. If exists, save value in output param value.
    auto statExists = [&](std::string_view statName, size_t& value) {
        auto stat = kvStoreStats.find(statName);
        if (stat != kvStoreStats.end()) {
            value = stat->second;
            return true;
        }
        return false;
    };

    // If given stat exists, add it to collector.
    auto addStat = [&](Key key, std::string_view statName) {
        size_t value = 0;
        if (statExists(statName, value)) {
            collector.addStat(key, value);
        }
    };

    // Ops counters.
    addStat(Key::ep_magma_sets, "magma_NSets");
    addStat(Key::ep_magma_gets, "magma_NGets");
    addStat(Key::ep_magma_inserts, "magma_NInserts");
    addStat(Key::ep_magma_keyitr_items_read, "magma_KeyIterator_ItemsRead");
    addStat(Key::ep_magma_keyitr_items_skipped,
            "magma_KeyIterator_ItemsSkipped");
    addStat(Key::ep_magma_seqitr_items_read, "magma_SeqIterator_ItemsRead");
    addStat(Key::ep_magma_seqitr_items_skipped,
            "magma_SeqIterator_ItemsSkipped");

    addStat(Key::ep_magma_history_time_evicted,
            "magma_HistoryTimeBytesEvicted");
    addStat(Key::ep_magma_history_size_evicted,
            "magma_HistorySizeBytesEvicted");

    // Compaction counter stats.
    addStat(Key::ep_magma_compactions, "magma_NCompacts");
    addStat(Key::ep_magma_drop_encryption_keys_compactions,
            "magma_NDropEncryptionKeysCompacts");
    addStat(Key::ep_magma_keyindex_compactions, "magma_KeyIndex_NCompacts");
    addStat(Key::ep_magma_seqindex_compactions, "magma_SeqIndex_NCompacts");
    addStat(Key::ep_magma_seqindex_data_compactions,
            "magma_NDataLevelCompacts");
    addStat(Key::ep_magma_flushes, "magma_NFlushes");
    addStat(Key::ep_magma_ttl_compactions, "magma_NTTLCompacts");
    addStat(Key::ep_magma_filecount_compactions, "magma_NFileCountCompacts");
    addStat(Key::ep_magma_keyindex_filecount_compactions,
            "magma_KeyIndex_NFileCountCompacts");
    addStat(Key::ep_magma_seqindex_filecount_compactions,
            "magma_SeqIndex_NFileCountCompacts");
    addStat(Key::ep_magma_writer_compactions, "magma_NWriterCompacts");
    addStat(Key::ep_magma_keyindex_writer_compactions,
            "magma_KeyIndex_NWriterCompacts");
    addStat(Key::ep_magma_seqindex_writer_compactions,
            "magma_SeqIndex_NWriterCompacts");

    // Read amp, ReadIOAmp.
    size_t bytesOutgoing = 0;
    size_t readBytes = 0;
    size_t fsReadBytes = 0;
    if (statExists("magma_BytesOutgoing", bytesOutgoing) &&
        statExists("magma_NReadBytes", readBytes) &&
        statExists("magma_FSReadBytes", fsReadBytes)) {
        collector.addStat(Key::ep_magma_bytes_outgoing, bytesOutgoing);
        collector.addStat(Key::ep_magma_read_bytes, readBytes);
        collector.addStat(Key::ep_io_total_read_bytes, fsReadBytes);
        auto readAmp = divide(fsReadBytes, bytesOutgoing);
        collector.addStat(Key::ep_magma_readamp, readAmp);

        size_t readBytesGet = 0;
        if (statExists("magma_NReadBytesGet", readBytesGet)) {
            collector.addStat(Key::ep_magma_read_bytes_get, readBytesGet);
            auto readAmpGet = divide(readBytesGet, bytesOutgoing);
            collector.addStat(Key::ep_magma_readamp_get, readAmpGet);

            // ReadIOAmp.
            size_t gets = 0;
            size_t readIOs = 0;
            if (statExists("magma_NGets", gets) &&
                statExists("magma_NReadIO", readIOs)) {
                collector.addStat(Key::ep_magma_readio, readIOs);
                collector.addStat(Key::ep_magma_readioamp,
                                  divide(readIOs, gets));
                collector.addStat(Key::ep_magma_bytes_per_read,
                                  divide(readBytesGet, gets));
            }
        }
    }

    // Compaction bytes read/written.
    addStat(Key::ep_magma_read_bytes_compact, "magma_NReadBytesCompact");
    addStat(Key::ep_magma_write_bytes_compact, "magma_NWriteBytesCompact");
    addStat(Key::ep_magma_keyindex_write_bytes_filecount_compact,
            "magma_KeyIndex_NWriteBytesFileCountCompact");
    addStat(Key::ep_magma_seqindex_write_bytes_filecount_compact,
            "magma_SeqIndex_NWriteBytesFileCountCompact");

    // Write amp.
    // To compute overall write amp.
    addStat(Key::ep_magma_bytes_incoming, "magma_BytesIncoming");
    addStat(Key::ep_magma_write_bytes, "magma_NWriteBytes");
    addStat(Key::ep_io_total_write_bytes, "magma_FSWriteBytes");


    // To compute key index write amp
    addStat(Key::ep_magma_keyindex_bytes_incoming,
            "magma_KeyIndex_BytesIncoming");
    addStat(Key::ep_magma_keyindex_write_bytes, "magma_KeyIndex_NWriteBytes");

    // To compute seq index write amp.
    addStat(Key::ep_magma_seqindex_bytes_incoming,
            "magma_SeqIndex_BytesIncoming");
    addStat(Key::ep_magma_seqindex_write_bytes, "magma_SeqIndex_NWriteBytes");

    // To compute seq index delta level write amp.
    addStat(Key::ep_magma_seqindex_delta_bytes_incoming,
            "magma_SeqIndex_Delta_BytesIncoming");
    addStat(Key::ep_magma_seqindex_delta_write_bytes,
            "magma_SeqIndex_Delta_NWriteBytes");

    // Fragmentation.
    size_t logicalDataSize = 0;
    size_t logicalDiskSize = 0;
    size_t historyDiskUsage = 0;
    size_t historyDataSize = 0;
    if (statExists("magma_LogicalDataSize", logicalDataSize) &&
        statExists("magma_LogicalDiskSize", logicalDiskSize) &&
        statExists("magma_HistoryLogicalDiskSize", historyDiskUsage) &&
        statExists("magma_HistoryLogicalDataSize", historyDataSize)) {
        collector.addStat(Key::ep_magma_logical_data_size, logicalDataSize);
        collector.addStat(Key::ep_magma_logical_disk_size, logicalDiskSize);
        collector.addStat(Key::ep_magma_history_logical_data_size,
                          historyDataSize);
        collector.addStat(Key::ep_magma_history_logical_disk_size,
                          historyDiskUsage);
        double fragmentation =
                divide((logicalDiskSize - historyDiskUsage) -
                               (logicalDataSize - historyDataSize),
                       logicalDiskSize - historyDiskUsage);
        collector.addStat(Key::ep_magma_fragmentation, fragmentation);
    }

    // Disk usage.
    addStat(Key::ep_magma_total_disk_usage, "magma_TotalDiskUsage");
    addStat(Key::ep_magma_wal_disk_usage, "magma_WALDiskUsage");

    // Checkpointing related stats to make sure the overhead is within
    // configured limits.
    addStat(Key::ep_magma_checkpoint_disk_usage, "magma_CheckpointOverhead");
    addStat(Key::ep_magma_active_disk_usage, "magma_ActiveDiskUsage");

    // Memory usage.
    size_t blockCacheMemUsed = 0;
    if (statExists("magma_BlockCacheMemUsed", blockCacheMemUsed)) {
        collector.addStat(Key::ep_magma_block_cache_mem_used,
                          blockCacheMemUsed);

        size_t keyIndexSize = 0;
        size_t seqIndex_IndexBlockSize = 0;
        if (statExists("magma_KeyIndexSize", keyIndexSize) &&
            statExists("magma_SeqIndex_IndexBlockSize",
                       seqIndex_IndexBlockSize)) {
            auto total = keyIndexSize + seqIndex_IndexBlockSize;
            double residentRatio = divide(blockCacheMemUsed, total);
            collector.addStat(Key::ep_magma_index_resident_ratio,
                              residentRatio);
        }
    }
    addStat(Key::ep_magma_read_ahead_buffer_mem_used,
            "magma_ReadAheadBufferMemUsed");
    addStat(Key::ep_magma_histogram_mem_used, "magma_HistogramMemUsed");
    addStat(Key::ep_magma_table_object_mem_used, "magma_TableObjectMemUsed");
    addStat(Key::ep_magma_lsmtree_object_mem_used,
            "magma_LSMTreeObjectMemUsed");
    addStat(Key::ep_magma_write_cache_mem_used, "magma_WriteCacheMemUsed");
    addStat(Key::ep_magma_wal_mem_used, "magma_WALMemUsed");
    addStat(Key::ep_magma_table_meta_mem_used, "magma_TableMetaMemUsed");
    addStat(Key::ep_magma_buffer_mem_used, "magma_BufferMemUsed");
    addStat(Key::ep_magma_bloom_filter_mem_used,
            "magma_TotalBloomFilterMemUsed");
    addStat(Key::ep_magma_total_mem_used, "magma_TotalMemUsed");
    addStat(Key::ep_magma_tree_snapshot_mem_used, "magma_TreeSnapshotMemUsed");

    // Block cache.
    addStat(Key::ep_magma_block_cache_hits, "magma_BlockCacheHits");
    addStat(Key::ep_magma_block_cache_misses, "magma_BlockCacheMisses");

    // SST file counts.
    addStat(Key::ep_magma_tables_deleted, "magma_NTablesDeleted");
    addStat(Key::ep_magma_tables_created, "magma_NTablesCreated");
    addStat(Key::ep_magma_tables, "magma_NTableFiles");

    // NSyncs.
    addStat(Key::ep_magma_syncs, "magma_NSyncs");

    // Block Compression Ratio
    size_t dataBlocksUncompressedSize = 0;
    size_t dataBlocksCompressedSize = 0;
    if (statExists("magma_DataBlocksSize", dataBlocksUncompressedSize) &&
        statExists("magma_DataBlocksCompressSize", dataBlocksCompressedSize)) {
        collector.addStat(Key::ep_magma_data_blocks_uncompressed_size,
                          dataBlocksUncompressedSize);
        collector.addStat(Key::ep_magma_data_blocks_compressed_size,
                          dataBlocksCompressedSize);
        double compressionRatio =
                divide(dataBlocksUncompressedSize, dataBlocksCompressedSize);
        collector.addStat(Key::ep_magma_data_blocks_compression_ratio,
                          compressionRatio);
        double spaceReductionEstimatePct =
                divide((dataBlocksUncompressedSize - dataBlocksCompressedSize),
                       dataBlocksUncompressedSize) *
                100;
        collector.addStat(
                Key::ep_magma_data_blocks_space_reduction_estimate_pct,
                spaceReductionEstimatePct);
    }
}

void EventuallyPersistentEngine::doEngineStatsFusion(
        const StatCollector& collector) {
    using namespace cb::stats;

    // getStats from Magma
    constexpr std::array<std::string_view, 29> statNames = {
            {"fusion_NumSyncs",
             "fusion_NumSyncFailures",
             "fusion_NumBytesSynced",
             "fusion_SyncSessionTotalBytes",
             "fusion_SyncSessionCompletedBytes",
             "fusion_NumLogsMigrated",
             "fusion_NumLogsMounted",
             "fusion_NumMigrationFailures",
             "fusion_NumBytesMigrated",
             "fusion_MigrationTotalBytes",
             "fusion_MigrationCompletedBytes",
             "fusion_LogStoreSize",
             "fusion_LogStoreGarbageSize",
             "fusion_LogStorePendingDeleteSize",
             "fusion_NumLogsCleaned",
             "fusion_NumLogCleanBytesRead",
             "fusion_NumLogCleanReads",
             "fusion_ExtentMergerReads",
             "fusion_ExtentMergerBytesRead",
             "fusion_NumLogStoreRemotePuts",
             "fusion_NumLogStoreReads",
             "fusion_NumLogStoreRemoteGets",
             "fusion_NumLogStoreRemoteLists",
             "fusion_NumLogStoreRemoteDeletes",
             "fusion_NumLogSegments",
             "fusion_NumFileExtents",
             "fusion_NumFiles",
             "fusion_TotalFileSize",
             "fusion_FileMapMemUsed"}};

    auto kvStoreStats = kvBucket->getKVStoreStats(statNames);

    // Return whether stat exists. If exists, save value in output param value.
    auto statExists = [&](std::string_view statName, size_t& value) {
        auto stat = kvStoreStats.find(statName);
        if (stat != kvStoreStats.end()) {
            value = stat->second;
            return true;
        }
        return false;
    };

    // If given stat exists, add it to collector.
    auto addStat = [&](Key key, std::string_view statName) {
        size_t value = 0;
        if (statExists(statName, value)) {
            collector.addStat(key, value);
        }
    };

    addStat(Key::ep_fusion_syncs, "fusion_NumSyncs");
    addStat(Key::ep_fusion_bytes_synced, "fusion_NumBytesSynced");
    addStat(Key::ep_fusion_logs_migrated, "fusion_NumLogsMigrated");
    addStat(Key::ep_fusion_bytes_migrated, "fusion_NumBytesMigrated");
    addStat(Key::ep_fusion_log_store_size, "fusion_LogStoreSize");
    addStat(Key::ep_fusion_log_store_garbage_size,
            "fusion_LogStoreGarbageSize");
    addStat(Key::ep_fusion_logs_cleaned, "fusion_NumLogsCleaned");
    addStat(Key::ep_fusion_log_store_remote_puts,
            "fusion_NumLogStoreRemotePuts");
    addStat(Key::ep_fusion_log_clean_bytes_read, "fusion_NumLogCleanBytesRead");
    addStat(Key::ep_fusion_log_clean_reads, "fusion_NumLogCleanReads");
    addStat(Key::ep_fusion_extent_merger_reads, "fusion_ExtentMergerReads");
    addStat(Key::ep_fusion_extent_merger_bytes_read,
            "fusion_ExtentMergerBytesRead");
    addStat(Key::ep_fusion_log_store_pending_delete_size,
            "fusion_LogStorePendingDeleteSize");
    addStat(Key::ep_fusion_log_store_reads, "fusion_NumLogStoreReads");
    addStat(Key::ep_fusion_log_store_remote_gets,
            "fusion_NumLogStoreRemoteGets");
    addStat(Key::ep_fusion_log_store_remote_lists,
            "fusion_NumLogStoreRemoteLists");
    addStat(Key::ep_fusion_log_store_remote_deletes,
            "fusion_NumLogStoreRemoteDeletes");
    addStat(Key::ep_fusion_file_map_mem_used, "fusion_FileMapMemUsed");
    addStat(Key::ep_fusion_sync_failures, "fusion_NumSyncFailures");
    addStat(Key::ep_fusion_migration_failures, "fusion_NumMigrationFailures");
    addStat(Key::ep_fusion_sync_session_total_bytes,
            "fusion_SyncSessionTotalBytes");
    addStat(Key::ep_fusion_sync_session_completed_bytes,
            "fusion_SyncSessionCompletedBytes");
    addStat(Key::ep_fusion_num_logs_mounted, "fusion_NumLogsMounted");
    addStat(Key::ep_fusion_migration_total_bytes, "fusion_MigrationTotalBytes");
    addStat(Key::ep_fusion_migration_completed_bytes,
            "fusion_MigrationCompletedBytes");
    addStat(Key::ep_fusion_total_file_size, "fusion_TotalFileSize");
    addStat(Key::ep_fusion_num_files, "fusion_NumFiles");
    addStat(Key::ep_fusion_num_file_extents, "fusion_NumFileExtents");
    addStat(Key::ep_fusion_num_log_segments, "fusion_NumLogSegments");

    // Additional Fusion Stats
    collector.addStat(Key::ep_fusion_namespace, getFusionNamespace());
}

cb::engine_errc EventuallyPersistentEngine::doEngineStats(
        const BucketStatCollector& collector, CookieIface* cookie) {
    cb::engine_errc status;
    if (status = doEngineStatsLowCardinality(collector, cookie);
        status != cb::engine_errc::success) {
        return status;
    }

    status = doEngineStatsHighCardinality(collector);
    return status;
}
cb::engine_errc EventuallyPersistentEngine::doEngineStatsLowCardinality(
        const BucketStatCollector& collector, CookieIface* cookie) {
    EPStats& epstats = getEpStats();

    using namespace cb::stats;

    collector.addStat(Key::ep_total_enqueued, epstats.getTotalEnqueued());
    collector.addStat(Key::ep_total_deduplicated, epstats.totalDeduplicated);
    collector.addStat(Key::ep_total_deduplicated_flusher,
                      epstats.totalDeduplicatedFlusher);
    collector.addStat(Key::ep_expired_access, epstats.expired_access);
    collector.addStat(Key::ep_expired_compactor, epstats.expired_compactor);
    collector.addStat(Key::ep_expired_pager, epstats.expired_pager);
    auto diskQueueSize = epstats.getDiskQueueSize();
    collector.addStat(Key::ep_queue_size, diskQueueSize);
    collector.addStat(Key::ep_diskqueue_items, diskQueueSize);
    auto* flusher = kvBucket->getOneFlusher();
    if (flusher) {
        collector.addStat(Key::ep_commit_num, epstats.flusherCommits);
        collector.addStat(Key::ep_commit_time, epstats.commit_time);
        collector.addStat(Key::ep_commit_time_total,
                          epstats.cumulativeCommitTime);
        collector.addStat(Key::ep_item_begin_failed, epstats.beginFailed);
        collector.addStat(Key::ep_item_commit_failed, epstats.commitFailed);
        collector.addStat(Key::ep_item_flush_expired, epstats.flushExpired);
        collector.addStat(Key::ep_item_flush_failed, epstats.flushFailed);
        collector.addStat(Key::ep_flusher_state, flusher->stateName());
        collector.addStat(Key::ep_flusher_todo, epstats.flusher_todo);
        collector.addStat(Key::ep_total_persisted, epstats.totalPersisted);
        collector.addStat(Key::ep_uncommitted_items, epstats.flusher_todo);
        collector.addStat(Key::ep_compaction_failed, epstats.compactionFailed);
        collector.addStat(Key::ep_compaction_aborted, epstats.compactionAborted);
    }
    collector.addStat(Key::ep_vbucket_del, epstats.vbucketDeletions);
    collector.addStat(Key::ep_vbucket_del_fail, epstats.vbucketDeletionFail);
    collector.addStat(Key::ep_flush_duration_total,
                      epstats.cumulativeFlushTime);

    kvBucket->getAggregatedVBucketStats(collector,
                                        cb::prometheus::MetricGroup::Low);

    collector.addStat(Key::ep_checkpoint_memory_pending_destruction,
                      kvBucket->getCheckpointPendingDestructionMemoryUsage());

    collector.addStat(Key::ep_checkpoint_memory_quota, kvBucket->getCMQuota());
    collector.addStat(Key::ep_checkpoint_consumer_limit,
                      kvBucket->getCheckpointConsumerLimit());
    collector.addStat(Key::ep_checkpoint_memory_recovery_upper_mark_bytes,
                      kvBucket->getCMRecoveryUpperMarkBytes());
    collector.addStat(Key::ep_checkpoint_memory_recovery_lower_mark_bytes,
                      kvBucket->getCMRecoveryLowerMarkBytes());
    collector.addStat(Key::ep_checkpoint_computed_max_size,
                      checkpointConfig->getCheckpointMaxSize());


    collector.addStat(Key::ep_persist_vbstate_total,
                      epstats.totalPersistVBState);

    collector.addStat(
            Key::mem_used_primary,
            cb::ArenaMalloc::getEstimatedAllocated(getArenaMallocClient(),
                                                   cb::MemoryDomain::Primary));
    collector.addStat(
            Key::mem_used_secondary,
            cb::ArenaMalloc::getEstimatedAllocated(
                    getArenaMallocClient(), cb::MemoryDomain::Secondary));
    collector.addStat(Key::mem_used_estimate,
                      stats.getEstimatedTotalMemoryUsed());

    // Note: Ordering of getPrecise is important - ask for it after requesting
    // the estimated values because a getPrecise call will update the estimate
    // to be the precise value. Doing this last means we can observe the
    // difference between estimate and precise
    size_t memUsed = stats.getPreciseTotalMemoryUsed();
    collector.addStat(Key::mem_used, memUsed);

    std::unordered_map<std::string, size_t> arenaStats;
    cb::ArenaMalloc::getStats(getArenaMallocClient(), arenaStats);
    auto allocated = arenaStats.find("allocated");
    if (allocated != arenaStats.end()) {
            collector.addStat(Key::ep_arena_memory_allocated, allocated->second);
    }
    auto resident = arenaStats.find("resident");
    if (resident != arenaStats.end()) {
        collector.addStat(Key::ep_arena_memory_resident, resident->second);
    }

    collector.addStat(Key::bytes, memUsed);
    collector.addStat(Key::ep_kv_size, stats.getCurrentSize());
    {
        auto blobNum = stats.getNumBlob();
        collector.addStat(Key::ep_blob_num, blobNum.loadNonNegative());
        collector.addStat(Key::ep_blob_num_allocated_total, blobNum.getAdded());
        collector.addStat(Key::ep_blob_num_freed_total, blobNum.getRemoved());
    }
#if defined(HAVE_JEMALLOC) || defined(HAVE_TCMALLOC)
    collector.addStat(Key::ep_blob_overhead, stats.getBlobOverhead());
#else
    collector.addStat(Key::ep_blob_overhead, "unknown");
#endif
    {
        auto valueSize = stats.getTotalValueSize();
        collector.addStat(Key::ep_value_size, valueSize.loadNonNegative());
        collector.addStat(Key::ep_value_size_allocated_total, valueSize.getAdded());
        collector.addStat(Key::ep_value_size_freed_total, valueSize.getRemoved());
    }
    {
        auto storedvalSize = stats.getStoredValSize();
        collector.addStat(Key::ep_storedval_size,
                          storedvalSize.loadNonNegative());
        collector.addStat(Key::ep_storedval_size_allocated_total, storedvalSize.getAdded());
        collector.addStat(Key::ep_storedval_size_freed_total, storedvalSize.getRemoved());
    }
#if defined(HAVE_JEMALLOC) || defined(HAVE_TCMALLOC)
    collector.addStat(Key::ep_storedval_overhead, stats.getStoredValOverhead());
#else
    collector.addStat(Key::ep_storedval_overhead, "unknown");
#endif
    {
        auto storedvalNum = stats.getNumStoredVal();
        collector.addStat(Key::ep_storedval_num,
                          storedvalNum.loadNonNegative());
        collector.addStat(Key::ep_storedval_num_allocated_total, storedvalNum.getAdded());
        collector.addStat(Key::ep_storedval_num_freed_total, storedvalNum.getRemoved());
    }
    collector.addStat(Key::ep_overhead, stats.getMemOverhead());
    {
        auto itemNum = stats.getNumItem();
        collector.addStat(Key::ep_item_num, itemNum.loadNonNegative());
        collector.addStat(Key::ep_item_num_allocated_total, itemNum.getAdded());
        collector.addStat(Key::ep_item_num_freed_total, itemNum.getRemoved());
    }

    collector.addStat(Key::ep_oom_errors, stats.oom_errors);
    collector.addStat(Key::ep_tmp_oom_errors, stats.tmp_oom_errors);
    collector.addStat(Key::ep_bg_fetched, epstats.bg_fetched);
    collector.addStat(Key::ep_bg_fetched_compaction,
                      epstats.bg_fetched_compaction);
    collector.addStat(Key::ep_bg_meta_fetched, epstats.bg_meta_fetched);
    collector.addStat(Key::ep_bg_remaining_items, epstats.numRemainingBgItems);
    collector.addStat(Key::ep_bg_remaining_jobs, epstats.numRemainingBgJobs);
    collector.addStat(Key::ep_num_pager_runs, epstats.pagerRuns);
    collector.addStat(Key::ep_num_expiry_pager_runs, epstats.expiryPagerRuns);
    collector.addStat(Key::ep_num_freq_decayer_runs, epstats.freqDecayerRuns);
    collector.addStat(Key::ep_items_expelled_from_checkpoints,
                      epstats.itemsExpelledFromCheckpoints);
    collector.addStat(Key::ep_items_rm_from_checkpoints,
                      epstats.itemsRemovedFromCheckpoints);
    collector.addStat(Key::ep_num_value_ejects, epstats.numValueEjects);
    collector.addStat(Key::ep_num_eject_failures, epstats.numFailedEjects);
    collector.addStat(Key::ep_num_not_my_vbuckets, epstats.numNotMyVBuckets);

    collector.addStat(Key::ep_pending_ops, epstats.pendingOps);
    collector.addStat(Key::ep_pending_ops_total, epstats.pendingOpsTotal);
    collector.addStat(Key::ep_pending_ops_max, epstats.pendingOpsMax);
    collector.addStat(Key::ep_pending_ops_max_duration,
                      epstats.pendingOpsMaxDuration);

    collector.addStat(Key::ep_rollback_count, epstats.rollbackCount);

    collector.addStat(Key::ep_degraded_mode, isDegradedMode());

    if (kvBucket->isExpPagerEnabled()) {
        std::array<char, 20> timestr;
        struct tm expPagerTim;
        hrtime_t expPagerTime = epstats.expPagerTime.load();
        if (cb_gmtime_r((time_t *)&expPagerTime, &expPagerTim) == -1) {
            collector.addStat(Key::ep_expiry_pager_task_time, "UNKNOWN");
        } else {
            strftime(timestr.data(), 20, "%Y-%m-%d %H:%M:%S", &expPagerTim);
            collector.addStat(Key::ep_expiry_pager_task_time, timestr.data());
        }
    } else {
        collector.addStat(Key::ep_expiry_pager_task_time, "NOT_SCHEDULED");
    }

    if (getConfiguration().getBucketTypeString() == "persistent" &&
        getConfiguration().isWarmup()) {
        Warmup* wp = kvBucket->getPrimaryWarmup();
        if (wp == nullptr) {
            throw std::logic_error("EPEngine::doEngineStats: warmup is NULL");
        }
        wp->addCommonStats(collector);
        wp = kvBucket->getSecondaryWarmup();
        if (wp) {
            wp->addSecondaryWarmupStatsToPrometheus(collector);
        }
    }

    if (getConfiguration().getBucketTypeString() == "ephemeral") {
        auto& ephemeralBucket = dynamic_cast<EphemeralBucket&>(*kvBucket);
        ephemeralBucket.doEphemeralMemRecoveryStats(collector);
    }

    collector.addStat(Key::ep_num_ops_get_meta, epstats.numOpsGetMeta);
    collector.addStat(Key::ep_num_ops_set_meta, epstats.numOpsSetMeta);
    collector.addStat(Key::ep_num_ops_del_meta, epstats.numOpsDelMeta);
    collector.addStat(Key::ep_num_ops_set_meta_res_fail,
                      epstats.numOpsSetMetaResolutionFailed +
                              epstats.numOpsSetMetaResolutionFailedIdentical);
    collector.addStat(Key::ep_num_ops_del_meta_res_fail,
                      epstats.numOpsDelMetaResolutionFailed +
                              epstats.numOpsDelMetaResolutionFailedIdentical);
    collector.addStat(Key::ep_num_ops_set_ret_meta, epstats.numOpsSetRetMeta);
    collector.addStat(Key::ep_num_ops_del_ret_meta, epstats.numOpsDelRetMeta);
    collector.addStat(Key::ep_num_ops_get_meta_on_set_meta,
                      epstats.numOpsGetMetaOnSetWithMeta);
    collector.addStat(Key::ep_workload_pattern,
                      workload->stringOfWorkLoadPattern());
    collector.addStat(Key::ep_num_invalid_cas, epstats.numInvalidCas);
    collector.addStat(Key::ep_num_cas_regenerated, epstats.numCasRegenerated);

    // these metrics do expose some duplicated information - for the sake
    // of supportability and understandability this is deemed acceptable

    collector.withLabels({{"op", "set"}, {"result", "accepted"}})
            .addStat(Key::conflicts_resolved, epstats.numOpsSetMeta);
    collector.withLabels({{"op", "del"}, {"result", "accepted"}})
            .addStat(Key::conflicts_resolved, epstats.numOpsDelMeta);

    collector.withLabels({{"op", "set"}, {"result", "rejected_behind"}})
            .addStat(Key::conflicts_resolved,
                     epstats.numOpsSetMetaResolutionFailed);
    collector.withLabels({{"op", "del"}, {"result", "rejected_behind"}})
            .addStat(Key::conflicts_resolved,
                     epstats.numOpsDelMetaResolutionFailed);

    collector.withLabels({{"op", "set"}, {"result", "rejected_identical"}})
            .addStat(Key::conflicts_resolved,
                     epstats.numOpsSetMetaResolutionFailedIdentical);
    collector.withLabels({{"op", "del"}, {"result", "rejected_identical"}})
            .addStat(Key::conflicts_resolved,
                     epstats.numOpsDelMetaResolutionFailedIdentical);


    kvBucket->getImplementationStats(collector);

    // Timing of all KVStore related stats
    const auto start = cb::time::steady_clock::now();

    doDiskFailureStats(collector);
    doDiskSlownessStats(collector);
    doContinuousBackupStats(collector);

    kvBucket->getFileStats(collector);

    // Note: These are also reported per-shard in 'kvstore' stats, however
    // we want to be able to graph these over time, and hence need to expose
    // to ns_sever at the top-level.
    if (configuration.getBackendString() == "couchdb") {
        doEngineStatsCouchDB(collector, epstats);
    } else if (configuration.getBackendString() == "magma") {
        doEngineStatsMagma(collector);
        if (!configuration.getMagmaFusionLogstoreUri().empty()) {
            doEngineStatsFusion(collector);
        }
    } else if (configuration.getBackendString() == "nexus") {
        auto primaryCollector = collector.withLabel("backend", "primary");
        if (configuration.getNexusPrimaryBackendString() == "couchdb") {
            doEngineStatsCouchDB(primaryCollector, epstats);
        } else if (configuration.getNexusPrimaryBackendString() == "magma") {
            doEngineStatsMagma(primaryCollector);
        }

        auto secondaryCollector = collector.withLabel("backend", "secondary");
        if (configuration.getNexusSecondaryBackendString() == "couchdb") {
            doEngineStatsCouchDB(secondaryCollector, epstats);
        } else if (configuration.getNexusSecondaryBackendString() == "magma") {
            doEngineStatsMagma(secondaryCollector);
        }
    }

    if (cookie) {
        NonBucketAllocationGuard guard;
        cookie->getTracer().record(
                Code::StorageEngineStats, start, cb::time::steady_clock::now());
    }

    return cb::engine_errc::success;
}

cb::engine_errc EventuallyPersistentEngine::doEngineStatsHighCardinality(
        const BucketStatCollector& collector) {
    configuration.addStats(collector);

    kvBucket->getAggregatedVBucketStats(collector,
                                        cb::prometheus::MetricGroup::High);

    EPStats& epstats = getEpStats();

    using namespace cb::stats;

    collector.addStat(Key::ep_startup_time, startupTime.load());

    if (getWorkloadPriority() == HIGH_BUCKET_PRIORITY) {
        collector.addStat(Key::ep_bucket_priority, "HIGH");
    } else if (getWorkloadPriority() == LOW_BUCKET_PRIORITY) {
        collector.addStat(Key::ep_bucket_priority, "LOW");
    }

    collector.addStat(Key::ep_mem_tracker_enabled,
                      EPStats::isMemoryTrackingEnabled());

    size_t numBgOps = epstats.bgNumOperations.load();
    if (numBgOps > 0) {
        collector.addStat(Key::ep_bg_num_samples, epstats.bgNumOperations);
        collector.addStat(Key::ep_bg_min_wait,
                          epstats.bgWaitHisto.getMinValue());
        collector.addStat(Key::ep_bg_max_wait,
                          epstats.bgWaitHisto.getMaxValue());
        collector.addStat(Key::ep_bg_wait_avg, epstats.bgWait / numBgOps);
        collector.addStat(Key::ep_bg_min_load,
                          epstats.bgLoadHisto.getMinValue());
        collector.addStat(Key::ep_bg_max_load,
                          epstats.bgLoadHisto.getMaxValue());
        collector.addStat(Key::ep_bg_load_avg, epstats.bgLoad / numBgOps);
        collector.addStat(Key::ep_bg_wait, epstats.bgWait);
        collector.addStat(Key::ep_bg_load, epstats.bgLoad);
    }

    collector.addStat(Key::ep_num_workers,
                      ExecutorPool::get()->getNumWorkersStat());

    size_t vbDeletions = epstats.vbucketDeletions.load();
    if (vbDeletions > 0) {
        collector.addStat(Key::ep_vbucket_del_max_walltime,
                          epstats.vbucketDelMaxWalltime);
        collector.addStat(Key::ep_vbucket_del_avg_walltime,
                          epstats.vbucketDelTotWalltime / vbDeletions);
    }

    collector.addStat(Key::ep_num_access_scanner_runs, epstats.alogRuns);
    collector.addStat(Key::ep_num_access_scanner_skips,
                      epstats.accessScannerSkips);
    collector.addStat(Key::ep_access_scanner_last_runtime, epstats.alogRuntime);
    collector.addStat(Key::ep_access_scanner_num_items, epstats.alogNumItems);

    if (kvBucket->isAccessScannerEnabled() && epstats.alogTime.load() != 0) {
        std::array<char, 20> timestr;
        struct tm alogTim;
        hrtime_t alogTime = epstats.alogTime.load();
        if (cb_gmtime_r((time_t*)&alogTime, &alogTim) == -1) {
            collector.addStat(Key::ep_access_scanner_task_time, "UNKNOWN");
        } else {
            strftime(timestr.data(), 20, "%Y-%m-%d %H:%M:%S", &alogTim);
            collector.addStat(Key::ep_access_scanner_task_time, timestr.data());
        }
    } else {
        collector.addStat(Key::ep_access_scanner_task_time, "NOT_SCHEDULED");
    }

    collector.addStat(Key::ep_defragmenter_num_visited,
                      epstats.defragNumVisited);
    collector.addStat(Key::ep_defragmenter_num_moved, epstats.defragNumMoved);
    collector.addStat(Key::ep_defragmenter_sv_num_moved,
                      epstats.defragStoredValueNumMoved);
    collector.addStat(Key::ep_defragmenter_sleep_time,
                      std::chrono::duration<double>(kvBucket->getDefragmenterTaskSleepTime()).count());

    collector.addStat(Key::ep_item_compressor_num_visited,
                      epstats.compressorNumVisited);
    collector.addStat(Key::ep_item_compressor_num_compressed,
                      epstats.compressorNumCompressed);

    collector.addStat(Key::ep_cursors_dropped, epstats.cursorsDropped);
    collector.addStat(Key::ep_mem_freed_by_checkpoint_removal,
                      epstats.memFreedByCheckpointRemoval);
    collector.addStat(Key::ep_mem_freed_by_checkpoint_item_expel,
                      epstats.memFreedByCheckpointItemExpel);
    {
        auto checkpointNum = stats.getNumCheckpoints();
        collector.addStat(Key::ep_num_checkpoints,
                          checkpointNum.loadNonNegative());
        collector.addStat(Key::ep_num_checkpoints_allocated_total, checkpointNum.getAdded());
        collector.addStat(Key::ep_num_checkpoints_freed_total, checkpointNum.getRemoved());
    }
    collector.addStat(Key::ep_num_checkpoints_pending_destruction,
                      kvBucket->getNumCheckpointsPendingDestruction());

    collector.addStat(Key::ep_mem_low_wat, epstats.mem_low_wat);
    collector.addStat(Key::ep_mem_high_wat, epstats.mem_high_wat);
    collector.addStat(Key::ep_snapshot_read, epstats.snapshotBytesRead);

    return cb::engine_errc::success;
}

cb::engine_errc EventuallyPersistentEngine::doMemoryStats(
        CookieIface& cookie, const AddStatFn& add_stat) {
    add_casted_stat("mem_used_estimate",
                    stats.getEstimatedTotalMemoryUsed(),
                    add_stat,
                    cookie);
    auto memUsed = stats.getPreciseTotalMemoryUsed();
    add_casted_stat("bytes", memUsed, add_stat, cookie);
    add_casted_stat("mem_used", memUsed, add_stat, cookie);

    add_casted_stat("mem_used_merge_threshold",
                    getArenaMallocClient().estimateUpdateThreshold.load(),
                    add_stat,
                    cookie);

    // Note calling getEstimated as the precise value was requested previously
    // which will have updated these stats.
    add_casted_stat("ep_mem_used_primary",
                    cb::ArenaMalloc::getEstimatedAllocated(
                            getArenaMallocClient(), cb::MemoryDomain::Primary),
                    add_stat,
                    cookie);
    add_casted_stat(
            "ep_mem_used_secondary",
            cb::ArenaMalloc::getEstimatedAllocated(getArenaMallocClient(),
                                                   cb::MemoryDomain::Secondary),
            add_stat,
            cookie);

    add_casted_stat(
            "ht_mem_used_inactive", stats.inactiveHTMemory, add_stat, cookie);

    add_casted_stat("checkpoint_memory_overhead_inactive",
                    stats.inactiveCheckpointOverhead,
                    add_stat,
                    cookie);

    add_casted_stat("ep_kv_size", stats.getCurrentSize(), add_stat, cookie);
    add_casted_stat(
            "ep_value_size", stats.getTotalValueSize(), add_stat, cookie);
    add_casted_stat("ep_overhead", stats.getMemOverhead(), add_stat, cookie);
    auto quotaValue = stats.getMaxDataSize();
    add_casted_stat("ep_max_size", quotaValue, add_stat, cookie);
    auto desiredQuotaValue = stats.desiredMaxDataSize.load();
    if (desiredQuotaValue == 0) {
        // No quota change in progress, just return the actual quota
        desiredQuotaValue = quotaValue;
    }
    add_casted_stat("ep_desired_max_size", desiredQuotaValue, add_stat, cookie);
    add_casted_stat("ep_mem_low_wat", stats.mem_low_wat, add_stat, cookie);
    add_casted_stat("ep_mem_low_wat_percent",
                    ((double)stats.mem_low_wat / stats.getMaxDataSize()),
                    add_stat,
                    cookie);
    add_casted_stat("ep_mem_high_wat", stats.mem_high_wat, add_stat, cookie);
    add_casted_stat("ep_mem_high_wat_percent",
                    ((double)stats.mem_high_wat / stats.getMaxDataSize()),
                    add_stat,
                    cookie);
    add_casted_stat("ep_oom_errors", stats.oom_errors, add_stat, cookie);
    add_casted_stat(
            "ep_tmp_oom_errors", stats.tmp_oom_errors, add_stat, cookie);

    add_casted_stat("ep_blob_num", stats.getNumBlob(), add_stat, cookie);
#if defined(HAVE_JEMALLOC) || defined(HAVE_TCMALLOC)
    add_casted_stat(
            "ep_blob_overhead", stats.getBlobOverhead(), add_stat, cookie);
#else
    add_casted_stat("ep_blob_overhead", "unknown", add_stat, cookie);
#endif
    add_casted_stat(
            "ep_storedval_size", stats.getStoredValSize(), add_stat, cookie);
#if defined(HAVE_JEMALLOC) || defined(HAVE_TCMALLOC)
    add_casted_stat(
            "ep_storedval_overhead", stats.getBlobOverhead(), add_stat, cookie);
#else
    add_casted_stat("ep_storedval_overhead", "unknown", add_stat, cookie);
#endif
    add_casted_stat(
            "ep_storedval_num", stats.getNumStoredVal(), add_stat, cookie);
    add_casted_stat("ep_item_num", stats.getNumItem(), add_stat, cookie);

    std::unordered_map<std::string, size_t> alloc_stats;
    bool missing =
            cb::ArenaMalloc::getStats(getArenaMallocClient(), alloc_stats);
    for (const auto& it : alloc_stats) {
        add_prefixed_stat("ep_arena", it.first, it.second, add_stat, cookie);
    }
    if (missing) {
        add_casted_stat("ep_arena_missing_some_keys", true, add_stat, cookie);
    }
    missing = cb::ArenaMalloc::getGlobalStats(alloc_stats);
    for (const auto& it : alloc_stats) {
        add_prefixed_stat(
                "ep_arena_global", it.first, it.second, add_stat, cookie);
    }
    if (missing) {
        add_casted_stat(
                "ep_arena_global_missing_some_keys", true, add_stat, cookie);
    }
    return cb::engine_errc::success;
}

cb::engine_errc EventuallyPersistentEngine::doVBucketStats(
        CookieIface& cookie,
        const AddStatFn& add_stat,
        std::string_view stat_key,
        VBucketStatsDetailLevel detail) {
    class StatVBucketVisitor : public VBucketVisitor {
    public:
        StatVBucketVisitor(KVBucketIface* store,
                           CookieIface& c,
                           AddStatFn a,
                           VBucketStatsDetailLevel detail)
            : eps(store), cookie(c), add_stat(std::move(a)), detail(detail) {
        }

        void visitBucket(VBucket& vb) override {
            addVBStats(cookie, add_stat, vb, eps, detail);
        }

        static void addVBStats(CookieIface& cookie,
                               const AddStatFn& add_stat,
                               VBucket& vb,
                               KVBucketIface* store,
                               VBucketStatsDetailLevel detail) {
            if (detail == VBucketStatsDetailLevel::PreviousState) {
                try {
                    std::array<char, 16> buf;
                    checked_snprintf(
                            buf.data(), buf.size(), "vb_%d", vb.getId().get());
                    add_casted_stat(buf.data(),
                                    VBucket::toString(vb.getInitialState()),
                                    add_stat,
                                    cookie);
                } catch (std::exception& error) {
                    EP_LOG_WARN_CTX("addVBStats: Failed building stats",
                                    {"error", error.what()});
                }
            } else {
                vb.addStats(detail, add_stat, cookie);
            }
        }

    private:
        KVBucketIface* eps;
        CookieIface& cookie;
        AddStatFn add_stat;
        VBucketStatsDetailLevel detail;
    };

    if (getKVBucket()->maybeWaitForVBucketWarmup(&cookie)) {
        return cb::engine_errc::would_block;
    }

    if (stat_key.size() > 16 && stat_key.starts_with("vbucket-details")) {
        Expects(detail == VBucketStatsDetailLevel::Full);
        auto [status, vb] = getValidVBucketFromString(stat_key.substr(16));
        if (status != cb::engine_errc::success) {
            return status;
        }
        StatVBucketVisitor::addVBStats(cookie,
                                       add_stat,
                                       *vb,
                                       kvBucket.get(),
                                       VBucketStatsDetailLevel::Full);
    } else if (stat_key.size() > 25 &&
               stat_key.starts_with("vbucket-durability-state")) {
        Expects(detail == VBucketStatsDetailLevel::Durability);
        auto [status, vb] = getValidVBucketFromString(stat_key.substr(25));
        if (status != cb::engine_errc::success) {
            return status;
        }
        StatVBucketVisitor::addVBStats(cookie,
                                       add_stat,
                                       *vb,
                                       kvBucket.get(),
                                       VBucketStatsDetailLevel::Durability);
    } else {
        StatVBucketVisitor svbv(kvBucket.get(), cookie, add_stat, detail);
        kvBucket->visit(svbv);
    }
    return cb::engine_errc::success;
}

cb::engine_errc EventuallyPersistentEngine::doEncryptionKeyIdsStats(
        CookieIface& cookie, const AddStatFn& add_stat) {
    auto rv = kvBucket->getEncryptionKeyIds();
    if (std::holds_alternative<cb::engine_errc>(rv)) {
        return std::get<cb::engine_errc>(rv);
    }

    auto& keys = std::get<std::unordered_set<std::string>>(rv);
    auto active = encryptionKeyProvider.lookup({});
    if (active) {
        std::string key(active->getId());
        keys.insert(key);
    }

    bool unencrypted = false;
    auto deks = cb::crypto::findDeksInUse(
            configuration.getDbname(),
            [&unencrypted](const auto& path) {
                if (!path.filename().string().starts_with("access.log")) {
                    return false;
                }
                if (path.extension() == ".cef") {
                    return true;
                }
                unencrypted = true;
                return false;
            },
            [](auto message, const auto& ctx) {
                LOG_WARNING_CTX(message, ctx);
            });
    if (unencrypted) {
        deks.insert(cb::crypto::DataEncryptionKey::UnencryptedKeyId);
    }
    keys.insert(deks.begin(), deks.end());

    add_stat("encryption-key-ids", nlohmann::json(keys).dump(), cookie);
    return cb::engine_errc::success;
}

cb::engine_errc EventuallyPersistentEngine::doHashStats(
        CookieIface& cookie, const AddStatFn& add_stat) {
    class StatVBucketVisitor : public VBucketVisitor {
    public:
        StatVBucketVisitor(CookieIface& c,
                           AddStatFn a,
                           BucketCompressionMode compressMode)
            : cookie(c), add_stat(std::move(a)), compressionMode(compressMode) {
        }

        void visitBucket(VBucket& vb) override {
            Vbid vbid = vb.getId();
            std::array<char, 32> buf;
            try {
                checked_snprintf(
                        buf.data(), buf.size(), "vb_%d:state", vbid.get());
                add_casted_stat(buf.data(),
                                VBucket::toString(vb.getState()),
                                add_stat,
                                cookie);
            } catch (std::exception& error) {
                EP_LOG_WARN_CTX(
                        "StatVBucketVisitor::visitBucket: Failed to build stat",
                        {"error", error.what()});
            }

            HashTableDepthStatVisitor depthVisitor;
            vb.ht.visitDepth(depthVisitor);

            try {
                checked_snprintf(
                        buf.data(), buf.size(), "vb_%d:size", vbid.get());
                add_casted_stat(buf.data(), vb.ht.getSize(), add_stat, cookie);
                checked_snprintf(
                        buf.data(), buf.size(), "vb_%d:locks", vbid.get());
                add_casted_stat(
                        buf.data(), vb.ht.getNumLocks(), add_stat, cookie);
                checked_snprintf(
                        buf.data(), buf.size(), "vb_%d:min_depth", vbid.get());
                add_casted_stat(buf.data(), depthVisitor.min, add_stat, cookie);
                checked_snprintf(
                        buf.data(), buf.size(), "vb_%d:max_depth", vbid.get());
                add_casted_stat(buf.data(), depthVisitor.max, add_stat, cookie);
                checked_snprintf(
                        buf.data(), buf.size(), "vb_%d:histo", vbid.get());
                add_casted_stat(
                        buf.data(), depthVisitor.depthHisto, add_stat, cookie);
                checked_snprintf(
                        buf.data(), buf.size(), "vb_%d:reported", vbid.get());
                add_casted_stat(buf.data(),
                                vb.ht.getNumInMemoryItems(),
                                add_stat,
                                cookie);
                checked_snprintf(
                        buf.data(), buf.size(), "vb_%d:counted", vbid.get());
                add_casted_stat(
                        buf.data(), depthVisitor.size, add_stat, cookie);
                checked_snprintf(
                        buf.data(), buf.size(), "vb_%d:resized", vbid.get());
                add_casted_stat(
                        buf.data(), vb.ht.getNumResizes(), add_stat, cookie);
                checked_snprintf(
                        buf.data(), buf.size(), "vb_%d:mem_size", vbid.get());
                add_casted_stat(
                        buf.data(), vb.ht.getItemMemory(), add_stat, cookie);

                if (compressionMode != BucketCompressionMode::Off) {
                    checked_snprintf(buf.data(),
                                     buf.size(),
                                     "vb_%d:mem_size_uncompressed",
                                     vbid.get());
                    add_casted_stat(buf.data(),
                                    vb.ht.getUncompressedItemMemory(),
                                    add_stat,
                                    cookie);
                }
                checked_snprintf(buf.data(),
                                 buf.size(),
                                 "vb_%d:mem_size_counted",
                                 vbid.get());
                add_casted_stat(
                        buf.data(), depthVisitor.memUsed, add_stat, cookie);

                checked_snprintf(buf.data(),
                                 buf.size(),
                                 "vb_%d:num_system_items",
                                 vbid.get());
                add_casted_stat(buf.data(),
                                vb.ht.getNumSystemItems(),
                                add_stat,
                                cookie);
            } catch (const std::exception& error) {
                EP_LOG_WARN_CTX(
                        "StatVBucketVisitor::visitBucket: Failed to build stat",
                        {"error", error.what()});
            }
        }

        CookieIface& cookie;
        AddStatFn add_stat;
        BucketCompressionMode compressionMode;
    };

    StatVBucketVisitor svbv(cookie, add_stat, getCompressionMode());
    kvBucket->visit(svbv);

    return cb::engine_errc::success;
}

/**
 * Helper class which sends the contents of an output stream to the ADD_STAT
 * callback.
 *
 * Usage:
 *     {
 *         AddStatsStream as("stat_key", callback, cookie);
 *         as << obj << std::endl;
 *     }
 *     // When 'as' goes out of scope, it will invoke the ADD_STAT callback
 *     // with the key "stat_key" and value of everything streamed to it.
 */
class AddStatsStream : public std::ostream {
public:
    AddStatsStream(std::string key, AddStatFn callback, CookieIface& cookie)
        : std::ostream(&buf),
          key(std::move(key)),
          callback(std::move(callback)),
          cookie(cookie) {
    }

    ~AddStatsStream() override {
        auto value = buf.str();
        callback(key, value, cookie);
    }

private:
    std::string key;
    AddStatFn callback;
    CookieIface& cookie;
    std::stringbuf buf;
};

cb::engine_errc EventuallyPersistentEngine::doHashDump(
        CookieIface& cookie,
        const AddStatFn& addStat,
        std::string_view keyArgs) {
    auto result = getValidVBucketFromString(keyArgs);
    if (result.status != cb::engine_errc::success) {
        return result.status;
    }

    AddStatsStream as(result.vb->getId().to_string(), addStat, cookie);
    as << result.vb->ht << std::endl;

    return cb::engine_errc::success;
}

cb::engine_errc EventuallyPersistentEngine::doCheckpointDump(
        CookieIface& cookie,
        const AddStatFn& addStat,
        std::string_view keyArgs) {
    auto result = getValidVBucketFromString(keyArgs);
    if (result.status != cb::engine_errc::success) {
        return result.status;
    }

    AddStatsStream as(result.vb->getId().to_string(), addStat, cookie);
    as << *result.vb->checkpointManager << std::endl;

    return cb::engine_errc::success;
}

cb::engine_errc EventuallyPersistentEngine::doDurabilityMonitorDump(
        CookieIface& cookie,
        const AddStatFn& addStat,
        std::string_view keyArgs) {
    auto result = getValidVBucketFromString(keyArgs);
    if (result.status != cb::engine_errc::success) {
        return result.status;
    }

    AddStatsStream as(result.vb->getId().to_string(), addStat, cookie);
    result.vb->dumpDurabilityMonitor(as);
    as << std::endl;

    return cb::engine_errc::success;
}

cb::engine_errc EventuallyPersistentEngine::doVBucketDump(
        CookieIface& cookie,
        const AddStatFn& addStat,
        std::string_view keyArgs) {
    auto result = getValidVBucketFromString(keyArgs);
    if (result.status != cb::engine_errc::success) {
        return result.status;
    }

    AddStatsStream as(result.vb->getId().to_string(), addStat, cookie);
    result.vb->dump(as);
    as << std::endl;

    return cb::engine_errc::success;
}

class StatCheckpointVisitor : public VBucketVisitor {
public:
    StatCheckpointVisitor(KVBucketIface* kvs, CookieIface& c, AddStatFn a)
        : kvBucket(kvs), cookie(c), add_stat(std::move(a)) {
    }

    void visitBucket(VBucket& vb) override {
        addCheckpointStat(cookie, add_stat, kvBucket, vb);
    }

    static void addCheckpointStat(CookieIface& cookie,
                                  const AddStatFn& add_stat,
                                  KVBucketIface* eps,
                                  VBucket& vb) {
        Vbid vbid = vb.getId();
        std::array<char, 256> buf;
        try {
            checked_snprintf(buf.data(), buf.size(), "vb_%d:state", vbid.get());
            add_casted_stat(buf.data(),
                            VBucket::toString(vb.getState()),
                            add_stat,
                            cookie);
            vb.checkpointManager->addStats(add_stat, cookie);
        } catch (std::exception& error) {
            EP_LOG_WARN_CTX(
                    "StatCheckpointVisitor::addCheckpointStat: error building "
                    "stats",
                    {"error", error.what()});
        }
    }

    KVBucketIface* kvBucket;
    CookieIface& cookie;
    AddStatFn add_stat;
};
/// @endcond

cb::engine_errc EventuallyPersistentEngine::doCheckpointStats(
        CookieIface& cookie,
        const AddStatFn& add_stat,
        std::string_view stat_key) {
    if (stat_key.size() == 10) {
        TRACE_EVENT0("ep-engine/task", "StatsCheckpoint");
        auto* kvbucket = getKVBucket();
        StatCheckpointVisitor scv(kvbucket, cookie, add_stat);
        kvbucket->visit(scv);
        return cb::engine_errc::success;
    }
    if (stat_key.size() > 11) {
        auto [status, vb] = getValidVBucketFromString(stat_key.substr(11));
        if (status != cb::engine_errc::success) {
            return status;
        }
        StatCheckpointVisitor::addCheckpointStat(
                cookie, add_stat, kvBucket.get(), *vb);
    }

    return cb::engine_errc::success;
}

cb::engine_errc EventuallyPersistentEngine::doDurabilityMonitorStats(
        CookieIface& cookie,
        const AddStatFn& add_stat,
        std::string_view stat_key) {
    const uint8_t size = 18; // size  of "durability-monitor"
    if (stat_key.size() == size) {
        // Case stat_key = "durability-monitor"
        // @todo: Return aggregated stats for all VBuckets.
        //     Implement as async, we don't what to block for too long.
        return cb::engine_errc::not_supported;
    }
    if (stat_key.size() > size + 1) {
        // Case stat_key = "durability-monitor <vbid>"
        auto [status, vb] =
                getValidVBucketFromString(stat_key.substr(size + 1));
        if (status != cb::engine_errc::success) {
            return status;
        }
        vb->addDurabilityMonitorStats(add_stat, cookie);
    }

    return cb::engine_errc::success;
}

class DcpStatsOptions {
public:
    explicit DcpStatsOptions(std::string_view value) {
        if (!value.empty()) {
            try {
                auto attributes = nlohmann::json::parse(value);

                // Parse the optional stream_format parameter.
                auto iter = attributes.find("stream_format");
                if (iter != attributes.end()) {
                    auto format = iter->get<std::string>();
                    if (format == "skip") {
                        streamStatsFormat = {};
                    } else if (format == "legacy") {
                        streamStatsFormat =
                                ConnHandler::StreamStatsFormat::Legacy;
                    } else if (format == "json") {
                        streamStatsFormat =
                                ConnHandler::StreamStatsFormat::Json;
                    } else {
                        throw std::invalid_argument(iter.key());
                    }
                }

                auto filter = attributes.find("filter");
                if (filter != attributes.end()) {
                    iter = filter->find("user");
                    if (iter != filter->end()) {
                        user = iter->get<std::string>();
                    }
                    iter = filter->find("port");
                    if (iter != filter->end()) {
                        port = iter->get<in_port_t>();
                    }
                }
            } catch (const std::exception& e) {
                EP_LOG_ERR_CTX("Failed to decode provided DCP filter",
                               {"error", e.what()},
                               {"filter", value});
            }
        }
    }

    /**
     * The requested stream stats format. Stream stats should not be generated
     * if nullopt.
     */
    std::optional<ConnHandler::StreamStatsFormat> getStreamStatsFormat() const {
        return streamStatsFormat;
    }

    bool include(const ConnHandler& tc) {
        if ((user && *user != tc.getAuthenticatedUser()) ||
            (port && *port != tc.getConnectedPort())) {
            // Connection should not be part of this output
            return false;
        }

        return true;
    }

protected:
    std::optional<std::string> user;
    std::optional<in_port_t> port;
    std::optional<ConnHandler::StreamStatsFormat> streamStatsFormat{
            ConnHandler::StreamStatsFormat::Legacy};
};

/**
 * Function object to send stats for a single dcp connection.
 * Note this does not do per-stream stats.
 */
struct ConnStatBuilder {
    ConnStatBuilder(CookieIface& c, AddStatFn as, DcpStatsOptions options)
        : cookie(c), add_stat(std::move(as)), options(std::move(options)) {
    }

    void operator()(std::shared_ptr<ConnHandler> tc) {
        ++aggregator.totalConns;
        if (options.include(*tc)) {
            tc->addStats(add_stat, cookie);
            auto tp = std::dynamic_pointer_cast<DcpProducer>(tc);
            if (tp) {
                tp->aggregateQueueStats(aggregator);
            }
        }
    }

    const auto& getCounter() {
        return aggregator;
    }

    CookieIface& cookie;
    AddStatFn add_stat;
    DcpStatsOptions options;
    ConnCounter aggregator;
};

/**
 * Function object to send per-stream stats for a single dcp connection.
 */
struct ConnPerStreamStatBuilder {
    ConnPerStreamStatBuilder(DcpStatsOptions options)
        : options(std::move(options)) {
        // The stream stats format is required to emit stream stats.
        Expects(this->options.getStreamStatsFormat().has_value());
    }

    /**
     * Visit the next connection in the queue.
     */
    bool addStreamStats(CookieIface& cookie,
                        const AddStatFn& as,
                        const CheckYieldFn& check_yield) {
        while (!connQueue.empty()) {
            auto conn = connQueue.front();
            const auto shouldInclude = options.include(*conn);
            if (shouldInclude && check_yield()) {
                // More work to do, but we've been requested to yield.
                return false;
            }
            connQueue.pop();

            if (shouldInclude) {
                conn->addStreamStats(as, cookie, *options.getStreamStatsFormat());
            }
        }
        return true;
    }

    void operator()(std::shared_ptr<ConnHandler> tc) {
        connQueue.emplace(tc);
    }

    std::queue<std::shared_ptr<ConnHandler>> connQueue;
    DcpStatsOptions options;
};

struct ConnAggStatBuilder {
    /**
     * Construct with the separator.
     * @param sep The separator used for determining "type" of DCP connection
     *            by splitting the connection name with sep.
     */
    ConnAggStatBuilder(std::string_view sep) : sep(sep) {
    }

    /**
     * Get counter tracking stats for the given connection
     * type (e.g., replication, views).
     *
     * Connection name is expected to meet the pattern:
     *  [^:]*:conn_type<separator>.*
     * E.g., with a separator of ":":
     *   eq_dcpq:replication:ns_0@127.0.0.1->ns_1@127.0.0.1:default
     * maps to
     *   replication
     *
     * If the connection name does not follow this pattern,
     * returns nullptr.
     *
     * @param name connection name
     * @return counter for the given connection, or nullptr
     */
    ConnCounter* getCounterForConnType(std::string_view name) {
        // strip everything upto and including the first colon,
        // e.g., "eq_dcpq:"
        size_t pos1 = name.find(':');
        if (pos1 == std::string_view::npos) {
            return nullptr;
        }

        // Some connectors use the format:
        // `"i":"unique-information","a":"user-agent"`
        // user-agent starts with the connector name followed by a slash,
        // version number, and other details.
        if (pos1 + 1 < name.size() && name[pos1 + 1] == '"') {
            auto posKey = name.find(R"("a":")");
            if (posKey != std::string_view::npos) {
                auto userAgent = name.substr(posKey + 5);
                // Cut before the slash or double-quote.
                // If not found the whole will be used.
                userAgent = userAgent.substr(0, userAgent.find_first_of("\"/"));
                return &counters[std::string(userAgent)];
            }
        }

        name.remove_prefix(pos1 + 1);

        // find the given separator
        size_t pos2 = name.find(sep);
        if (pos2 == std::string_view::npos) {
            return &counters["_unknown"];
        }

        // extract upto given separator e.g.,
        // if the full conn name is:
        //  eq_dcpq:replication:ns_0@127.0.0.1->ns_1@127.0.0.1:default
        // and the given separator is: ":"
        // "eq_dcpq:" was stripped earlier so
        //  prefix is "replication"
        std::string prefix(name.substr(0, pos2));

        return &counters[prefix];
    }

    void aggregate(ConnHandler& conn, ConnCounter* tc) {
        ConnCounter counter;
        ++counter.totalConns;

        conn.aggregateQueueStats(counter);

        ConnCounter& total = getTotalCounter();
        total += counter;

        if (tc) {
            *tc += counter;
        }
    }

    ConnCounter& getTotalCounter() {
        return counters[std::string(sep) + "total"];
    }

    void operator()(std::shared_ptr<ConnHandler> tc) {
        if (tc) {
            ConnCounter* aggregator = getCounterForConnType(tc->getName());
            aggregate(*tc, aggregator);
        }
    }

    const auto& getCounters() {
        return counters;
    }

    std::map<std::string, ConnCounter> counters;
    std::string_view sep;
};

/// @endcond

static void showConnAggStat(const std::string& connType,
                            const ConnCounter& counter,
                            const BucketStatCollector& collector) {
    try {
        auto labelled = collector.withLabels({{"connection_type", connType}});

        using namespace cb::stats;
        labelled.addStat(Key::connagg_connection_count, counter.totalConns);
        labelled.addStat(Key::connagg_backoff, counter.conn_queueBackoff);
        labelled.addStat(Key::connagg_producer_count, counter.totalProducers);
        if (connType == "replication") {
            // Consumers are specific to replication, so only emit this metric
            // when relevant to avoid adding redundant zero count stats to
            // other connection types.
            labelled.addStat(Key::connagg_consumer_count,
                             counter.totalConns - counter.totalProducers);
        }
        labelled.addStat(Key::connagg_activestream_count,
                         counter.conn_activeStreams);
        labelled.addStat(Key::connagg_passivestream_count,
                         counter.conn_passiveStreams);
        labelled.addStat(Key::connagg_items_backfilled_disk,
                         counter.conn_backfillDisk);
        labelled.addStat(Key::connagg_items_backfilled_memory,
                         counter.conn_backfillMemory);
        labelled.addStat(Key::connagg_items_sent, counter.conn_queueDrain);
        labelled.addStat(Key::connagg_items_remaining,
                          counter.conn_queueRemaining);
        labelled.addStat(Key::connagg_total_bytes, counter.conn_totalBytes);
        labelled.addStat(Key::connagg_total_uncompressed_data_size,
                          counter.conn_totalUncompressedDataSize);
        labelled.addStat(Key::connagg_ready_queue_bytes,
                         counter.conn_queueMemory);
        labelled.addStat(Key::connagg_paused, counter.conn_paused);
        labelled.addStat(Key::connagg_unpaused, counter.conn_unpaused);

    } catch (std::exception& error) {
        EP_LOG_WARN_CTX("showConnAggStat: Failed to build stats",
                        {"error", error.what()});
    }
}

cb::engine_errc EventuallyPersistentEngine::doConnAggStats(
        const BucketStatCollector& collector, std::string_view sep) {
    // The separator is, in all current usage, ":" so the length will
    // normally be 1
    const size_t max_sep_len(8);
    sep = sep.substr(0, max_sep_len);

    ConnAggStatBuilder visitor(sep);
    dcpConnMap_->each(visitor);

    for (const auto& [connType, counter] : visitor.getCounters()) {
        // connType may be "replication", "views" etc. or ":total"
        if (connType == ":total" && !collector.includeAggregateMetrics()) {
            // Prometheus should not expose aggregations under the same
            // metric names, as this makes summing across labels
            // more difficult
            continue;
        }
        showConnAggStat(connType, counter, collector);
    }

    return cb::engine_errc::success;
}

cb::engine_errc EventuallyPersistentEngine::doDcpStats(
        CookieIface& cookie,
        const AddStatFn& add_stat,
        const CheckYieldFn& check_yield,
        std::string_view value) {
    if (auto optDcpStreamVisitor =
                takeEngineSpecific<std::unique_ptr<ConnPerStreamStatBuilder>>(
                        cookie)) {
        bool hasCompleted = optDcpStreamVisitor.value()->addStreamStats(
                cookie, add_stat, check_yield);
        if (!hasCompleted) {
            // Continue on the next run.
            storeEngineSpecific(cookie, std::move(*optDcpStreamVisitor));
            return cb::engine_errc::throttled;
        }
        return cb::engine_errc::success;
    }

    DcpStatsOptions options{value};
    ConnStatBuilder dcpVisitor(cookie, add_stat, options);
    dcpConnMap_->each(dcpVisitor);

    const auto& aggregator = dcpVisitor.getCounter();

    CBStatCollector collector(add_stat, cookie);
    addAggregatedProducerStats(collector.forBucket(getName()), aggregator);

    dcpConnMap_->addStats(add_stat, cookie);

    // Check if we need to generate any stream stats.
    if (!options.getStreamStatsFormat().has_value()) {
        return cb::engine_errc::success;
    }

    // Store the per-stream visitor in the cookie and yield back to caller. We
    // will process the per-stream stats next time we're called.
    auto dcpStreamVisitor = std::make_unique<ConnPerStreamStatBuilder>(options);
    // Dump the contents on the ConnMap into the visitor. This will not actually
    // generate any stats yet.
    dcpConnMap_->each(*dcpStreamVisitor);
    storeEngineSpecific(cookie, std::move(dcpStreamVisitor));

    return cb::engine_errc::throttled;
}

void EventuallyPersistentEngine::addAggregatedProducerStats(
        const BucketStatCollector& col, const ConnCounter& aggregator) {
    using namespace cb::stats;
    col.addStat(Key::dcp_count, aggregator.totalConns);
    col.addStat(Key::dcp_producer_count, aggregator.totalProducers);
    col.addStat(Key::dcp_consumer_count,
                aggregator.totalConns - aggregator.totalProducers);
    col.addStat(Key::dcp_total_data_size, aggregator.conn_totalBytes);
    col.addStat(Key::dcp_total_uncompressed_data_size,
                aggregator.conn_totalUncompressedDataSize);
    col.addStat(Key::dcp_queue_fill, aggregator.conn_queueFill);
    col.addStat(Key::dcp_queue_backfill_disk, aggregator.conn_backfillDisk);
    col.addStat(Key::dcp_queue_backfill_memory, aggregator.conn_backfillMemory);
    col.addStat(Key::dcp_items_sent, aggregator.conn_queueDrain);
    col.addStat(Key::dcp_items_remaining, aggregator.conn_queueRemaining);
    col.addStat(
            Key::dcp_num_running_backfills,
            getKVBucket()->getKVStoreScanTracker().getNumRunningBackfills());
    col.addStat(
            Key::dcp_max_running_backfills,
            getKVBucket()->getKVStoreScanTracker().getMaxRunningBackfills());
}

cb::engine_errc EventuallyPersistentEngine::doEvictionStats(
        CookieIface& cookie, const AddStatFn& add_stat) {
    /**
     * The "evicted" histogram stats provide an aggregated view of what the
     * execution frequencies are for all the items that evicted when running
     * the hifi_mfu algorithm.
     */
    add_casted_stat("ep_active_or_pending_eviction_values_evicted",
                    stats.activeOrPendingFrequencyValuesEvictedHisto,
                    add_stat,
                    cookie);
    add_casted_stat("ep_replica_eviction_values_evicted",
                    stats.replicaFrequencyValuesEvictedHisto,
                    add_stat,
                    cookie);
    /**
     * The "snapshot" histogram stats provide a view of what the contents of
     * the frequency histogram is like during the running of the hifi_mfu
     * algorithm.
     */
    add_casted_stat("ep_active_or_pending_eviction_values_snapshot",
                    stats.activeOrPendingFrequencyValuesSnapshotHisto,
                    add_stat,
                    cookie);
    add_casted_stat("ep_replica_eviction_values_snapshot",
                    stats.replicaFrequencyValuesSnapshotHisto,
                    add_stat,
                    cookie);
    return cb::engine_errc::success;
}

cb::engine_errc EventuallyPersistentEngine::doKeyStats(
        CookieIface& cookie,
        const AddStatFn& add_stat,
        Vbid vbid,
        const DocKeyView& key,
        bool validate) {
    auto rv = checkCollectionAccess(cookie,
                                    vbid,
                                    cb::rbac::Privilege::SystemCollectionLookup,
                                    cb::rbac::Privilege::Read,
                                    key.getCollectionID());
    if (rv != cb::engine_errc::success) {
        return rv;
    }

    std::unique_ptr<Item> it;
    struct key_stats kstats;

    // If this is a validating call, we need to fetch the item from disk. The
    // fetch task is scheduled by statsVKey(). fetchLookupResult will succeed
    // in returning the item once the fetch task has completed.
    if (validate && !fetchLookupResult(cookie, it)) {
        return maybeRemapStatus(kvBucket->statsVKey(key, vbid, cookie));
    }

    rv = kvBucket->getKeyStats(key, vbid, cookie, kstats, WantsDeleted::No);
    if (rv == cb::engine_errc::success) {
        std::string valid("this_is_a_bug");
        if (validate) {
            if (kstats.dirty) {
                valid.assign("dirty");
            } else if (it) {
                valid.assign(kvBucket->validateKey(key, vbid, *it));
            } else {
                valid.assign("ram_but_not_disk");
            }
            EP_LOG_DEBUG_CTX("doKeyStats",
                             {"key", cb::UserDataView(key.to_string())},
                             {"status", valid});
        }
        add_casted_stat("key_is_dirty", kstats.dirty, add_stat, cookie);
        add_casted_stat("key_exptime", kstats.exptime, add_stat, cookie);
        add_casted_stat("key_datatype",
                        cb::mcbp::datatype::to_string(kstats.datatype),
                        add_stat,
                        cookie);
        add_casted_stat("key_flags", kstats.flags, add_stat, cookie);
        add_casted_stat("key_cas", kstats.cas, add_stat, cookie);
        add_casted_stat("key_vb_state", VBucket::toString(kstats.vb_state),
                        add_stat,
                        cookie);
        add_casted_stat("key_is_resident", kstats.resident, add_stat, cookie);
        if (validate) {
            add_casted_stat("key_valid", valid, add_stat, cookie);
        }
    }
    return rv;
}

cb::engine_errc EventuallyPersistentEngine::doVbIdFailoverLogStats(
        CookieIface& cookie, const AddStatFn& add_stat, Vbid vbid) {
    VBucketPtr vb = getVBucket(vbid);
    if(!vb) {
        return cb::engine_errc::not_my_vbucket;
    }
    vb->failovers->addStats(cookie, vb->getId(), add_stat);
    return cb::engine_errc::success;
}

cb::engine_errc EventuallyPersistentEngine::doAllFailoverLogStats(
        CookieIface& cookie, const AddStatFn& add_stat) {
    cb::engine_errc rv = cb::engine_errc::success;
    class StatVBucketVisitor : public VBucketVisitor {
    public:
        StatVBucketVisitor(CookieIface& c, AddStatFn a)
            : cookie(c), add_stat(std::move(a)) {
        }

        void visitBucket(VBucket& vb) override {
            vb.failovers->addStats(cookie, vb.getId(), add_stat);
        }

    private:
        CookieIface& cookie;
        AddStatFn add_stat;
    };

    StatVBucketVisitor svbv(cookie, add_stat);
    kvBucket->visit(svbv);

    return rv;
}

void EventuallyPersistentEngine::doTimingStats(
        const BucketStatCollector& collector) {
    using namespace cb::stats;
    collector.addStat(Key::bg_wait, stats.bgWaitHisto);
    collector.addStat(Key::bg_load, stats.bgLoadHisto);
    collector.addStat(Key::set_with_meta, stats.setWithMetaHisto);
    collector.addStat(Key::pending_ops, stats.pendingOpsHisto);

    // Vbucket visitors
    collector.addStat(Key::checkpoint_remover, stats.checkpointRemoverHisto);
    collector.addStat(Key::item_pager, stats.itemPagerHisto);
    collector.addStat(Key::expiry_pager, stats.expiryPagerHisto);
    collector.addStat(Key::storage_age, stats.dirtyAgeHisto);

    // Regular commands
    collector.addStat(Key::get_cmd, stats.getCmdHisto);
    collector.addStat(Key::store_cmd, stats.storeCmdHisto);
    collector.addStat(Key::arith_cmd, stats.arithCmdHisto);
    collector.addStat(Key::get_stats_cmd, stats.getStatsCmdHisto);

    // Admin commands
    collector.addStat(Key::get_vb_cmd, stats.getVbucketCmdHisto);
    collector.addStat(Key::set_vb_cmd, stats.setVbucketCmdHisto);
    collector.addStat(Key::del_vb_cmd, stats.delVbucketCmdHisto);

    // Misc
    collector.addStat(Key::notify_io, stats.notifyIOHisto);

    // Disk stats
    collector.addStat(Key::disk_insert, stats.diskInsertHisto);
    collector.addStat(Key::disk_update, stats.diskUpdateHisto);
    collector.addStat(Key::disk_del, stats.diskDelHisto);
    collector.addStat(Key::disk_vb_del, stats.diskVBDelHisto);
    collector.addStat(Key::disk_commit, stats.diskCommitHisto);

    collector.addStat(Key::item_alloc_sizes, stats.itemAllocSizeHisto);
    collector.addStat(Key::bg_batch_size, stats.getMultiBatchSizeHisto);

    // Checkpoint cursor stats
    collector.addStat(Key::persistence_cursor_get_all_items,
                      stats.persistenceCursorGetItemsHisto);
    collector.addStat(Key::dcp_cursors_get_all_items,
                      stats.dcpCursorsGetItemsHisto);

    // SyncWrite stats
    collector.addStat(Key::sync_write_commit_majority,
                      stats.syncWriteCommitTimes.at(0));
    collector.addStat(Key::sync_write_commit_majority_and_persist_on_master,
                      stats.syncWriteCommitTimes.at(1));
    collector.addStat(Key::sync_write_commit_persist_to_majority,
                      stats.syncWriteCommitTimes.at(2));
}

cb::engine_errc EventuallyPersistentEngine::doFrequencyCountersStats(
        const BucketStatCollector& collector) {
    using namespace cb::stats;

    VBucketEvictableMFUVisitor activeVisitor(vbucket_state_active);
    VBucketEvictableMFUVisitor replicaVisitor(vbucket_state_replica);
    VBucketEvictableMFUVisitor pendingVisitor(vbucket_state_pending);

    kvBucket->visitAll(activeVisitor, replicaVisitor, pendingVisitor);

    collector.addStat(Key::vb_evictable_mfu,
                      activeVisitor.getHistogramData(),
                      {{"state", "active"}});
    collector.addStat(Key::vb_evictable_mfu,
                      replicaVisitor.getHistogramData(),
                      {{"state", "replica"}});
    collector.addStat(Key::vb_evictable_mfu,
                      pendingVisitor.getHistogramData(),
                      {{"state", "pending"}});

    return cb::engine_errc::success;
}

cb::engine_errc EventuallyPersistentEngine::doSchedulerStats(
        CookieIface& cookie, const AddStatFn& add_stat) {
    for (TaskId id : GlobalTask::allTaskIds) {
        add_casted_stat(GlobalTask::getTaskIdString(id),
                        stats.schedulingHisto[static_cast<int>(id)],
                        add_stat,
                        cookie);
    }

    return cb::engine_errc::success;
}

cb::engine_errc EventuallyPersistentEngine::doRunTimeStats(
        const BucketStatCollector& collector) {
    using namespace cb::stats;
    for (TaskId id : GlobalTask::allTaskIds) {
        auto& hist = stats.taskRuntimeHisto[static_cast<int>(id)];
        if (hist.isEmpty()) {
            continue;
        }

        auto labelled = collector.withLabels(
                {{"task", GlobalTask::getTaskName(id)},
                 {"type", to_string(GlobalTask::getTaskType(id))}});
        labelled.addStat(Key::task_duration, hist);
    }

    return cb::engine_errc::success;
}

cb::engine_errc EventuallyPersistentEngine::doDispatcherStats(
        CookieIface& cookie, const AddStatFn& add_stat) {
    ExecutorPool::get()->doWorkerStat(
            ObjectRegistry::getCurrentEngine()->getTaskable(),
            cookie,
            add_stat);
    return cb::engine_errc::success;
}

cb::engine_errc EventuallyPersistentEngine::doTasksStats(
        CookieIface& cookie, const AddStatFn& add_stat) {
    ExecutorPool::get()->doTasksStat(
            ObjectRegistry::getCurrentEngine()->getTaskable(),
            cookie,
            add_stat);
    return cb::engine_errc::success;
}

cb::engine_errc EventuallyPersistentEngine::doWorkloadStats(
        CookieIface& cookie, const AddStatFn& add_stat) {
    try {
        std::array<char, 80> statname;
        ExecutorPool* expool = ExecutorPool::get();

        auto readers = expool->getNumReaders();
        checked_snprintf(
                statname.data(), statname.size(), "ep_workload:num_readers");
        add_casted_stat(statname.data(), readers, add_stat, cookie);

        auto writers = expool->getNumWriters();
        checked_snprintf(
                statname.data(), statname.size(), "ep_workload:num_writers");
        add_casted_stat(statname.data(), writers, add_stat, cookie);

        auto auxio = expool->getNumAuxIO();
        checked_snprintf(
                statname.data(), statname.size(), "ep_workload:num_auxio");
        add_casted_stat(statname.data(), auxio, add_stat, cookie);

        auto nonio = expool->getNumNonIO();
        checked_snprintf(
                statname.data(), statname.size(), "ep_workload:num_nonio");
        add_casted_stat(statname.data(), nonio, add_stat, cookie);

        auto threadsPerCore = expool->getNumIOThreadsPerCore();
        checked_snprintf(statname.data(),
                         statname.size(),
                         "ep_workload:num_io_threads_per_core");
        add_casted_stat(statname.data(), threadsPerCore, add_stat, cookie);

        auto shards = workload->getNumShards();
        checked_snprintf(
                statname.data(), statname.size(), "ep_workload:num_shards");
        add_casted_stat(statname.data(), shards, add_stat, cookie);

        auto numReadyTasks = expool->getNumReadyTasks();
        checked_snprintf(
                statname.data(), statname.size(), "ep_workload:ready_tasks");
        add_casted_stat(statname.data(), numReadyTasks, add_stat, cookie);

        auto numSleepers = expool->getNumSleepers();
        checked_snprintf(
                statname.data(), statname.size(), "ep_workload:num_sleepers");
        add_casted_stat(statname.data(), numSleepers, add_stat, cookie);

        expool->doTaskQStat(ObjectRegistry::getCurrentEngine()->getTaskable(),
                            cookie,
                            add_stat);

    } catch (std::exception& error) {
        EP_LOG_WARN_CTX("doWorkloadStats: Error building stats",
                        {"error", error.what()});
    }

    return cb::engine_errc::success;
}

void EventuallyPersistentEngine::addLookupResult(CookieIface& cookie,
                                                 std::unique_ptr<Item> result) {
    auto oldItem = takeEngineSpecific<std::unique_ptr<Item>>(cookie);
    // Check for old lookup results and clear them
    if (oldItem) {
        if (*oldItem) {
            EP_LOG_DEBUG_CTX(
                    "Cleaning up old lookup result",
                    {"key",
                     cb::UserDataView{(*oldItem)->getKey().to_string()}});
        } else {
            EP_LOG_DEBUG_RAW("Cleaning up old null lookup result");
        }
    }

    storeEngineSpecific(cookie, std::move(result));
}

bool EventuallyPersistentEngine::fetchLookupResult(CookieIface& cookie,
                                                   std::unique_ptr<Item>& itm) {
    // This will return *and erase* the lookup result for a connection.
    // You look it up, you own it.
    auto es = takeEngineSpecific<std::unique_ptr<Item>>(cookie);
    if (es) {
        itm = std::move(*es);
        return true;
    }
    return false;
}

EventuallyPersistentEngine::StatusAndVBPtr
EventuallyPersistentEngine::getValidVBucketFromString(std::string_view vbNum) {
    if (vbNum.empty()) {
        // Must specify a vbucket.
        return {cb::engine_errc::invalid_arguments, {}};
    }
    uint16_t vbucket_id;
    if (!safe_strtous(vbNum, vbucket_id)) {
        return {cb::engine_errc::invalid_arguments, {}};
    }
    Vbid vbid = Vbid(vbucket_id);
    VBucketPtr vb = getVBucket(vbid);
    if (!vb) {
        return {cb::engine_errc::not_my_vbucket, {}};
    }
    return {cb::engine_errc::success, vb};
}

cb::engine_errc EventuallyPersistentEngine::doSeqnoStats(
        CookieIface& cookie,
        const AddStatFn& add_stat,
        std::string_view stat_key) {
    if (getKVBucket()->maybeWaitForVBucketWarmup(&cookie)) {
        return cb::engine_errc::would_block;
    }

    if (stat_key.size() > 14) {
        auto [status, vb] = getValidVBucketFromString(stat_key.substr(14));
        if (status != cb::engine_errc::success) {
            return status;
        }
        if (vb->getState() == vbucket_state_dead) {
            return cb::engine_errc::not_my_vbucket;
        }
        vb->doSeqnoStats(add_stat, cookie);
        return cb::engine_errc::success;
    }

    auto vbuckets = kvBucket->getVBuckets().getBuckets();
    for (auto vbid : vbuckets) {
        VBucketPtr vb = getVBucket(vbid);
        if (vb) {
            vb->doSeqnoStats(add_stat, cookie);
        }
    }
    return cb::engine_errc::success;
}

void EventuallyPersistentEngine::runDefragmenterTask() {
    kvBucket->runDefragmenterTask();
}

bool EventuallyPersistentEngine::runAccessScannerTask() {
    return kvBucket->runAccessScannerTask();
}

void EventuallyPersistentEngine::runVbStatePersistTask(Vbid vbid) {
    kvBucket->runVbStatePersistTask(vbid);
}

cb::engine_errc EventuallyPersistentEngine::doCollectionStats(
        CookieIface& cookie,
        const AddStatFn& add_stat,
        std::string_view statKey) {
    CBStatCollector collector(add_stat, cookie);
    auto bucketCollector = collector.forBucket(getName());
    auto res = Collections::Manager::doCollectionStats(
            *this, bucketCollector, statKey);
    if (res.result == cb::engine_errc::unknown_collection ||
        res.result == cb::engine_errc::unknown_scope) {
        setUnknownCollectionErrorContext(cookie, res.getManifestId());
    }
    return res.result;
}

cb::engine_errc EventuallyPersistentEngine::doScopeStats(
        CookieIface& cookie,
        const AddStatFn& add_stat,
        std::string_view statKey) {
    CBStatCollector collector(add_stat, cookie);
    auto bucketCollector = collector.forBucket(getName());
    auto res =
            Collections::Manager::doScopeStats(*this, bucketCollector, statKey);
    if (res.result == cb::engine_errc::unknown_scope) {
        setUnknownCollectionErrorContext(cookie, res.getManifestId());
    }
    return res.result;
}

cb::EngineErrorGetCollectionIDResult
EventuallyPersistentEngine::parseKeyStatCollection(
        std::string_view expectedStatPrefix,
        std::string_view statKeyArg,
        std::string_view collectionStr) {
    CollectionID cid(CollectionID::Default);
    if (statKeyArg == expectedStatPrefix) {
        // provided argument should be a collection path
        auto res = kvBucket->getCollectionsManager().getCollectionID(
                collectionStr);
        cid = res.getCollectionId();
        if (res.result != cb::engine_errc::success) {
            EP_LOG_WARN_CTX(
                    "EventuallyPersistentEngine::parseKeyStatCollection could "
                    "not find collection",
                    {"arg", collectionStr},
                    {"status", res.result});
        }
        return res;
    }
    if (statKeyArg == (std::string(expectedStatPrefix) + "-byid") &&
        collectionStr.size() > 2) {
        // provided argument should be a hex collection ID N, 0xN or 0XN
        try {
            cid = Collections::makeCollectionIDFromString(collectionStr);
        } catch (const std::exception& e) {
            EP_LOG_WARN_CTX(
                    "EventuallyPersistentEngine::parseKeyStatCollection "
                    "invalid collection",
                    {"arg", collectionStr},
                    {"status", e.what()});
            return cb::EngineErrorGetCollectionIDResult{
                    cb::engine_errc::invalid_arguments};
        }
        // Collection's scope is needed for privilege check
        auto [manifesUid, meta] =
                kvBucket->getCollectionsManager().getCollectionEntry(cid);
        if (meta) {
            return {manifesUid,
                    meta->sid,
                    cid,
                    Collections::isSystemCollection(meta->name, cid)};
        }
        return {cb::engine_errc::unknown_collection, manifesUid};
    }
    return cb::EngineErrorGetCollectionIDResult(
            cb::engine_errc::invalid_arguments);
}

std::tuple<cb::engine_errc,
           std::optional<Vbid>,
           std::optional<std::string>,
           std::optional<CollectionID>>
EventuallyPersistentEngine::parseStatKeyArg(CookieIface& cookie,
                                            std::string_view statKeyPrefix,
                                            std::string_view statKey) {
    std::vector<std::string> args;
    std::string trimmedStatKey(statKey);
    boost::algorithm::trim(trimmedStatKey);
    boost::split(args, trimmedStatKey, boost::is_space());
    if (args.size() != 3 && args.size() != 4) {
        return {cb::engine_errc::invalid_arguments,
                std::nullopt,
                std::nullopt,
                std::nullopt};
    }

    Vbid vbid(0);
    try {
        vbid = Vbid(gsl::narrow<uint16_t>(std::stoi(args[2])));
    } catch (const std::exception& e) {
        EP_LOG_WARN_CTX(
                "EventuallyPersistentEngine::doKeyStats invalid "
                "vbucket",
                {"arg", args[2]},
                {"error", e.what()});
        return {cb::engine_errc::invalid_arguments,
                std::nullopt,
                std::nullopt,
                std::nullopt};
    }

    CollectionID cid(CollectionID::Default);
    if (args.size() == 4) {
        cb::EngineErrorGetCollectionIDResult res{
                cb::engine_errc::unknown_collection};
        // An argument was provided, maybe an id or a 'path'
        auto cidResult =
                parseKeyStatCollection(statKeyPrefix, args[0], args[3]);
        if (cidResult.result != cb::engine_errc::success) {
            if (cidResult.result == cb::engine_errc::unknown_collection) {
                setUnknownCollectionErrorContext(cookie,
                                                 cidResult.getManifestId());
            }
            return {cidResult.result, std::nullopt, std::nullopt, std::nullopt};
        }
        cid = cidResult.getCollectionId();
    }

    return {cb::engine_errc::success, vbid, args[1], cid};
}

cb::engine_errc EventuallyPersistentEngine::doKeyStats(
        CookieIface& cookie,
        const AddStatFn& add_stat,
        std::string_view statKey) {
    const auto [status, vbid, key, cid] =
            parseStatKeyArg(cookie, "key", statKey);
    if (status != cb::engine_errc::success) {
        return status;
    }
    auto docKey = StoredDocKey(*key, *cid);
    return doKeyStats(cookie, add_stat, *vbid, docKey, false);
}

cb::engine_errc EventuallyPersistentEngine::doVKeyStats(
        CookieIface& cookie,
        const AddStatFn& add_stat,
        std::string_view statKey) {
    const auto [status, vbid, key, cid] =
            parseStatKeyArg(cookie, "vkey", statKey);
    if (status != cb::engine_errc::success) {
        return status;
    }
    auto docKey = StoredDocKey(*key, *cid);
    return doKeyStats(cookie, add_stat, *vbid, docKey, true);
}

cb::engine_errc EventuallyPersistentEngine::doDcpVbTakeoverStats(
        CookieIface& cookie,
        const AddStatFn& add_stat,
        std::string_view statKey) {
    std::string tStream;
    std::string vbid;
    std::string buffer(statKey.data() + 15, statKey.size() - 15);
    std::stringstream ss(buffer);
    ss >> vbid;
    ss >> tStream;
    uint16_t vbucket_id(0);
    safe_strtous(vbid, vbucket_id);
    Vbid vbucketId = Vbid(vbucket_id);
    return doDcpVbTakeoverStats(cookie, add_stat, tStream, vbucketId);
}

cb::engine_errc EventuallyPersistentEngine::doFailoversStats(
        CookieIface& cookie, const AddStatFn& add_stat, std::string_view key) {
    const std::string statKey(key.data(), key.size());
    if (key.size() == 9) {
        return doAllFailoverLogStats(cookie, add_stat);
    }

    if (statKey.compare(std::string("failovers").length(),
                        std::string(" ").length(),
                        " ") == 0) {
        std::string vbid;
        std::string s_key(statKey.substr(10, key.size() - 10));
        std::stringstream ss(s_key);
        ss >> vbid;
        uint16_t vbucket_id(0);
        safe_strtous(vbid, vbucket_id);
        Vbid vbucketId = Vbid(vbucket_id);
        return doVbIdFailoverLogStats(cookie, add_stat, vbucketId);
    }

    return cb::engine_errc::no_such_key;
}

cb::engine_errc EventuallyPersistentEngine::doDiskinfoStats(
        CookieIface& cookie, const AddStatFn& add_stat, std::string_view key) {
    const std::string statKey(key.data(), key.size());
    if (key.size() == 8) {
        CBStatCollector collector{add_stat, cookie};
        auto bucketC = collector.forBucket(getName());
        return kvBucket->getFileStats(bucketC);
    }
    if ((key.size() == 15) &&
        (statKey.compare(std::string("diskinfo").length() + 1,
                         std::string("detail").length(),
                         "detail") == 0)) {
        return kvBucket->getPerVBucketDiskStats(cookie, add_stat);
    }

    return cb::engine_errc::invalid_arguments;
}

void EventuallyPersistentEngine::doDiskFailureStats(
        const BucketStatCollector& collector) {
    using namespace cb::stats;

    size_t value = 0;

    // Total data write failures is compaction failures plus commit failures
    auto writeFailure = stats.commitFailed + stats.compactionFailed;
    collector.addStat(Key::ep_data_write_failed, writeFailure);

    if (kvBucket->getKVStoreStat("failure_get", value)) {
        collector.addStat(Key::ep_data_read_failed, value);
    }
}

void EventuallyPersistentEngine::doContinuousBackupStats(
        const BucketStatCollector& collector) {
    using namespace cb::stats;

    size_t value = 0;
    if (kvBucket->getKVStoreStat("continuous_backup_callback_count", value)) {
        collector.addStat(Key::ep_continuous_backup_callback_count, value);
    }
    if (kvBucket->getKVStoreStat("continuous_backup_callback_micros", value)) {
        collector.addStat(Key::ep_continuous_backup_callback_time, value);
    }
}

void EventuallyPersistentEngine::iteratePendingDiskOps(
        const std::function<void(bool isDataWrite,
                                 std::chrono::microseconds adjustedElapsed)>&
                callback) {
    // Current point in time.
    auto now = ep_uptime_now();
    fileOpsTracker->visitThreads(
            [this, now, &callback](auto type, auto thread, const auto& op) {
                if (type != TaskType::Reader && type != TaskType::Writer) {
                    return;
                }
                auto elapsed = now - op.startTime;

                // For large operations, scale the duration by a factor based
                // on the maximum item size, to handle cases where we're writing
                // more than 20 MiB in one operation.
                double elapsedScalingFactor = std::max(
                        1.0, static_cast<double>(op.nbytes) / maxItemSize);
                auto effectiveElapsed = elapsed / elapsedScalingFactor;

                callback(op.isDataWrite(),
                         std::chrono::duration_cast<std::chrono::microseconds>(
                                 effectiveElapsed));
            });
}

cb::engine_errc EventuallyPersistentEngine::doDiskSlownessStats(
        CookieIface& cookie, const AddStatFn& add_stat, std::string_view key) {
    using namespace cb::stats;
    using std::to_string;

    if (!key.starts_with("disk-slowness ")) {
        return cb::engine_errc::invalid_arguments;
    }

    auto arg = key.substr(key.find(' ') + 1);
    uint32_t thresholdSeconds;
    if (!safe_strtoul(arg, thresholdSeconds)) {
        return cb::engine_errc::invalid_arguments;
    }

    struct OpCounts {
        int numTotal = 0;
        int numSlow = 0;
    };
    OpCounts readCounts;
    OpCounts writeCounts;

    std::chrono::seconds threshold(thresholdSeconds);
    // Visit all threads performing IO and record any file ops taking longer
    // than the threshold.
    iteratePendingDiskOps([&writeCounts, &readCounts, &threshold](
                                  bool isDataWrite, auto elapsed) {
        auto& c = isDataWrite ? writeCounts : readCounts;
        ++c.numTotal;
        if (elapsed >= threshold) {
            ++c.numSlow;
        }
    });

    add_stat("pending_disk_read_num", to_string(readCounts.numTotal), cookie);
    add_stat("pending_disk_read_slow_num",
             to_string(readCounts.numSlow),
             cookie);
    add_stat("pending_disk_write_num", to_string(writeCounts.numTotal), cookie);
    add_stat("pending_disk_write_slow_num",
             to_string(writeCounts.numSlow),
             cookie);
    return cb::engine_errc::success;
}

void EventuallyPersistentEngine::doDiskSlownessStats(
        const BucketStatCollector& collector) {
    std::chrono::microseconds writeMaxTime{};
    std::chrono::microseconds readMaxTime{};

    iteratePendingDiskOps(
            [&writeMaxTime, &readMaxTime](bool isDataWrite, auto elapsed) {
                auto& t = isDataWrite ? writeMaxTime : readMaxTime;
                t = std::max(t, elapsed);
            });

    using namespace cb::stats;
    collector.addStat(Key::ep_pending_disk_ops_max_time,
                      writeMaxTime.count(),
                      {{"type", "write"}});
    collector.addStat(Key::ep_pending_disk_ops_max_time,
                      readMaxTime.count(),
                      {{"type", "read"}});
}

cb::engine_errc EventuallyPersistentEngine::doPrivilegedStats(
        CookieIface& cookie, const AddStatFn& add_stat, std::string_view key) {
    // Privileged stats - need Stats priv (and not just SimpleStats).
    const auto acc = cookie.testPrivilege(cb::rbac::Privilege::Stats, {}, {});

    if (acc.success()) {
        if (key.starts_with("_checkpoint-dump")) {
            const size_t keyLen = strlen("_checkpoint-dump");
            std::string_view keyArgs(key.data() + keyLen, key.size() - keyLen);
            return doCheckpointDump(cookie, add_stat, keyArgs);
        }

        if (key.starts_with("_hash-dump")) {
            const size_t keyLen = strlen("_hash-dump");
            std::string_view keyArgs(key.data() + keyLen, key.size() - keyLen);
            return doHashDump(cookie, add_stat, keyArgs);
        }

        if (key.starts_with("_durability-dump")) {
            const size_t keyLen = strlen("_durability-dump");
            std::string_view keyArgs(key.data() + keyLen, key.size() - keyLen);
            return doDurabilityMonitorDump(cookie, add_stat, keyArgs);
        }

        if (key.starts_with("_vbucket-dump")) {
            const size_t keyLen = strlen("_vbucket-dump");
            std::string_view keyArgs(key.data() + keyLen, key.size() - keyLen);
            return doVBucketDump(cookie, add_stat, keyArgs);
        }

        return cb::engine_errc::no_such_key;
    }
    return cb::engine_errc::no_access;
}

cb::engine_errc EventuallyPersistentEngine::doFusionStats(
        CookieIface& cookie,
        const AddStatFn& add_stat,
        std::string_view statKey) {
    Expects(kvBucket);
    return kvBucket->doFusionStats(cookie, add_stat, statKey);
}

static const CheckYieldFn default_check_yield_fn{[]() { return false; }};

cb::engine_errc EventuallyPersistentEngine::getStats(
        CookieIface& cookie,
        std::string_view key,
        std::string_view value,
        const AddStatFn& add_stat) {
    return getStats(cookie, key, value, add_stat, default_check_yield_fn);
}

cb::engine_errc EventuallyPersistentEngine::getStats(
        CookieIface& c,
        std::string_view key,
        std::string_view value,
        const AddStatFn& add_stat,
        const CheckYieldFn& check_yield) {
    ScopeTimer2<HdrMicroSecStopwatch, TracerStopwatch<Code>> timer(
            std::forward_as_tuple(stats.getStatsCmdHisto),
            std::forward_as_tuple(&c, cb::tracing::Code::GetStats));

    EP_LOG_DEBUG_CTX("stats", {"key", key});

    // Some stats have been moved to using the stat collector interface,
    // while others have not. Depending on the key, this collector _may_
    // not be used, but creating it here reduces duplication (and it's not
    // expensive to create)
    CBStatCollector collector{add_stat, c};
    auto bucketCollector = collector.forBucket(getName());

    if (key.empty()) {
        return doEngineStats(bucketCollector, &c);
    }
    if (key.size() > 7 && key.starts_with("dcpagg ")) {
        return doConnAggStats(bucketCollector, key.substr(7));
    }
    if (key == "dcp"sv) {
        return doDcpStats(c, add_stat, check_yield, value);
    }
    if (key == "eviction"sv) {
        return doEvictionStats(c, add_stat);
    }
    if (key == "hash"sv) {
        return doHashStats(c, add_stat);
    }
    if (key == "vbucket"sv) {
        return doVBucketStats(c, add_stat, key, VBucketStatsDetailLevel::State);
    }
    if (key == "prev-vbucket"sv) {
        return doVBucketStats(
                c, add_stat, key, VBucketStatsDetailLevel::PreviousState);
    }
    if (key.starts_with("vbucket-durability-state")) {
        return doVBucketStats(
                c, add_stat, key, VBucketStatsDetailLevel::Durability);
    }
    if (key.starts_with("vbucket-details")) {
        return doVBucketStats(c, add_stat, key, VBucketStatsDetailLevel::Full);
    }
    if (key.starts_with("vbucket-seqno")) {
        return doSeqnoStats(c, add_stat, key);
    }

    if (key == "encryption-key-ids") {
        return doEncryptionKeyIdsStats(c, add_stat);
    }

    if (key.starts_with("checkpoint")) {
        return doCheckpointStats(c, add_stat, key);
    }
    if (key.starts_with("durability-monitor")) {
        return doDurabilityMonitorStats(c, add_stat, key);
    }
    if (key == "timings"sv) {
        doTimingStats(bucketCollector);
        return cb::engine_errc::success;
    }
    if (key == "frequency-counters"sv) {
        return doFrequencyCountersStats(bucketCollector);
    }
    if (key == "dispatcher"sv) {
        return doDispatcherStats(c, add_stat);
    }
    if (key == "tasks"sv) {
        return doTasksStats(c, add_stat);
    }
    if (key == "scheduler"sv) {
        return doSchedulerStats(c, add_stat);
    }
    if (key == "runtimes"sv) {
        return doRunTimeStats(bucketCollector);
    }
    if (key == "memory"sv) {
        return doMemoryStats(c, add_stat);
    }
    if (key == "uuid"sv) {
        add_casted_stat("uuid", configuration.getUuid(), add_stat, c);
        return cb::engine_errc::success;
    }
    if (key.starts_with("key ") || key.starts_with("key-byid ")) {
        return doKeyStats(c, add_stat, key);
    }
    if (key.starts_with("vkey ") || key.starts_with("vkey-byid ")) {
        return doVKeyStats(c, add_stat, key);
    }
    if (key == "kvtimings"sv) {
        getKVBucket()->addKVStoreTimingStats(add_stat, c);
        return cb::engine_errc::success;
    }
    if (key.size() >= 7 && key.starts_with("kvstore")) {
        std::string args(key.data() + 7, key.size() - 7);
        getKVBucket()->addKVStoreStats(add_stat, c);
        return cb::engine_errc::success;
    }
    if (key == "warmup"sv) {
        return getKVBucket()->doWarmupStats(add_stat, c);
    }
    if (key == "info"sv) {
        add_casted_stat("info", get_stats_info(), add_stat, c);
        return cb::engine_errc::success;
    }
    if (key == "config"sv) {
        configuration.addStats(bucketCollector);
        return cb::engine_errc::success;
    }
    if (key.size() > 15 && key.starts_with("dcp-vbtakeover")) {
        return doDcpVbTakeoverStats(c, add_stat, key);
    }
    if (key == "workload"sv) {
        return doWorkloadStats(c, add_stat);
    }
    if (key.starts_with("failovers")) {
        return doFailoversStats(c, add_stat, key);
    }
    if (key.starts_with("diskinfo")) {
        return doDiskinfoStats(c, add_stat, key);
    }
    if (key.starts_with("collections")) {
        return doCollectionStats(
                c, add_stat, std::string(key.data(), key.size()));
    }
    if (key.starts_with("scopes")) {
        return doScopeStats(c, add_stat, std::string(key.data(), key.size()));
    }
    if (key.starts_with("disk-failures")) {
        doDiskFailureStats(bucketCollector);
        return cb::engine_errc::success;
    }
    if (key.starts_with("disk-slowness")) {
        return doDiskSlownessStats(
                c, add_stat, std::string(key.data(), key.size()));
    }
    if (key[0] == '_') {
        return doPrivilegedStats(c, add_stat, key);
    }
    if (key.starts_with("range-scans")) {
        return doRangeScanStats(bucketCollector, key);
    }
    if (key.starts_with("fusion")) {
        return doFusionStats(c, add_stat, key);
    }
    if (key == "snapshot-details"sv) {
        return getKVBucket()->doSnapshotDebugStats(bucketCollector);
    }
    if (key.starts_with("snapshot-status")) {
        return getKVBucket()->doSnapshotStatus(bucketCollector, key);
    }

    // Unknown stat requested
    return cb::engine_errc::no_such_key;
}

void EventuallyPersistentEngine::resetStats() {
    stats.reset();
    if (kvBucket) {
        kvBucket->resetUnderlyingStats();
    }
}

void EventuallyPersistentEngine::auditDocumentAccess(
        CookieIface& cookie, cb::audit::document::Operation operation) const {
    NonBucketAllocationGuard guard;
    cookie.auditDocumentAccess(operation);
}

cb::engine_errc EventuallyPersistentEngine::checkCollectionAccess(
        CookieIface& cookie,
        std::optional<Vbid> vbid,
        std::optional<cb::rbac::Privilege> systemCollectionPrivilege,
        cb::rbac::Privilege priv,
        CollectionID cid,
        bool logIfPrivilegeMissing) const {
    ScopeID sid{ScopeID::Default};
    uint64_t manifestUid{0};
    cb::engine_errc status = cb::engine_errc::success;

    if (!cid.isDefaultCollection()) {
        using Collections::getCollectionVisibility;
        using Collections::Visibility;
        Visibility visibility = Visibility::User;
        if (vbid) {
            auto vbucket = getVBucket(*vbid);
            if (!vbucket) {
                return cb::engine_errc::not_my_vbucket;
            }
            auto handle = vbucket->getManifest().lock(cid);
            if (!handle.valid()) {
                return cb::engine_errc::unknown_collection;
            }
            sid = handle.getScopeID();
            manifestUid = handle.getManifestUid();
            visibility = getCollectionVisibility(handle.getName(), cid);
        } else {
            auto res = getKVBucket()->getCollectionEntry(cid);
            manifestUid = res.first;
            if (!res.second) {
                status = cb::engine_errc::unknown_collection;
            } else {
                sid = res.second->sid;
                visibility = getCollectionVisibility(res.second->name, cid);
            }
        }

        if (systemCollectionPrivilege && visibility == Visibility::System) {
            status = logIfPrivilegeMissing
                             ? checkPrivilege(cookie,
                                              *systemCollectionPrivilege,
                                              sid,
                                              cid)
                             : testPrivilege(cookie,
                                             *systemCollectionPrivilege,
                                             sid,
                                             cid);
        }
    }

    if (status == cb::engine_errc::success) {
        status = logIfPrivilegeMissing ? checkPrivilege(cookie, priv, sid, cid)
                                       : testPrivilege(cookie, priv, sid, cid);
    }

    switch (status) {
    case cb::engine_errc::success:
    case cb::engine_errc::no_access:
        break;
    case cb::engine_errc::unknown_collection:
        setUnknownCollectionErrorContext(cookie, manifestUid);
        break;
    default:
        EP_LOG_ERR_CTX("EPE::checkPrivilege unexpected status",
                       {"priv", int(priv)},
                       {"cid", cid},
                       {"sid", sid},
                       {"status", status});
    }
    return status;
}

cb::engine_errc EventuallyPersistentEngine::testScopeAccess(
        CookieIface& cookie,
        std::optional<cb::rbac::Privilege> systemScopePrivilege,
        cb::rbac::Privilege priv,
        ScopeID sid,
        Collections::Visibility visibility) const {
    if (!sid.isDefaultScope()) {
        using Collections::Visibility;
        if (systemScopePrivilege && visibility == Visibility::System) {
            switch (cookie.testPrivilege(*systemScopePrivilege, sid, {})
                            .getStatus()) {
            case cb::rbac::PrivilegeAccess::Status::Ok:
                break;
            case cb::rbac::PrivilegeAccess::Status::Fail:
                return cb::engine_errc::no_access;
            case cb::rbac::PrivilegeAccess::Status::FailNoPrivileges:
                return cb::engine_errc::unknown_scope;
            }
        }
    }

    switch (cookie.testPrivilege(priv, sid, {}).getStatus()) {
    case cb::rbac::PrivilegeAccess::Status::Ok:
        return cb::engine_errc::success;
    case cb::rbac::PrivilegeAccess::Status::Fail:
        return cb::engine_errc::no_access;
    case cb::rbac::PrivilegeAccess::Status::FailNoPrivileges:
        return cb::engine_errc::unknown_scope;
    }
    folly::assume_unreachable();
}

cb::engine_errc EventuallyPersistentEngine::testCollectionAccess(
        CookieIface& cookie,
        std::optional<cb::rbac::Privilege> systemCollectionPrivilege,
        cb::rbac::Privilege priv,
        CollectionID cid,
        ScopeID sid,
        Collections::Visibility visibility) const {
    if (!cid.isDefaultCollection()) {
        using Collections::Visibility;
        if (systemCollectionPrivilege && visibility == Visibility::System) {
            switch (cookie.testPrivilege(*systemCollectionPrivilege, sid, cid)
                            .getStatus()) {
            case cb::rbac::PrivilegeAccess::Status::Ok:
                break;
            case cb::rbac::PrivilegeAccess::Status::Fail:
                return cb::engine_errc::no_access;
            case cb::rbac::PrivilegeAccess::Status::FailNoPrivileges:
                return cb::engine_errc::unknown_collection;
            }
        }
    }

    switch (cookie.testPrivilege(priv, sid, cid).getStatus()) {
    case cb::rbac::PrivilegeAccess::Status::Ok:
        return cb::engine_errc::success;
    case cb::rbac::PrivilegeAccess::Status::Fail:
        return cb::engine_errc::no_access;
    case cb::rbac::PrivilegeAccess::Status::FailNoPrivileges:
        return cb::engine_errc::unknown_collection;
    }
    folly::assume_unreachable();
}

cb::engine_errc
EventuallyPersistentEngine::checkForPrivilegeAtLeastInOneCollection(
        CookieIface& cookie, cb::rbac::Privilege privilege) const {
    try {
        switch (cookie.checkForPrivilegeAtLeastInOneCollection(privilege)
                        .getStatus()) {
        case cb::rbac::PrivilegeAccess::Status::Ok:
            return cb::engine_errc::success;
        case cb::rbac::PrivilegeAccess::Status::FailNoPrivileges:
        case cb::rbac::PrivilegeAccess::Status::Fail:
            return cb::engine_errc::no_access;
        }
    } catch (const std::exception& e) {
        EP_LOG_ERR_CTX(
                "EPE::checkForPrivilegeAtLeastInOneCollection: received "
                "exception while checking privilege",
                {"error", e.what()});
    }

    return cb::engine_errc::failed;
}

cb::engine_errc EventuallyPersistentEngine::checkPrivilege(
        CookieIface& cookie,
        cb::rbac::Privilege priv,
        ScopeID sid,
        CollectionID cid) {
    try {
        // Upon failure check_privilege may set an error message in the
        // cookie about the missing privilege
        NonBucketAllocationGuard guard;
        switch (cookie.checkPrivilege(priv, sid, cid).getStatus()) {
        case cb::rbac::PrivilegeAccess::Status::Ok:
            return cb::engine_errc::success;
        case cb::rbac::PrivilegeAccess::Status::Fail:
            return cb::engine_errc::no_access;
        case cb::rbac::PrivilegeAccess::Status::FailNoPrivileges:
            return cb::engine_errc::unknown_collection;
        }
    } catch (const std::exception& e) {
        EP_LOG_ERR_CTX(
                "EPE::checkPrivilege: received exception while checking "
                "privilege",
                {"sid", sid},
                {"cid", cid},
                {"error", e.what()});
    }
    return cb::engine_errc::failed;
}

cb::engine_errc EventuallyPersistentEngine::checkMemoryForBGFetch(
        size_t pendingBytes) {
    if (memoryTracker->isBelowMutationMemoryQuota(pendingBytes)) {
        return cb::engine_errc::success;
    }
    return memoryCondition();
}

cb::engine_errc EventuallyPersistentEngine::testPrivilege(
        CookieIface& cookie,
        cb::rbac::Privilege priv,
        std::optional<ScopeID> sid,
        std::optional<CollectionID> cid) const {
    try {
        switch (cookie.testPrivilege(priv, sid, cid).getStatus()) {
        case cb::rbac::PrivilegeAccess::Status::Ok:
            return cb::engine_errc::success;
        case cb::rbac::PrivilegeAccess::Status::Fail:
            return cb::engine_errc::no_access;
        case cb::rbac::PrivilegeAccess::Status::FailNoPrivileges:
            return cid ? cb::engine_errc::unknown_collection
                       : cb::engine_errc::unknown_scope;
        }
    } catch (const std::exception& e) {
        EP_LOG_ERR_CTX(
                "EPE::testPrivilege: received exception while checking "
                "privilege for sid:{}: cid:{} {}",
                sid ? sid->to_string() : "no-scope",
                cid ? cid->to_string() : "no-collection",
                e.what());
    }
    return cb::engine_errc::failed;
}

cb::engine_errc EventuallyPersistentEngine::handleObserve(
        CookieIface& cookie,
        const DocKeyView& key,
        Vbid vbucket,
        const std::function<void(uint8_t, uint64_t)>& key_handler,
        uint64_t& persist_time_hint) {
    EP_LOG_DEBUG_CTX("Observing key",
                     {"key", cb::UserDataView(key.to_string())},
                     {"vb", vbucket});

    auto rv = checkCollectionAccess(cookie,
                                    vbucket,
                                    cb::rbac::Privilege::SystemCollectionLookup,
                                    cb::rbac::Privilege::Read,
                                    key.getCollectionID());
    if (rv != cb::engine_errc::success) {
        return rv;
    }

    ObserveKeyState keystatus = ObserveKeyState::NotFound;
    struct key_stats kstats = {};
    rv = kvBucket->getKeyStats(key, vbucket, cookie, kstats, WantsDeleted::Yes);
    if (rv == cb::engine_errc::success) {
        if (kstats.logically_deleted) {
            keystatus = ObserveKeyState::LogicalDeleted;
        } else if (kstats.dirty) {
            keystatus = ObserveKeyState::NotPersisted;
        } else {
            keystatus = ObserveKeyState::Persisted;
        }
    } else if (rv == cb::engine_errc::no_such_key) {
        keystatus = ObserveKeyState::NotFound;
    } else {
        return rv;
    }

    {
        // Toggle allocation guard when calling back into the engine
        NonBucketAllocationGuard guard;
        key_handler(uint8_t(keystatus), kstats.cas);
    }

    persist_time_hint = 0;
    const auto queue_size = static_cast<double>(stats.getDiskQueueSize());
    const double item_trans_time = kvBucket->getTransactionTimePerItem();

    if (item_trans_time > 0 && queue_size > 0) {
        persist_time_hint = static_cast<uint32_t>(queue_size * item_trans_time);
    }
    persist_time_hint = persist_time_hint << 32;

    return cb::engine_errc::success;
}

cb::engine_errc EventuallyPersistentEngine::observe(
        CookieIface& cookie,
        const DocKeyView& key,
        Vbid vbucket,
        const std::function<void(uint8_t, uint64_t)>& key_handler,
        uint64_t& persist_time_hint) {
    return acquireEngine(this)->handleObserve(
            cookie, key, vbucket, key_handler, persist_time_hint);
}

cb::engine_errc EventuallyPersistentEngine::observe_seqno(
        CookieIface& cookie,
        const cb::mcbp::Request& request,
        const AddResponseFn& response) {
    Vbid vb_id = request.getVBucket();
    auto value = request.getValue();
    auto vb_uuid = static_cast<uint64_t>(
            ntohll(*reinterpret_cast<const uint64_t*>(value.data())));

    EP_LOG_DEBUG_CTX("Observing vBucket", {"vb", vb_id}, {"uuid", vb_uuid});

    VBucketPtr vb = kvBucket->getVBucket(vb_id);
    if (!vb) {
        return cb::engine_errc::not_my_vbucket;
    }

    std::shared_lock rlh(vb->getStateLock());
    if (vb->getState() == vbucket_state_dead) {
        return cb::engine_errc::not_my_vbucket;
    }

    //Check if the vb uuid matches with the latest entry
    failover_entry_t entry = vb->failovers->getLatestEntry();
    std::stringstream result;

    if (vb_uuid != entry.vb_uuid) {
       uint64_t failover_highseqno = 0;
       uint64_t latest_uuid;
       bool found = vb->failovers->getLastSeqnoForUUID(vb_uuid, &failover_highseqno);
       if (!found) {
           return cb::engine_errc::no_such_key;
       }

       uint8_t format_type = 1;
       uint64_t last_persisted_seqno = htonll(vb->getPublicPersistenceSeqno());
       uint64_t current_seqno = htonll(vb->getHighSeqno());
       latest_uuid = htonll(entry.vb_uuid);
       vb_id = vb_id.hton();
       vb_uuid = htonll(vb_uuid);
       failover_highseqno = htonll(failover_highseqno);

       result.write((char*) &format_type, sizeof(uint8_t));
       result.write((char*)&vb_id, sizeof(Vbid));
       result.write((char*) &latest_uuid, sizeof(uint64_t));
       result.write((char*) &last_persisted_seqno, sizeof(uint64_t));
       result.write((char*) &current_seqno, sizeof(uint64_t));
       result.write((char*) &vb_uuid, sizeof(uint64_t));
       result.write((char*) &failover_highseqno, sizeof(uint64_t));
    } else {
        uint8_t format_type = 0;
        uint64_t last_persisted_seqno = htonll(vb->getPublicPersistenceSeqno());
        uint64_t current_seqno = htonll(vb->getHighSeqno());
        vb_id = vb_id.hton();
        vb_uuid =  htonll(vb_uuid);

        result.write((char*) &format_type, sizeof(uint8_t));
        result.write((char*)&vb_id, sizeof(Vbid));
        result.write((char*) &vb_uuid, sizeof(uint64_t));
        result.write((char*) &last_persisted_seqno, sizeof(uint64_t));
        result.write((char*) &current_seqno, sizeof(uint64_t));
    }

    return sendResponse(response,
                        {}, // key
                        {}, // extra
                        result.str(), // body
                        ValueIsJson::No,
                        cb::mcbp::Status::Success,
                        0,
                        cookie);
}

VBucketPtr EventuallyPersistentEngine::getVBucket(Vbid vbucket) const {
    return kvBucket->getVBucket(vbucket);
}

cb::engine_errc EventuallyPersistentEngine::handleSeqnoPersistence(
        CookieIface& cookie, uint64_t seqno, Vbid vbucket) {
    VBucketPtr vb = getVBucket(vbucket);
    if (!vb) {
        return cb::engine_errc::not_my_vbucket;
    }

    if (!getEngineSpecific<ScheduledSeqnoPersistenceToken>(cookie)) {
        const auto persisted_seqno = vb->getPersistenceSeqno();
        if (seqno > persisted_seqno) {
            const auto res = vb->checkAddHighPriorityVBEntry(
                    std::make_unique<SeqnoPersistenceRequest>(
                            &cookie,
                            seqno,
                            kvBucket->getSeqnoPersistenceTimeout()));

            switch (res) {
            case HighPriorityVBReqStatus::RequestScheduled:
                storeEngineSpecific(cookie, ScheduledSeqnoPersistenceToken{});
                return cb::engine_errc::would_block;

            case HighPriorityVBReqStatus::NotSupported:
                EP_LOG_WARN_CTX(
                        "EventuallyPersistentEngine::handleSeqnoCmds(): High "
                        "priority async seqno request is NOT supported",
                        {"vb", vbucket});
                return cb::engine_errc::not_supported;

            case HighPriorityVBReqStatus::RequestNotScheduled:
                /// 'HighPriorityVBEntry' was not added, hence just return
                /// success
                EP_LOG_INFO_CTX(
                        "EventuallyPersistentEngine::handleSeqnoCmds(): Did "
                        "NOT add high priority async seqno request",
                        {"vb", vbucket},
                        {"persisted_seqno", persisted_seqno},
                        {"seqno", seqno},
                        {"error", "persisted seqno > requested seqno"});
                return cb::engine_errc::success;
            }
        }
        // Already persisted up to the number
        return cb::engine_errc::success;
    }

    clearEngineSpecific(cookie);
    EP_LOG_DEBUG_CTX(
            "Sequence number persisted", {"seqno", seqno}, {"vb", vbucket});
    return cb::engine_errc::success;
}

cb::EngineErrorMetadataPair EventuallyPersistentEngine::getMetaInner(
        CookieIface& cookie, const DocKeyView& key, Vbid vbucket) {
    uint32_t deleted;
    uint8_t datatype;
    ItemMetaData itemMeta;
    cb::engine_errc ret = kvBucket->getMetaData(
            key, vbucket, &cookie, itemMeta, deleted, datatype);

    item_info metadata;

    if (ret == cb::engine_errc::success) {
        metadata = to_item_info(itemMeta, datatype, deleted);
    }

    return std::make_pair(maybeRemapStatus(ret), metadata);
}

bool EventuallyPersistentEngine::decodeSetWithMetaOptions(
        cb::const_byte_buffer extras,
        GenerateCas& generateCas,
        CheckConflicts& checkConflicts) {
    // DeleteSource not needed by SetWithMeta, so set to default of explicit
    DeleteSource deleteSource = DeleteSource::Explicit;
    return EventuallyPersistentEngine::decodeWithMetaOptions(
            extras, generateCas, checkConflicts, deleteSource);
}
bool EventuallyPersistentEngine::decodeWithMetaOptions(
        cb::const_byte_buffer extras,
        GenerateCas& generateCas,
        CheckConflicts& checkConflicts,
        DeleteSource& deleteSource) {
    bool forceFlag = false;
    if (extras.size() == 28 || extras.size() == 30) {
        const size_t fixed_extras_size = 24;
        uint32_t options;
        memcpy(&options, extras.data() + fixed_extras_size, sizeof(options));
        options = ntohl(options);

        if (options & (SKIP_CONFLICT_RESOLUTION_FLAG | FORCE_WITH_META_OP)) {
            // FORCE_WITH_META_OP used to change permittedVBStates to include
            // replica and pending, which is incredibly dangerous. This flag is
            // still supported but now only permits a change to the
            // checkConflicts flag. MB-67207
            checkConflicts = CheckConflicts::No;
        }

        if (options & FORCE_ACCEPT_WITH_META_OPS) {
            forceFlag = true;
        }

        if (options & REGENERATE_CAS) {
            generateCas = GenerateCas::Yes;
        }

        if (options & IS_EXPIRATION) {
            deleteSource = DeleteSource::TTL;
        }
    }

    // Validate options
    // 1) If GenerateCas::Yes then we must have CheckConflicts::No
    bool check1 = generateCas == GenerateCas::Yes &&
                  checkConflicts == CheckConflicts::Yes;

    // 2) If bucket is LWW/Custom and forceFlag is not set and GenerateCas::No
    bool check2 =
            conflictResolutionMode != ConflictResolutionMode::RevisionId &&
            !forceFlag && generateCas == GenerateCas::No;

    // 3) If bucket is revid then forceFlag must be false.
    bool check3 =
            conflictResolutionMode == ConflictResolutionMode::RevisionId &&
            forceFlag;

    // So if either check1/2/3 is true, return false
    return !(check1 || check2 || check3);
}

/**
 * This is a helper function for set/deleteWithMeta, used to extract nmeta
 * from the packet.
 * @param emd Extended Metadata (edited by this function)
 * @param value nmeta is removed from the value by this function
 * @param extras
 */
void extractNmetaFromExtras(cb::const_byte_buffer& emd,
                            cb::const_byte_buffer& value,
                            cb::const_byte_buffer extras) {
    if (extras.size() == 26 || extras.size() == 30) {
        // 26 = nmeta
        // 30 = options and nmeta (options followed by nmeta)
        // The extras is stored last, so copy out the two last bytes in
        // the extras field and use them as nmeta
        uint16_t nmeta;
        memcpy(&nmeta, extras.end() - sizeof(nmeta), sizeof(nmeta));
        nmeta = ntohs(nmeta);
        // Correct the vallen
        emd = {value.data() + value.size() - nmeta, nmeta};
        value = {value.data(), value.size() - nmeta};
    }
}

protocol_binary_datatype_t EventuallyPersistentEngine::checkForDatatypeJson(
        CookieIface& cookie,
        protocol_binary_datatype_t datatype,
        std::string_view body) {
    // JSON check the body if xattr's are enabled
    if (cb::mcbp::datatype::is_xattr(datatype)) {
        body = cb::xattr::get_body(body);
    }

    NonBucketAllocationGuard guard;
    if (cookie.isValidJson(body)) {
        datatype |= PROTOCOL_BINARY_DATATYPE_JSON;
    } else {
        datatype &= ~PROTOCOL_BINARY_DATATYPE_JSON;
    }
    return datatype;
}

DocKeyView EventuallyPersistentEngine::makeDocKey(
        CookieIface& cookie, cb::const_byte_buffer key) const {
    return DocKeyView{key.data(),
                      key.size(),
                      cookie.isCollectionsSupported()
                              ? DocKeyEncodesCollectionId::Yes
                              : DocKeyEncodesCollectionId::No};
}

cb::engine_errc EventuallyPersistentEngine::setWithMeta(
        CookieIface& cookie,
        const cb::mcbp::Request& request,
        const AddResponseFn& response) {
    if (isDegradedMode()) {
        return cb::engine_errc::temporary_failure;
    }

    const auto extras = request.getExtdata();

    CheckConflicts checkConflicts = CheckConflicts::Yes;
    PermittedVBStates permittedVBStates{vbucket_state_active};
    GenerateCas generateCas = GenerateCas::No;
    if (!decodeSetWithMetaOptions(extras, generateCas, checkConflicts)) {
        return cb::engine_errc::invalid_arguments;
    }

    auto value = request.getValue();
    cb::const_byte_buffer emd;
    extractNmetaFromExtras(emd, value, extras);

    cb::time::steady_clock::time_point startTime;
    {
        auto startTimeC =
                takeEngineSpecific<cb::time::steady_clock::time_point>(cookie);
        if (startTimeC.has_value()) {
            startTime = *startTimeC;
        } else {
            startTime = cb::time::steady_clock::now();
        }
    }

    const auto opcode = request.getClientOpcode();
    const bool allowExisting = (opcode == cb::mcbp::ClientOpcode::SetWithMeta ||
                                opcode == cb::mcbp::ClientOpcode::SetqWithMeta);

    const auto* payload =
            reinterpret_cast<const cb::mcbp::request::SetWithMetaPayload*>(
                    extras.data());

    uint32_t flags = payload->getFlagsInNetworkByteOrder();
    uint32_t expiration = payload->getExpiration();
    uint64_t seqno = payload->getSeqno();
    uint64_t cas = payload->getCas();
    uint64_t bySeqno = 0;
    cb::engine_errc ret;
    uint64_t commandCas = request.getCas();
    try {
        ret = setWithMeta(request.getVBucket(),
                          makeDocKey(cookie, request.getKey()),
                          value,
                          {cas, seqno, flags, expiration},
                          false /*isDeleted*/,
                          uint8_t(request.getDatatype()),
                          commandCas,
                          &bySeqno,
                          cookie,
                          permittedVBStates,
                          checkConflicts,
                          allowExisting,
                          GenerateBySeqno::Yes,
                          generateCas,
                          emd);
    } catch (const std::bad_alloc&) {
        return cb::engine_errc::no_memory;
    }

    if (ret == cb::engine_errc::would_block) {
        ++stats.numOpsGetMetaOnSetWithMeta;
        storeEngineSpecific(cookie, startTime);
        return cb::engine_errc::would_block;
    }

    auto scopeGuard = folly::makeGuard([&cookie,
                                        startTime,
                                        success = (ret ==
                                                   cb::engine_errc::success),
                                        this] {
        auto endTime = cb::time::steady_clock::now();

        {
            NonBucketAllocationGuard guard;
            auto& tracer = cookie.getTracer();
            tracer.record(Code::SetWithMeta, startTime, endTime);
        }

        if (success) {
            auto elapsed =
                    std::chrono::duration_cast<std::chrono::microseconds>(
                            endTime - startTime);
            stats.setWithMetaHisto.add(elapsed);
        }
    });

    if (ret == cb::engine_errc::no_memory) {
        return memoryCondition();
    }

    if (ret != cb::engine_errc::success) {
        // Let the framework generate the error message
        return ret;
    }

    cookie.addDocumentWriteBytes(value.size() + request.getKey().size());
    auditDocumentAccess(cookie, cb::audit::document::Operation::Modify);
    ++stats.numOpsSetMeta;
    cas = commandCas;

    if (opcode == cb::mcbp::ClientOpcode::SetqWithMeta ||
        opcode == cb::mcbp::ClientOpcode::AddqWithMeta) {
        // quiet ops should not produce output
        return cb::engine_errc::success;
    }

    if (cookie.isMutationExtrasSupported()) {
        return sendMutationExtras(response,
                                  request.getVBucket(),
                                  bySeqno,
                                  cb::mcbp::Status::Success,
                                  cas,
                                  cookie);
    }
    return sendErrorResponse(response, cb::mcbp::Status::Success, cas, cookie);
}

cb::engine_errc EventuallyPersistentEngine::setWithMeta(
        Vbid vbucket,
        DocKeyView key,
        cb::const_byte_buffer value,
        ItemMetaData itemMeta,
        bool isDeleted,
        protocol_binary_datatype_t datatype,
        uint64_t& cas,
        uint64_t* seqno,
        CookieIface& cookie,
        PermittedVBStates permittedVBStates,
        CheckConflicts checkConflicts,
        bool allowExisting,
        GenerateBySeqno genBySeqno,
        GenerateCas genCas,
        cb::const_byte_buffer emd) {
    std::unique_ptr<ExtendedMetaData> extendedMetaData;
    if (!emd.empty()) {
        extendedMetaData =
                std::make_unique<ExtendedMetaData>(emd.data(), emd.size());
        if (extendedMetaData->getStatus() ==
            cb::engine_errc::invalid_arguments) {
            setErrorContext(cookie, "Invalid extended metadata");
            return cb::engine_errc::invalid_arguments;
        }
    }

    if (cb::mcbp::datatype::is_snappy(datatype) &&
        !cookie.isDatatypeSupported(PROTOCOL_BINARY_DATATYPE_SNAPPY)) {
        setErrorContext(cookie, "Client did not negotiate Snappy support");
        return cb::engine_errc::invalid_arguments;
    }

    std::string_view payload(reinterpret_cast<const char*>(value.data()),
                             value.size());

    cb::const_byte_buffer finalValue = value;
    protocol_binary_datatype_t finalDatatype = datatype;
    cb::compression::Buffer uncompressedValue;

    cb::const_byte_buffer inflatedValue = value;
    protocol_binary_datatype_t inflatedDatatype = datatype;

    if (value.empty()) {
        finalDatatype = PROTOCOL_BINARY_RAW_BYTES;
    } else {
        if (cb::mcbp::datatype::is_snappy(datatype)) {
            if (!cb::compression::inflateSnappy(payload, uncompressedValue)) {
                setErrorContext(cookie, "Failed to inflate document");
                return cb::engine_errc::invalid_arguments;
            }

            inflatedValue = uncompressedValue;
            inflatedDatatype &= ~PROTOCOL_BINARY_DATATYPE_SNAPPY;

            if (compressionMode == BucketCompressionMode::Off ||
                uncompressedValue.size() < value.size()) {
                // If the inflated version version is smaller than the
                // compressed version we should keep it inflated
                finalValue = uncompressedValue;
                finalDatatype &= ~PROTOCOL_BINARY_DATATYPE_SNAPPY;
            }
        }

        size_t system_xattr_size = 0;
        if (cb::mcbp::datatype::is_xattr(datatype)) {
            // the validator ensured that the xattr was valid
            std::string_view xattr;
            xattr = {reinterpret_cast<const char*>(inflatedValue.data()),
                     inflatedValue.size()};
            system_xattr_size =
                    cb::xattr::get_system_xattr_size(inflatedDatatype, xattr);
            if (system_xattr_size > cb::limits::PrivilegedBytes) {
                setErrorContext(
                        cookie,
                        "System XATTR (" + std::to_string(system_xattr_size) +
                                ") exceeds the max limit for system "
                                "xattrs: " +
                                std::to_string(cb::limits::PrivilegedBytes));
                return cb::engine_errc::invalid_arguments;
            }
        }

        const auto valuesize = inflatedValue.size();
        if ((valuesize - system_xattr_size) > maxItemSize) {
            EP_LOG_WARN_CTX(
                    "Item value size is bigger than the max "
                    "size allowed",
                    {"op", "setWithMeta"},
                    {"value_size", inflatedValue.size()},
                    {"max_item_size", maxItemSize});

            return cb::engine_errc::too_big;
        }

        finalDatatype = checkForDatatypeJson(
                cookie,
                finalDatatype,
                cb::mcbp::datatype::is_snappy(datatype) ? uncompressedValue
                                                        : payload);
    }

    auto item = std::make_unique<Item>(key,
                                       itemMeta.flags,
                                       itemMeta.exptime,
                                       finalValue.data(),
                                       finalValue.size(),
                                       finalDatatype,
                                       itemMeta.cas,
                                       -1,
                                       vbucket);
    stats.itemAllocSizeHisto.addValue(finalValue.size());

    item->setRevSeqno(itemMeta.revSeqno);
    if (isDeleted) {
        item->setDeleted();
    }
    auto ret = kvBucket->setWithMeta(*item,
                                     cas,
                                     seqno,
                                     &cookie,
                                     permittedVBStates,
                                     checkConflicts,
                                     allowExisting,
                                     genBySeqno,
                                     genCas,
                                     extendedMetaData.get());

    if (ret == cb::engine_errc::success) {
        cas = item->getCas();
    } else {
        cas = 0;
    }
    return ret;
}

cb::engine_errc EventuallyPersistentEngine::deleteWithMeta(
        CookieIface& cookie,
        const cb::mcbp::Request& request,
        const AddResponseFn& response) {
    if (isDegradedMode()) {
        return cb::engine_errc::temporary_failure;
    }

    const auto extras = request.getExtdata();

    CheckConflicts checkConflicts = CheckConflicts::Yes;
    PermittedVBStates permittedVBStates{vbucket_state_active};
    GenerateCas generateCas = GenerateCas::No;
    DeleteSource deleteSource = DeleteSource::Explicit;
    if (!decodeWithMetaOptions(
                extras, generateCas, checkConflicts, deleteSource)) {
        return cb::engine_errc::invalid_arguments;
    }

    auto value = request.getValue();
    cb::const_byte_buffer emd;
    extractNmetaFromExtras(emd, value, extras);

    auto key = makeDocKey(cookie, request.getKey());
    uint64_t bySeqno = 0;

    const auto* payload =
            reinterpret_cast<const cb::mcbp::request::DelWithMetaPayload*>(
                    extras.data());
    const uint32_t flags = payload->getFlagsInNetworkByteOrder();
    const uint32_t delete_time = payload->getDeleteTime();
    const uint64_t seqno = payload->getSeqno();
    const uint64_t metacas = payload->getCas();
    uint64_t cas = request.getCas();
    cb::engine_errc ret;
    try {
        // MB-37374: Accept user-xattrs, body is still invalid
        auto datatype = uint8_t(request.getDatatype());
        cb::compression::Buffer uncompressedValue;
        if (cb::mcbp::datatype::is_snappy(datatype)) {
            if (!cb::compression::inflateSnappy(
                        {reinterpret_cast<const char*>(value.data()),
                         value.size()},
                        uncompressedValue)) {
                setErrorContext(cookie, "Failed to inflate data");
                return cb::engine_errc::invalid_arguments;
            }
            value = uncompressedValue;
            datatype &= ~PROTOCOL_BINARY_DATATYPE_SNAPPY;
        }

        if (allowSanitizeValueInDeletion) {
            if (cb::mcbp::datatype::is_xattr(datatype)) {
                if (!value.empty()) {
                    // Whatever we have in the value, just keep Xattrs
                    const auto valBuffer = std::string_view{
                            reinterpret_cast<const char*>(value.data()),
                            value.size()};
                    value = {value.data(),
                             cb::xattr::get_body_offset(valBuffer)};
                }
            } else {
                // We may have nothing or only a Body, remove everything
                value = {};
            }
        } else {
            // Whether we have Xattrs or not, we just want to fail if we got a
            // value with Body
            if (cb::xattr::get_body_size(
                        datatype,
                        {reinterpret_cast<const char*>(value.data()),
                         value.size()}) > 0) {
                setErrorContext(cookie,
                                "It is only possible to specify Xattrs as a "
                                "value to DeleteWithMeta");
                return cb::engine_errc::invalid_arguments;
            }
        }

        if (value.empty()) {
            ret = deleteWithMeta(request.getVBucket(),
                                 key,
                                 {metacas, seqno, flags, delete_time},
                                 cas,
                                 &bySeqno,
                                 cookie,
                                 permittedVBStates,
                                 checkConflicts,
                                 GenerateBySeqno::Yes,
                                 generateCas,
                                 emd,
                                 deleteSource);
        } else {
            // A delete with a value
            ret = setWithMeta(request.getVBucket(),
                              key,
                              value,
                              {metacas, seqno, flags, delete_time},
                              true /*isDeleted*/,
                              PROTOCOL_BINARY_DATATYPE_XATTR,
                              cas,
                              &bySeqno,
                              cookie,
                              permittedVBStates,
                              checkConflicts,
                              true /*allowExisting*/,
                              GenerateBySeqno::Yes,
                              generateCas,
                              emd);
        }
    } catch (const std::bad_alloc&) {
        return cb::engine_errc::no_memory;
    }

    if (ret == cb::engine_errc::success) {
        cookie.addDocumentWriteBytes(value.size() + request.getKey().size());
        auditDocumentAccess(cookie, cb::audit::document::Operation::Delete);
        stats.numOpsDelMeta++;
    } else if (ret == cb::engine_errc::no_memory) {
        return memoryCondition();
    } else {
        return ret;
    }

    if (request.getClientOpcode() == cb::mcbp::ClientOpcode::DelqWithMeta) {
        return cb::engine_errc::success;
    }

    if (cookie.isMutationExtrasSupported()) {
        return sendMutationExtras(response,
                                  request.getVBucket(),
                                  bySeqno,
                                  cb::mcbp::Status::Success,
                                  cas,
                                  cookie);
    }

    return sendErrorResponse(response, cb::mcbp::Status::Success, cas, cookie);
}

cb::engine_errc EventuallyPersistentEngine::deleteWithMeta(
        Vbid vbucket,
        DocKeyView key,
        ItemMetaData itemMeta,
        uint64_t& cas,
        uint64_t* seqno,
        CookieIface& cookie,
        PermittedVBStates permittedVBStates,
        CheckConflicts checkConflicts,
        GenerateBySeqno genBySeqno,
        GenerateCas genCas,
        cb::const_byte_buffer emd,
        DeleteSource deleteSource) {
    std::unique_ptr<ExtendedMetaData> extendedMetaData;
    if (!emd.empty()) {
        extendedMetaData =
                std::make_unique<ExtendedMetaData>(emd.data(), emd.size());
        if (extendedMetaData->getStatus() ==
            cb::engine_errc::invalid_arguments) {
            setErrorContext(cookie, "Invalid extended metadata");
            return cb::engine_errc::invalid_arguments;
        }
    }

    return kvBucket->deleteWithMeta(key,
                                    cas,
                                    seqno,
                                    vbucket,
                                    &cookie,
                                    permittedVBStates,
                                    checkConflicts,
                                    itemMeta,
                                    genBySeqno,
                                    genCas,
                                    0 /*bySeqno*/,
                                    extendedMetaData.get(),
                                    deleteSource,
                                    EnforceMemCheck::Yes);
}

cb::engine_errc EventuallyPersistentEngine::handleTrafficControlCmd(
        CookieIface& cookie, TrafficControlMode mode) {
    switch (mode) {
    case TrafficControlMode::Enabled:
        if (kvBucket->isPrimaryWarmupLoadingData()) {
            // engine is still warming up, do not turn on data traffic yet
            setErrorContext(cookie, "Persistent engine is still warming up!");
            return cb::engine_errc::temporary_failure;
        }

        if (configuration.isFailpartialwarmup() &&
            kvBucket->isWarmupOOMFailure()) {
            // engine has completed warm up, but data traffic cannot be
            // turned on due to an OOM failure
            setErrorContext(
                    cookie,
                    "Data traffic to persistent engine cannot be enabled"
                    " due to out of memory failures during warmup");
            return cb::engine_errc::no_memory;
        }

        if (kvBucket->hasWarmupSetVbucketStateFailed()) {
            setErrorContext(
                    cookie,
                    "Data traffic to persistent engine cannot be enabled"
                    " due to write failures when persisting vbucket state to "
                    "disk");
            return cb::engine_errc::failed;
        }

        if (enableTraffic(true)) {
            setErrorContext(cookie,
                            "Data traffic to persistence engine is enabled");
        } else {
            setErrorContext(cookie,
                            "Data traffic to persistence engine was "
                            "already enabled");
        }
        return cb::engine_errc::success;

    case TrafficControlMode::Disabled:
        if (enableTraffic(false)) {
            setErrorContext(cookie,
                            "Data traffic to persistence engine is disabled");
        } else {
            setErrorContext(
                    cookie,
                    "Data traffic to persistence engine was already disabled");
        }
        return cb::engine_errc::success;
    }

    throw std::invalid_argument(
            "EPE::handleTrafficControlCmd can only be called with "
            "Enabled or Disabled");
}

bool EventuallyPersistentEngine::isDegradedMode() const {
    return kvBucket->isPrimaryWarmupLoadingData() || !trafficEnabled.load();
}

bool EventuallyPersistentEngine::mustRemapNMVB() const {
    // If warmup hasn't loaded metdata then traffic enabled is the deciding
    // factor. Note ephemeral returns false for this, traffic enabled is always
    // the deciding factor in that case..
    if (!kvBucket->isNMVBUnequivocal()) {
        return !trafficEnabled.load();
    }
    return false;
}

cb::engine_errc EventuallyPersistentEngine::doDcpVbTakeoverStats(
        CookieIface& cookie,
        const AddStatFn& add_stat,
        std::string& key,
        Vbid vbid) {
    VBucketPtr vb = getVBucket(vbid);
    if (!vb) {
        return cb::engine_errc::not_my_vbucket;
    }

    std::string dcpName("eq_dcpq:");
    dcpName.append(key);

    const auto conn = dcpConnMap_->findByName(dcpName);
    if (!conn) {
        EP_LOG_DEBUG_CTX("doDcpVbTakeoverStats - cannot find connection",
                         {"name", dcpName},
                         {"vb", vbid});
        size_t vb_items = vb->getNumItems();

        size_t del_items = 0;
        try {
            del_items = vb->getNumPersistedDeletes();
        } catch (std::runtime_error& e) {
            EP_LOG_WARN_CTX(
                    "doDcpVbTakeoverStats: exception while getting num "
                    "persisted deletes - treating as 0 deletes",
                    {"vb", vbid},
                    {"error", e.what()});
        }
        size_t chk_items =
                vb_items > 0 ? vb->checkpointManager->getNumOpenChkItems() : 0;
        add_casted_stat("status", "connection_does_not_exist", add_stat,
                        cookie);
        add_casted_stat("on_disk_deletes", del_items, add_stat, cookie);
        add_casted_stat("vb_items", vb_items, add_stat, cookie);
        add_casted_stat("chk_items", chk_items, add_stat, cookie);
        add_casted_stat("estimate", vb_items + del_items, add_stat, cookie);
        return cb::engine_errc::success;
    }

    auto producer = std::dynamic_pointer_cast<DcpProducer>(conn);
    if (producer) {
        producer->addTakeoverStats(add_stat, cookie, *vb);
        return cb::engine_errc::success;
    }

    /**
     * There is not a legitimate case where a connection is not a
     * DcpProducer.  But just in case it does happen log the event and
     * return cb::engine_errc::no_such_key.
     */
    EP_LOG_WARN_CTX("doDcpVbTakeoverStats: connection is not a DcpProducer",
                    {"name", dcpName},
                    {"vb", vbid});
    return cb::engine_errc::no_such_key;
}

cb::engine_errc EventuallyPersistentEngine::returnMeta(
        CookieIface& cookie,
        const cb::mcbp::Request& req,
        const AddResponseFn& response) {
    using cb::mcbp::request::ReturnMetaPayload;
    using cb::mcbp::request::ReturnMetaType;

    const auto& payload = req.getCommandSpecifics<ReturnMetaPayload>();

    if (isDegradedMode()) {
        return cb::engine_errc::temporary_failure;
    }

    auto cas = req.getCas();
    auto datatype = uint8_t(req.getDatatype());
    auto mutate_type = payload.getMutationType();
    auto flags = payload.getFlags();
    auto exp = ep_convert_to_expiry_time(payload.getExpiration());
    uint64_t seqno;
    cb::engine_errc ret;
    if (mutate_type == ReturnMetaType::Set ||
        mutate_type == ReturnMetaType::Add) {
        auto value = req.getValueString();
        datatype = checkForDatatypeJson(cookie, datatype, value);

        auto itm = std::make_unique<Item>(makeDocKey(cookie, req.getKey()),
                                          flags,
                                          exp,
                                          value.data(),
                                          value.size(),
                                          datatype,
                                          cas,
                                          -1,
                                          req.getVBucket());

        if (mutate_type == ReturnMetaType::Set) {
            ret = kvBucket->set(*itm, &cookie, {});
        } else {
            ret = kvBucket->add(*itm, &cookie);
        }
        if (ret == cb::engine_errc::success) {
            auditDocumentAccess(cookie, cb::audit::document::Operation::Modify);
            ++stats.numOpsSetRetMeta;
            cookie.addDocumentWriteBytes(req.getKeylen() + value.size());
        }
        cas = itm->getCas();
        seqno = htonll(itm->getRevSeqno());
    } else if (mutate_type == ReturnMetaType::Del) {
        ItemMetaData itm_meta;
        mutation_descr_t mutation_descr;
        ret = kvBucket->deleteItem(makeDocKey(cookie, req.getKey()),
                                   cas,
                                   req.getVBucket(),
                                   &cookie,
                                   {},
                                   &itm_meta,
                                   mutation_descr);
        if (ret == cb::engine_errc::success) {
            auditDocumentAccess(cookie, cb::audit::document::Operation::Delete);
            ++stats.numOpsDelRetMeta;
            cookie.addDocumentWriteBytes(1);
        }
        flags = itm_meta.flags;
        exp = gsl::narrow<uint32_t>(itm_meta.exptime);
        cas = itm_meta.cas;
        seqno = htonll(itm_meta.revSeqno);
    } else {
        throw std::runtime_error(
                "returnMeta: Unknown mode passed though the validator");
    }

    if (ret != cb::engine_errc::success) {
        return ret;
    }

    std::array<char, 16> meta;
    exp = htonl(exp);
    memcpy(meta.data(), &flags, 4);
    memcpy(meta.data() + 4, &exp, 4);
    memcpy(meta.data() + 8, &seqno, 8);

    Expects(!cb::mcbp::datatype::is_snappy(datatype));
    Expects(!cb::mcbp::datatype::is_xattr(datatype));

    sendResponse(response,
                 {}, // key
                 {meta.data(), meta.size()}, // extra
                 {}, // body
                 cb::mcbp::datatype::is_json(datatype) ? ValueIsJson::Yes
                                                       : ValueIsJson::No,
                 cb::mcbp::Status::Success,
                 cas,
                 cookie);
    return cb::engine_errc::success;
}

cb::engine_errc EventuallyPersistentEngine::getAllKeys(
        CookieIface& cookie,
        const cb::mcbp::Request& request,
        const AddResponseFn& response) {
    if (!getKVBucket()->isGetAllKeysSupported()) {
        return cb::engine_errc::not_supported;
    }

    auto running =
            takeEngineSpecific<std::shared_ptr<FetchAllKeysTask>>(cookie);
    if (running.has_value()) {
        const auto [status, keys] = running.value()->getResult();
        cookie.addDocumentReadBytes(keys.size());
        if (status != cb::engine_errc::success) {
            return status;
        }
        response({},
                 {},
                 {keys.data(), keys.size()},
                 ValueIsJson::No,
                 cb::mcbp::Status::Success,
                 0,
                 cookie);
        return status;
    }

    // Fail fast for requests hitting the incorrect node
    {
        auto vb = getVBucket(request.getVBucket());
        if (!vb) {
            return cb::engine_errc::not_my_vbucket;
        }

        std::shared_lock rlh(vb->getStateLock());
        if (vb->getState() != vbucket_state_active) {
            return cb::engine_errc::not_my_vbucket;
        }
    }

    // key: key, ext: no. of keys to fetch, sorting-order
    uint32_t count = 1000;
    auto extras = request.getExtdata();
    if (!extras.empty()) {
        count = ntohl(*reinterpret_cast<const uint32_t*>(extras.data()));
    }

    DocKeyView start_key = makeDocKey(cookie, request.getKey());
    auto privTestResult =
            checkCollectionAccess(cookie,
                                  request.getVBucket(),
                                  cb::rbac::Privilege::SystemCollectionLookup,
                                  cb::rbac::Privilege::Read,
                                  start_key.getCollectionID());
    if (privTestResult != cb::engine_errc::success) {
        return privTestResult;
    }

    std::optional<CollectionID> keysCollection;
    if (cookie.isCollectionsSupported()) {
        keysCollection = start_key.getCollectionID();
    }

    auto task = std::make_shared<FetchAllKeysTask>(*this,
                                                   cookie,
                                                   start_key,
                                                   request.getVBucket(),
                                                   count,
                                                   keysCollection);
    ExecutorPool::get()->schedule(task);
    storeEngineSpecific(cookie, std::move(task));
    return cb::engine_errc::would_block;
}

template <typename T>
void EventuallyPersistentEngine::notifyIOComplete(T cookies,
                                                  cb::engine_errc status) {
    NonBucketAllocationGuard guard;
    for (auto& cookie : cookies) {
        cookie.notifyIoComplete(status);
    }
}

void EventuallyPersistentEngine::notifyIOComplete(CookieIface* cookie,
                                                  cb::engine_errc status) {
    Expects(cookie);
    notifyIOComplete(*cookie, status);
}

void EventuallyPersistentEngine::notifyIOComplete(CookieIface& cookie,
                                                  cb::engine_errc status) {
    HdrMicroSecBlockTimer bt(&stats.notifyIOHisto);
    NonBucketAllocationGuard guard;
    cookie.notifyIoComplete(status);
}

void EventuallyPersistentEngine::scheduleDcpStep(CookieIface& cookie) {
    NonBucketAllocationGuard guard;
    cookie.getConnectionIface().scheduleDcpStep();
}

cb::EngineErrorItemPair EventuallyPersistentEngine::getRandomDocument(
        CookieIface& cookie, CollectionID cid) {
    if (checkCollectionAccess(cookie,
                              {},
                              cb::rbac::Privilege::SystemCollectionLookup,
                              cb::rbac::Privilege::Read,
                              cid) != cb::engine_errc::success) {
        return cb::makeEngineErrorItemPair(cb::engine_errc::no_access);
    }
    GetValue gv(kvBucket->getRandomKey(cid, cookie));
    cb::engine_errc ret = gv.getStatus();
    if (ret == cb::engine_errc::success) {
        if (cb::mcbp::datatype::is_xattr(gv.item->getDataType())) {
            // The document has xattrs. Strip them off if the caller don't
            // have access to them.
            if (checkCollectionAccess(
                        cookie,
                        {},
                        cb::rbac::Privilege::SystemCollectionLookup,
                        cb::rbac::Privilege::SystemXattrRead,
                        cid,
                        false) != cb::engine_errc::success) {
                gv.item->removeSystemXattrs();
            }
        }

        return cb::makeEngineErrorItemPair(
                cb::engine_errc::success, gv.item.release(), this);
    }
    return cb::makeEngineErrorItemPair(ret);
}

cb::engine_errc EventuallyPersistentEngine::dcpOpen(
        CookieIface& cookie,
        uint32_t opaque,
        uint32_t seqno,
        cb::mcbp::DcpOpenFlag flags,
        std::string_view stream_name,
        std::string_view value) {
    std::string connName{stream_name};
    ConnHandler* handler = nullptr;
    using cb::mcbp::DcpOpenFlag;
    if ((flags & DcpOpenFlag::Producer) == DcpOpenFlag::Producer) {
        handler = dcpConnMap_->newProducer(cookie, connName, flags);
    } else {
        // Don't accept dcp consumer open requests before warm up has loaded
        // metadata. Primarily see MB-32577
        if (kvBucket->hasPrimaryWarmupLoadedMetaData()) {
            // Check if consumer_name specified in value; if so use in Consumer
            // object.
            nlohmann::json jsonValue;
            std::string consumerName;
            if (!value.empty()) {
                jsonValue = nlohmann::json::parse(value);
                consumerName = jsonValue.at("consumer_name").get<std::string>();
            }
            handler = dcpConnMap_->newConsumer(cookie, connName, consumerName);

            EP_LOG_INFO_CTX(
                    "EventuallyPersistentEngine::dcpOpen: opening new DCP "
                    "Consumer handler",
                    {"name", connName},
                    {"opaque", opaque},
                    {"seqno", seqno},
                    {"value", jsonValue});
        } else {
            EP_LOG_WARN_RAW(
                    "EventuallyPersistentEngine::dcpOpen: not opening new DCP "
                    "Consumer handler as EPEngine is still warming up");
            return cb::engine_errc::temporary_failure;
        }
    }

    if (handler == nullptr) {
        EP_LOG_WARN_RAW("EPEngine::dcpOpen: failed to create a handler");
        return cb::engine_errc::disconnect;
    }

    // Success creating dcp object which has stored the cookie and reserved it
    return cb::engine_errc::success;
}

cb::engine_errc EventuallyPersistentEngine::dcpAddStream(
        CookieIface& cookie,
        uint32_t opaque,
        Vbid vbucket,
        cb::mcbp::DcpAddStreamFlag flags) {
    return dcpConnMap_->addPassiveStream(
            *getConnHandler(cookie), opaque, vbucket, flags);
}

std::shared_ptr<ConnHandler>
EventuallyPersistentEngine::getSharedPtrConnHandler(CookieIface& cookie) {
    return std::static_pointer_cast<ConnHandler>(
            cookie.getConnectionIface().getDcpConnHandler());
}

std::shared_ptr<ConnHandler> EventuallyPersistentEngine::getConnHandler(
        CookieIface& cookie) {
    auto handle = getSharedPtrConnHandler(cookie);
    Expects(handle);
    return handle;
}

void EventuallyPersistentEngine::handleDisconnect(CookieIface& cookie) {
    dcpConnMap_->disconnect(&cookie);
}

void EventuallyPersistentEngine::initiate_shutdown() {
    auto eng = acquireEngine(this);
    kvBucket->initiateShutdown();
}

void EventuallyPersistentEngine::cancel_all_operations_in_ewb_state() {
    auto eng = acquireEngine(this);
    kvBucket->releaseBlockedCookies();
}

cb::engine_errc EventuallyPersistentEngine::stopFlusher(CookieIface& cookie) {
    if (!kvBucket->pauseFlusher()) {
        EP_LOG_DEBUG_RAW("Unable to stop flusher");
        setErrorContext(cookie, "Flusher not running."sv);
        return cb::engine_errc::invalid_arguments;
    }

    return cb::engine_errc::success;
}

cb::engine_errc EventuallyPersistentEngine::startFlusher(CookieIface& cookie) {
    if (!kvBucket->resumeFlusher()) {
        EP_LOG_DEBUG_RAW("Unable to start flusher");
        setErrorContext(cookie, "Flusher not shut down."sv);
        return cb::engine_errc::invalid_arguments;
    }

    return cb::engine_errc::success;
}

cb::engine_errc EventuallyPersistentEngine::deleteVBucketInner(
        CookieIface& cookie, Vbid vbid, bool sync) {
    HdrMicroSecBlockTimer timer(&stats.delVbucketCmdHisto);
    auto status = cb::engine_errc::success;
    if (getKVBucket()->maybeWaitForVBucketWarmup(&cookie)) {
        return cb::engine_errc::would_block;
    }

    auto es = takeEngineSpecific<ScheduledVBucketDeleteToken>(cookie);

    if (sync) {
        if (es.has_value()) {
            EP_LOG_DEBUG_CTX("Completed sync deletion", {"vb", vbid});
            return cb::engine_errc::success;
        }
        status = kvBucket->deleteVBucket(vbid, &cookie);
    } else {
        status = kvBucket->deleteVBucket(vbid);
    }

    switch (status) {
    case cb::engine_errc::success:
        EP_LOG_INFO_CTX("Deletion was completed", {"vb", vbid});
        break;

    case cb::engine_errc::not_my_vbucket:
        EP_LOG_WARN_CTX("Deletion failed because the vbucket doesn't exist",
                        {"vb", vbid});
        break;
    case cb::engine_errc::invalid_arguments:
        EP_LOG_WARN_CTX(
                "Deletion failed because the vbucket is not in a dead "
                "state",
                {"vb", vbid});
        setErrorContext(
                cookie,
                "Failed to delete vbucket.  Must be in the dead state.");
        break;
    case cb::engine_errc::would_block:
        EP_LOG_INFO_CTX(
                "Request for deletion is in EWOULDBLOCK until the database "
                "file is removed from disk",
                {"vb", vbid});
        // We don't use the actual value in ewouldblock, just the existence
        // of something there.
        storeEngineSpecific(cookie, ScheduledVBucketDeleteToken{});
        break;
    default:
        EP_LOG_WARN_CTX("Deletion of failed because of unknown reasons",
                        {"vb", vbid});
        setErrorContext(cookie, "Failed to delete vbucket.  Unknown reason.");
        status = cb::engine_errc::failed;
        break;
    }
    return status;
}

cb::engine_errc EventuallyPersistentEngine::scheduleCompaction(
        Vbid vbid, const CompactionConfig& c, CookieIface* cookie) {
    return kvBucket->scheduleCompaction(
            vbid, c, cookie, std::chrono::seconds(0));
}

cb::engine_errc EventuallyPersistentEngine::getAllVBucketSequenceNumbers(
        CookieIface& cookie,
        const cb::mcbp::Request& request,
        const AddResponseFn& response) {
    static_assert(sizeof(RequestedVBState) == 4,
                  "Unexpected size for RequestedVBState");
    auto extras = request.getExtdata();

    // By default allow any alive states. If reqState has been set then
    // filter on that specific state.
    auto reqState = aliveVBStates;
    std::optional<CollectionID> reqCollection = {};
    const bool collectionsEnabled = cookie.isCollectionsSupported();

    // if extlen is non-zero, it limits the result to either only include the
    // vbuckets in the specified vbucket state, or in the specified vbucket
    // state and for the specified collection ID.
    if (extras.size() >= sizeof(RequestedVBState)) {
        auto rawState = ntohl(*reinterpret_cast<const uint32_t*>(
                extras.substr(0, sizeof(vbucket_state_t)).data()));

        // If the received vbucket_state isn't 0 (i.e. all alive states) then
        // set the specifically requested states.
        auto desired = static_cast<RequestedVBState>(rawState);
        if (desired != RequestedVBState::Alive) {
            reqState = PermittedVBStates(static_cast<vbucket_state_t>(desired));
        }

        // Is a collection requested?
        if (extras.size() ==
            (sizeof(RequestedVBState) + sizeof(CollectionIDType))) {
            if (!collectionsEnabled) {
                return cb::engine_errc::invalid_arguments;
            }

            reqCollection = static_cast<CollectionIDType>(
                    ntohl(*reinterpret_cast<const uint32_t*>(
                            extras.substr(sizeof(RequestedVBState),
                                          sizeof(CollectionIDType))
                                    .data())));

        } else if (extras.size() >
                   (sizeof(RequestedVBState) + sizeof(CollectionIDType))) {
            // extras too large
            return cb::engine_errc::invalid_arguments;
        }
    } else if (!extras.empty()) {
        // extras too small
        return cb::engine_errc::invalid_arguments;
    }

    // If the client ISN'T talking collections, we should just give them the
    // high seqno of the default collection as that's all they should be aware
    // of.
    // If the client IS talking collections but hasn't specified a collection,
    // we'll give them the actual vBucket high seqno.
    if (!collectionsEnabled) {
        reqCollection = CollectionID::Default;
    }

    if (auto accessStatus =
                doGetAllVbSeqnosPrivilegeCheck(cookie, reqCollection);
        accessStatus != cb::engine_errc::success) {
        return accessStatus;
    }

    auto connhandler = getSharedPtrConnHandler(cookie);
    bool supportsSyncWrites = connhandler && connhandler->isSyncWritesEnabled();

    std::vector<char> payload;
    auto vbuckets = kvBucket->getVBuckets().getBuckets();

    /* Reserve a buffer that's big enough to hold all of them (we might
     * not use all of them. Each entry in the array occupies 10 bytes
     * (two bytes vbucket id followed by 8 bytes sequence number)
     */
    try {
        payload.reserve(vbuckets.size() * (sizeof(uint16_t) + sizeof(uint64_t)));
    } catch (const std::bad_alloc&) {
        return cb::engine_errc::no_memory;
    }

    for (auto id : vbuckets) {
        VBucketPtr vb = getVBucket(id);
        if (vb) {
            if (!reqState.test(vb->getState())) {
                continue;
            }

            Vbid vbid = id.hton();
            uint64_t highSeqno{0};

            if (reqCollection) {
                // The collection may not exist in any given vBucket.
                // Check this instead of throwing and catching an
                // exception.
                auto handle = vb->lockCollections();
                if (handle.exists(reqCollection.value())) {
                    if (reqCollection.value() == CollectionID::Default &&
                        !collectionsEnabled) {
                        highSeqno =
                                supportsSyncWrites
                                        ? handle.getDefaultCollectionMaxLegacyDCPSeqno()
                                        : handle.getDefaultCollectionMaxVisibleSeqno();
                    } else {
                        // supports collections thus supports SeqAdvanced. KV
                        // returns the high-seqno which may or may not be
                        // visible
                        highSeqno = handle.getHighSeqno(*reqCollection);
                    }
                } else {
                    // If the collection doesn't exist in this
                    // vBucket, return nothing for this vBucket by
                    // not adding anything to the payload during this
                    // iteration.
                    continue;
                }
            } else {
                if (vb->getState() == vbucket_state_active) {
                    highSeqno = supportsSyncWrites || collectionsEnabled
                                        ? vb->getHighSeqno()
                                        : vb->getMaxVisibleSeqno();
                } else {
                    highSeqno =
                            supportsSyncWrites || collectionsEnabled
                                    ? vb->checkpointManager->getSnapshotInfo()
                                              .range.getEnd()
                                    : vb->checkpointManager
                                              ->getVisibleSnapshotEndSeqno();
                }
            }
            auto offset = payload.size();
            payload.resize(offset + sizeof(vbid) + sizeof(highSeqno));
            memcpy(payload.data() + offset, &vbid, sizeof(vbid));
            highSeqno = htonll(highSeqno);
            memcpy(payload.data() + offset + sizeof(vbid),
                   &highSeqno,
                   sizeof(highSeqno));
        }
    }

    return sendResponse(response,
                        {}, /* key */
                        {}, /* ext field */
                        {payload.data(), payload.size()}, /* value */
                        ValueIsJson::No,
                        cb::mcbp::Status::Success,
                        0,
                        cookie);
}

cb::engine_errc EventuallyPersistentEngine::doGetAllVbSeqnosPrivilegeCheck(
        CookieIface& cookie, std::optional<CollectionID> collection) {
    // 1) Clients that have not enabled collections (i.e. HELLO(collections)).
    //   The client is directed to operate only against the default collection
    //   and they are permitted to use GetAllVbSeqnos with Read access to the
    //   default collection
    //
    // 2) Clients that have encoded a collection require Read towards that
    //    collection
    //
    // 3) Clients that have enabked collections making a bucket request can
    //    use GetAllVbSeqnos as long as they have at least Read privilege
    //    for one collection/scope in the bucket
    if (!cookie.isCollectionsSupported()) {
        auto accessStatus = checkPrivilege(cookie,
                                           cb::rbac::Privilege::Read,
                                           ScopeID::Default,
                                           CollectionID::Default);
        // For the legacy client always return an access error. This covers
        // the case where in a collection enabled world, unknown_collection
        // is returned for the no-privs case (to prevent someone finding
        // collection ids via access checks). unknown_collection could also
        // trigger a disconnect (unless xerror is enabled)
        if (accessStatus != cb::engine_errc::success) {
            accessStatus = cb::engine_errc::no_access;
        }

        return accessStatus;
    }

    if (collection) {
        return checkCollectionAccess(
                cookie,
                {},
                cb::rbac::Privilege::SystemCollectionLookup,
                cb::rbac::Privilege::Read,
                *collection);
    }

    return checkForPrivilegeAtLeastInOneCollection(cookie,
                                                   cb::rbac::Privilege::Read);
}

void EventuallyPersistentEngine::updateDcpMinCompressionRatio(float value) {
    if (dcpConnMap_) {
        dcpConnMap_->updateMinCompressionRatioForProducers(value);
    }
}

/**
 * Call the response callback and return the appropriate value so that
 * the core knows what to do..
 */
cb::engine_errc EventuallyPersistentEngine::sendErrorResponse(
        const AddResponseFn& response,
        cb::mcbp::Status status,
        uint64_t cas,
        CookieIface& cookie) {
    // no body/ext data for the error
    return sendResponse(response,
                        {}, // key
                        {}, // extra
                        {}, // body
                        ValueIsJson::No,
                        status,
                        cas,
                        cookie);
}

cb::engine_errc EventuallyPersistentEngine::sendMutationExtras(
        const AddResponseFn& response,
        Vbid vbucket,
        uint64_t bySeqno,
        cb::mcbp::Status status,
        uint64_t cas,
        CookieIface& cookie) {
    VBucketPtr vb = kvBucket->getVBucket(vbucket);
    if (!vb) {
        return sendErrorResponse(
                response, cb::mcbp::Status::NotMyVbucket, cas, cookie);
    }
    const uint64_t uuid = htonll(vb->failovers->getLatestUUID());
    bySeqno = htonll(bySeqno);
    std::array<char, 16> meta;
    memcpy(meta.data(), &uuid, sizeof(uuid));
    memcpy(meta.data() + sizeof(uuid), &bySeqno, sizeof(bySeqno));
    return sendResponse(response,
                        {}, // key
                        {meta.data(), meta.size()}, // extra
                        {}, // body
                        ValueIsJson::No,
                        status,
                        cas,
                        cookie);
}

std::unique_ptr<KVBucket> EventuallyPersistentEngine::makeBucket(
        Configuration& config) {
    const auto bucketType = config.getBucketTypeString();
    if (bucketType == "persistent") {
        return std::make_unique<EPBucket>(*this);
    }
    if (bucketType == "ephemeral") {
        EphemeralBucket::reconfigureForEphemeral(configuration);
        return std::make_unique<EphemeralBucket>(*this);
    }
    throw std::invalid_argument(bucketType +
                                " is not a recognized bucket "
                                "type");
}

cb::engine_errc EventuallyPersistentEngine::setVBucketState(
        CookieIface& cookie,
        Vbid vbid,
        vbucket_state_t to,
        const nlohmann::json* meta,
        TransferVB transfer,
        uint64_t cas) {
    auto status = kvBucket->setVBucketState(vbid, to, meta, transfer, &cookie);
    if (status == cb::engine_errc::out_of_range) {
        setErrorContext(cookie, "VBucket number too big");
    }

    return status;
}

EventuallyPersistentEngine::~EventuallyPersistentEngine() {
    workload.reset();
    checkpointConfig.reset();
    /* Unique_ptr(s) are deleted in the reverse order of the initialization */
}

const std::string& EpEngineTaskable::getName() const {
    return myEngine->getName();
}

task_gid_t EpEngineTaskable::getGID() const {
    return reinterpret_cast<task_gid_t>(myEngine);
}

bucket_priority_t EpEngineTaskable::getWorkloadPriority() const {
    return myEngine->getWorkloadPriority();
}

void  EpEngineTaskable::setWorkloadPriority(bucket_priority_t prio) {
    myEngine->setWorkloadPriority(prio);
}

WorkLoadPolicy&  EpEngineTaskable::getWorkLoadPolicy() {
    return myEngine->getWorkLoadPolicy();
}

void EpEngineTaskable::logQTime(const GlobalTask& task,
                                std::string_view threadName,
                                cb::time::steady_clock::duration enqTime) {
    myEngine->getKVBucket()->logQTime(task, threadName, enqTime);
}

void EpEngineTaskable::logRunTime(const GlobalTask& task,
                                  std::string_view threadName,
                                  cb::time::steady_clock::duration runTime) {
    myEngine->getKVBucket()->logRunTime(task, threadName, runTime);
}

bool EpEngineTaskable::isShutdown() const {
    return myEngine->getEpStats().isShutdown;
}

void EpEngineTaskable::invokeViaTaskable(std::function<void()> fn) {
    BucketAllocationGuard guard(myEngine);
    fn();
}

item_info EventuallyPersistentEngine::getItemInfo(const Item& item) {
    VBucketPtr vb = getKVBucket()->getVBucket(item.getVBucketId());
    uint64_t uuid = 0;
    int64_t hlcEpoch = HlcCasSeqnoUninitialised;

    if (vb) {
        uuid = vb->failovers->getLatestUUID();
        hlcEpoch = vb->getHLCEpochSeqno();
    }

    return item.toItemInfo(uuid, hlcEpoch);
}

void EventuallyPersistentEngine::setCompressionMode(
        const std::string& compressModeStr) {
    BucketCompressionMode oldCompressionMode = compressionMode;

    try {
        compressionMode = parseCompressionMode(compressModeStr);
        if (oldCompressionMode != compressionMode) {
            EP_LOG_INFO_CTX("Transitioning compression mode",
                            {"from", to_string(oldCompressionMode)},
                            {"to", compressModeStr});
            kvBucket->processCompressionModeChange();
        }
    } catch (const std::invalid_argument& e) {
        EP_LOG_WARN("{}", e.what());
    }
}

// Set the max_size, low/high water mark (absolute values and percentages)
// and some other interested parties.
void EventuallyPersistentEngine::setMaxDataSize(size_t size) {
    getConfiguration().setMaxSize(size);
    stats.setMaxDataSize(size); // Set first because following code may read

    kvBucket->autoConfigCheckpointMaxSize();

    // Ratio hasn't changed in config, but the call recomputes all consumers'
    // buffer sizes based on the new Bucket Quota value
    setDcpConsumerBufferRatio(configuration.getDcpConsumerBufferRatio());

    // Setting the quota must set the water-marks and the new water-mark values
    // must be readable from both the configuration and EPStats. The following
    // is also updating EPStats because the configuration has a change listener
    // that will update EPStats
    configureMemWatermarksForQuota(size);

    kvBucket->getKVStoreScanTracker().updateMaxRunningScans(
            size,
            configuration.getRangeScanKvStoreScanRatio(),
            configuration.getDcpBackfillInProgressPerConnectionLimit());

    configureStorageMemoryForQuota(size);

    updateArenaAllocThresholdForQuota(size);
}

void EventuallyPersistentEngine::configureMemWatermarksForQuota(size_t quota) {
    auto lowWaterMarkPercent = configuration.getMemLowWatPercent();
    auto highWaterMarkPercent = configuration.getMemHighWatPercent();
    stats.setLowWaterMark(cb::fractionOf(quota, lowWaterMarkPercent));
    stats.setHighWaterMark(cb::fractionOf(quota, highWaterMarkPercent));
}

void EventuallyPersistentEngine::configureStorageMemoryForQuota(size_t quota) {
    // Pass the max bucket quota size down to the storage layer.
    for (uint16_t ii = 0; ii < getKVBucket()->getVBuckets().getNumShards();
         ++ii) {
        getKVBucket()->getVBuckets().getShard(ii)->forEachKVStore(
                [quota](auto* kvs) { kvs->setMaxDataSize(quota); });
    }
}

void EventuallyPersistentEngine::updateArenaAllocThresholdForQuota(
        size_t size) {
    getArenaMallocClient().setEstimateUpdateThreshold(
            size, configuration.getMemUsedMergeThresholdPercent());
    cb::ArenaMalloc::setAllocatedThreshold(getArenaMallocClient());
}

void EventuallyPersistentEngine::notify_num_writer_threads_changed() {
    auto* epBucket = dynamic_cast<EPBucket*>(getKVBucket());
    if (epBucket) {
        // We just changed number of writers so we also need to refresh the
        // flusher batch split trigger to adjust our limits accordingly.
        epBucket->setFlusherBatchSplitTrigger(
                configuration.getFlusherTotalBatchLimit());
    }
}

void EventuallyPersistentEngine::notify_num_auxio_threads_changed() {
    configureRangeScanConcurrency(configuration.getRangeScanMaxContinueTasks());
}

void EventuallyPersistentEngine::configureRangeScanConcurrency(
        size_t rangeScanMaxContinueTasksValue) {
    if (auto* epBucket = dynamic_cast<EPBucket*>(getKVBucket()); epBucket) {
        // Notify RangeScans that AUXIO has changed. Note some unit-tests don't
        // have a rangeScans object. In all cases we care about auxio changes
        // like a full server build - we do...
        Expects(epBucket->getReadyRangeScans());
        epBucket->getReadyRangeScans()->setConcurrentTaskLimit(
                rangeScanMaxContinueTasksValue);
    }
}

void EventuallyPersistentEngine::configureRangeScanMaxDuration(
        std::chrono::seconds rangeScanMaxDuration) {
    if (auto* epBucket = dynamic_cast<EPBucket*>(getKVBucket()); epBucket) {
        Expects(epBucket->getReadyRangeScans());
        epBucket->getReadyRangeScans()->setMaxDuration(rangeScanMaxDuration);
    }
}

void EventuallyPersistentEngine::set_num_storage_threads(
        ThreadPoolConfig::StorageThreadCount num) {
    auto* epBucket = dynamic_cast<EPBucket*>(getKVBucket());
    if (epBucket) {
        epBucket->getOneRWUnderlying()->setStorageThreads(num);
    }
}

void EventuallyPersistentEngine::disconnect(CookieIface& cookie) {
    acquireEngine(this)->handleDisconnect(cookie);
}

cb::engine_errc EventuallyPersistentEngine::set_traffic_control_mode(
        CookieIface& cookie, TrafficControlMode mode) {
    return acquireEngine(this)->handleTrafficControlCmd(cookie, mode);
}

cb::engine_errc EventuallyPersistentEngine::compactDatabase(
        CookieIface& cookie,
        Vbid vbid,
        uint64_t purge_before_ts,
        uint64_t purge_before_seq,
        bool drop_deletes,
        const std::vector<std::string>& obsoleteKeys) {
    return acquireEngine(this)->compactDatabaseInner(cookie,
                                                     vbid,
                                                     purge_before_ts,
                                                     purge_before_seq,
                                                     drop_deletes,
                                                     obsoleteKeys);
}

std::pair<cb::engine_errc, vbucket_state_t>
EventuallyPersistentEngine::getVBucket(CookieIface& cookie, Vbid vbid) {
    return acquireEngine(this)->getVBucketInner(cookie, vbid);
}

cb::engine_errc EventuallyPersistentEngine::setVBucket(CookieIface& cookie,
                                                       Vbid vbid,
                                                       uint64_t cas,
                                                       vbucket_state_t state,
                                                       nlohmann::json* meta) {
    return acquireEngine(this)->setVBucketInner(cookie, vbid, cas, state, meta);
}

cb::engine_errc EventuallyPersistentEngine::deleteVBucket(CookieIface& cookie,
                                                          Vbid vbid,
                                                          bool sync) {
    return acquireEngine(this)->deleteVBucketInner(cookie, vbid, sync);
}

std::pair<cb::engine_errc, cb::rangescan::Id>
EventuallyPersistentEngine::createRangeScan(
        CookieIface& cookie, const cb::rangescan::CreateParameters& params) {
    return acquireEngine(this)->getKVBucket()->createRangeScan(
            cookie,
            nullptr, // No RangeScanDataHandler to 'inject'
            params);
}

cb::engine_errc EventuallyPersistentEngine::continueRangeScan(
        CookieIface& cookie, const cb::rangescan::ContinueParameters& params) {
    return acquireEngine(this)->getKVBucket()->continueRangeScan(cookie,
                                                                 params);
}

cb::engine_errc EventuallyPersistentEngine::cancelRangeScan(
        CookieIface& cookie, Vbid vbid, cb::rangescan::Id uuid) {
    return acquireEngine(this)->getKVBucket()->cancelRangeScan(
            vbid, uuid, cookie);
}

cb::engine_errc EventuallyPersistentEngine::doRangeScanStats(
        const BucketStatCollector& collector, std::string_view statKey) {
    class StatVBucketVisitor : public VBucketVisitor {
    public:
        StatVBucketVisitor(const VBucketFilter& filter,
                           const BucketStatCollector& collector)
            : VBucketVisitor(filter), collector(collector) {
        }

        void visitBucket(VBucket& vb) override {
            if (vb.getState() == vbucket_state_active) {
                vb.doRangeScanStats(collector);
            }
        }

    private:
        const BucketStatCollector& collector;
    };

    VBucketFilter filter;
    if (statKey > "range-scans ") {
        // A vbucket-ID must follow
        auto id = statKey.substr(sizeof("range-scans ") - 1, statKey.size());

        try {
            checkNumeric(id.data());
        } catch (std::runtime_error&) {
            return cb::engine_errc::invalid_arguments;
        }

        uint16_t result{0};
        auto [ptr,
              ec]{std::from_chars(id.data(), id.data() + id.size(), result)};

        if (ec != std::errc()) {
            return cb::engine_errc::invalid_arguments;
        }

        // Stats only for one vbucket
        filter.assign(std::set{Vbid(result)});
    }

    StatVBucketVisitor svbv(filter, collector);

    kvBucket->visit(svbv);

    return cb::engine_errc::success;
}

/**
 * Helper function that returns a copy of the provided referenced object, copy
 * allocated in the NonBucket domain.
 * Any dynamically-allocated object returned from any EngineIface implementation
 * can pass the returned object(s) through this function for avoiding that
 * objects are allocated in a bucket domain and then released at caller in the
 * NonBucket domain.
 *
 * @tparam T the type
 * @param obj Const ref to the object to be copied. Const ref prevents
 *            unnecessary arg copy for both const/non-const lvalues and
 *            temporary objects
 * @return A copy of obj, allocated in the NonBucket domain
 */
template <class T>
[[nodiscard]] static T copyToNonBucketDomain(const T& obj) {
    NonBucketAllocationGuard g;
    return obj;
};

std::pair<cb::engine_errc, nlohmann::json>
EventuallyPersistentEngine::getFusionStorageSnapshot(
        Vbid vbid, std::string_view snapshotUuid, std::time_t validity) {
    return copyToNonBucketDomain(
            acquireEngine(this)->getFusionStorageSnapshotInner(
                    vbid, snapshotUuid, validity));
}

cb::engine_errc EventuallyPersistentEngine::releaseFusionStorageSnapshot(
        Vbid vbid, std::string_view snapshotUuid) {
    return acquireEngine(this)->releaseFusionStorageSnapshotInner(vbid,
                                                                  snapshotUuid);
}

cb::engine_errc EventuallyPersistentEngine::mountVBucket(
        CookieIface& cookie,
        Vbid vbid,
        const std::vector<std::string>& paths,
        const std::function<void(const nlohmann::json&)>& setResponse) {
    auto eng = acquireEngine(this);
    const auto result = kvBucket->mountVBucket(cookie, vbid, paths);
    if (result.hasError()) {
        return result.error();
    }
    nlohmann::json response{{"deks", result.value()}};
    NonBucketAllocationGuard guard;
    setResponse(response);
    return cb::engine_errc::success;
}

cb::engine_errc EventuallyPersistentEngine::unmountVBucket(Vbid vbid) {
    return acquireEngine(this)->unmountVBucketInner(vbid);
}

cb::engine_errc EventuallyPersistentEngine::syncFusionLogstore(Vbid vbid) {
    return acquireEngine(this)->syncFusionLogstoreInner(vbid);
}

cb::engine_errc EventuallyPersistentEngine::startFusionUploader(Vbid vbid,
                                                                uint64_t term) {
    return acquireEngine(this)->startFusionUploaderInner(vbid, term);
}

cb::engine_errc EventuallyPersistentEngine::stopFusionUploader(Vbid vbid) {
    return acquireEngine(this)->stopFusionUploaderInner(vbid);
}

cb::engine_errc EventuallyPersistentEngine::pause(
        folly::CancellationToken cancellationToken) {
    return kvBucket->prepareForPause(cancellationToken);
}

cb::engine_errc EventuallyPersistentEngine::resume() {
    return kvBucket->prepareForResume();
}

cb::engine_errc EventuallyPersistentEngine::start_persistence(
        CookieIface& cookie) {
    return acquireEngine(this)->startFlusher(cookie);
}

cb::engine_errc EventuallyPersistentEngine::stop_persistence(
        CookieIface& cookie) {
    return acquireEngine(this)->stopFlusher(cookie);
}

cb::engine_errc EventuallyPersistentEngine::wait_for_seqno_persistence(
        CookieIface& cookie, uint64_t seqno, Vbid vbid) {
    return acquireEngine(this)->handleSeqnoPersistence(cookie, seqno, vbid);
}

cb::engine_errc EventuallyPersistentEngine::evict_key(CookieIface& cookie,
                                                      const DocKeyView& key,
                                                      Vbid vbucket) {
    return acquireEngine(this)->evictKey(cookie, key, vbucket);
}

[[nodiscard]] cb::engine_errc
EventuallyPersistentEngine::set_active_encryption_keys(
        CookieIface& cookie, const nlohmann::json& json) {
    return acquireEngine(this)->setActiveEncryptionKeys(cookie, json);
}

cb::engine_errc EventuallyPersistentEngine::prepare_snapshot(
        CookieIface& cookie,
        Vbid vbid,
        const std::function<void(const nlohmann::json&)>& callback) {
    std::function<void(const nlohmann::json&)> non_alloc =
            [&callback](const auto& json) {
                NonBucketAllocationGuard guard;
                callback(json);
            };
    return acquireEngine(this)->getKVBucket()->prepareSnapshot(
            cookie, vbid, non_alloc);
}

cb::engine_errc EventuallyPersistentEngine::download_snapshot(
        CookieIface& cookie, Vbid vbid, std::string_view metadata) {
    return acquireEngine(this)->getKVBucket()->downloadSnapshot(
            cookie, vbid, metadata);
}

cb::engine_errc EventuallyPersistentEngine::get_snapshot_file_info(
        CookieIface& cookie,
        std::string_view uuid,
        std::size_t file_id,
        const std::function<void(const nlohmann::json&)>& callback) {
    std::function<void(const nlohmann::json&)> non_alloc =
            [&callback](const auto& json) {
                NonBucketAllocationGuard guard;
                callback(json);
            };
    return acquireEngine(this)->getKVBucket()->getSnapshotFileInfo(
            cookie, uuid, file_id, non_alloc);
}

cb::engine_errc EventuallyPersistentEngine::release_snapshot(
        CookieIface& cookie,
        std::variant<Vbid, std::string_view> snapshotToRelease) {
    return acquireEngine(this)->getKVBucket()->releaseSnapshot(
            cookie, snapshotToRelease);
}

cb::engine_errc EventuallyPersistentEngine::setActiveEncryptionKeys(
        CookieIface& cookie, const nlohmann::json& json) {
    cb::crypto::KeyStore ks = json["keystore"];
    bool rewriteAccessLog = false;
    {
        // Extra scope to let the shared ptr's die
        auto nextActive = ks.getActiveKey();
        auto currentActive = encryptionKeyProvider.lookup({});
        if ((!currentActive && nextActive) || (!nextActive && currentActive)) {
            // going from off->on or on->off
            rewriteAccessLog = true;
        }
    }

    std::vector<std::string> missing_keys;
    for (const auto& k : json["unavailable"]) {
        const auto key = k.get<std::string>();
        if (!ks.lookup(key)) {
            auto sk = encryptionKeyProvider.lookup(key);
            if (sk) {
                ks.add(sk);
            } else {
                missing_keys.emplace_back(key);
            }
        }
    }

    if (!missing_keys.empty()) {
        nlohmann::json missing_keys_json = missing_keys;
        EP_LOG_WARN_CTX(
                "Failed to update Data encryption",
                {"status", cb::engine_errc::encryption_key_not_available},
                {"missing", missing_keys_json});
        setErrorContext(cookie,
                        fmt::format("Unknown encryption key(s): {}",
                                    missing_keys_json.dump()));

        return cb::engine_errc::encryption_key_not_available;
    }

    encryptionKeyProvider.setKeys(std::move(ks));

    if (rewriteAccessLog) {
        runAccessScannerTask();
    }
    return cb::engine_errc::success;
}

void EventuallyPersistentEngine::setDcpConsumerBufferRatio(float ratio) {
    if (dcpFlowControlManager) {
        dcpFlowControlManager->setDcpConsumerBufferRatio(ratio);
    }
}

float EventuallyPersistentEngine::getDcpConsumerBufferRatio() const {
    if (!dcpFlowControlManager) {
        return 0;
    }
    return dcpFlowControlManager->getDcpConsumerBufferRatio();
}

QuotaSharingManager& EventuallyPersistentEngine::getQuotaSharingManager() {
    struct QuotaSharingManagerImpl : public QuotaSharingManager {
        QuotaSharingManagerImpl(
                ServerBucketIface& bucketApi,
                std::function<size_t()> getNumConcurrentPagers,
                std::function<std::chrono::milliseconds()> getPagerSleepTime)
            : bucketApi(bucketApi),
              group(bucketApi),
              getNumConcurrentPagers(std::move(getNumConcurrentPagers)),
              getPagerSleepTime(std::move(getPagerSleepTime)) {
        }

        EPEngineGroup& getGroup() override {
            return group;
        }

        ExTask getItemPager() override {
            static ExTask task = [this]() {
                return std::make_shared<QuotaSharingItemPager>(
                        bucketApi,
                        group,
                        ExecutorPool::get()->getDefaultTaskable(),
                        getNumConcurrentPagers,
                        getPagerSleepTime);
            }();
            return task;
        }

        ServerBucketIface& bucketApi;
        EPEngineGroup group;
        const std::function<size_t()> getNumConcurrentPagers;
        const std::function<std::chrono::milliseconds()> getPagerSleepTime;
    };

    static QuotaSharingManagerImpl manager(
            *serverApi->bucket,
            [coreApi = serverApi->core]() {
                return coreApi->getQuotaSharingPagerConcurrency();
            },
            [coreApi = serverApi->core]() {
                return coreApi->getQuotaSharingPagerSleepTime();
            });
    return manager;
}

ExTask EventuallyPersistentEngine::createItemPager() {
    if (isCrossBucketHtQuotaSharing) {
        return getQuotaSharingManager().getItemPager();
    }
    auto numConcurrentPagers = getConfiguration().getConcurrentPagers();
    auto task = std::make_shared<StrictQuotaItemPager>(
            *this, stats, numConcurrentPagers);
    ExecutorPool::get()->cancel(task->getId());
    return task;
}

void EventuallyPersistentEngine::setDcpBackfillByteLimit(size_t bytes) {
    if (dcpConnMap_) {
        dcpConnMap_->setBackfillByteLimit(bytes);
    }
}

cb::engine_errc EventuallyPersistentEngine::maybeRemapStatus(
        cb::engine_errc status) {
    if (status == cb::engine_errc::not_my_vbucket && mustRemapNMVB()) {
        return cb::engine_errc::temporary_failure;
    }
    if (status == cb::engine_errc::no_such_key && isDegradedMode() &&
        kvBucket->getItemEvictionPolicy() == EvictionPolicy::Value) {
        return cb::engine_errc::temporary_failure;
    }
    return status;
}

cb::engine_errc EventuallyPersistentEngine::unmountVBucketInner(Vbid vbid) {
    Expects(kvBucket);
    return kvBucket->unmountVBucket(vbid);
}

std::pair<cb::engine_errc, nlohmann::json>
EventuallyPersistentEngine::getFusionStorageSnapshotInner(
        Vbid vbid, std::string_view snapshotUuid, std::time_t validity) {
    Expects(kvBucket);
    if (!kvBucket->getStorageProperties().supportsFusion()) {
        return {cb::engine_errc::not_supported, {}};
    }

    const auto fusionNamespace = getFusionNamespace();
    return kvBucket->getRWUnderlying(vbid)->getFusionStorageSnapshot(
            fusionNamespace, vbid, snapshotUuid, validity);
}

cb::engine_errc EventuallyPersistentEngine::releaseFusionStorageSnapshotInner(
        Vbid vbid, std::string_view snapshotUuid) {
    Expects(kvBucket);
    if (!kvBucket->getStorageProperties().supportsFusion()) {
        return cb::engine_errc::not_supported;
    }

    const auto fusionNamespace = getFusionNamespace();
    return kvBucket->getRWUnderlying(vbid)->releaseFusionStorageSnapshot(
            fusionNamespace, vbid, snapshotUuid);
}

cb::engine_errc EventuallyPersistentEngine::setChronicleAuthToken(
        std::string_view token) {
    Expects(kvBucket);
    if (!kvBucket->getStorageProperties().supportsFusion()) {
        return cb::engine_errc::not_supported;
    }

    chronicleAuthToken = std::string(token);

    kvBucket->forEachShard([&token](KVShard& shard) {
        shard.getRWUnderlying()->setChronicleAuthToken(token);
    });

    return cb::engine_errc::success;
}

std::string EventuallyPersistentEngine::getCachedChronicleAuthToken() const {
    return *chronicleAuthToken.rlock();
}

std::string EventuallyPersistentEngine::getFusionNamespace() const {
    // FusionNamespace is in the form:
    // <service_prefix>/<bucket_name>/<bucket_uuid>.
    return generateFusionNamespace(configuration.getCouchBucket(),
                                   configuration.getUuid());
}

cb::engine_errc EventuallyPersistentEngine::syncFusionLogstoreInner(Vbid vbid) {
    Expects(kvBucket);
    return kvBucket->syncFusionLogstore(vbid);
}

cb::engine_errc EventuallyPersistentEngine::startFusionUploaderInner(
        Vbid vbid, uint64_t term) {
    Expects(kvBucket);
    return kvBucket->startFusionUploader(vbid, term);
}

cb::engine_errc EventuallyPersistentEngine::stopFusionUploaderInner(Vbid vbid) {
    Expects(kvBucket);
    return kvBucket->stopFusionUploader(vbid);
}

std::chrono::seconds
EventuallyPersistentEngine::getDcpDisconnectWhenStuckTimeout() const {
    return serverApi->core->getDcpDisconnectWhenStuckTimeout();
}

std::string EventuallyPersistentEngine::getDcpDisconnectWhenStuckNameRegex()
        const {
    return serverApi->core->getDcpDisconnectWhenStuckNameRegex();
}

void EventuallyPersistentEngine::setNotLockedReturnsTmpfail(bool value) {
    notLockedReturnsTmpfail = value;
}

cb::engine_errc EventuallyPersistentEngine::getNotLockedError() const {
    const bool useTmpfail = notLockedReturnsTmpfail ||
                            serverApi->core->getNotLockedReturnsTmpfail();
    return useTmpfail ? cb::engine_errc::temporary_failure
                      : cb::engine_errc::not_locked;
}

double EventuallyPersistentEngine::getDcpConsumerMaxMarkerVersion() const {
    return serverApi->core->getDcpConsumerMaxMarkerVersion();
}

bool EventuallyPersistentEngine::isDcpSnapshotMarkerHPSEnabled() const {
    return serverApi->core->isDcpSnapshotMarkerHPSEnabled();
}

bool EventuallyPersistentEngine::isDcpSnapshotMarkerPurgeSeqnoEnabled() const {
    return serverApi->core->isDcpSnapshotMarkerPurgeSeqnoEnabled();
}

bool EventuallyPersistentEngine::isMagmaBlindWriteOptimisationEnabled() const {
    return serverApi->core->isMagmaBlindWriteOptimisationEnabled();
}<|MERGE_RESOLUTION|>--- conflicted
+++ resolved
@@ -2228,16 +2228,17 @@
 }
 
 cb::engine_errc EventuallyPersistentEngine::initialize(
-<<<<<<< HEAD
         std::string_view config,
         const nlohmann::json& encryption,
         std::string_view chronicleAuthToken,
         const nlohmann::json& collectionManifest) {
-=======
-        std::string_view config) {
     auto handle = acquireEngine(this);
     try {
-        return handle->initializeInner(config);
+        return handle->initializeInner(
+                config, encryption, chronicleAuthToken, collectionManifest);
+    } catch (const cb::engine_error& e) {
+        NonBucketAllocationGuard guard;
+        throw cb::engine_error(e.engine_code(), e.what());
     } catch (const std::exception& e) {
         NonBucketAllocationGuard guard;
         throw std::runtime_error(e.what());
@@ -2245,8 +2246,10 @@
 }
 
 cb::engine_errc EventuallyPersistentEngine::initializeInner(
-        std::string_view config) {
->>>>>>> 6b26a14f
+        std::string_view config,
+        const nlohmann::json& encryption,
+        std::string_view chronicleAuthToken,
+        const nlohmann::json& collectionManifest) {
     if (config.empty()) {
         return cb::engine_errc::invalid_arguments;
     }

/* -*- Mode: C++; tab-width: 4; c-basic-offset: 4; indent-tabs-mode: nil -*- */
/*
 *     Copyright 2018-Present Couchbase, Inc.
 *
 *   Use of this software is governed by the Business Source License included
 *   in the file licenses/BSL-Couchbase.txt.  As of the Change Date specified
 *   in that file, in accordance with the Business Source License, use of this
 *   software will be governed by the Apache License, Version 2.0, included in
 *   the file licenses/APL2.txt.
 */

#include "ep_engine.h"
#include "kv_bucket.h"

#include "bucket_logger.h"
#include "checkpoint.h"
#include "checkpoint_config.h"
#include "checkpoint_manager.h"
#include "collections/manager.h"
#include "collections/vbucket_manifest_handles.h"
#include "common.h"
#include "dcp/consumer.h"
#include "dcp/dcpconnmap_impl.h"
#include "dcp/flow-control-manager.h"
#include "dcp/msg_producers_border_guard.h"
#include "dcp/producer.h"
#include "dockey_validator.h"
#include "environment.h"
#include "ep_bucket.h"
#include "ep_engine_group.h"
#include "ep_engine_public.h"
#include "ep_engine_storage.h"
#include "ep_vb.h"
#include "ephemeral_bucket.h"
#include "error_handler.h"
#include "ext_meta_parser.h"
#include "failover-table.h"
#include "flusher.h"
#include "getkeys.h"
#include "hash_table_stat_visitor.h"
#include "htresizer.h"
#include "kvstore/kvstore.h"
#include "quota_sharing_item_pager.h"
#include "range_scans/range_scan_callbacks.h"
#include "replicationthrottle.h"
#include "stats-info.h"
#include "string_utils.h"
#include "trace_helpers.h"
#include "vb_count_visitor.h"
#include "warmup.h"
#include <boost/algorithm/string/classification.hpp>
#include <boost/algorithm/string/split.hpp>
#include <boost/algorithm/string/trim.hpp>
#include <executor/executorpool.h>
#include <folly/CancellationToken.h>
#include <hdrhistogram/hdrhistogram.h>
#include <logger/logger.h>
#include <memcached/audit_interface.h>
#include <memcached/collections.h>
#include <memcached/connection_iface.h>
#include <memcached/cookie_iface.h>
#include <memcached/engine.h>
#include <memcached/limits.h>
#include <memcached/protocol_binary.h>
#include <memcached/range_scan_optional_configuration.h>
#include <memcached/server_core_iface.h>
#include <memcached/util.h>
#include <nlohmann/json.hpp>
#include <phosphor/phosphor.h>
#include <platform/cb_arena_malloc.h>
#include <platform/checked_snprintf.h>
#include <platform/compress.h>
#include <platform/dirutils.h>
#include <platform/platform_time.h>
#include <platform/scope_timer.h>
#include <platform/string_hex.h>
#include <serverless/config.h>
#include <statistics/cbstat_collector.h>
#include <statistics/collector.h>
#include <statistics/labelled_collector.h>
#include <statistics/prometheus.h>
#include <utilities/engine_errc_2_mcbp.h>
#include <utilities/logtags.h>
#include <xattr/utils.h>
#include <functional>

#include <charconv>
#include <chrono>
#include <cstring>
#include <filesystem>
#include <fstream>
#include <iostream>
#include <limits>
#include <memory>
#include <string>
#include <utility>
#include <vector>

using cb::tracing::Code;
using namespace std::string_view_literals;

static size_t percentOf(size_t val, double percent) {
    return static_cast<size_t>(static_cast<double>(val) * percent);
}

struct EPHandleReleaser {
    void operator()(const EventuallyPersistentEngine*) {
        ObjectRegistry::onSwitchThread(nullptr);
    }
};

using EPHandle = std::unique_ptr<EventuallyPersistentEngine, EPHandleReleaser>;
using ConstEPHandle =
        std::unique_ptr<const EventuallyPersistentEngine, EPHandleReleaser>;

// Unique types we store in the engine specific when a call is ewould blocked.
struct ScheduledCompactionToken {};
struct ScheduledVBucketDeleteToken {};
struct ScheduledSeqnoPersistenceToken {};

/**
 * Helper function to acquire a handle to the engine which allows access to
 * the engine while the handle is in scope.
 * @param handle pointer to the engine
 * @return EPHandle which is a unique_ptr to an EventuallyPersistentEngine
 * with a custom deleter (EPHandleReleaser) which performs the required
 * ObjectRegistry release.
 */

static inline EPHandle acquireEngine(EngineIface* handle) {
    auto ret = reinterpret_cast<EventuallyPersistentEngine*>(handle);
    ObjectRegistry::onSwitchThread(ret);

    return EPHandle(ret);
}

static inline ConstEPHandle acquireEngine(const EngineIface* handle) {
    auto ret = reinterpret_cast<const EventuallyPersistentEngine*>(handle);
    // A const engine call, can in theory still mutate the engine in that
    // memory allocation can trigger an update of the stats counters. It's
    // difficult to express const/mutable through the thread-local engine, but
    // that is the assumption that only a limited amount of the engine may
    // mutate through the ObjectRegistry. Note with MB-23086 in-place, EPStats
    // won't be updated by general memory allocation, so the scope for changing
    // the const engine* is very much reduced.
    ObjectRegistry::onSwitchThread(
            const_cast<EventuallyPersistentEngine*>(ret));

    return ConstEPHandle(ret);
}

/**
 * Call the response callback and return the appropriate value so that
 * the core knows what to do..
 */
static cb::engine_errc sendResponse(const AddResponseFn& response,
                                    std::string_view key,
                                    std::string_view ext,
                                    std::string_view body,
                                    uint8_t datatype,
                                    cb::mcbp::Status status,
                                    uint64_t cas,
                                    CookieIface& cookie) {
    if (response(key, ext, body, datatype, status, cas, cookie)) {
        return cb::engine_errc::success;
    }
    return cb::engine_errc::failed;
}

template <typename T>
static void validate(T v, T l, T h) {
    if (v < l || v > h) {
        throw std::runtime_error("Value out of range.");
    }
}


static void checkNumeric(const char* str) {
    int i = 0;
    if (str[0] == '-') {
        i++;
    }
    for (; str[i]; i++) {
        using namespace std;
        if (!isdigit(str[i])) {
            throw std::runtime_error("Value is not numeric");
        }
    }
}

void EventuallyPersistentEngine::destroy(const bool force) {
    auto eng = acquireEngine(this);
    cb::ArenaMalloc::switchToClient(eng->getArenaMallocClient());
    eng->destroyInner(force);
    delete eng.get();
}

cb::unique_item_ptr EventuallyPersistentEngine::allocateItem(
        CookieIface& cookie,
        const DocKey& key,
        size_t nbytes,
        size_t priv_nbytes,
        int flags,
        rel_time_t exptime,
        uint8_t datatype,
        Vbid vbucket) {
    auto [status, item] = acquireEngine(this)->itemAllocate(
            key, nbytes, priv_nbytes, flags, exptime, datatype, vbucket);

    if (status != cb::engine_errc::success) {
        throw cb::engine_error(status,
                               "EventuallyPersistentEngine::allocateItem: "
                               "failed to allocate item");
    }

    return std::move(item);
}

cb::engine_errc EventuallyPersistentEngine::remove(
        CookieIface& cookie,
        const DocKey& key,
        uint64_t& cas,
        Vbid vbucket,
        const std::optional<cb::durability::Requirements>& durability,
        mutation_descr_t& mut_info) {
    // Maybe upgrade Durability Level
    using namespace cb::durability;
    std::optional<Requirements> durReqs = durability;
    const auto level = durReqs ? durReqs->getLevel() : Level::None;
    const auto minLevel = kvBucket->getMinDurabilityLevel();
    if (level < minLevel) {
        // Transitioning from NormalWrite to SyncWrite?
        if (level == Level::None) {
            durReqs = Requirements(minLevel, Timeout());
        } else {
            durReqs->setLevel(minLevel);
        }
    }

    return acquireEngine(this)->removeInner(
            cookie, key, cas, vbucket, durReqs, mut_info);
}

void EventuallyPersistentEngine::release(ItemIface& itm) {
    acquireEngine(this)->itemRelease(&itm);
}

cb::EngineErrorItemPair EventuallyPersistentEngine::get(
        CookieIface& cookie,
        const DocKey& key,
        Vbid vbucket,
        DocStateFilter documentStateFilter) {
    auto options = static_cast<get_options_t>(
            QUEUE_BG_FETCH | HONOR_STATES | TRACK_REFERENCE | DELETE_TEMP |
            HIDE_LOCKED_CAS | TRACK_STATISTICS);

    switch (documentStateFilter) {
    case DocStateFilter::Alive:
        break;
    case DocStateFilter::Deleted:
        // MB-23640 was caused by this bug as the frontend asked for
        // Alive and Deleted documents. The internals don't have a
        // way of requesting just deleted documents, and luckily for
        // us no part of our code is using this yet. Return an error
        // if anyone start using it
        return std::make_pair(
                cb::engine_errc::not_supported,
                cb::unique_item_ptr{nullptr, cb::ItemDeleter{this}});
    case DocStateFilter::AliveOrDeleted:
        options = static_cast<get_options_t>(options | GET_DELETED_VALUE);
        break;
    }
    return acquireEngine(this)->getInner(cookie, key, vbucket, options);
}

cb::EngineErrorItemPair EventuallyPersistentEngine::get_replica(
        CookieIface& cookie, const DocKey& key, Vbid vbucket) {
    return acquireEngine(this)->getReplicaInner(cookie, key, vbucket);
}

cb::EngineErrorItemPair EventuallyPersistentEngine::get_random_document(
        CookieIface& cookie, CollectionID cid) {
    return acquireEngine(this)->getRandomDocument(cookie, cid);
}

cb::EngineErrorItemPair EventuallyPersistentEngine::get_if(
        CookieIface& cookie,
        const DocKey& key,
        Vbid vbucket,
        std::function<bool(const item_info&)> filter) {
    return acquireEngine(this)->getIfInner(cookie, key, vbucket, filter);
}

cb::EngineErrorItemPair EventuallyPersistentEngine::get_and_touch(
        CookieIface& cookie,
        const DocKey& key,
        Vbid vbucket,
        uint32_t expiry_time,
        const std::optional<cb::durability::Requirements>& durability) {
    if (durability) {
        return cb::makeEngineErrorItemPair(cb::engine_errc::not_supported);
    }
    return acquireEngine(this)->getAndTouchInner(
            cookie, key, vbucket, expiry_time);
}

cb::EngineErrorItemPair EventuallyPersistentEngine::get_locked(
        CookieIface& cookie,
        const DocKey& key,
        Vbid vbucket,
        uint32_t lock_timeout) {
    return acquireEngine(this)->getLockedInner(
            cookie, key, vbucket, lock_timeout);
}

cb::engine_errc EventuallyPersistentEngine::unlock(CookieIface& cookie,
                                                   const DocKey& key,
                                                   Vbid vbucket,
                                                   uint64_t cas) {
    return acquireEngine(this)->unlockInner(cookie, key, vbucket, cas);
}

/**
 * generic lambda function which creates an "ExitBorderGuard" thunk - a wrapper
 * around the passed-in function which uses NonBucketAllocationGuard to switch
 * away from the current engine before invoking 'wrapped', then switches back to
 * the original engine after wrapped returns.
 *
 * The intended use-case of this is to invoke methods / callbacks outside
 * of ep-engine without mis-accounting memory - we need to ensure that any
 * memory allocated from inside the callback is *not* accounted to ep-engine,
 * but when the callback returns we /do/ account any subsequent allocations
 * to the given engine.
 */
auto makeExitBorderGuard = [](auto&& wrapped) {
    return [wrapped](auto&&... args) {
        NonBucketAllocationGuard exitGuard;
        return wrapped(std::forward<decltype(args)>(args)...);
    };
};

cb::engine_errc EventuallyPersistentEngine::get_stats(
        CookieIface& cookie,
        std::string_view key,
        std::string_view value,
        const AddStatFn& add_stat) {
    // The AddStatFn callback may allocate memory (temporary buffers for
    // stat data) which will be de-allocated inside the server, after the
    // engine call (get_stat) has returned. As such we do not want to
    // account such memory against this bucket.
    // Create an exit border guard around the original callback.
    // Perf: use std::cref to avoid copying (and the subsequent `new` call) of
    // the input add_stat function.
    auto addStatExitBorderGuard = makeExitBorderGuard(std::cref(add_stat));

    return acquireEngine(this)->getStats(
            cookie, key, value, addStatExitBorderGuard);
}

cb::engine_errc EventuallyPersistentEngine::get_prometheus_stats(
        const BucketStatCollector& collector,
        cb::prometheus::MetricGroup metricGroup) {
    try {
        using cb::prometheus::MetricGroup;
        switch (metricGroup) {
        case MetricGroup::High:
            return doMetricGroupHigh(collector);
        case MetricGroup::Low:
            return doMetricGroupLow(collector);
        case MetricGroup::Metering:
            return doMetricGroupMetering(collector);
        case MetricGroup::All:
            // nothing currently requests All metrics at this level, so rather
            // than leaving an unused impl to rot, defer until it is actually
            // required.
            throw std::invalid_argument(
                    "EventuallyPersistentEngine::get_prometheus_stats: "
                    "fetching group 'All' not implemented");
        }
    } catch (const std::bad_alloc&) {
        return cb::engine_errc::no_memory;
    }
    return cb::engine_errc::success;
}

cb::engine_errc EventuallyPersistentEngine::doMetricGroupHigh(
        const BucketStatCollector& collector) {
    cb::engine_errc status;

    doTimingStats(collector);
    if (status = doEngineStatsHighCardinality(collector);
        status != cb::engine_errc::success) {
        return status;
    }
    if (status = Collections::Manager::doPrometheusCollectionStats(
                *getKVBucket(), collector);
        status != cb::engine_errc::success) {
        return cb::engine_errc(status);
    }

    // aggregate DCP producer metrics
    ConnCounter aggregator;
    dcpConnMap_->each([&aggregator](const std::shared_ptr<ConnHandler>& tc) {
        ++aggregator.totalConns;
        if (auto tp = std::dynamic_pointer_cast<DcpProducer>(tc); tp) {
            tp->aggregateQueueStats(aggregator);
        }
    });
    addAggregatedProducerStats(collector, aggregator);
    return status;
}

cb::engine_errc EventuallyPersistentEngine::doMetricGroupLow(
        const BucketStatCollector& collector) {
    cb::engine_errc status;

    if (status = doEngineStatsLowCardinality(collector);
        status != cb::engine_errc::success) {
        return status;
    }

    if (const auto* warmup = getKVBucket()->getWarmup()) {
        warmup->addStatusMetrics(collector);
    }

    // do dcp aggregated stats, using ":" as the separator to split
    // connection names to find the connection type.
    return doConnAggStats(collector, ":");
}

cb::engine_errc EventuallyPersistentEngine::doMetricGroupMetering(
        const BucketStatCollector& collector) {
    using namespace cb::stats;
    // equivalent to Key::ep_db_file_size but named to match metering
    // requirements.
    collector.addStat(Key::storage, kvBucket->getTotalDiskSize());
    return cb::engine_errc::success;
}

cb::engine_errc EventuallyPersistentEngine::store(
        CookieIface& cookie,
        ItemIface& itm,
        uint64_t& cas,
        StoreSemantics operation,
        const std::optional<cb::durability::Requirements>& durability,
        DocumentState document_state,
        bool preserveTtl) {
    Item& item = static_cast<Item&>(itm);

    if (item.getNBytes() == 0 &&
        item.getDataType() != PROTOCOL_BINARY_RAW_BYTES) {
        std::stringstream ss;
        ss << item;
        throw std::invalid_argument(
                "EventuallyPersistentEngine::store: Invalid datatype for empty "
                "payload: " +
                cb::UserDataView(ss.str()).getSanitizedValue());
    }

    if (document_state == DocumentState::Deleted) {
        item.setDeleted();
    }
    if (durability) {
        item.setPendingSyncWrite(durability.value());
    }

    item.increaseDurabilityLevel(kvBucket->getMinDurabilityLevel());

    return acquireEngine(this)->storeInner(
            cookie, item, cas, operation, preserveTtl);
}

cb::EngineErrorCasPair EventuallyPersistentEngine::store_if(
        CookieIface& cookie,
        ItemIface& itm,
        uint64_t cas,
        StoreSemantics operation,
        const cb::StoreIfPredicate& predicate,
        const std::optional<cb::durability::Requirements>& durability,
        DocumentState document_state,
        bool preserveTtl) {
    Item& item = static_cast<Item&>(itm);

    if (item.getNBytes() == 0 &&
        item.getDataType() != PROTOCOL_BINARY_RAW_BYTES) {
        std::stringstream ss;
        ss << item;
        throw std::invalid_argument(
                "EventuallyPersistentEngine::store_if: Invalid datatype for "
                "empty payload: " +
                cb::UserDataView(ss.str()).getSanitizedValue());
    }

    if (document_state == DocumentState::Deleted) {
        item.setDeleted();
    }
    if (durability) {
        item.setPendingSyncWrite(durability.value());
    }

    item.increaseDurabilityLevel(kvBucket->getMinDurabilityLevel());

    return acquireEngine(this)->storeIfInner(
            cookie, item, cas, operation, predicate, preserveTtl);
}

void EventuallyPersistentEngine::reset_stats(CookieIface& cookie) {
    acquireEngine(this)->resetStats();
}

cb::engine_errc EventuallyPersistentEngine::setReplicationParam(
        const std::string& key, const std::string& val, std::string& msg) {
    auto rv = cb::engine_errc::success;

    try {
        // Last param (replication_throttle_threshold) in this group removed.
        // @todo MB-52953: Remove the replication_param group from cbepctl,
        //  the existing dcp_param seems enough for now

        msg = "Unknown config param";
        rv = cb::engine_errc::no_such_key;

        // Handles exceptions thrown by the standard
        // library stoi/stoul style functions when not numeric
    } catch (std::invalid_argument&) {
        msg = "Argument was not numeric";
        rv = cb::engine_errc::invalid_arguments;

        // Handles exceptions thrown by the standard library stoi/stoul
        // style functions when the conversion does not fit in the datatype
    } catch (std::out_of_range&) {
        msg = "Argument was out of range";
        rv = cb::engine_errc::invalid_arguments;

        // Handles any miscellaenous exceptions in addition to the range_error
        // exceptions thrown by the configuration::set<param>() methods
    } catch (std::exception& error) {
        msg = error.what();
        rv = cb::engine_errc::invalid_arguments;
    }

    return rv;
}

cb::engine_errc EventuallyPersistentEngine::setCheckpointParam(
        const std::string& key, const std::string& val, std::string& msg) {
    auto rv = cb::engine_errc::success;

    try {
        auto& config = getConfiguration();

        if (key == "max_checkpoints") {
            config.setMaxCheckpoints(std::stoull(val));
        } else if (key == "checkpoint_memory_ratio") {
            config.setCheckpointMemoryRatio(std::stof(val));
        } else if (key == "checkpoint_memory_recovery_upper_mark") {
            config.setCheckpointMemoryRecoveryUpperMark(std::stof(val));
        } else if (key == "checkpoint_memory_recovery_lower_mark") {
            config.setCheckpointMemoryRecoveryLowerMark(std::stof(val));
        } else if (key == "checkpoint_max_size") {
            config.setCheckpointMaxSize(std::stoull(val));
        } else {
            msg = "Unknown config param";
            rv = cb::engine_errc::no_such_key;
        }

        // Handles exceptions thrown by the cb_stob function
    } catch (invalid_argument_bool& error) {
        msg = error.what();
        rv = cb::engine_errc::invalid_arguments;

        // Handles exceptions thrown by the standard
        // library stoi/stoul style functions when not numeric
    } catch (std::invalid_argument&) {
        msg = "Argument was not numeric";
        rv = cb::engine_errc::invalid_arguments;

        // Handles exceptions thrown by the standard library stoi/stoul
        // style functions when the conversion does not fit in the datatype
    } catch (std::out_of_range&) {
        msg = "Argument was out of range";
        rv = cb::engine_errc::invalid_arguments;

        // Handles any miscellaenous exceptions in addition to the range_error
        // exceptions thrown by the configuration::set<param>() methods
    } catch (std::exception& error) {
        msg = error.what();
        rv = cb::engine_errc::invalid_arguments;
    }

    return rv;
}

cb::engine_errc EventuallyPersistentEngine::setFlushParam(
        const std::string& key, const std::string& val, std::string& msg) {
    auto rv = cb::engine_errc::success;

    // Handle the actual mutation.
    try {
        configuration.requirementsMetOrThrow(key);

        if (key == "max_size" || key == "cache_size") {
            size_t vsize = std::stoull(val);
            kvBucket->processBucketQuotaChange(vsize);
        } else if (key == "mem_low_wat") {
            configuration.setMemLowWat(std::stoull(val));
        } else if (key == "mem_high_wat") {
            configuration.setMemHighWat(std::stoull(val));
        } else if (key == "backfill_mem_threshold") {
            configuration.setBackfillMemThreshold(std::stoull(val));
        } else if (key == "durability_min_level") {
            configuration.setDurabilityMinLevel(val);
        } else if (key == "mutation_mem_ratio") {
            configuration.setMutationMemRatio(std::stof(val));
        } else if (key == "timing_log") {
            EPStats& epStats = getEpStats();
            epStats.timingLog = nullptr;
            if (val == "off") {
                EP_LOG_DEBUG_RAW("Disabled timing log.");
            } else {
                auto tmp = std::make_unique<std::ofstream>(val);
                if (tmp->good()) {
                    EP_LOG_DEBUG("Logging detailed timings to ``{}''.", val);
                    epStats.timingLog = std::move(tmp);
                } else {
                    EP_LOG_WARN(
                            "Error setting detailed timing log to ``{}'':  {}",
                            val,
                            strerror(errno));
                }
            }
        } else if (key == "exp_pager_enabled") {
            configuration.setExpPagerEnabled(cb_stob(val));
        } else if (key == "exp_pager_stime") {
            configuration.setExpPagerStime(std::stoull(val));
        } else if (key == "exp_pager_initial_run_time") {
            configuration.setExpPagerInitialRunTime(std::stoll(val));
        } else if (key == "flusher_total_batch_limit") {
            configuration.setFlusherTotalBatchLimit(std::stoll(val));
        } else if (key == "getl_default_timeout") {
            configuration.setGetlDefaultTimeout(std::stoull(val));
        } else if (key == "getl_max_timeout") {
            configuration.setGetlMaxTimeout(std::stoull(val));
        } else if (key == "ht_resize_interval") {
            configuration.setHtResizeInterval(std::stoull(val));
        } else if (key == "max_item_privileged_bytes") {
            configuration.setMaxItemPrivilegedBytes(std::stoull(val));
        } else if (key == "max_item_size") {
            configuration.setMaxItemSize(std::stoull(val));
        } else if (key == "access_scanner_enabled") {
            configuration.setAccessScannerEnabled(cb_stob(val));
        } else if (key == "alog_path") {
            configuration.setAlogPath(val);
        } else if (key == "alog_max_stored_items") {
            configuration.setAlogMaxStoredItems(std::stoull(val));
        } else if (key == "alog_resident_ratio_threshold") {
            configuration.setAlogResidentRatioThreshold(std::stoull(val));
        } else if (key == "alog_sleep_time") {
            configuration.setAlogSleepTime(std::stoull(val));
        } else if (key == "alog_task_time") {
            configuration.setAlogTaskTime(std::stoull(val));
            /* Start of ItemPager parameters */
        } else if (key == "bfilter_fp_prob") {
            configuration.setBfilterFpProb(std::stof(val));
        } else if (key == "bfilter_key_count") {
            configuration.setBfilterKeyCount(std::stoull(val));
        } else if (key == "pager_sleep_time_ms") {
            configuration.setPagerSleepTimeMs(std::stoull(val));
        } else if (key == "item_eviction_age_percentage") {
            configuration.setItemEvictionAgePercentage(std::stoull(val));
        } else if (key == "item_eviction_freq_counter_age_threshold") {
            configuration.setItemEvictionFreqCounterAgeThreshold(
                    std::stoull(val));
        } else if (key == "item_freq_decayer_chunk_duration") {
            configuration.setItemFreqDecayerChunkDuration(std::stoull(val));
        } else if (key == "item_freq_decayer_percent") {
            configuration.setItemFreqDecayerPercent(std::stoull(val));
            /* End of ItemPager parameters */
        } else if (key == "warmup_min_memory_threshold") {
            configuration.setWarmupMinMemoryThreshold(std::stoull(val));
        } else if (key == "warmup_min_items_threshold") {
            configuration.setWarmupMinItemsThreshold(std::stoull(val));
        } else if (key == "num_reader_threads" || key == "num_writer_threads" ||
                   key == "num_auxio_threads" || key == "num_nonio_threads") {
            msg = fmt::format(
                    "Setting of key '{0}' is no longer supported "
                    "using set flush param, a post request to the REST API "
                    "(POST "
                    "http://<host>:<port>/pools/default/settings/memcached/"
                    "global with payload {0}=N) should be made instead",
                    key);
            return cb::engine_errc::invalid_arguments;
        } else if (key == "bfilter_enabled") {
            configuration.setBfilterEnabled(cb_stob(val));
        } else if (key == "bfilter_residency_threshold") {
            configuration.setBfilterResidencyThreshold(std::stof(val));
        } else if (key == "defragmenter_enabled") {
            configuration.setDefragmenterEnabled(cb_stob(val));
        } else if (key == "defragmenter_interval") {
            auto v = std::stod(val);
            configuration.setDefragmenterInterval(v);
        } else if (key == "item_compressor_interval") {
            size_t v = std::stoull(val);
            // Adding separate validation as external limit is minimum 1
            // to prevent setting item compressor to constantly run
            validate(v, size_t(1), std::numeric_limits<size_t>::max());
            configuration.setItemCompressorInterval(v);
        } else if (key == "item_compressor_chunk_duration") {
            configuration.setItemCompressorChunkDuration(std::stoull(val));
        } else if (key == "defragmenter_age_threshold") {
            configuration.setDefragmenterAgeThreshold(std::stoull(val));
        } else if (key == "defragmenter_chunk_duration") {
            configuration.setDefragmenterChunkDuration(std::stoull(val));
        } else if (key == "defragmenter_stored_value_age_threshold") {
            configuration.setDefragmenterStoredValueAgeThreshold(
                    std::stoull(val));
        } else if (key == "defragmenter_run") {
            runDefragmenterTask();
        } else if (key == "defragmenter_mode") {
            configuration.setDefragmenterMode(val);
        } else if (key == "defragmenter_auto_lower_threshold") {
            configuration.setDefragmenterAutoLowerThreshold(std::stof(val));
        } else if (key == "defragmenter_auto_upper_threshold") {
            configuration.setDefragmenterAutoUpperThreshold(std::stof(val));
        } else if (key == "defragmenter_auto_max_sleep") {
            configuration.setDefragmenterAutoMaxSleep(std::stof(val));
        } else if (key == "defragmenter_auto_min_sleep") {
            configuration.setDefragmenterAutoMinSleep(std::stof(val));
        } else if (key == "defragmenter_auto_pid_p") {
            configuration.setDefragmenterAutoPidP(std::stof(val));
        } else if (key == "defragmenter_auto_pid_i") {
            configuration.setDefragmenterAutoPidI(std::stof(val));
        } else if (key == "defragmenter_auto_pid_d") {
            configuration.setDefragmenterAutoPidD(std::stof(val));
        } else if (key == "defragmenter_auto_pid_dt") {
            configuration.setDefragmenterAutoPidDt(std::stof(val));
        } else if (key == "compaction_max_concurrent_ratio") {
            configuration.setCompactionMaxConcurrentRatio(std::stof(val));
        } else if (key == "chk_expel_enabled") {
            configuration.setChkExpelEnabled(cb_stob(val));
        } else if (key == "dcp_min_compression_ratio") {
            configuration.setDcpMinCompressionRatio(std::stof(val));
        } else if (key == "dcp_noop_mandatory_for_v5_features") {
            configuration.setDcpNoopMandatoryForV5Features(cb_stob(val));
        } else if (key == "access_scanner_run") {
            if (!(runAccessScannerTask())) {
                rv = cb::engine_errc::temporary_failure;
            }
        } else if (key == "vb_state_persist_run") {
            runVbStatePersistTask(Vbid(std::stoi(val)));
        } else if (key == "ephemeral_full_policy") {
            configuration.setEphemeralFullPolicy(val);
        } else if (key == "ephemeral_metadata_mark_stale_chunk_duration") {
            configuration.setEphemeralMetadataMarkStaleChunkDuration(
                    std::stoull(val));
        } else if (key == "ephemeral_metadata_purge_age") {
            configuration.setEphemeralMetadataPurgeAge(std::stoull(val));
        } else if (key == "ephemeral_metadata_purge_interval") {
            configuration.setEphemeralMetadataPurgeInterval(std::stoull(val));
        } else if (key == "ephemeral_metadata_purge_stale_chunk_duration") {
            configuration.setEphemeralMetadataPurgeStaleChunkDuration(
                    std::stoull(val));
        } else if (key == "fsync_after_every_n_bytes_written") {
            configuration.setFsyncAfterEveryNBytesWritten(std::stoull(val));
        } else if (key == "xattr_enabled") {
            configuration.setXattrEnabled(cb_stob(val));
        } else if (key == "compression_mode") {
            configuration.setCompressionMode(val);
        } else if (key == "min_compression_ratio") {
            float min_comp_ratio;
            if (safe_strtof(val, min_comp_ratio)) {
                configuration.setMinCompressionRatio(min_comp_ratio);
            } else {
                rv = cb::engine_errc::invalid_arguments;
            }
        } else if (key == "max_ttl") {
            configuration.setMaxTtl(std::stoull(val));
        } else if (key == "mem_used_merge_threshold_percent") {
            configuration.setMemUsedMergeThresholdPercent(std::stof(val));
        } else if (key == "retain_erroneous_tombstones") {
            configuration.setRetainErroneousTombstones(cb_stob(val));
        } else if (key == "couchstore_tracing") {
            configuration.setCouchstoreTracing(cb_stob(val));
        } else if (key == "couchstore_write_validation") {
            configuration.setCouchstoreWriteValidation(cb_stob(val));
        } else if (key == "couchstore_mprotect") {
            configuration.setCouchstoreMprotect(cb_stob(val));
        } else if (key == "allow_sanitize_value_in_deletion") {
            configuration.setAllowSanitizeValueInDeletion(cb_stob(val));
        } else if (key == "pitr_enabled") {
            configuration.setPitrEnabled(cb_stob(val));
        } else if (key == "pitr_max_history_age") {
            uint32_t value;
            if (safe_strtoul(val, value)) {
                configuration.setPitrMaxHistoryAge(value);
            } else {
                rv = cb::engine_errc::invalid_arguments;
            }
        } else if (key == "pitr_granularity") {
            uint32_t value;
            if (safe_strtoul(val, value)) {
                configuration.setPitrGranularity(value);
            } else {
                rv = cb::engine_errc::invalid_arguments;
            }
        } else if (key == "magma_fragmentation_percentage") {
            float value;
            if (safe_strtof(val, value)) {
                configuration.setMagmaFragmentationPercentage(value);
            } else {
                rv = cb::engine_errc::invalid_arguments;
            }
        } else if (key == "persistent_metadata_purge_age") {
            uint32_t value;
            if (safe_strtoul(val, value)) {
                configuration.setPersistentMetadataPurgeAge(value);
            } else {
                rv = cb::engine_errc::invalid_arguments;
            }
        } else if (key == "magma_flusher_thread_percentage") {
            uint32_t value;
            if (safe_strtoul(val, value)) {
                configuration.setMagmaFlusherThreadPercentage(value);
            } else {
                rv = cb::engine_errc::invalid_arguments;
            }
        } else if (key == "couchstore_file_cache_max_size") {
            uint32_t value;
            if (safe_strtoul(val, value)) {
                configuration.setCouchstoreFileCacheMaxSize(value);
            } else {
                rv = cb::engine_errc::invalid_arguments;
            }
        } else if (key == "magma_mem_quota_ratio") {
            float value;
            if (safe_strtof(val, value)) {
                configuration.setMagmaMemQuotaRatio(value);
            } else {
                rv = cb::engine_errc::invalid_arguments;
            }
        } else if (key == "magma_enable_block_cache") {
            configuration.setMagmaEnableBlockCache(cb_stob(val));
        } else if (key == "magma_seq_tree_data_block_size") {
            configuration.setMagmaSeqTreeDataBlockSize(std::stoull(val));
        } else if (key == "magma_seq_tree_index_block_size") {
            configuration.setMagmaSeqTreeIndexBlockSize(std::stoull(val));
        } else if (key == "magma_key_tree_data_block_size") {
            configuration.setMagmaKeyTreeDataBlockSize(std::stoull(val));
        } else if (key == "magma_key_tree_index_block_size") {
            configuration.setMagmaKeyTreeIndexBlockSize(std::stoull(val));
        } else if (key == "compaction_expire_from_start") {
            configuration.setCompactionExpireFromStart(cb_stob(val));
        } else if (key == "vbucket_mapping_sanity_checking") {
            configuration.setVbucketMappingSanityChecking(cb_stob(val));
        } else if (key == "vbucket_mapping_sanity_checking_error_mode") {
            configuration.setVbucketMappingSanityCheckingErrorMode(val);
        } else if (key == "seqno_persistence_timeout") {
            configuration.setSeqnoPersistenceTimeout(std::stoul(val));
        } else if (key == "range_scan_max_continue_tasks") {
            configuration.setRangeScanMaxContinueTasks(std::stoul(val));
        } else if (key == "bucket_quota_change_task_poll_interval") {
            configuration.setBucketQuotaChangeTaskPollInterval(std::stoul
                                                                (val));
        } else if (key == "range_scan_read_buffer_send_size") {
            configuration.setRangeScanReadBufferSendSize(std::stoull(val));
        } else if (key == "range_scan_max_lifetime") {
            configuration.setRangeScanMaxLifetime(std::stoull(val));
        } else if (key == "item_eviction_strategy") {
            getConfiguration().setItemEvictionStrategy(val);
        } else if (key == "magma_per_document_compression_enabled") {
            configuration.setMagmaPerDocumentCompressionEnabled(cb_stob(val));
        } else if (key == "history_retention_seconds") {
            configuration.setHistoryRetentionSeconds(std::stoul(val));
        } else if (key == "history_retention_bytes") {
            configuration.setHistoryRetentionBytes(std::stoull(val));
        } else {
            EP_LOG_WARN("Rejecting setFlushParam request key:{}", key);
            msg = "Unknown config param " + key;
            rv = cb::engine_errc::invalid_arguments;
        }
        // Handles exceptions thrown by the cb_stob function
    } catch (invalid_argument_bool& error) {
        msg = error.what();
        rv = cb::engine_errc::invalid_arguments;

        // Handles exceptions thrown by the standard
        // library stoi/stoul style functions when not numeric
    } catch (std::invalid_argument&) {
        msg = "Argument was not numeric";
        rv = cb::engine_errc::invalid_arguments;

        // Handles exceptions thrown by the standard library stoi/stoul
        // style functions when the conversion does not fit in the datatype
    } catch (std::out_of_range&) {
        msg = "Argument was out of range";
        rv = cb::engine_errc::invalid_arguments;

        // Handles any miscellaneous exceptions in addition to the range_error
        // exceptions thrown by the configuration::set<param>() methods
    } catch (std::exception& error) {
        msg = error.what();
        rv = cb::engine_errc::invalid_arguments;
    }

    return rv;
}

cb::engine_errc EventuallyPersistentEngine::setDcpParam(const std::string& key,
                                                        const std::string& val,
                                                        std::string& msg) {
    auto rv = cb::engine_errc::success;
    try {
        if (key == "dcp_consumer_buffer_ratio") {
            getConfiguration().setDcpConsumerBufferRatio(std::stof(val));
        } else if (key == "connection_manager_interval") {
            getConfiguration().setConnectionManagerInterval(std::stoull(val));
        } else if (key ==
                   "dcp_consumer_process_buffered_messages_yield_limit") {
            getConfiguration().setDcpConsumerProcessBufferedMessagesYieldLimit(
                    std::stoull(val));
        } else if (key == "dcp_consumer_process_buffered_messages_batch_size") {
            auto v = size_t(std::stoul(val));
            checkNumeric(val.c_str());
            validate(v, size_t(1), std::numeric_limits<size_t>::max());
            getConfiguration().setDcpConsumerProcessBufferedMessagesBatchSize(
                    v);
        } else if (key == "dcp_enable_noop") {
            getConfiguration().setDcpEnableNoop(cb_stob(val));
        } else if (key == "dcp_idle_timeout") {
            auto v = size_t(std::stoul(val));
            checkNumeric(val.c_str());
            validate(v, size_t(1), std::numeric_limits<size_t>::max());
            getConfiguration().setDcpIdleTimeout(v);
        } else if (key == "dcp_noop_tx_interval") {
            getConfiguration().setDcpNoopTxInterval(std::stoull(val));
        } else if (key == "dcp_producer_snapshot_marker_yield_limit") {
            getConfiguration().setDcpProducerSnapshotMarkerYieldLimit(
                    std::stoull(val));
        } else if (key == "dcp_takeover_max_time") {
            getConfiguration().setDcpTakeoverMaxTime(std::stoull(val));
        } else {
            msg = "Unknown config param";
            rv = cb::engine_errc::no_such_key;
        }
    } catch (std::runtime_error&) {
        msg = "Value out of range.";
        rv = cb::engine_errc::invalid_arguments;
    }

    return rv;
}

cb::engine_errc EventuallyPersistentEngine::setVbucketParam(
        Vbid vbucket,
        const std::string& key,
        const std::string& val,
        std::string& msg) {
    auto rv = cb::engine_errc::success;
    try {
        if (key == "hlc_drift_ahead_threshold_us") {
            uint64_t v = std::strtoull(val.c_str(), nullptr, 10);
            checkNumeric(val.c_str());
            getConfiguration().setHlcDriftAheadThresholdUs(v);
        } else if (key == "hlc_drift_behind_threshold_us") {
            uint64_t v = std::strtoull(val.c_str(), nullptr, 10);
            checkNumeric(val.c_str());
            getConfiguration().setHlcDriftBehindThresholdUs(v);
        } else if (key == "max_cas") {
            uint64_t v = std::strtoull(val.c_str(), nullptr, 10);
            checkNumeric(val.c_str());
            EP_LOG_INFO("setVbucketParam: max_cas:{} {}", v, vbucket);
            if (getKVBucket()->forceMaxCas(vbucket, v) !=
                cb::engine_errc::success) {
                rv = cb::engine_errc::not_my_vbucket;
                msg = "Not my vbucket";
            }
        } else {
            msg = "Unknown config param";
            rv = cb::engine_errc::no_such_key;
        }
    } catch (std::runtime_error&) {
        msg = "Value out of range.";
        rv = cb::engine_errc::invalid_arguments;
    }
    return rv;
}

cb::engine_errc EventuallyPersistentEngine::evictKey(CookieIface& cookie,
                                                     const DocKey& key,
                                                     Vbid vbucket) {
    EP_LOG_DEBUG("Manually evicting object with key {}",
                 cb::UserDataView(key.to_string()));
    const char* msg = nullptr;
    const auto rv = kvBucket->evictKey(key, vbucket, &msg);
    if (rv == cb::engine_errc::not_my_vbucket ||
        rv == cb::engine_errc::no_such_key) {
        if (isDegradedMode()) {
            if (msg) {
                setErrorContext(cookie, msg);
            }
            return cb::engine_errc::temporary_failure;
        }
    }
    if (msg) {
        setErrorContext(cookie, msg);
    }
    return rv;
}

cb::engine_errc EventuallyPersistentEngine::setParameter(
        CookieIface& cookie,
        EngineParamCategory category,
        std::string_view key,
        std::string_view value,
        Vbid vbid) {
    return acquireEngine(this)->setParameterInner(
            cookie, category, key, value, vbid);
}

cb::engine_errc EventuallyPersistentEngine::setParameterInner(
        CookieIface& cookie,
        EngineParamCategory category,
        std::string_view key,
        std::string_view value,
        Vbid vbid) {
    const std::string keyz(key);
    const std::string valz(value);

    std::string msg;
    cb::engine_errc ret = cb::engine_errc::no_such_key;
    switch (category) {
    case EngineParamCategory::Flush:
        ret = setFlushParam(keyz, valz, msg);
        break;
    case EngineParamCategory::Replication:
        ret = setReplicationParam(keyz, valz, msg);
        break;
    case EngineParamCategory::Checkpoint:
        ret = setCheckpointParam(keyz, valz, msg);
        break;
    case EngineParamCategory::Dcp:
        ret = setDcpParam(keyz, valz, msg);
        break;
    case EngineParamCategory::Vbucket:
        ret = setVbucketParam(vbid, keyz, valz, msg);
        break;
    }

    if (ret != cb::engine_errc::success && !msg.empty()) {
        setErrorContext(cookie, msg);
    }

    return ret;
}

std::pair<cb::engine_errc, vbucket_state_t>
EventuallyPersistentEngine::getVBucketInner(CookieIface& cookie, Vbid vbucket) {
    HdrMicroSecBlockTimer timer(&stats.getVbucketCmdHisto);

    auto vb = getVBucket(vbucket);
    if (!vb) {
        return {cb::engine_errc::not_my_vbucket, vbucket_state_dead};
    }
    return {cb::engine_errc::success, vb->getState()};
}

cb::engine_errc EventuallyPersistentEngine::setVBucketInner(
        CookieIface& cookie,
        Vbid vbid,
        uint64_t cas,
        vbucket_state_t state,
        nlohmann::json* meta) {
    HdrMicroSecBlockTimer timer(&stats.setVbucketCmdHisto);
    return setVBucketState(cookie, vbid, state, meta, TransferVB::No, cas);
}

cb::EngineErrorItemPair EventuallyPersistentEngine::getReplicaInner(
        CookieIface& cookie, const DocKey& key, Vbid vbucket) {
    auto options = static_cast<get_options_t>(
            QUEUE_BG_FETCH | HONOR_STATES | TRACK_REFERENCE | DELETE_TEMP |
            HIDE_LOCKED_CAS | TRACK_STATISTICS);

    GetValue rv(getKVBucket()->getReplica(key, vbucket, &cookie, options));
    auto error_code = rv.getStatus();
    if (error_code != cb::engine_errc::would_block) {
        ++(getEpStats().numOpsGet);
    }

    if (error_code == cb::engine_errc::success) {
        return cb::makeEngineErrorItemPair(
                cb::engine_errc::success, rv.item.release(), this);
    }

    if (error_code == cb::engine_errc::temporary_failure) {
        return cb::makeEngineErrorItemPair(cb::engine_errc::no_such_key);
    }

    return cb::makeEngineErrorItemPair(error_code);
}

cb::engine_errc EventuallyPersistentEngine::compactDatabaseInner(
        CookieIface& cookie,
        Vbid vbid,
        uint64_t purge_before_ts,
        uint64_t purge_before_seq,
        bool drop_deletes) {
    if (takeEngineSpecific<ScheduledCompactionToken>(cookie)) {
        // This is a completion of a compaction. We cleared the engine-specific
        return cb::engine_errc::success;
    }

    CompactionConfig compactionConfig{
            purge_before_ts, purge_before_seq, drop_deletes, false};

    ++stats.pendingCompactions;
    // Set something in the EngineSpecfic so we can determine which phase of the
    // command is executing.
    storeEngineSpecific(cookie, ScheduledCompactionToken{});

    // returns would_block for success or another status (e.g. nmvb)
    const auto status = scheduleCompaction(vbid, compactionConfig, &cookie);

    Expects(status != cb::engine_errc::success);
    if (status != cb::engine_errc::would_block) {
        --stats.pendingCompactions;
        // failed, clear the engine-specific
        clearEngineSpecific(cookie);
        EP_LOG_WARN("Compaction of {} failed: {}", vbid, status);
    }

    return status;
}

cb::engine_errc EventuallyPersistentEngine::processUnknownCommandInner(
        CookieIface& cookie,
        const cb::mcbp::Request& request,
        const AddResponseFn& response) {
    auto res = cb::mcbp::Status::UnknownCommand;

    switch (request.getClientOpcode()) {
    case cb::mcbp::ClientOpcode::GetAllVbSeqnos:
        return getAllVBucketSequenceNumbers(cookie, request, response);
    case cb::mcbp::ClientOpcode::ObserveSeqno:
        return observe_seqno(cookie, request, response);
    case cb::mcbp::ClientOpcode::SetWithMeta:
    case cb::mcbp::ClientOpcode::SetqWithMeta:
    case cb::mcbp::ClientOpcode::AddWithMeta:
    case cb::mcbp::ClientOpcode::AddqWithMeta:
        return setWithMeta(cookie, request, response);
    case cb::mcbp::ClientOpcode::DelWithMeta:
    case cb::mcbp::ClientOpcode::DelqWithMeta:
        return deleteWithMeta(cookie, request, response);
    case cb::mcbp::ClientOpcode::ReturnMeta:
        return returnMeta(cookie, request, response);
    case cb::mcbp::ClientOpcode::GetKeys:
        return getAllKeys(cookie, request, response);
    default:
        res = cb::mcbp::Status::UnknownCommand;
    }

    return sendResponse(response,
                        {}, // key
                        {}, // extra
                        {}, // body
                        PROTOCOL_BINARY_RAW_BYTES,
                        res,
                        0,
                        cookie);
}

cb::engine_errc EventuallyPersistentEngine::unknown_command(
        CookieIface& cookie,
        const cb::mcbp::Request& request,
        const AddResponseFn& response) {
    auto engine = acquireEngine(this);

    // The AddResponseFn callback may allocate memory (temporary buffers for
    // data) which will be de-allocated inside the server, after the
    // engine call (response) has returned. As such we do not want to
    // account such memory against this bucket.
    // Create an exit border guard around the original callback.
    // Perf: use std::cref to avoid copying (and the subsequent `new` call) of
    // the input function.
    auto addResponseExitBorderGuard = makeExitBorderGuard(std::cref(response));

    auto ret = engine->processUnknownCommandInner(
            cookie, request, addResponseExitBorderGuard);
    return ret;
}

cb::engine_errc EventuallyPersistentEngine::step(
        CookieIface& cookie,
        bool throttled,
        DcpMessageProducersIface& producers) {
    auto engine = acquireEngine(this);
    auto& conn = engine->getConnHandler(cookie);
    DcpMsgProducersBorderGuard guardedProducers(producers);
    return conn.step(throttled, guardedProducers);
}

cb::engine_errc EventuallyPersistentEngine::open(CookieIface& cookie,
                                                 uint32_t opaque,
                                                 uint32_t seqno,
                                                 uint32_t flags,
                                                 std::string_view conName,
                                                 std::string_view value) {
    return acquireEngine(this)->dcpOpen(
            cookie, opaque, seqno, flags, conName, value);
}

cb::engine_errc EventuallyPersistentEngine::add_stream(CookieIface& cookie,
                                                       uint32_t opaque,
                                                       Vbid vbucket,
                                                       uint32_t flags) {
    return acquireEngine(this)->dcpAddStream(cookie, opaque, vbucket, flags);
}

cb::engine_errc EventuallyPersistentEngine::close_stream(
        CookieIface& cookie,
        uint32_t opaque,
        Vbid vbucket,
        cb::mcbp::DcpStreamId sid) {
    auto engine = acquireEngine(this);
    auto& conn = engine->getConnHandler(cookie);
    return conn.closeStream(opaque, vbucket, sid);
}

cb::engine_errc EventuallyPersistentEngine::stream_req(
        CookieIface& cookie,
        uint32_t flags,
        uint32_t opaque,
        Vbid vbucket,
        uint64_t startSeqno,
        uint64_t endSeqno,
        uint64_t vbucketUuid,
        uint64_t snapStartSeqno,
        uint64_t snapEndSeqno,
        uint64_t* rollbackSeqno,
        dcp_add_failover_log callback,
        std::optional<std::string_view> json) {
    auto engine = acquireEngine(this);
    auto& conn = engine->getConnHandler(cookie);
    try {
        return conn.streamRequest(flags,
                                  opaque,
                                  vbucket,
                                  startSeqno,
                                  endSeqno,
                                  vbucketUuid,
                                  snapStartSeqno,
                                  snapEndSeqno,
                                  rollbackSeqno,
                                  callback,
                                  json);
    } catch (const cb::engine_error& e) {
        EP_LOG_INFO("stream_req engine_error {}", e.what());
        return cb::engine_errc(e.code().value());
    }
}

cb::engine_errc EventuallyPersistentEngine::get_failover_log(
        CookieIface& cookie,
        uint32_t opaque,
        Vbid vbucket,
        dcp_add_failover_log callback) {
    // This function covers two commands:
    // 1) DCP_GET_FAILOVER_LOG
    //     It is valid only on a DCP Producer connection. Updates the
    //     'lastReceiveTime' for the Producer.
    // 2) GET_FAILOVER_LOG
    //     It does not require a DCP connection (the client has opened
    //     a regular MCBP connection).
    auto engine = acquireEngine(this);

    if (getKVBucket()->maybeWaitForVBucketWarmup(&cookie)) {
        return cb::engine_errc::would_block;
    }

    auto* conn = engine->tryGetConnHandler(cookie);
    // Note: (conn != nullptr) only if conn is a DCP connection
    if (conn) {
        auto* producer = dynamic_cast<DcpProducer*>(conn);
        // GetFailoverLog not supported for DcpConsumer
        if (!producer) {
            EP_LOG_WARN_RAW(
                    "Disconnecting - This connection doesn't support the dcp "
                    "get "
                    "failover log API");
            return cb::engine_errc::disconnect;
        }
        producer->setLastReceiveTime(ep_current_time());
        if (producer->doDisconnect()) {
            return cb::engine_errc::disconnect;
        }
    }
    VBucketPtr vb = getVBucket(vbucket);
    if (!vb) {
        EP_LOG_WARN(
                "{} ({}) Get Failover Log failed because this "
                "vbucket doesn't exist",
                conn ? conn->logHeader() : "MCBP-Connection",
                vbucket);
        return cb::engine_errc::not_my_vbucket;
    }
    auto failoverEntries = vb->failovers->getFailoverLog();
    NonBucketAllocationGuard guard;
    return callback(failoverEntries);
}

cb::engine_errc EventuallyPersistentEngine::stream_end(
        CookieIface& cookie,
        uint32_t opaque,
        Vbid vbucket,
        cb::mcbp::DcpStreamEndStatus status) {
    auto engine = acquireEngine(this);
    return engine->getConnHandler(cookie).streamEnd(opaque, vbucket, status);
}

cb::engine_errc EventuallyPersistentEngine::snapshot_marker(
        CookieIface& cookie,
        uint32_t opaque,
        Vbid vbucket,
        uint64_t start_seqno,
        uint64_t end_seqno,
        uint32_t flags,
        std::optional<uint64_t> high_completed_seqno,
        std::optional<uint64_t> max_visible_seqno) {
    auto engine = acquireEngine(this);
    auto& conn = engine->getConnHandler(cookie);
    return conn.snapshotMarker(opaque,
                               vbucket,
                               start_seqno,
                               end_seqno,
                               flags,
                               high_completed_seqno,
                               max_visible_seqno);
}

cb::engine_errc EventuallyPersistentEngine::mutation(
        CookieIface& cookie,
        uint32_t opaque,
        const DocKey& key,
        cb::const_byte_buffer value,
        size_t priv_bytes,
        uint8_t datatype,
        uint64_t cas,
        Vbid vbucket,
        uint32_t flags,
        uint64_t by_seqno,
        uint64_t rev_seqno,
        uint32_t expiration,
        uint32_t lock_time,
        cb::const_byte_buffer meta,
        uint8_t nru) {
    if (!cb::mcbp::datatype::is_valid(datatype)) {
        EP_LOG_WARN_RAW(
                "Invalid value for datatype "
                " (DCPMutation)");
        return cb::engine_errc::invalid_arguments;
    }
    auto engine = acquireEngine(this);
    auto& conn = engine->getConnHandler(cookie);
    return conn.mutation(opaque,
                         key,
                         value,
                         priv_bytes,
                         datatype,
                         cas,
                         vbucket,
                         flags,
                         by_seqno,
                         rev_seqno,
                         expiration,
                         lock_time,
                         meta,
                         nru);
}

cb::engine_errc EventuallyPersistentEngine::deletion(
        CookieIface& cookie,
        uint32_t opaque,
        const DocKey& key,
        cb::const_byte_buffer value,
        size_t priv_bytes,
        uint8_t datatype,
        uint64_t cas,
        Vbid vbucket,
        uint64_t by_seqno,
        uint64_t rev_seqno,
        cb::const_byte_buffer meta) {
    auto engine = acquireEngine(this);
    auto& conn = engine->getConnHandler(cookie);
    return conn.deletion(opaque,
                         key,
                         value,
                         priv_bytes,
                         datatype,
                         cas,
                         vbucket,
                         by_seqno,
                         rev_seqno,
                         meta);
}

cb::engine_errc EventuallyPersistentEngine::deletion_v2(
        CookieIface& cookie,
        uint32_t opaque,
        const DocKey& key,
        cb::const_byte_buffer value,
        size_t priv_bytes,
        uint8_t datatype,
        uint64_t cas,
        Vbid vbucket,
        uint64_t by_seqno,
        uint64_t rev_seqno,
        uint32_t delete_time) {
    auto engine = acquireEngine(this);
    auto& conn = engine->getConnHandler(cookie);
    return conn.deletionV2(opaque,
                           key,
                           value,
                           priv_bytes,
                           datatype,
                           cas,
                           vbucket,
                           by_seqno,
                           rev_seqno,
                           delete_time);
}

cb::engine_errc EventuallyPersistentEngine::expiration(
        CookieIface& cookie,
        uint32_t opaque,
        const DocKey& key,
        cb::const_byte_buffer value,
        size_t priv_bytes,
        uint8_t datatype,
        uint64_t cas,
        Vbid vbucket,
        uint64_t by_seqno,
        uint64_t rev_seqno,
        uint32_t deleteTime) {
    auto engine = acquireEngine(this);
    auto& conn = engine->getConnHandler(cookie);
    return conn.expiration(opaque,
                           key,
                           value,
                           priv_bytes,
                           datatype,
                           cas,
                           vbucket,
                           by_seqno,
                           rev_seqno,
                           deleteTime);
}

cb::engine_errc EventuallyPersistentEngine::set_vbucket_state(
        CookieIface& cookie,
        uint32_t opaque,
        Vbid vbucket,
        vbucket_state_t state) {
    auto engine = acquireEngine(this);
    auto& conn = engine->getConnHandler(cookie);
    return conn.setVBucketState(opaque, vbucket, state);
}

cb::engine_errc EventuallyPersistentEngine::noop(CookieIface& cookie,
                                                 uint32_t opaque) {
    auto engine = acquireEngine(this);
    return engine->getConnHandler(cookie).noop(opaque);
}

cb::engine_errc EventuallyPersistentEngine::buffer_acknowledgement(
        CookieIface& cookie, uint32_t opaque, uint32_t buffer_bytes) {
    auto engine = acquireEngine(this);
    auto& conn = engine->getConnHandler(cookie);
    return conn.bufferAcknowledgement(opaque, buffer_bytes);
}

cb::engine_errc EventuallyPersistentEngine::control(CookieIface& cookie,
                                                    uint32_t opaque,
                                                    std::string_view key,
                                                    std::string_view value) {
    auto engine = acquireEngine(this);
    return engine->getConnHandler(cookie).control(opaque, key, value);
}

cb::engine_errc EventuallyPersistentEngine::response_handler(
        CookieIface& cookie, const cb::mcbp::Response& response) {
    auto engine = acquireEngine(this);
    auto* conn = engine->tryGetConnHandler(cookie);
    if (conn && conn->handleResponse(response)) {
        return cb::engine_errc::success;
    }
    return cb::engine_errc::disconnect;
}

cb::engine_errc EventuallyPersistentEngine::system_event(
        CookieIface& cookie,
        uint32_t opaque,
        Vbid vbucket,
        mcbp::systemevent::id event,
        uint64_t bySeqno,
        mcbp::systemevent::version version,
        cb::const_byte_buffer key,
        cb::const_byte_buffer eventData) {
    auto engine = acquireEngine(this);
    auto& conn = engine->getConnHandler(cookie);
    return conn.systemEvent(
            opaque, vbucket, event, bySeqno, version, key, eventData);
}

cb::engine_errc EventuallyPersistentEngine::prepare(
        CookieIface& cookie,
        uint32_t opaque,
        const DocKey& key,
        cb::const_byte_buffer value,
        size_t priv_bytes,
        uint8_t datatype,
        uint64_t cas,
        Vbid vbucket,
        uint32_t flags,
        uint64_t by_seqno,
        uint64_t rev_seqno,
        uint32_t expiration,
        uint32_t lock_time,
        uint8_t nru,
        DocumentState document_state,
        cb::durability::Level level) {
    auto engine = acquireEngine(this);
    auto& conn = engine->getConnHandler(cookie);
    return conn.prepare(opaque,
                        key,
                        value,
                        priv_bytes,
                        datatype,
                        cas,
                        vbucket,
                        flags,
                        by_seqno,
                        rev_seqno,
                        expiration,
                        lock_time,
                        nru,
                        document_state,
                        level);
}

cb::engine_errc EventuallyPersistentEngine::seqno_acknowledged(
        CookieIface& cookie,
        uint32_t opaque,
        Vbid vbucket,
        uint64_t prepared_seqno) {
    auto engine = acquireEngine(this);
    auto& conn = engine->getConnHandler(cookie);
    return conn.seqno_acknowledged(opaque, vbucket, prepared_seqno);
}

cb::engine_errc EventuallyPersistentEngine::commit(CookieIface& cookie,
                                                   uint32_t opaque,
                                                   Vbid vbucket,
                                                   const DocKey& key,
                                                   uint64_t prepared_seqno,
                                                   uint64_t commit_seqno) {
    auto engine = acquireEngine(this);
    auto& conn = engine->getConnHandler(cookie);
    return conn.commit(opaque, vbucket, key, prepared_seqno, commit_seqno);
}

cb::engine_errc EventuallyPersistentEngine::abort(CookieIface& cookie,
                                                  uint32_t opaque,
                                                  Vbid vbucket,
                                                  const DocKey& key,
                                                  uint64_t preparedSeqno,
                                                  uint64_t abortSeqno) {
    auto engine = acquireEngine(this);
    auto& conn = engine->getConnHandler(cookie);
    return conn.abort(opaque, vbucket, key, preparedSeqno, abortSeqno);
}

/**
 * The only public interface to the eventually persistent engine.
 * Allocate a new instance and initialize it
 * @param get_server_api callback function to get the server exported API
 *                  functions
 * @param handle Where to return the new instance
 * @return cb::engine_errc::success on success
 */
cb::engine_errc create_ep_engine_instance(GET_SERVER_API get_server_api,
                                          EngineIface** handle) {
    ServerApi* api = get_server_api();
    if (api == nullptr) {
        return cb::engine_errc::not_supported;
    }

    // Register and track the engine creation
    auto arena = cb::ArenaMalloc::registerClient();
    cb::ArenaMallocGuard trackEngineCreation(arena);

    try {
        *handle = new EventuallyPersistentEngine(get_server_api, arena);
    } catch (const std::bad_alloc&) {
        cb::ArenaMalloc::unregisterClient(arena);
        return cb::engine_errc::no_memory;
    }

    initialize_time_functions(api->core);
    return cb::engine_errc::success;
}

/*
    This method is called prior to unloading of the shared-object.
    Global clean-up should be performed from this method.
*/
void destroy_ep_engine() {
    // The executor pool was already shut down by the front end thread
    // before we get here, but the tests in ep_testsuite* don't use the
    // "main" from memcached so we need to explicitly shut it down here.
    // Note that it is safe to call shutdown multiple times :)
    ExecutorPool::shutdown();
}

bool EventuallyPersistentEngine::get_item_info(const ItemIface& itm,
                                               item_info& itm_info) {
    const auto& it = static_cast<const Item&>(itm);
    itm_info = acquireEngine(this)->getItemInfo(it);
    return true;
}

cb::EngineErrorMetadataPair EventuallyPersistentEngine::get_meta(
        CookieIface& cookie, const DocKey& key, Vbid vbucket) {
    return acquireEngine(this)->getMetaInner(cookie, key, vbucket);
}

cb::engine_errc EventuallyPersistentEngine::set_collection_manifest(
        CookieIface& cookie, std::string_view json) {
    auto engine = acquireEngine(this);
    auto rv = engine->getKVBucket()->setCollections(json, &cookie);

    auto status = cb::engine_errc(rv.code().value());
    if (cb::engine_errc::success != status &&
        status != cb::engine_errc::would_block) {
        engine->setErrorContext(cookie, rv.what());
    }

    return status;
}

cb::engine_errc EventuallyPersistentEngine::get_collection_manifest(
        CookieIface& cookie, const AddResponseFn& response) {
    auto engine = acquireEngine(this);
    Collections::IsVisibleFunction isVisible =
            [&engine, &cookie](ScopeID sid,
                               std::optional<CollectionID> cid) -> bool {
        const auto status = engine->testPrivilege(
                cookie, cb::rbac::Privilege::Read, sid, cid);
        return status != cb::engine_errc::unknown_collection &&
               status != cb::engine_errc::unknown_scope;
    };
    auto rv = engine->getKVBucket()->getCollections(isVisible);

    std::string manifest;
    if (rv.first == cb::mcbp::Status::Success) {
        manifest = rv.second.dump();
    }
    return cb::engine_errc(
            sendResponse(makeExitBorderGuard(std::cref(response)),
                         {}, // key
                         {}, // extra
                         manifest, // body
                         PROTOCOL_BINARY_DATATYPE_JSON,
                         rv.first,
                         0,
                         cookie));
}

cb::EngineErrorGetCollectionIDResult
EventuallyPersistentEngine::get_collection_id(CookieIface& cookie,
                                              std::string_view path) {
    auto engine = acquireEngine(this);
    auto rv = engine->getKVBucket()->getCollectionID(path);

    if (rv.result == cb::engine_errc::success) {
        // Test for any privilege, we are testing if we have visibility which
        // means at least 1 privilege in the bucket.scope.collection 'path'
        auto status = testPrivilege(cookie,
                                    cb::rbac::Privilege::Read,
                                    rv.getScopeId(),
                                    rv.getCollectionId());
        if (status == cb::engine_errc::no_access) {
            // This is fine, still visible - back to success
            status = cb::engine_errc::success;
        }
        rv.result = status;
    }
    if (rv.result == cb::engine_errc::unknown_collection ||
        rv.result == cb::engine_errc::unknown_scope) {
        engine->setUnknownCollectionErrorContext(cookie, rv.getManifestId());
    }
    return rv;
}

cb::EngineErrorGetScopeIDResult EventuallyPersistentEngine::get_scope_id(
        CookieIface& cookie, std::string_view path) {
    auto engine = acquireEngine(this);
    auto rv = engine->getKVBucket()->getScopeID(path);
    if (rv.result == cb::engine_errc::success) {
        // Test for any privilege, we are testing if we have visibility which
        // means at least 1 privilege in the bucket.scope 'path'
        auto status = testPrivilege(
                cookie, cb::rbac::Privilege::Read, rv.getScopeId(), {});
        if (status == cb::engine_errc::no_access) {
            // This is fine, still visible - back to success
            status = cb::engine_errc::success;
        }
        rv.result = status;
    }

    if (rv.result == cb::engine_errc::unknown_scope) {
        engine->setUnknownCollectionErrorContext(cookie, rv.getManifestId());
    }
    return rv;
}

cb::EngineErrorGetCollectionMetaResult
EventuallyPersistentEngine::get_collection_meta(
        CookieIface&, CollectionID cid, std::optional<Vbid> vbid) const {
    auto engine = acquireEngine(this);
    if (vbid) {
        auto vbucket = engine->getVBucket(*vbid);
        if (vbucket) {
            auto handle = vbucket->getManifest().lock(cid);
            if (handle.valid()) {
                return {handle.getManifestUid(),
                        handle.getScopeID(),
                        handle.isMetered() == Collections::Metered::Yes};
            }
            // returns unknown_collection and the manifest uid
            return cb::EngineErrorGetCollectionMetaResult(
                    handle.getManifestUid());
        }
        return cb::EngineErrorGetCollectionMetaResult(
                cb::engine_errc::not_my_vbucket);
    }
    // No vbucket, perform lookup against bucket
    auto [manifestUid, entry] = engine->getKVBucket()->getCollectionEntry(cid);
    if (entry.has_value()) {
        return {manifestUid,
                entry->sid,
                entry->metered == Collections::Metered::Yes};
    }
    // returns unknown_collection and the manifest uid
    return cb::EngineErrorGetCollectionMetaResult(manifestUid);
}

cb::engine::FeatureSet EventuallyPersistentEngine::getFeatures() {
    // This function doesn't track memory against the engine, but create a
    // guard regardless to make this explicit because we only call this once per
    // bucket creation
    NonBucketAllocationGuard guard;
    return {cb::engine::Feature::Collections};
}

bool EventuallyPersistentEngine::isXattrEnabled() {
    return getKVBucket()->isXattrEnabled();
}

cb::HlcTime EventuallyPersistentEngine::getVBucketHlcNow(Vbid vbucket) {
    return getKVBucket()->getVBucket(vbucket)->getHLCNow();
}

EventuallyPersistentEngine::EventuallyPersistentEngine(
        GET_SERVER_API get_server_api, cb::ArenaMallocClient arena)
    : configuration(cb::serverless::isEnabled()),
      kvBucket(nullptr),
      workload(nullptr),
      workloadPriority(NO_BUCKET_PRIORITY),
      getServerApiFunc(get_server_api),
      checkpointConfig(nullptr),
      trafficEnabled(false),
      isCrossBucketHtQuotaSharing(false),
      startupTime(0),
      taskable(this),
      compressionMode(BucketCompressionMode::Off),
      minCompressionRatio(default_min_compression_ratio),
      arena(arena) {
    // copy through to stats so we can ask for mem used
    getEpStats().arena = arena;

    serverApi = getServerApiFunc();
}

void EventuallyPersistentEngine::reserveCookie(CookieIface& cookie) {
    NonBucketAllocationGuard guard;
    cookie.reserve();
}

void EventuallyPersistentEngine::releaseCookie(CookieIface& cookie) {
    NonBucketAllocationGuard guard;
    cookie.release();
}

void EventuallyPersistentEngine::setErrorContext(CookieIface& cookie,
                                                 std::string_view message) {
    NonBucketAllocationGuard guard;
    cookie.setErrorContext(std::string{message});
}

void EventuallyPersistentEngine::setUnknownCollectionErrorContext(
        CookieIface& cookie, uint64_t manifestUid) const {
    NonBucketAllocationGuard guard;
    cookie.setUnknownCollectionErrorContext(manifestUid);
}

EpEngineValueChangeListener::EpEngineValueChangeListener(
        EventuallyPersistentEngine& e)
    : engine(e) {
}

void EpEngineValueChangeListener::sizeValueChanged(const std::string& key,
                                                   size_t value) {
    if (key.compare("getl_max_timeout") == 0) {
        engine.setGetlMaxTimeout(value);
    } else if (key.compare("getl_default_timeout") == 0) {
        engine.setGetlDefaultTimeout(value);
    } else if (key.compare("max_item_size") == 0) {
        engine.setMaxItemSize(value);
    } else if (key.compare("max_item_privileged_bytes") == 0) {
        engine.setMaxItemPrivilegedBytes(value);
    } else if (key == "range_scan_max_continue_tasks") {
        engine.configureRangeScanConcurrency(value);
    } else if (key == "range_scan_max_lifetime") {
        engine.configureRangeScanMaxDuration(std::chrono::seconds(value));
    }
}

void EpEngineValueChangeListener::stringValueChanged(const std::string& key,
                                                     const char* value) {
    if (key == "compression_mode") {
        std::string value_str{value, strlen(value)};
        engine.setCompressionMode(value_str);
    } else if (key == "vbucket_mapping_sanity_checking_error_mode") {
        std::string value_str{value, strlen(value)};
        engine.vBucketMappingErrorHandlingMethod =
                cb::getErrorHandlingMethod(value_str);
    }
}

void EpEngineValueChangeListener::floatValueChanged(const std::string& key,
                                                    float value) {
    if (key == "min_compression_ratio") {
        engine.setMinCompressionRatio(value);
    } else if (key == "dcp_consumer_buffer_ratio") {
        engine.setDcpConsumerBufferRatio(value);
    }
}

void EpEngineValueChangeListener::booleanValueChanged(const std::string& key,
                                                      bool b) {
    if (key == "allow_sanitize_value_in_deletion") {
        engine.allowSanitizeValueInDeletion.store(b);
    } else if (key == "vbucket_mapping_sanity_checking") {
        engine.sanityCheckVBucketMapping = b;
    }
}

size_t EventuallyPersistentEngine::getShardCount() {
    auto configShardCount = configuration.getMaxNumShards();
    if (configuration.getBackend() != "magma") {
        return configuration.getMaxNumShards();
    }

    auto diskShardCount = getShardCountFromDisk();
    if (!diskShardCount) {
        return configShardCount;
    }

    return diskShardCount.value();
}

constexpr std::string_view magmaShardFile = "/magmaShardCount";

std::optional<size_t> EventuallyPersistentEngine::getShardCountFromDisk() {
    Expects(configuration.getBackend() == "magma");

    // Look for the file
    const auto shardFile = std::filesystem::path(
            configuration.getDbname().append(magmaShardFile));
    if (std::filesystem::exists(shardFile)) {
        std::ifstream ifs(shardFile);
        std::string data;
        std::getline(ifs, data);
        EP_LOG_INFO("Found shard file for magma with {} shards", data);
        uint64_t shards;
        if (safe_strtoull(data, shards)) {
            return shards;
        }

        auto msg = "Couldn't read shard file or found invalid data";
        EP_LOG_CRITICAL_RAW(msg);
        throw std::logic_error(msg);
    }

    return {};
}

void EventuallyPersistentEngine::maybeSaveShardCount(
        WorkLoadPolicy& workloadPolicy) {
    if (configuration.getBackend() == "magma") {
        // We should have created this directory already
        Expects(std::filesystem::exists(configuration.getDbname()));

        const auto shardFilePath = std::filesystem::path(
                configuration.getDbname().append(magmaShardFile));

        if (std::filesystem::exists(shardFilePath)) {
            // File already exists, don't overwrite it (we should have the same
            // of shards, it's just pointless).
            return;
        }

        auto* file = fopen(shardFilePath.string().c_str(), "w");
        if (!file) {
            throw std::runtime_error(
                    "EventuallyPersistentEngine::maybeSaveShardCount: Could "
                    "not load magma shard file");
        }

        auto shardStr = std::to_string(workloadPolicy.getNumShards());

        auto count = fwrite(shardStr.data(), shardStr.size(), 1, file);
        if (!count) {
            throw std::runtime_error(
                    "EventuallyPersistentEngine::maybeSaveShardCount: Error "
                    "writing shard count to file");
        }

        auto ret = fflush(file);
        if (ret != 0) {
            throw std::runtime_error(
                    "EventuallyPersistentEngine::maybeSaveShardCount: Error "
                    "flushing shard file: " +
                    std::to_string(ret));
        }

        ret = fclose(file);
        if (ret != 0) {
            throw std::runtime_error(
                    "EventuallyPersistentEngine::maybeSaveShardCount: Error "
                    "closing shard file: " +
                    std::to_string(ret));
        }

        Ensures(std::filesystem::exists(shardFilePath));
    }
}

cb::engine_errc EventuallyPersistentEngine::initialize(
        std::string_view config) {
    if (config.empty()) {
        return cb::engine_errc::invalid_arguments;
    }

    auto switchToEngine = acquireEngine(this);
    resetStats();

    if (!configuration.parseConfiguration(config)) {
        EP_LOG_WARN_RAW(
                "Failed to parse the configuration config "
                "during bucket initialization");
        return cb::engine_errc::failed;
    }
    name = configuration.getCouchBucket();

    // Create the bucket data directory, ns_server should have created the
    // process level one but they expect us to create the bucket level one.
    const auto dbName = configuration.getDbname();
    if (dbName.empty()) {
        EP_LOG_WARN_RAW(
                "Invalid configuration: dbname must be a non-empty value");
        return cb::engine_errc::invalid_arguments;
    }

    try {
        std::filesystem::create_directories(dbName);
    } catch (const std::system_error& error) {
        EP_LOG_WARN("Failed to create data directory [{}]:{}",
                    dbName,
                    error.code().message());
        return cb::engine_errc::failed;
    }

    auto& env = Environment::get();
    env.engineFileDescriptors = serverApi->core->getMaxEngineFileDescriptors();

    maxFailoverEntries = configuration.getMaxFailoverEntries();

    if (configuration.getMaxSize() == 0) {
        EP_LOG_WARN_RAW(
                "Invalid configuration: max_size must be a non-zero value");
        return cb::engine_errc::failed;
    }

    isCrossBucketHtQuotaSharing = configuration.isCrossBucketHtQuotaSharing();
    if (isCrossBucketHtQuotaSharing) {
        // Ephemeral bucket are not supported together with quota sharing,
        // because we're not handling the fail_new_data policy.
        Expects(configuration.getBucketType() != "ephemeral");
        getQuotaSharingManager().getGroup().add(*this);
    }

    memoryTracker = std::make_unique<StrictQuotaMemoryTracker>(*this);

    maxItemSize = configuration.getMaxItemSize();
    configuration.addValueChangedListener(
            "max_item_size",
            std::make_unique<EpEngineValueChangeListener>(*this));

    maxItemPrivilegedBytes = configuration.getMaxItemPrivilegedBytes();
    configuration.addValueChangedListener(
            "max_item_privileged_bytes",
            std::make_unique<EpEngineValueChangeListener>(*this));

    getlDefaultTimeout = configuration.getGetlDefaultTimeout();
    configuration.addValueChangedListener(
            "getl_default_timeout",
            std::make_unique<EpEngineValueChangeListener>(*this));
    getlMaxTimeout = configuration.getGetlMaxTimeout();
    configuration.addValueChangedListener(
            "getl_max_timeout",
            std::make_unique<EpEngineValueChangeListener>(*this));

    allowSanitizeValueInDeletion.store(
            configuration.isAllowSanitizeValueInDeletion());
    configuration.addValueChangedListener(
            "allow_sanitize_value_in_deletion",
            std::make_unique<EpEngineValueChangeListener>(*this));

    configuration.addValueChangedListener(
            "range_scan_max_continue_tasks",
            std::make_unique<EpEngineValueChangeListener>(*this));
    configuration.addValueChangedListener(
            "range_scan_max_lifetime",
            std::make_unique<EpEngineValueChangeListener>(*this));

    // The number of shards for a magma bucket cannot be changed after the first
    // bucket instantiation. This is because the number of shards determines
    // the on disk structure of the data. To solve this problem we store a file
    // to the data directory on first bucket creation that tells us how many
    // shards are to be used. We read this file here if it exists and use that
    // number, if not, this should be the first bucket creation.
    workload = std::make_unique<WorkLoadPolicy>(
            configuration.getMaxNumWorkers(), getShardCount());

    maybeSaveShardCount(*workload);

    setConflictResolutionMode(configuration.getConflictResolutionType());

    dcpConnMap_ = std::make_unique<DcpConnMap>(*this);

    if (configuration.isDcpConsumerFlowControlEnabled()) {
        dcpFlowControlManager = std::make_unique<DcpFlowControlManager>(*this);
    }

    checkpointConfig = std::make_unique<CheckpointConfig>(configuration);
    CheckpointConfig::addConfigChangeListener(*this);

    kvBucket = makeBucket(configuration);

    // Seed the watermark percentages to the default 75/85% or the current ratio
    if (configuration.getMemLowWat() == std::numeric_limits<size_t>::max()) {
        stats.mem_low_wat_percent.store(0.75);
    } else {
        stats.mem_low_wat_percent.store(double(configuration.getMemLowWat()) /
                                        configuration.getMaxSize());
    }

    if (configuration.getMemHighWat() == std::numeric_limits<size_t>::max()) {
        stats.mem_high_wat_percent.store(0.85);
    } else {
        stats.mem_high_wat_percent.store(double(configuration.getMemHighWat()) /
                                         configuration.getMaxSize());
    }

    setMaxDataSize(configuration.getMaxSize());

    // Complete the initialization of the ep-store
    if (!kvBucket->initialize()) {
        return cb::engine_errc::failed;
    }

    if(configuration.isDataTrafficEnabled()) {
        enableTraffic(true);
    }

    dcpConnMap_->initialize();

    // record engine initialization time
    startupTime.store(ep_real_time());

    EP_LOG_INFO("EP Engine: Initialization of {} bucket complete",
                configuration.getBucketType());

    setCompressionMode(configuration.getCompressionMode());

    configuration.addValueChangedListener(
            "compression_mode",
            std::make_unique<EpEngineValueChangeListener>(*this));

    setMinCompressionRatio(configuration.getMinCompressionRatio());

    configuration.addValueChangedListener(
            "min_compression_ratio",
            std::make_unique<EpEngineValueChangeListener>(*this));

    sanityCheckVBucketMapping = configuration.isVbucketMappingSanityChecking();
    vBucketMappingErrorHandlingMethod = cb::getErrorHandlingMethod(
            configuration.getVbucketMappingSanityCheckingErrorMode());

    configuration.addValueChangedListener(
            "vbucket_mapping_sanity_checking",
            std::make_unique<EpEngineValueChangeListener>(*this));
    configuration.addValueChangedListener(
            "vbucket_mapping_sanity_checking_error_mode",
            std::make_unique<EpEngineValueChangeListener>(*this));

    configuration.addValueChangedListener(
            "dcp_consumer_buffer_ratio",
            std::make_unique<EpEngineValueChangeListener>(*this));

    return cb::engine_errc::success;
}

void EventuallyPersistentEngine::setConflictResolutionMode(
        std::string_view mode) {
    if (mode == "seqno") {
        conflictResolutionMode = ConflictResolutionMode::RevisionId;
    } else if (mode == "lww") {
        conflictResolutionMode = ConflictResolutionMode::LastWriteWins;
    } else if (mode == "custom") {
        conflictResolutionMode = ConflictResolutionMode::Custom;
    } else {
        throw std::invalid_argument{
                "EventuallyPersistentEngine::setConflictResolutionMode(): "
                "Invalid value '" +
                std::string(mode) +
                "' for config option conflict_resolution_type."};
    }
}

void EventuallyPersistentEngine::destroyInner(bool force) {
    stats.forceShutdown = force;
    stats.isShutdown = true;

    if (isCrossBucketHtQuotaSharing) {
        getQuotaSharingManager().getGroup().remove(*this);
    }

    if (dcpConnMap_) {
        dcpConnMap_->shutdownAllConnections();
    }
    if (kvBucket) {
        epDestroyFailureHook();
        // deinitialize() will shutdown the flusher, bgfetcher and warmup tasks
        // then take a snapshot the stats.
        kvBucket->deinitialize();

        // Need to reset the kvBucket as we need our thread local engine ptr to
        // be valid when destructing Items in CheckpointManagers but we need to
        // reset it before destructing EPStats.
        kvBucket.reset();
    }
    EP_LOG_INFO_RAW(
            "EventuallyPersistentEngine::destroyInner(): Completed "
            "deinitialize.");
}

cb::EngineErrorItemPair EventuallyPersistentEngine::itemAllocate(
        const DocKey& key,
        const size_t nbytes,
        const size_t priv_nbytes,
        const int flags,
        rel_time_t exptime,
        uint8_t datatype,
        Vbid vbucket) {
    if ((priv_nbytes > maxItemPrivilegedBytes) ||
        ((nbytes - priv_nbytes) > maxItemSize)) {
        return cb::makeEngineErrorItemPair(cb::engine_errc::too_big);
    }

    if (!hasMemoryForItemAllocation(sizeof(Item) + sizeof(Blob) + key.size() +
                                    nbytes)) {
        return cb::makeEngineErrorItemPair(cb::engine_errc(memoryCondition()));
    }

    time_t expiretime = (exptime == 0) ? 0 : ep_abs_time(ep_reltime(exptime));

    try {
        auto* item = new Item(key,
                              flags,
                              expiretime,
                              nullptr,
                              nbytes,
                              datatype,
                              0 /*cas*/,
                              -1 /*seq*/,
                              vbucket);
        stats.itemAllocSizeHisto.addValue(nbytes);
        return cb::makeEngineErrorItemPair(
                cb::engine_errc::success, item, this);
    } catch (const std::bad_alloc&) {
        return cb::makeEngineErrorItemPair(cb::engine_errc(memoryCondition()));
    }
}

cb::engine_errc EventuallyPersistentEngine::removeInner(
        CookieIface& cookie,
        const DocKey& key,
        uint64_t& cas,
        Vbid vbucket,
        std::optional<cb::durability::Requirements> durability,
        mutation_descr_t& mut_info) {
    if (sanityCheckVBucketMapping) {
        validateKeyMapping("EventuallyPersistentEngine::removeInner",
                           vBucketMappingErrorHandlingMethod,
                           key,
                           vbucket,
                           kvBucket->getVBMapSize());
    }

    // Check if this is a in-progress durable delete which has now completed -
    // (see 'case EWOULDBLOCK' at the end of this function where we record
    // the fact we must block the client until the SycnWrite is durable).
    if (durability) {
        auto deletedCas = takeEngineSpecific<uint64_t>(cookie);
        if (deletedCas.has_value()) {
            // Non-null means this is the second call to this function after
            // the SyncWrite has completed. Return SUCCESS.

            cas = *deletedCas;
            // @todo-durability - add support for non-sucesss (e.g. Aborted)
            // when we support non-successful completions of SyncWrites.
            return cb::engine_errc::success;
        }
    }

    cb::engine_errc ret = kvBucket->deleteItem(
            key, cas, vbucket, &cookie, durability, nullptr, mut_info);

    switch (ret) {
    case cb::engine_errc::no_such_key:
        // FALLTHROUGH
    case cb::engine_errc::not_my_vbucket:
        if (isDegradedMode()) {
            return cb::engine_errc::temporary_failure;
        }
        break;

    case cb::engine_errc::sync_write_pending:
        if (durability) {
            // Record the fact that we are blocking to wait for SyncDelete
            // completion; so the next call to this function should return
            // the result of the SyncWrite (see call to getEngineSpecific at
            // the head of this function).
            // (just store non-null value to indicate this).
            storeEngineSpecific(cookie, cas);
        }
        ret = cb::engine_errc::would_block;
        break;

    case cb::engine_errc::success:
        ++stats.numOpsDelete;
        break;

    default:
        // No special handling.
        break;
    }
    return ret;
}

void EventuallyPersistentEngine::itemRelease(ItemIface* itm) {
    delete reinterpret_cast<Item*>(itm);
}

cb::EngineErrorItemPair EventuallyPersistentEngine::getInner(
        CookieIface& cookie,
        const DocKey& key,
        Vbid vbucket,
        get_options_t options) {
    ScopeTimer2<HdrMicroSecStopwatch, TracerStopwatch> timer(
            std::forward_as_tuple(stats.getCmdHisto),
            std::forward_as_tuple(cookie, cb::tracing::Code::Get));

    GetValue gv(kvBucket->get(key, vbucket, &cookie, options));
    cb::engine_errc ret = gv.getStatus();

    if (ret == cb::engine_errc::success) {
        if (options & TRACK_STATISTICS) {
            ++stats.numOpsGet;
        }
        return cb::makeEngineErrorItemPair(
                cb::engine_errc::success, gv.item.release(), this);
    } else if (ret == cb::engine_errc::no_such_key ||
               ret == cb::engine_errc::not_my_vbucket) {
        if (isDegradedMode()) {
            return cb::makeEngineErrorItemPair(
                    cb::engine_errc::temporary_failure);
        }
    }

    return cb::makeEngineErrorItemPair(cb::engine_errc(ret));
}

cb::EngineErrorItemPair EventuallyPersistentEngine::getAndTouchInner(
        CookieIface& cookie,
        const DocKey& key,
        Vbid vbucket,
        uint32_t exptime) {
    time_t expiry_time = (exptime == 0) ? 0 : ep_abs_time(ep_reltime(exptime));

    GetValue gv(kvBucket->getAndUpdateTtl(key, vbucket, &cookie, expiry_time));

    auto rv = gv.getStatus();
    if (rv == cb::engine_errc::success) {
        ++stats.numOpsGet;
        ++stats.numOpsStore;
        return cb::makeEngineErrorItemPair(
                cb::engine_errc::success, gv.item.release(), this);
    }

    if (isDegradedMode()) {
        // Remap all some of the error codes
        switch (rv) {
        case cb::engine_errc::key_already_exists:
        case cb::engine_errc::no_such_key:
        case cb::engine_errc::not_my_vbucket:
            rv = cb::engine_errc::temporary_failure;
            break;
        default:
            break;
        }
    }

    if (rv == cb::engine_errc::key_already_exists) {
        rv = cb::engine_errc::locked;
    }

    return cb::makeEngineErrorItemPair(cb::engine_errc(rv));
}

cb::EngineErrorItemPair EventuallyPersistentEngine::getIfInner(
        CookieIface& cookie,
        const DocKey& key,
        Vbid vbucket,
        std::function<bool(const item_info&)> filter) {
    ScopeTimer2<HdrMicroSecStopwatch, TracerStopwatch> timer(
            std::forward_as_tuple(stats.getCmdHisto),
            std::forward_as_tuple(cookie, cb::tracing::Code::GetIf));

    // Fetch an item from the hashtable (without trying to schedule a bg-fetch
    // and pass it through the filter. If the filter accepts the document
    // based on the metadata, return the document. If the document's data
    // isn't resident we run another iteration in the loop and retries the
    // action but this time we _do_ schedule a bg-fetch.
    for (int ii = 0; ii < 2; ++ii) {
        auto options = static_cast<get_options_t>(HONOR_STATES |
                                                  DELETE_TEMP |
                                                  HIDE_LOCKED_CAS);

        // For the first pass, if we need to do a BGfetch, only fetch metadata
        // (no point in fetching the whole document if the filter doesn't want
        // it).
        if (ii == 0) {
            options = static_cast<get_options_t>(int(options) | ALLOW_META_ONLY);
        }

        // For second pass, or if full eviction, we'll need to issue a BG fetch.
        if (ii == 1 ||
            kvBucket->getItemEvictionPolicy() == EvictionPolicy::Full) {
            options = static_cast<get_options_t>(int(options) | QUEUE_BG_FETCH);
        }

        GetValue gv(kvBucket->get(key, vbucket, &cookie, options));
        cb::engine_errc status = gv.getStatus();

        switch (status) {
        case cb::engine_errc::success:
            break;

        case cb::engine_errc::no_such_key: // FALLTHROUGH
        case cb::engine_errc::not_my_vbucket: // FALLTHROUGH
            if (isDegradedMode()) {
                status = cb::engine_errc::temporary_failure;
            }
            // FALLTHROUGH
        default:
            return cb::makeEngineErrorItemPair(cb::engine_errc(status));
        }

        const VBucketPtr vb = getKVBucket()->getVBucket(vbucket);
        uint64_t vb_uuid = 0;
        int64_t hlcEpoch = HlcCasSeqnoUninitialised;
        if (vb) {
            vb_uuid = vb->failovers->getLatestUUID();
            hlcEpoch = vb->getHLCEpochSeqno();
        }
        // Apply filter; the item value isn't guaranteed to be present
        // (meta only) so remove it to prevent people accidentally trying to
        // test it.
        auto info = gv.item->toItemInfo(vb_uuid, hlcEpoch);
        info.value[0].iov_base = nullptr;
        info.value[0].iov_len = 0;
        if (filter(info)) {
            if (!gv.isPartial()) {
                return cb::makeEngineErrorItemPair(
                        cb::engine_errc::success, gv.item.release(), this);
            }
            // We want this item, but we need to fetch it off disk
        } else {
            // the client don't care about this thing..
            return cb::makeEngineErrorItemPair(cb::engine_errc::success);
        }
    }

    // It should not be possible to get as the second iteration in the loop
    // SHOULD handle backround fetches an the item should NOT be partial!
    throw std::logic_error("EventuallyPersistentEngine::get_if: loop terminated");
}

cb::EngineErrorItemPair EventuallyPersistentEngine::getLockedInner(
        CookieIface& cookie,
        const DocKey& key,
        Vbid vbucket,
        uint32_t lock_timeout) {
    auto default_timeout = static_cast<uint32_t>(getGetlDefaultTimeout());

    if (lock_timeout == 0) {
        lock_timeout = default_timeout;
    } else if (lock_timeout > static_cast<uint32_t>(getGetlMaxTimeout())) {
        EP_LOG_WARN(
                "{}: EventuallyPersistentEngine::get_locked: Illegal value for "
                "lock timeout specified for {}: {}. Using default "
                "value: {}",
                cookie.getConnectionId(),
                cb::tagUserData(key.to_string()),
                lock_timeout,
                default_timeout);

        lock_timeout = default_timeout;
    }

    auto result = kvBucket->getLocked(
            key, vbucket, ep_current_time(), lock_timeout, &cookie);

    if (result.getStatus() == cb::engine_errc::success) {
        ++stats.numOpsGet;
        return cb::makeEngineErrorItemPair(
                cb::engine_errc::success, result.item.release(), this);
    }

    return cb::makeEngineErrorItemPair(cb::engine_errc(result.getStatus()));
}

cb::engine_errc EventuallyPersistentEngine::unlockInner(CookieIface& cookie,
                                                        const DocKey& key,
                                                        Vbid vbucket,
                                                        uint64_t cas) {
    return kvBucket->unlockKey(key, vbucket, cas, ep_current_time(), &cookie);
}

cb::EngineErrorCasPair EventuallyPersistentEngine::storeIfInner(
        CookieIface& cookie,
        Item& item,
        uint64_t cas,
        StoreSemantics operation,
        const cb::StoreIfPredicate& predicate,
        bool preserveTtl) {
    ScopeTimer2<HdrMicroSecStopwatch, TracerStopwatch> timer(
            std::forward_as_tuple(stats.storeCmdHisto),
            std::forward_as_tuple(cookie, cb::tracing::Code::Store));

    if (sanityCheckVBucketMapping) {
        validateKeyMapping("EventuallyPersistentEngine::storeIfInner",
                           vBucketMappingErrorHandlingMethod,
                           item.getKey(),
                           item.getVBucketId(),
                           kvBucket->getVBMapSize());
    }

    // MB-37374: Ensure that documents in deleted state have no user value.
    if (cb::mcbp::datatype::is_xattr(item.getDataType()) && item.isDeleted()) {
        const auto& value = item.getValue();
        auto value_size = cb::xattr::get_body_size(
                item.getDataType(), {value->getData(), value->valueSize()});
        if (value_size != 0) {
            EP_LOG_WARN(
                    "EventuallyPersistentEngine::storeIfInner: attempting to "
                    "store a deleted document with non-zero value size which "
                    "is {}",
                    value_size);
            return {cb::engine_errc::invalid_arguments, {}};
        }
    }

    // Check if this is a in-progress durable store which has now completed -
    // (see 'case EWOULDBLOCK' at the end of this function where we record
    // the fact we must block the client until the SyncWrite is durable).
    if (item.isPending()) {
        auto cookieCas = takeEngineSpecific<uint64_t>(cookie);
        if (cookieCas.has_value()) {
            // Non-null means this is the second call to this function after
            // the SyncWrite has completed. Return SUCCESS.
            return {cb::engine_errc::success, *cookieCas};
        }
    }

    cb::engine_errc status;
    switch (operation) {
    case StoreSemantics::CAS:
        if (item.getCas() == 0) {
            // Using a cas command with a cas wildcard doesn't make sense
            status = cb::engine_errc::not_stored;
            break;
        }
    // FALLTHROUGH
    case StoreSemantics::Set:
        if (isDegradedMode()) {
            return {cb::engine_errc::temporary_failure, cas};
        }
        item.setPreserveTtl(preserveTtl);
        status = kvBucket->set(item, &cookie, predicate);
        break;

    case StoreSemantics::Add:
        if (isDegradedMode()) {
            return {cb::engine_errc::temporary_failure, cas};
        }

        if (item.getCas() != 0) {
            // Adding an item with a cas value doesn't really make sense...
            return {cb::engine_errc::key_already_exists, cas};
        }

        status = kvBucket->add(item, &cookie);
        break;

    case StoreSemantics::Replace:
        // MB-48577: Don't permit replace until traffic is enabled
        if (isDegradedMode()) {
            return {cb::engine_errc::temporary_failure, cas};
        }

        item.setPreserveTtl(preserveTtl);
        status = kvBucket->replace(item, &cookie, predicate);
        break;
    default:
        status = cb::engine_errc::not_supported;
    }

    switch (status) {
    case cb::engine_errc::success:
        ++stats.numOpsStore;
        // If success - check if we're now in need of some memory freeing
        kvBucket->checkAndMaybeFreeMemory();
        break;
    case cb::engine_errc::no_memory:
        status = memoryCondition();
        break;
    case cb::engine_errc::not_stored:
    case cb::engine_errc::not_my_vbucket:
        if (isDegradedMode()) {
            return {cb::engine_errc::temporary_failure, cas};
        }
        break;
    case cb::engine_errc::sync_write_pending:
        if (item.isPending()) {
            // Record the fact that we are blocking to wait for SyncWrite
            // completion; so the next call to this function should return
            // the result of the SyncWrite (see call to getEngineSpecific at
            // the head of this function. Store the cas of the item so that we
            // can return it to the client later.
            storeEngineSpecific(cookie, item.getCas());
        }
        status = cb::engine_errc::would_block;
        break;
    default:
        break;
    }

    return {status, item.getCas()};
}

cb::engine_errc EventuallyPersistentEngine::storeInner(CookieIface& cookie,
                                                       Item& itm,
                                                       uint64_t& cas,
                                                       StoreSemantics operation,
                                                       bool preserveTtl) {
    auto [status, _cas] =
            storeIfInner(cookie, itm, cas, operation, {}, preserveTtl);
    cas = _cas;
    return status;
}

cb::engine_errc EventuallyPersistentEngine::memoryCondition() {
    // Trigger necessary task(s) to free memory down below high watermark.
    getKVBucket()->attemptToFreeMemory();
    getKVBucket()->wakeUpCheckpointMemRecoveryTask();

    if (memoryTracker->isBelowMemoryQuota()) {
        // Still below bucket_quota - treat as temporary failure.
        ++stats.tmp_oom_errors;
        return cb::engine_errc::temporary_failure;
    } else {
        // Already over bucket quota - make this a hard error.
        ++stats.oom_errors;
        return cb::engine_errc::no_memory;
    }
}

bool EventuallyPersistentEngine::hasMemoryForItemAllocation(
        uint32_t totalItemSize) {
    return memoryTracker->isBelowMemoryQuota(totalItemSize);
}

bool EventuallyPersistentEngine::enableTraffic(bool enable) {
    bool inverse = !enable;
    bool bTrafficEnabled =
            trafficEnabled.compare_exchange_strong(inverse, enable);
    if (bTrafficEnabled) {
        EP_LOG_INFO(
                "EventuallyPersistentEngine::enableTraffic: Traffic "
                "successfully {}",
                enable ? "enabled" : "disabled");
    } else {
        EP_LOG_WARN(
                "EventuallyPersistentEngine::enableTraffic: Failed to {} "
                "traffic - traffic was already {}",
                enable ? "enable" : "disable",
                enable ? "enabled" : "disabled");
    }
    return bTrafficEnabled;
}

void EventuallyPersistentEngine::doEngineStatsRocksDB(
        const StatCollector& collector) {
    using namespace cb::stats;
    size_t value;

    // Specific to RocksDB. Cumulative ep-engine stats.
    // Note: These are also reported per-shard in 'kvstore' stats.
    // Memory Usage
    if (kvBucket->getKVStoreStat("kMemTableTotal", value)) {
        collector.addStat(Key::ep_rocksdb_kMemTableTotal, value);
    }
    if (kvBucket->getKVStoreStat("kMemTableUnFlushed", value)) {
        collector.addStat(Key::ep_rocksdb_kMemTableUnFlushed, value);
    }
    if (kvBucket->getKVStoreStat("kTableReadersTotal", value)) {
        collector.addStat(Key::ep_rocksdb_kTableReadersTotal, value);
    }
    if (kvBucket->getKVStoreStat("kCacheTotal", value)) {
        collector.addStat(Key::ep_rocksdb_kCacheTotal, value);
    }
    // MemTable Size per-CF
    if (kvBucket->getKVStoreStat("default_kSizeAllMemTables", value)) {
        collector.addStat(Key::ep_rocksdb_default_kSizeAllMemTables, value);
    }
    if (kvBucket->getKVStoreStat("seqno_kSizeAllMemTables", value)) {
        collector.addStat(Key::ep_rocksdb_seqno_kSizeAllMemTables, value);
    }
    // BlockCache Hit Ratio
    size_t hit = 0;
    size_t miss = 0;
    if (kvBucket->getKVStoreStat("rocksdb.block.cache.data.hit", hit) &&
        kvBucket->getKVStoreStat("rocksdb.block.cache.data.miss", miss) &&
        (hit + miss) != 0) {
        const auto tmpRatio =
                gsl::narrow_cast<int>(float(hit) / (hit + miss) * 10000);
        collector.addStat(Key::ep_rocksdb_block_cache_data_hit_ratio, tmpRatio);
    }
    if (kvBucket->getKVStoreStat("rocksdb.block.cache.index.hit", hit) &&
        kvBucket->getKVStoreStat("rocksdb.block.cache.index.miss", miss) &&
        (hit + miss) != 0) {
        const auto tmpRatio =
                gsl::narrow_cast<int>(float(hit) / (hit + miss) * 10000);
        collector.addStat(Key::ep_rocksdb_block_cache_index_hit_ratio,
                          tmpRatio);
    }
    if (kvBucket->getKVStoreStat("rocksdb.block.cache.filter.hit", hit) &&
        kvBucket->getKVStoreStat("rocksdb.block.cache.filter.miss", miss) &&
        (hit + miss) != 0) {
        const auto tmpRatio =
                gsl::narrow_cast<int>(float(hit) / (hit + miss) * 10000);
        collector.addStat(Key::ep_rocksdb_block_cache_filter_hit_ratio,
                          tmpRatio);
    }
    // Disk Usage per-CF
    if (kvBucket->getKVStoreStat("default_kTotalSstFilesSize", value)) {
        collector.addStat(Key::ep_rocksdb_default_kTotalSstFilesSize, value);
    }
    if (kvBucket->getKVStoreStat("seqno_kTotalSstFilesSize", value)) {
        collector.addStat(Key::ep_rocksdb_seqno_kTotalSstFilesSize, value);
    }
    // Scan stats
    if (kvBucket->getKVStoreStat("scan_totalSeqnoHits", value)) {
        collector.addStat(Key::ep_rocksdb_scan_totalSeqnoHits, value);
    }
    if (kvBucket->getKVStoreStat("scan_oldSeqnoHits", value)) {
        collector.addStat(Key::ep_rocksdb_scan_oldSeqnoHits, value);
    }
}

void EventuallyPersistentEngine::doEngineStatsCouchDB(
        const StatCollector& collector, const EPStats& epstats) {
    using namespace cb::stats;
    size_t value;
    if (kvBucket->getKVStoreStat("io_document_write_bytes", value)) {
        collector.addStat(Key::ep_io_document_write_bytes, value);

        // Lambda to print a Write Amplification stat for the given bytes
        // written counter.
        auto printWriteAmpStat = [this, &collector, docBytes = value](
                const char* writeBytesStat,
                const char* writeAmpStat) {
          double writeAmp = 0;
          size_t bytesWritten;
          if (docBytes &&
              kvBucket->getKVStoreStat(writeBytesStat, bytesWritten)) {
              writeAmp = double(bytesWritten) / docBytes;
          }
          collector.addStat(writeAmpStat, writeAmp);
        };

        printWriteAmpStat("io_flusher_write_bytes",
                          "ep_io_flusher_write_amplification");
        printWriteAmpStat("io_total_write_bytes",
                          "ep_io_total_write_amplification");
    }
    if (kvBucket->getKVStoreStat("io_total_read_bytes", value)) {
        collector.addStat(Key::ep_io_total_read_bytes, value);
    }
    if (kvBucket->getKVStoreStat("io_total_write_bytes", value)) {
        collector.addStat(Key::ep_io_total_write_bytes, value);
    }
    if (kvBucket->getKVStoreStat("io_compaction_read_bytes", value)) {
        collector.addStat(Key::ep_io_compaction_read_bytes, value);
    }
    if (kvBucket->getKVStoreStat("io_compaction_write_bytes", value)) {
        collector.addStat(Key::ep_io_compaction_write_bytes, value);
    }

    if (kvBucket->getKVStoreStat("io_bg_fetch_read_count", value)) {
        collector.addStat(Key::ep_io_bg_fetch_read_count, value);
        // Calculate read amplication (RA) in terms of disk reads:
        // ratio of number of reads performed, compared to how many docs
        // fetched.
        //
        // Note: An alternative definition would be in terms of *bytes* read -
        // count of bytes read from disk compared to sizeof(key+meta+body) for
        // for fetched documents. However this is potentially misleading given
        // we perform IO buffering and always read in 4K sized chunks, so it
        // would give very large values.
        auto fetched = epstats.bg_fetched + epstats.bg_meta_fetched;
        double readAmp = fetched ? double(value) / double(fetched) : 0.0;
        collector.addStat(Key::ep_bg_fetch_avg_read_amplification, readAmp);
    }
}

void EventuallyPersistentEngine::doEngineStatsMagma(
        const StatCollector& collector) {
    using namespace cb::stats;
    auto divide = [](double a, double b) { return b ? a / b : 0; };
<<<<<<< HEAD
    constexpr std::array<std::string_view, 52> statNames = {
            {"magma_NCompacts",
=======
    constexpr std::array<std::string_view, 53> statNames = {
            {"magma_HistorySizeBytesEvicted",
             "magma_HistoryTimeBytesEvicted"
             "magma_NCompacts",
>>>>>>> 4268ca2e
             "magma_KeyIndex_NCompacts",
             "magma_SeqIndex_NCompacts",
             "magma_NFlushes",
             "magma_NTTLCompacts",
             "magma_NFileCountCompacts",
             "magma_KeyIndex_NFileCountCompacts",
             "magma_SeqIndex_NFileCountCompacts",
             "magma_NWriterCompacts",
             "magma_KeyIndex_NWriterCompacts",
             "magma_SeqIndex_NWriterCompacts",
             "magma_BytesOutgoing",
             "magma_NReadBytes",
             "magma_NReadBytesGet",
             "magma_CheckpointOverhead",
             "magma_NGets",
             "magma_NSets",
             "magma_NInserts",
             "magma_NReadIO",
             "magma_NReadBytesCompact",
             "magma_BytesIncoming",
             "magma_NWriteBytes",
             "magma_NWriteBytesCompact",
             "magma_ActiveDiskUsage",
             "magma_LogicalDataSize",
             "magma_LogicalDiskSize",
             "magma_HistoryLogicalDiskSize",
             "magma_HistoryLogicalDataSize",
             "magma_TotalDiskUsage",
             "magma_WALDiskUsage",
             "magma_BlockCacheMemUsed",
             "magma_KeyIndexSize",
             "magma_SeqIndex_IndexBlockSize",
             "magma_WriteCacheMemUsed",
             "magma_WALMemUsed",
             "magma_TableMetaMemUsed",
             "magma_TableObjectMemUsed",
             "magma_ReadAheadBufferMemUsed",
             "magma_LSMTreeObjectMemUsed",
             "magma_HistogramMemUsed",
             "magma_BufferMemUsed",
             "magma_TreeSnapshotMemUsed",
             "magma_TotalMemUsed",
             "magma_TotalBloomFilterMemUsed",
             "magma_BlockCacheHits",
             "magma_BlockCacheMisses",
             "magma_NTablesDeleted",
             "magma_NTablesCreated",
             "magma_NTableFiles",
             "magma_NSyncs",
             "magma_DataBlocksSize",
             "magma_DataBlocksCompressSize"}};

    auto kvStoreStats = kvBucket->getKVStoreStats(statNames);

    // Return whether stat exists. If exists, save value in output param value.
    auto statExists = [&](std::string_view statName, size_t& value) {
        auto stat = kvStoreStats.find(statName);
        if (stat != kvStoreStats.end()) {
            value = stat->second;
            return true;
        }
        return false;
    };

    // If given stat exists, add it to collector.
    auto addStat = [&](Key key, std::string_view statName) {
        size_t value = 0;
        if (statExists(statName, value)) {
            collector.addStat(key, value);
        }
    };

    addStat(Key::ep_magma_sets, "magma_NSets");
    addStat(Key::ep_magma_gets, "magma_NGets");
    addStat(Key::ep_magma_inserts, "magma_NInserts");

    addStat(Key::ep_magma_history_time_evicted,
            "magma_HistoryTimeBytesEvicted");
    addStat(Key::ep_magma_history_size_evicted,
            "magma_HistorySizeBytesEvicted");

    // Compaction counter stats.
    addStat(Key::ep_magma_compactions, "magma_NCompacts");
    addStat(Key::ep_magma_keyindex_compactions, "magma_KeyIndex_NCompacts");
    addStat(Key::ep_magma_seqindex_compactions, "magma_SeqIndex_NCompacts");
    addStat(Key::ep_magma_flushes, "magma_NFlushes");
    addStat(Key::ep_magma_ttl_compactions, "magma_NTTLCompacts");
    addStat(Key::ep_magma_filecount_compactions, "magma_NFileCountCompacts");
    addStat(Key::ep_magma_keyindex_filecount_compactions,
            "magma_KeyIndex_NFileCountCompacts");
    addStat(Key::ep_magma_seqindex_filecount_compactions,
            "magma_SeqIndex_NFileCountCompacts");
    addStat(Key::ep_magma_writer_compactions, "magma_NWriterCompacts");
    addStat(Key::ep_magma_keyindex_writer_compactions,
            "magma_KeyIndex_NWriterCompacts");
    addStat(Key::ep_magma_seqindex_writer_compactions,
            "magma_SeqIndex_NWriterCompacts");

    // Read amp, ReadIOAmp.
    size_t bytesOutgoing = 0;
    size_t readBytes = 0;
    if (statExists("magma_BytesOutgoing", bytesOutgoing) &&
        statExists("magma_NReadBytes", readBytes)) {
        collector.addStat(Key::ep_magma_bytes_outgoing, bytesOutgoing);
        collector.addStat(Key::ep_magma_read_bytes, readBytes);
        auto readAmp = divide(readBytes, bytesOutgoing);
        collector.addStat(Key::ep_magma_readamp, readAmp);

        size_t readBytesGet = 0;
        if (statExists("magma_NReadBytesGet", readBytesGet)) {
            collector.addStat(Key::ep_magma_read_bytes_get, readBytesGet);
            auto readAmpGet = divide(readBytesGet, bytesOutgoing);
            collector.addStat(Key::ep_magma_readamp_get, readAmpGet);

            // ReadIOAmp.
            size_t gets = 0;
            size_t readIOs = 0;
            if (statExists("magma_NGets", gets) &&
                statExists("magma_NReadIO", readIOs)) {
                collector.addStat(Key::ep_magma_readio, readIOs);
                collector.addStat(Key::ep_magma_readioamp,
                                  divide(readIOs, gets));
                collector.addStat(Key::ep_magma_bytes_per_read,
                                  divide(readBytesGet, gets));
            }
        }
    }
    addStat(Key::ep_magma_read_bytes_compact, "magma_NReadBytesCompact");

    // Write amp.
    size_t bytesIncoming = 0;
    size_t writeBytes = 0;
    if (statExists("magma_BytesIncoming", bytesIncoming) &&
        statExists("magma_NWriteBytes", writeBytes)) {
        collector.addStat(Key::ep_magma_bytes_incoming, bytesIncoming);
        collector.addStat(Key::ep_magma_write_bytes, writeBytes);
        auto writeAmp = divide(writeBytes, bytesIncoming);
        collector.addStat(Key::ep_magma_writeamp, writeAmp);
    }
    addStat(Key::ep_magma_write_bytes_compact, "magma_NWriteBytesCompact");

    // Fragmentation.
    size_t logicalDataSize = 0;
    size_t logicalDiskSize = 0;
    size_t historyDiskUsage = 0;
    size_t historyDataSize = 0;
    if (statExists("magma_LogicalDataSize", logicalDataSize) &&
        statExists("magma_LogicalDiskSize", logicalDiskSize) &&
        statExists("magma_HistoryLogicalDiskSize", historyDiskUsage) &&
        statExists("magma_HistoryLogicalDataSize", historyDataSize)) {
        collector.addStat(Key::ep_magma_logical_data_size, logicalDataSize);
        collector.addStat(Key::ep_magma_logical_disk_size, logicalDiskSize);
        collector.addStat(Key::ep_magma_history_logical_data_size,
                          historyDataSize);
        collector.addStat(Key::ep_magma_history_logical_disk_size,
                          historyDiskUsage);
        double fragmentation =
                divide((logicalDiskSize - historyDiskUsage) -
                               (logicalDataSize - historyDataSize),
                       logicalDiskSize - historyDiskUsage);
        collector.addStat(Key::ep_magma_fragmentation, fragmentation);
    }

    // Disk usage.
    addStat(Key::ep_magma_total_disk_usage, "magma_TotalDiskUsage");
    addStat(Key::ep_magma_wal_disk_usage, "magma_WALDiskUsage");

    // Checkpointing related stats to make sure the overhead is within
    // configured limits.
    addStat(Key::ep_magma_checkpoint_disk_usage, "magma_CheckpointOverhead");
    addStat(Key::ep_magma_active_disk_usage, "magma_ActiveDiskUsage");

    // Memory usage.
    size_t blockCacheMemUsed = 0;
    if (statExists("magma_BlockCacheMemUsed", blockCacheMemUsed)) {
        collector.addStat(Key::ep_magma_block_cache_mem_used,
                          blockCacheMemUsed);

        size_t keyIndexSize = 0;
        size_t seqIndex_IndexBlockSize = 0;
        if (statExists("magma_KeyIndexSize", keyIndexSize) &&
            statExists("magma_SeqIndex_IndexBlockSize",
                       seqIndex_IndexBlockSize)) {
            auto total = keyIndexSize + seqIndex_IndexBlockSize;
            double residentRatio = divide(blockCacheMemUsed, total);
            collector.addStat(Key::ep_magma_index_resident_ratio,
                              residentRatio);
        }
    }
    addStat(Key::ep_magma_read_ahead_buffer_mem_used,
            "magma_ReadAheadBufferMemUsed");
    addStat(Key::ep_magma_histogram_mem_used, "magma_HistogramMemUsed");
    addStat(Key::ep_magma_table_object_mem_used, "magma_TableObjectMemUsed");
    addStat(Key::ep_magma_lsmtree_object_mem_used,
            "magma_LSMTreeObjectMemUsed");
    addStat(Key::ep_magma_write_cache_mem_used, "magma_WriteCacheMemUsed");
    addStat(Key::ep_magma_wal_mem_used, "magma_WALMemUsed");
    addStat(Key::ep_magma_table_meta_mem_used, "magma_TableMetaMemUsed");
    addStat(Key::ep_magma_buffer_mem_used, "magma_BufferMemUsed");
    addStat(Key::ep_magma_bloom_filter_mem_used,
            "magma_TotalBloomFilterMemUsed");
    addStat(Key::ep_magma_total_mem_used, "magma_TotalMemUsed");
    addStat(Key::ep_magma_tree_snapshot_mem_used, "magma_TreeSnapshotMemUsed");

    // Block cache.
    size_t blockCacheHits = 0;
    size_t blockCacheMisses = 0;
    if (statExists("magma_BlockCacheHits", blockCacheHits) &&
        statExists("magma_BlockCacheMisses", blockCacheMisses)) {
        collector.addStat(Key::ep_magma_block_cache_hits, blockCacheHits);
        collector.addStat(Key::ep_magma_block_cache_misses, blockCacheMisses);
        auto total = blockCacheHits + blockCacheMisses;
        double hitRatio = divide(blockCacheHits, total);
        collector.addStat(Key::ep_magma_block_cache_hit_ratio, hitRatio);
    }

    // SST file counts.
    addStat(Key::ep_magma_tables_deleted, "magma_NTablesDeleted");
    addStat(Key::ep_magma_tables_created, "magma_NTablesCreated");
    addStat(Key::ep_magma_tables, "magma_NTableFiles");

    // NSyncs.
    addStat(Key::ep_magma_syncs, "magma_NSyncs");

    // Block Compression Ratio
    size_t dataBlocksUncompressedSize = 0;
    size_t dataBlocksCompressedSize = 0;
    if (statExists("magma_DataBlocksSize", dataBlocksUncompressedSize) &&
        statExists("magma_DataBlocksCompressSize", dataBlocksCompressedSize)) {
        collector.addStat(Key::ep_magma_data_blocks_uncompressed_size,
                          dataBlocksUncompressedSize);
        collector.addStat(Key::ep_magma_data_blocks_compressed_size,
                          dataBlocksCompressedSize);
        double compressionRatio =
                divide(dataBlocksUncompressedSize, dataBlocksCompressedSize);
        collector.addStat(Key::ep_magma_data_blocks_compression_ratio,
                          compressionRatio);
        double spaceReductionEstimatePct =
                divide((dataBlocksUncompressedSize - dataBlocksCompressedSize),
                       dataBlocksUncompressedSize) *
                100;
        collector.addStat(
                Key::ep_magma_data_blocks_space_reduction_estimate_pct,
                spaceReductionEstimatePct);
    }
}

cb::engine_errc EventuallyPersistentEngine::doEngineStats(
        const BucketStatCollector& collector) {
    cb::engine_errc status;
    if (status = doEngineStatsLowCardinality(collector);
        status != cb::engine_errc::success) {
        return status;
    }

    status = doEngineStatsHighCardinality(collector);
    return status;
}
cb::engine_errc EventuallyPersistentEngine::doEngineStatsLowCardinality(
        const BucketStatCollector& collector) {
    EPStats& epstats = getEpStats();

    using namespace cb::stats;

    collector.addStat(Key::ep_total_enqueued, epstats.totalEnqueued);
    collector.addStat(Key::ep_total_deduplicated, epstats.totalDeduplicated);
    collector.addStat(Key::ep_total_deduplicated_flusher,
                      epstats.totalDeduplicatedFlusher);
    collector.addStat(Key::ep_expired_access, epstats.expired_access);
    collector.addStat(Key::ep_expired_compactor, epstats.expired_compactor);
    collector.addStat(Key::ep_expired_pager, epstats.expired_pager);
    collector.addStat(Key::ep_queue_size, epstats.diskQueueSize);
    collector.addStat(Key::ep_diskqueue_items, epstats.diskQueueSize);
    auto* flusher = kvBucket->getOneFlusher();
    if (flusher) {
        collector.addStat(Key::ep_commit_num, epstats.flusherCommits);
        collector.addStat(Key::ep_commit_time, epstats.commit_time);
        collector.addStat(Key::ep_commit_time_total,
                          epstats.cumulativeCommitTime);
        collector.addStat(Key::ep_item_begin_failed, epstats.beginFailed);
        collector.addStat(Key::ep_item_commit_failed, epstats.commitFailed);
        collector.addStat(Key::ep_item_flush_expired, epstats.flushExpired);
        collector.addStat(Key::ep_item_flush_failed, epstats.flushFailed);
        collector.addStat(Key::ep_flusher_state, flusher->stateName());
        collector.addStat(Key::ep_flusher_todo, epstats.flusher_todo);
        collector.addStat(Key::ep_total_persisted, epstats.totalPersisted);
        collector.addStat(Key::ep_uncommitted_items, epstats.flusher_todo);
        collector.addStat(Key::ep_compaction_failed, epstats.compactionFailed);
        collector.addStat(Key::ep_compaction_aborted, epstats.compactionAborted);
    }
    collector.addStat(Key::ep_vbucket_del, epstats.vbucketDeletions);
    collector.addStat(Key::ep_vbucket_del_fail, epstats.vbucketDeletionFail);
    collector.addStat(Key::ep_flush_duration_total,
                      epstats.cumulativeFlushTime);

    kvBucket->getAggregatedVBucketStats(collector,
                                        cb::prometheus::MetricGroup::Low);

    collector.addStat(Key::ep_checkpoint_memory_pending_destruction,
                      kvBucket->getCheckpointPendingDestructionMemoryUsage());

    collector.addStat(Key::ep_checkpoint_memory_quota, kvBucket->getCMQuota());
    collector.addStat(Key::ep_checkpoint_memory_recovery_upper_mark_bytes,
                      kvBucket->getCMRecoveryUpperMarkBytes());
    collector.addStat(Key::ep_checkpoint_memory_recovery_lower_mark_bytes,
                      kvBucket->getCMRecoveryLowerMarkBytes());
    collector.addStat(Key::ep_checkpoint_computed_max_size,
                      checkpointConfig->getCheckpointMaxSize());

    kvBucket->getFileStats(collector);

    collector.addStat(Key::ep_persist_vbstate_total,
                      epstats.totalPersistVBState);

    size_t memUsed = stats.getPreciseTotalMemoryUsed();
    collector.addStat(Key::mem_used, memUsed);
    collector.addStat(Key::mem_used_primary,
                      cb::ArenaMalloc::getEstimatedAllocated(
                              arena, cb::MemoryDomain::Primary));
    collector.addStat(Key::mem_used_secondary,
                      cb::ArenaMalloc::getEstimatedAllocated(
                              arena, cb::MemoryDomain::Secondary));
    collector.addStat(Key::mem_used_estimate,
                      stats.getEstimatedTotalMemoryUsed());

    std::unordered_map<std::string, size_t> arenaStats;
    cb::ArenaMalloc::getStats(arena, arenaStats);
    auto allocated = arenaStats.find("allocated");
    if (allocated != arenaStats.end()) {
            collector.addStat(Key::ep_arena_memory_allocated, allocated->second);
    }
    auto resident = arenaStats.find("resident");
    if (resident != arenaStats.end()) {
        collector.addStat(Key::ep_arena_memory_resident, resident->second);
    }

    collector.addStat(Key::bytes, memUsed);
    collector.addStat(Key::ep_kv_size, stats.getCurrentSize());
    collector.addStat(Key::ep_blob_num, stats.getNumBlob());
#if defined(HAVE_JEMALLOC) || defined(HAVE_TCMALLOC)
    collector.addStat(Key::ep_blob_overhead, stats.getBlobOverhead());
#else
    collector.addStat(Key::ep_blob_overhead, "unknown");
#endif
    collector.addStat(Key::ep_value_size, stats.getTotalValueSize());
    collector.addStat(Key::ep_storedval_size, stats.getStoredValSize());
#if defined(HAVE_JEMALLOC) || defined(HAVE_TCMALLOC)
    collector.addStat(Key::ep_storedval_overhead, stats.getBlobOverhead());
#else
    collector.addStat(Key::ep_storedval_overhead, "unknown");
#endif
    collector.addStat(Key::ep_storedval_num, stats.getNumStoredVal());
    collector.addStat(Key::ep_overhead, stats.getMemOverhead());
    collector.addStat(Key::ep_item_num, stats.getNumItem());

    collector.addStat(Key::ep_oom_errors, stats.oom_errors);
    collector.addStat(Key::ep_tmp_oom_errors, stats.tmp_oom_errors);
    collector.addStat(Key::ep_bg_fetched, epstats.bg_fetched);
    collector.addStat(Key::ep_bg_meta_fetched, epstats.bg_meta_fetched);
    collector.addStat(Key::ep_bg_remaining_items, epstats.numRemainingBgItems);
    collector.addStat(Key::ep_bg_remaining_jobs, epstats.numRemainingBgJobs);
    collector.addStat(Key::ep_num_pager_runs, epstats.pagerRuns);
    collector.addStat(Key::ep_num_expiry_pager_runs, epstats.expiryPagerRuns);
    collector.addStat(Key::ep_num_freq_decayer_runs, epstats.freqDecayerRuns);
    collector.addStat(Key::ep_items_expelled_from_checkpoints,
                      epstats.itemsExpelledFromCheckpoints);
    collector.addStat(Key::ep_items_rm_from_checkpoints,
                      epstats.itemsRemovedFromCheckpoints);
    collector.addStat(Key::ep_num_value_ejects, epstats.numValueEjects);
    collector.addStat(Key::ep_num_eject_failures, epstats.numFailedEjects);
    collector.addStat(Key::ep_num_not_my_vbuckets, epstats.numNotMyVBuckets);

    collector.addStat(Key::ep_pending_ops, epstats.pendingOps);
    collector.addStat(Key::ep_pending_ops_total, epstats.pendingOpsTotal);
    collector.addStat(Key::ep_pending_ops_max, epstats.pendingOpsMax);
    collector.addStat(Key::ep_pending_ops_max_duration,
                      epstats.pendingOpsMaxDuration);

    collector.addStat(Key::ep_pending_compactions, epstats.pendingCompactions);
    collector.addStat(Key::ep_rollback_count, epstats.rollbackCount);

    collector.addStat(Key::ep_degraded_mode, isDegradedMode());

    if (kvBucket->isExpPagerEnabled()) {
        std::array<char, 20> timestr;
        struct tm expPagerTim;
        hrtime_t expPagerTime = epstats.expPagerTime.load();
        if (cb_gmtime_r((time_t *)&expPagerTime, &expPagerTim) == -1) {
            collector.addStat(Key::ep_expiry_pager_task_time, "UNKNOWN");
        } else {
            strftime(timestr.data(), 20, "%Y-%m-%d %H:%M:%S", &expPagerTim);
            collector.addStat(Key::ep_expiry_pager_task_time, timestr.data());
        }
    } else {
        collector.addStat(Key::ep_expiry_pager_task_time, "NOT_SCHEDULED");
    }

    if (getConfiguration().getBucketType() == "persistent" &&
        getConfiguration().isWarmup()) {
        Warmup *wp = kvBucket->getWarmup();
        if (wp == nullptr) {
            throw std::logic_error("EPEngine::doEngineStats: warmup is NULL");
        }
        wp->addCommonStats(collector);
    }

    collector.addStat(Key::ep_num_ops_get_meta, epstats.numOpsGetMeta);
    collector.addStat(Key::ep_num_ops_set_meta, epstats.numOpsSetMeta);
    collector.addStat(Key::ep_num_ops_del_meta, epstats.numOpsDelMeta);
    collector.addStat(Key::ep_num_ops_set_meta_res_fail,
                      epstats.numOpsSetMetaResolutionFailed +
                              epstats.numOpsSetMetaResolutionFailedIdentical);
    collector.addStat(Key::ep_num_ops_del_meta_res_fail,
                      epstats.numOpsDelMetaResolutionFailed +
                              epstats.numOpsDelMetaResolutionFailedIdentical);
    collector.addStat(Key::ep_num_ops_set_ret_meta, epstats.numOpsSetRetMeta);
    collector.addStat(Key::ep_num_ops_del_ret_meta, epstats.numOpsDelRetMeta);
    collector.addStat(Key::ep_num_ops_get_meta_on_set_meta,
                      epstats.numOpsGetMetaOnSetWithMeta);
    collector.addStat(Key::ep_workload_pattern,
                      workload->stringOfWorkLoadPattern());

    // these metrics do expose some duplicated information - for the sake
    // of supportability and understandability this is deemed acceptable

    collector.withLabels({{"op", "set"}, {"result", "accepted"}})
            .addStat(Key::conflicts_resolved, epstats.numOpsSetMeta);
    collector.withLabels({{"op", "del"}, {"result", "accepted"}})
            .addStat(Key::conflicts_resolved, epstats.numOpsDelMeta);

    collector.withLabels({{"op", "set"}, {"result", "rejected_behind"}})
            .addStat(Key::conflicts_resolved,
                     epstats.numOpsSetMetaResolutionFailed);
    collector.withLabels({{"op", "del"}, {"result", "rejected_behind"}})
            .addStat(Key::conflicts_resolved,
                     epstats.numOpsDelMetaResolutionFailed);

    collector.withLabels({{"op", "set"}, {"result", "rejected_identical"}})
            .addStat(Key::conflicts_resolved,
                     epstats.numOpsSetMetaResolutionFailedIdentical);
    collector.withLabels({{"op", "del"}, {"result", "rejected_identical"}})
            .addStat(Key::conflicts_resolved,
                     epstats.numOpsDelMetaResolutionFailedIdentical);

    doDiskFailureStats(collector);

    // Note: These are also reported per-shard in 'kvstore' stats, however
    // we want to be able to graph these over time, and hence need to expose
    // to ns_sever at the top-level.
    if (configuration.getBackend() == "couchdb") {
        doEngineStatsCouchDB(collector, epstats);
    } else if (configuration.getBackend() == "magma") {
        doEngineStatsMagma(collector);
    } else if (configuration.getBackend() == "rocksdb") {
        doEngineStatsRocksDB(collector);
    } else if (configuration.getBackend() == "nexus") {
        auto primaryCollector = collector.withLabel("backend", "primary");
        if (configuration.getNexusPrimaryBackend() == "couchdb") {
            doEngineStatsCouchDB(primaryCollector, epstats);
        } else if (configuration.getNexusPrimaryBackend() == "magma") {
            doEngineStatsMagma(primaryCollector);
        } else if (configuration.getNexusPrimaryBackend() == "rocksb") {
            doEngineStatsRocksDB(primaryCollector);
        }

        auto secondaryCollector = collector.withLabel("backend", "secondary");
        if (configuration.getNexusSecondaryBackend() == "couchdb") {
            doEngineStatsCouchDB(secondaryCollector, epstats);
        } else if (configuration.getNexusSecondaryBackend() == "magma") {
            doEngineStatsMagma(secondaryCollector);
        } else if (configuration.getNexusSecondaryBackend() == "rocksb") {
            doEngineStatsRocksDB(secondaryCollector);
        }
    }

    return cb::engine_errc::success;
}

cb::engine_errc EventuallyPersistentEngine::doEngineStatsHighCardinality(
        const BucketStatCollector& collector) {
    configuration.addStats(collector);

    kvBucket->getAggregatedVBucketStats(collector,
                                        cb::prometheus::MetricGroup::High);

    EPStats& epstats = getEpStats();

    using namespace cb::stats;

    collector.addStat(Key::ep_startup_time, startupTime.load());

    if (getWorkloadPriority() == HIGH_BUCKET_PRIORITY) {
        collector.addStat(Key::ep_bucket_priority, "HIGH");
    } else if (getWorkloadPriority() == LOW_BUCKET_PRIORITY) {
        collector.addStat(Key::ep_bucket_priority, "LOW");
    }

    collector.addStat(Key::ep_mem_low_wat_percent, stats.mem_low_wat_percent);
    collector.addStat(Key::ep_mem_high_wat_percent, stats.mem_high_wat_percent);

    collector.addStat(Key::ep_mem_tracker_enabled,
                      EPStats::isMemoryTrackingEnabled());

    size_t numBgOps = epstats.bgNumOperations.load();
    if (numBgOps > 0) {
        collector.addStat(Key::ep_bg_num_samples, epstats.bgNumOperations);
        collector.addStat(Key::ep_bg_min_wait,
                          epstats.bgWaitHisto.getMinValue());
        collector.addStat(Key::ep_bg_max_wait,
                          epstats.bgWaitHisto.getMaxValue());
        collector.addStat(Key::ep_bg_wait_avg, epstats.bgWait / numBgOps);
        collector.addStat(Key::ep_bg_min_load,
                          epstats.bgLoadHisto.getMinValue());
        collector.addStat(Key::ep_bg_max_load,
                          epstats.bgLoadHisto.getMaxValue());
        collector.addStat(Key::ep_bg_load_avg, epstats.bgLoad / numBgOps);
        collector.addStat(Key::ep_bg_wait, epstats.bgWait);
        collector.addStat(Key::ep_bg_load, epstats.bgLoad);
    }

    collector.addStat(Key::ep_num_workers,
                      ExecutorPool::get()->getNumWorkersStat());

    size_t vbDeletions = epstats.vbucketDeletions.load();
    if (vbDeletions > 0) {
        collector.addStat(Key::ep_vbucket_del_max_walltime,
                          epstats.vbucketDelMaxWalltime);
        collector.addStat(Key::ep_vbucket_del_avg_walltime,
                          epstats.vbucketDelTotWalltime / vbDeletions);
    }

    collector.addStat(Key::ep_num_access_scanner_runs, epstats.alogRuns);
    collector.addStat(Key::ep_num_access_scanner_skips,
                      epstats.accessScannerSkips);
    collector.addStat(Key::ep_access_scanner_last_runtime, epstats.alogRuntime);
    collector.addStat(Key::ep_access_scanner_num_items, epstats.alogNumItems);

    if (kvBucket->isAccessScannerEnabled() && epstats.alogTime.load() != 0) {
        std::array<char, 20> timestr;
        struct tm alogTim;
        hrtime_t alogTime = epstats.alogTime.load();
        if (cb_gmtime_r((time_t*)&alogTime, &alogTim) == -1) {
            collector.addStat(Key::ep_access_scanner_task_time, "UNKNOWN");
        } else {
            strftime(timestr.data(), 20, "%Y-%m-%d %H:%M:%S", &alogTim);
            collector.addStat(Key::ep_access_scanner_task_time, timestr.data());
        }
    } else {
        collector.addStat(Key::ep_access_scanner_task_time, "NOT_SCHEDULED");
    }

    collector.addStat(Key::ep_defragmenter_num_visited,
                      epstats.defragNumVisited);
    collector.addStat(Key::ep_defragmenter_num_moved, epstats.defragNumMoved);
    collector.addStat(Key::ep_defragmenter_sv_num_moved,
                      epstats.defragStoredValueNumMoved);
    collector.addStat(Key::ep_defragmenter_sleep_time,
                      std::chrono::duration<double>(kvBucket->getDefragmenterTaskSleepTime()).count());

    collector.addStat(Key::ep_item_compressor_num_visited,
                      epstats.compressorNumVisited);
    collector.addStat(Key::ep_item_compressor_num_compressed,
                      epstats.compressorNumCompressed);

    collector.addStat(Key::ep_cursors_dropped, epstats.cursorsDropped);
    collector.addStat(Key::ep_mem_freed_by_checkpoint_removal,
                      epstats.memFreedByCheckpointRemoval);
    collector.addStat(Key::ep_mem_freed_by_checkpoint_item_expel,
                      epstats.memFreedByCheckpointItemExpel);
    collector.addStat(Key::ep_num_checkpoints, epstats.getNumCheckpoints());
    collector.addStat(Key::ep_num_checkpoints_pending_destruction,
                      kvBucket->getNumCheckpointsPendingDestruction());

    return cb::engine_errc::success;
}

cb::engine_errc EventuallyPersistentEngine::doMemoryStats(
        CookieIface& cookie, const AddStatFn& add_stat) {
    add_casted_stat("mem_used_estimate",
                    stats.getEstimatedTotalMemoryUsed(),
                    add_stat,
                    cookie);
    auto memUsed = stats.getPreciseTotalMemoryUsed();
    add_casted_stat("bytes", memUsed, add_stat, cookie);
    add_casted_stat("mem_used", memUsed, add_stat, cookie);

    add_casted_stat("mem_used_merge_threshold",
                    arena.estimateUpdateThreshold.load(),
                    add_stat,
                    cookie);

    // Note calling getEstimated as the precise value was requested previously
    // which will have updated these stats.
    add_casted_stat("ep_mem_used_primary",
                    cb::ArenaMalloc::getEstimatedAllocated(
                            arena, cb::MemoryDomain::Primary),
                    add_stat,
                    cookie);
    add_casted_stat("ep_mem_used_secondary",
                    cb::ArenaMalloc::getEstimatedAllocated(
                            arena, cb::MemoryDomain::Secondary),
                    add_stat,
                    cookie);

    add_casted_stat(
            "ht_mem_used_replica", stats.replicaHTMemory, add_stat, cookie);

    add_casted_stat("replica_checkpoint_memory_overhead",
                    stats.replicaCheckpointOverhead,
                    add_stat,
                    cookie);

    add_casted_stat("ep_kv_size", stats.getCurrentSize(), add_stat, cookie);
    add_casted_stat(
            "ep_value_size", stats.getTotalValueSize(), add_stat, cookie);
    add_casted_stat("ep_overhead", stats.getMemOverhead(), add_stat, cookie);
    auto quotaValue = stats.getMaxDataSize();
    add_casted_stat("ep_max_size", quotaValue, add_stat, cookie);
    auto desiredQuotaValue = stats.desiredMaxDataSize.load();
    if (desiredQuotaValue == 0) {
        // No quota change in progress, just return the actual quota
        desiredQuotaValue = quotaValue;
    }
    add_casted_stat("ep_desired_max_size", desiredQuotaValue, add_stat, cookie);
    add_casted_stat("ep_mem_low_wat", stats.mem_low_wat, add_stat, cookie);
    add_casted_stat("ep_mem_low_wat_percent",
                    stats.mem_low_wat_percent,
                    add_stat,
                    cookie);
    add_casted_stat("ep_mem_high_wat", stats.mem_high_wat, add_stat, cookie);
    add_casted_stat("ep_mem_high_wat_percent",
                    stats.mem_high_wat_percent,
                    add_stat,
                    cookie);
    add_casted_stat("ep_oom_errors", stats.oom_errors, add_stat, cookie);
    add_casted_stat(
            "ep_tmp_oom_errors", stats.tmp_oom_errors, add_stat, cookie);

    add_casted_stat("ep_blob_num", stats.getNumBlob(), add_stat, cookie);
#if defined(HAVE_JEMALLOC) || defined(HAVE_TCMALLOC)
    add_casted_stat(
            "ep_blob_overhead", stats.getBlobOverhead(), add_stat, cookie);
#else
    add_casted_stat("ep_blob_overhead", "unknown", add_stat, cookie);
#endif
    add_casted_stat(
            "ep_storedval_size", stats.getStoredValSize(), add_stat, cookie);
#if defined(HAVE_JEMALLOC) || defined(HAVE_TCMALLOC)
    add_casted_stat(
            "ep_storedval_overhead", stats.getBlobOverhead(), add_stat, cookie);
#else
    add_casted_stat("ep_storedval_overhead", "unknown", add_stat, cookie);
#endif
    add_casted_stat(
            "ep_storedval_num", stats.getNumStoredVal(), add_stat, cookie);
    add_casted_stat("ep_item_num", stats.getNumItem(), add_stat, cookie);

    std::unordered_map<std::string, size_t> alloc_stats;
    bool missing = cb::ArenaMalloc::getStats(arena, alloc_stats);
    for (const auto& it : alloc_stats) {
        add_prefixed_stat(
                "ep_arena", it.first.c_str(), it.second, add_stat, cookie);
    }
    if (missing) {
        add_casted_stat("ep_arena_missing_some_keys", true, add_stat, cookie);
    }
    missing = cb::ArenaMalloc::getGlobalStats(alloc_stats);
    for (const auto& it : alloc_stats) {
        add_prefixed_stat("ep_arena_global",
                          it.first.c_str(),
                          it.second,
                          add_stat,
                          cookie);
    }
    if (missing) {
        add_casted_stat(
                "ep_arena_global_missing_some_keys", true, add_stat, cookie);
    }
    return cb::engine_errc::success;
}

cb::engine_errc EventuallyPersistentEngine::doVBucketStats(
        CookieIface& cookie,
        const AddStatFn& add_stat,
        const char* stat_key,
        int nkey,
        VBucketStatsDetailLevel detail) {
    class StatVBucketVisitor : public VBucketVisitor {
    public:
        StatVBucketVisitor(KVBucketIface* store,
                           CookieIface& c,
                           AddStatFn a,
                           VBucketStatsDetailLevel detail)
            : eps(store), cookie(c), add_stat(std::move(a)), detail(detail) {
        }

        void visitBucket(VBucket& vb) override {
            addVBStats(cookie, add_stat, vb, eps, detail);
        }

        static void addVBStats(CookieIface& cookie,
                               const AddStatFn& add_stat,
                               VBucket& vb,
                               KVBucketIface* store,
                               VBucketStatsDetailLevel detail) {
            if (detail == VBucketStatsDetailLevel::PreviousState) {
                try {
                    std::array<char, 16> buf;
                    checked_snprintf(
                            buf.data(), buf.size(), "vb_%d", vb.getId().get());
                    add_casted_stat(buf.data(),
                                    VBucket::toString(vb.getInitialState()),
                                    add_stat,
                                    cookie);
                } catch (std::exception& error) {
                    EP_LOG_WARN("addVBStats: Failed building stats: {}",
                                error.what());
                }
            } else {
                vb.addStats(detail, add_stat, cookie);
            }
        }

    private:
        KVBucketIface* eps;
        CookieIface& cookie;
        AddStatFn add_stat;
        VBucketStatsDetailLevel detail;
    };

    if (getKVBucket()->maybeWaitForVBucketWarmup(&cookie)) {
        return cb::engine_errc::would_block;
    }

    if (nkey > 16 && strncmp(stat_key, "vbucket-details", 15) == 0) {
        Expects(detail == VBucketStatsDetailLevel::Full);
        std::string vbid(&stat_key[16], nkey - 16);
        uint16_t vbucket_id(0);
        if (!parseUint16(vbid.c_str(), &vbucket_id)) {
            return cb::engine_errc::invalid_arguments;
        }
        Vbid vbucketId = Vbid(vbucket_id);
        VBucketPtr vb = getVBucket(vbucketId);
        if (!vb) {
            return cb::engine_errc::not_my_vbucket;
        }

        StatVBucketVisitor::addVBStats(cookie,
                                       add_stat,
                                       *vb,
                                       kvBucket.get(),
                                       VBucketStatsDetailLevel::Full);
    } else if (nkey > 25 &&
               strncmp(stat_key, "vbucket-durability-state", 24) == 0) {
        Expects(detail == VBucketStatsDetailLevel::Durability);
        std::string vbid(&stat_key[25], nkey - 25);
        uint16_t vbucket_id(0);
        if (!parseUint16(vbid.c_str(), &vbucket_id)) {
            return cb::engine_errc::invalid_arguments;
        }
        Vbid vbucketId = Vbid(vbucket_id);
        VBucketPtr vb = getVBucket(vbucketId);
        if (!vb) {
            return cb::engine_errc::not_my_vbucket;
        }

        StatVBucketVisitor::addVBStats(cookie,
                                       add_stat,
                                       *vb,
                                       kvBucket.get(),
                                       VBucketStatsDetailLevel::Durability);
    } else {
        StatVBucketVisitor svbv(kvBucket.get(), cookie, add_stat, detail);
        kvBucket->visit(svbv);
    }
    return cb::engine_errc::success;
}

cb::engine_errc EventuallyPersistentEngine::doHashStats(
        CookieIface& cookie, const AddStatFn& add_stat) {
    class StatVBucketVisitor : public VBucketVisitor {
    public:
        StatVBucketVisitor(CookieIface& c,
                           AddStatFn a,
                           BucketCompressionMode compressMode)
            : cookie(c), add_stat(std::move(a)), compressionMode(compressMode) {
        }

        void visitBucket(VBucket& vb) override {
            Vbid vbid = vb.getId();
            std::array<char, 32> buf;
            try {
                checked_snprintf(
                        buf.data(), buf.size(), "vb_%d:state", vbid.get());
                add_casted_stat(buf.data(),
                                VBucket::toString(vb.getState()),
                                add_stat,
                                cookie);
            } catch (std::exception& error) {
                EP_LOG_WARN(
                        "StatVBucketVisitor::visitBucket: Failed to build "
                        "stat: {}",
                        error.what());
            }

            HashTableDepthStatVisitor depthVisitor;
            vb.ht.visitDepth(depthVisitor);

            try {
                checked_snprintf(
                        buf.data(), buf.size(), "vb_%d:size", vbid.get());
                add_casted_stat(buf.data(), vb.ht.getSize(), add_stat, cookie);
                checked_snprintf(
                        buf.data(), buf.size(), "vb_%d:locks", vbid.get());
                add_casted_stat(
                        buf.data(), vb.ht.getNumLocks(), add_stat, cookie);
                checked_snprintf(
                        buf.data(), buf.size(), "vb_%d:min_depth", vbid.get());
                add_casted_stat(buf.data(),
                                depthVisitor.min == -1 ? 0 : depthVisitor.min,
                                add_stat,
                                cookie);
                checked_snprintf(
                        buf.data(), buf.size(), "vb_%d:max_depth", vbid.get());
                add_casted_stat(buf.data(), depthVisitor.max, add_stat, cookie);
                checked_snprintf(
                        buf.data(), buf.size(), "vb_%d:histo", vbid.get());
                add_casted_stat(
                        buf.data(), depthVisitor.depthHisto, add_stat, cookie);
                checked_snprintf(
                        buf.data(), buf.size(), "vb_%d:reported", vbid.get());
                add_casted_stat(buf.data(),
                                vb.ht.getNumInMemoryItems(),
                                add_stat,
                                cookie);
                checked_snprintf(
                        buf.data(), buf.size(), "vb_%d:counted", vbid.get());
                add_casted_stat(
                        buf.data(), depthVisitor.size, add_stat, cookie);
                checked_snprintf(
                        buf.data(), buf.size(), "vb_%d:resized", vbid.get());
                add_casted_stat(
                        buf.data(), vb.ht.getNumResizes(), add_stat, cookie);
                checked_snprintf(
                        buf.data(), buf.size(), "vb_%d:mem_size", vbid.get());
                add_casted_stat(
                        buf.data(), vb.ht.getItemMemory(), add_stat, cookie);

                if (compressionMode != BucketCompressionMode::Off) {
                    checked_snprintf(buf.data(),
                                     buf.size(),
                                     "vb_%d:mem_size_uncompressed",
                                     vbid.get());
                    add_casted_stat(buf.data(),
                                    vb.ht.getUncompressedItemMemory(),
                                    add_stat,
                                    cookie);
                }
                checked_snprintf(buf.data(),
                                 buf.size(),
                                 "vb_%d:mem_size_counted",
                                 vbid.get());
                add_casted_stat(
                        buf.data(), depthVisitor.memUsed, add_stat, cookie);

                checked_snprintf(buf.data(),
                                 buf.size(),
                                 "vb_%d:num_system_items",
                                 vbid.get());
                add_casted_stat(buf.data(),
                                vb.ht.getNumSystemItems(),
                                add_stat,
                                cookie);
            } catch (std::exception& error) {
                EP_LOG_WARN(
                        "StatVBucketVisitor::visitBucket: Failed to build "
                        "stat: {}",
                        error.what());
            }
        }

        CookieIface& cookie;
        AddStatFn add_stat;
        BucketCompressionMode compressionMode;
    };

    StatVBucketVisitor svbv(cookie, add_stat, getCompressionMode());
    kvBucket->visit(svbv);

    return cb::engine_errc::success;
}

/**
 * Helper class which sends the contents of an output stream to the ADD_STAT
 * callback.
 *
 * Usage:
 *     {
 *         AddStatsStream as("stat_key", callback, cookie);
 *         as << obj << std::endl;
 *     }
 *     // When 'as' goes out of scope, it will invoke the ADD_STAT callback
 *     // with the key "stat_key" and value of everything streamed to it.
 */
class AddStatsStream : public std::ostream {
public:
    AddStatsStream(std::string key, AddStatFn callback, CookieIface& cookie)
        : std::ostream(&buf),
          key(std::move(key)),
          callback(std::move(callback)),
          cookie(cookie) {
    }

    ~AddStatsStream() override {
        auto value = buf.str();
        callback(key, value, cookie);
    }

private:
    std::string key;
    AddStatFn callback;
    CookieIface& cookie;
    std::stringbuf buf;
};

cb::engine_errc EventuallyPersistentEngine::doHashDump(
        CookieIface& cookie,
        const AddStatFn& addStat,
        std::string_view keyArgs) {
    auto result = getValidVBucketFromString(keyArgs);
    if (result.status != cb::engine_errc::success) {
        return result.status;
    }

    AddStatsStream as(result.vb->getId().to_string(), addStat, cookie);
    as << result.vb->ht << std::endl;

    return cb::engine_errc::success;
}

cb::engine_errc EventuallyPersistentEngine::doCheckpointDump(
        CookieIface& cookie,
        const AddStatFn& addStat,
        std::string_view keyArgs) {
    auto result = getValidVBucketFromString(keyArgs);
    if (result.status != cb::engine_errc::success) {
        return result.status;
    }

    AddStatsStream as(result.vb->getId().to_string(), addStat, cookie);
    as << *result.vb->checkpointManager << std::endl;

    return cb::engine_errc::success;
}

cb::engine_errc EventuallyPersistentEngine::doDurabilityMonitorDump(
        CookieIface& cookie,
        const AddStatFn& addStat,
        std::string_view keyArgs) {
    auto result = getValidVBucketFromString(keyArgs);
    if (result.status != cb::engine_errc::success) {
        return result.status;
    }

    AddStatsStream as(result.vb->getId().to_string(), addStat, cookie);
    result.vb->dumpDurabilityMonitor(as);
    as << std::endl;

    return cb::engine_errc::success;
}

cb::engine_errc EventuallyPersistentEngine::doVBucketDump(
        CookieIface& cookie,
        const AddStatFn& addStat,
        std::string_view keyArgs) {
    auto result = getValidVBucketFromString(keyArgs);
    if (result.status != cb::engine_errc::success) {
        return result.status;
    }

    AddStatsStream as(result.vb->getId().to_string(), addStat, cookie);
    result.vb->dump(as);
    as << std::endl;

    return cb::engine_errc::success;
}

class StatCheckpointVisitor : public VBucketVisitor {
public:
    StatCheckpointVisitor(KVBucketIface* kvs, CookieIface& c, AddStatFn a)
        : kvBucket(kvs), cookie(c), add_stat(std::move(a)) {
    }

    void visitBucket(VBucket& vb) override {
        addCheckpointStat(cookie, add_stat, kvBucket, vb);
    }

    static void addCheckpointStat(CookieIface& cookie,
                                  const AddStatFn& add_stat,
                                  KVBucketIface* eps,
                                  VBucket& vb) {
        Vbid vbid = vb.getId();
        std::array<char, 256> buf;
        try {
            checked_snprintf(buf.data(), buf.size(), "vb_%d:state", vbid.get());
            add_casted_stat(buf.data(),
                            VBucket::toString(vb.getState()),
                            add_stat,
                            cookie);
            vb.checkpointManager->addStats(add_stat, cookie);
        } catch (std::exception& error) {
            EP_LOG_WARN(
                    "StatCheckpointVisitor::addCheckpointStat: error building "
                    "stats: {}",
                    error.what());
        }
    }

    KVBucketIface* kvBucket;
    CookieIface& cookie;
    AddStatFn add_stat;
};
/// @endcond

cb::engine_errc EventuallyPersistentEngine::doCheckpointStats(
        CookieIface& cookie,
        const AddStatFn& add_stat,
        const char* stat_key,
        int nkey) {
    if (nkey == 10) {
        TRACE_EVENT0("ep-engine/task", "StatsCheckpoint");
        auto* kvbucket = getKVBucket();
        StatCheckpointVisitor scv(kvbucket, cookie, add_stat);
        kvbucket->visit(scv);
        return cb::engine_errc::success;
    } else if (nkey > 11) {
        std::string vbid(&stat_key[11], nkey - 11);
        uint16_t vbucket_id(0);
        if (!parseUint16(vbid.c_str(), &vbucket_id)) {
            return cb::engine_errc::invalid_arguments;
        }
        Vbid vbucketId = Vbid(vbucket_id);
        VBucketPtr vb = getVBucket(vbucketId);
        if (!vb) {
            return cb::engine_errc::not_my_vbucket;
        }
        StatCheckpointVisitor::addCheckpointStat(
                cookie, add_stat, kvBucket.get(), *vb);
    }

    return cb::engine_errc::success;
}

cb::engine_errc EventuallyPersistentEngine::doDurabilityMonitorStats(
        CookieIface& cookie,
        const AddStatFn& add_stat,
        const char* stat_key,
        int nkey) {
    const uint8_t size = 18; // size  of "durability-monitor"
    if (nkey == size) {
        // Case stat_key = "durability-monitor"
        // @todo: Return aggregated stats for all VBuckets.
        //     Implement as async, we don't what to block for too long.
        return cb::engine_errc::not_supported;
    } else if (nkey > size + 1) {
        // Case stat_key = "durability-monitor <vbid>"
        const uint16_t vbidPos = size + 1;
        std::string vbid_(&stat_key[vbidPos], nkey - vbidPos);
        uint16_t vbid(0);
        if (!parseUint16(vbid_.c_str(), &vbid)) {
            return cb::engine_errc::invalid_arguments;
        }

        VBucketPtr vb = getVBucket(Vbid(vbid));
        if (!vb) {
            // @todo: I would return an error code, but just replicating the
            //     behaviour of other stats for now
            return cb::engine_errc::success;
        }
        vb->addDurabilityMonitorStats(add_stat, cookie);
    }

    return cb::engine_errc::success;
}

class DcpStatsFilter {
public:
    explicit DcpStatsFilter(std::string_view value) {
        if (!value.empty()) {
            try {
                auto attributes = nlohmann::json::parse(value);
                auto filter = attributes.find("filter");
                if (filter != attributes.end()) {
                    auto iter = filter->find("user");
                    if (iter != filter->end()) {
                        user = cb::tagUserData(iter->get<std::string>());
                    }
                    iter = filter->find("port");
                    if (iter != filter->end()) {
                        port = iter->get<in_port_t>();
                    }
                }
            } catch (const std::exception& e) {
                EP_LOG_ERR(
                        "Failed to decode provided DCP filter: {}. Filter:{}",
                        e.what(),
                        value);
            }
        }
    }

    bool include(const std::shared_ptr<ConnHandler>& tc) {
        if ((user && *user != tc->getAuthenticatedUser()) ||
            (port && *port != tc->getConnectedPort())) {
            // Connection should not be part of this output
            return false;
        }

        return true;
    }

protected:
    std::optional<std::string> user;
    std::optional<in_port_t> port;
};

/**
 * Function object to send stats for a single dcp connection.
 */
struct ConnStatBuilder {
    ConnStatBuilder(CookieIface& c, AddStatFn as, DcpStatsFilter filter)
        : cookie(c), add_stat(std::move(as)), filter(std::move(filter)) {
    }

    void operator()(std::shared_ptr<ConnHandler> tc) {
        ++aggregator.totalConns;
        if (filter.include(tc)) {
            tc->addStats(add_stat, cookie);
            auto tp = std::dynamic_pointer_cast<DcpProducer>(tc);
            if (tp) {
                tp->aggregateQueueStats(aggregator);
            }
        }
    }

    const auto& getCounter() {
        return aggregator;
    }

    CookieIface& cookie;
    AddStatFn add_stat;
    DcpStatsFilter filter;
    ConnCounter aggregator;
};

struct ConnAggStatBuilder {
    ConnAggStatBuilder(std::string_view sep) : sep(sep) {
    }

    /**
     * Get counter tracking stats for the given connection
     * type (e.g., replication, views).
     *
     * Connection name is expected to meet the pattern:
     *  [^:]*:conn_type<separator>.*
     * E.g., with a separator of ":":
     *   eq_dcpq:replication:ns_0@127.0.0.1->ns_1@127.0.0.1:default
     * maps to
     *   replication
     *
     * If the connection name does not follow this pattern,
     * returns nullptr.
     *
     * @param tc connection
     * @return counter for the given connection, or nullptr
     */
    ConnCounter* getCounterForConnType(std::string_view name) {
        // strip everything upto and including the first colon,
        // e.g., "eq_dcpq:"
        size_t pos1 = name.find(':');
        if (pos1 == std::string_view::npos) {
            return nullptr;
        }

        name.remove_prefix(pos1 + 1);

        // find the given separator
        size_t pos2 = name.find(sep);
        if (pos2 == std::string_view::npos) {
            return nullptr;
        }

        // extract upto given separator e.g.,
        // if the full conn name is:
        //  eq_dcpq:replication:ns_0@127.0.0.1->ns_1@127.0.0.1:default
        // and the given separator is: ":"
        // "eq_dcpq:" was stripped earlier so
        //  prefix is "replication"
        std::string prefix(name.substr(0, pos2));

        return &counters[prefix];
    }

    void aggregate(ConnHandler& conn, ConnCounter* tc) {
        ConnCounter counter;
        ++counter.totalConns;

        conn.aggregateQueueStats(counter);

        ConnCounter& total = getTotalCounter();
        total += counter;

        if (tc) {
            *tc += counter;
        }
    }

    ConnCounter& getTotalCounter() {
        return counters[std::string(sep) + "total"];
    }

    void operator()(std::shared_ptr<ConnHandler> tc) {
        if (tc) {
            ConnCounter* aggregator = getCounterForConnType(tc->getName());
            aggregate(*tc, aggregator);
        }
    }

    const auto& getCounters() {
        return counters;
    }

    std::map<std::string, ConnCounter> counters;
    std::string_view sep;
};

/// @endcond

static void showConnAggStat(const std::string& connType,
                            const ConnCounter& counter,
                            const BucketStatCollector& collector) {
    try {
        auto labelled = collector.withLabels({{"connection_type", connType}});

        using namespace cb::stats;
        labelled.addStat(Key::connagg_connection_count, counter.totalConns);
        labelled.addStat(Key::connagg_backoff, counter.conn_queueBackoff);
        labelled.addStat(Key::connagg_producer_count, counter.totalProducers);
        labelled.addStat(Key::connagg_items_sent, counter.conn_queueDrain);
        labelled.addStat(Key::connagg_items_remaining,
                          counter.conn_queueRemaining);
        labelled.addStat(Key::connagg_total_bytes, counter.conn_totalBytes);
        labelled.addStat(Key::connagg_total_uncompressed_data_size,
                          counter.conn_totalUncompressedDataSize);
        labelled.addStat(Key::connagg_ready_queue_bytes,
                         counter.conn_queueMemory);

    } catch (std::exception& error) {
        EP_LOG_WARN("showConnAggStat: Failed to build stats: {}", error.what());
    }
}

cb::engine_errc EventuallyPersistentEngine::doConnAggStats(
        const BucketStatCollector& collector, std::string_view sep) {
    // The separator is, in all current usage, ":" so the length will
    // normally be 1
    const size_t max_sep_len(8);
    sep = sep.substr(0, max_sep_len);

    ConnAggStatBuilder visitor(sep);
    dcpConnMap_->each(visitor);

    for (const auto& [connType, counter] : visitor.getCounters()) {
        // connType may be "replication", "views" etc. or ":total"
        if (connType == ":total" && !collector.includeAggregateMetrics()) {
            // Prometheus should not expose aggregations under the same
            // metric names, as this makes summing across labels
            // more difficult
            continue;
        }
        showConnAggStat(connType, counter, collector);
    }

    return cb::engine_errc::success;
}

cb::engine_errc EventuallyPersistentEngine::doDcpStats(
        CookieIface& cookie,
        const AddStatFn& add_stat,
        std::string_view value) {
    ConnStatBuilder dcpVisitor(cookie, add_stat, DcpStatsFilter{value});
    // ConnStatBuilder also adds per-stream stats while aggregating.
    dcpConnMap_->each(dcpVisitor);

    const auto& aggregator = dcpVisitor.getCounter();

    CBStatCollector collector(add_stat, cookie);
    addAggregatedProducerStats(collector.forBucket(getName()), aggregator);

    dcpConnMap_->addStats(add_stat, cookie);
    return cb::engine_errc::success;
}

void EventuallyPersistentEngine::addAggregatedProducerStats(
        const BucketStatCollector& col, const ConnCounter& aggregator) {
    using namespace cb::stats;
    col.addStat(Key::dcp_count, aggregator.totalConns);
    col.addStat(Key::dcp_producer_count, aggregator.totalProducers);
    col.addStat(Key::dcp_consumer_count,
                aggregator.totalConns - aggregator.totalProducers);
    col.addStat(Key::dcp_total_data_size, aggregator.conn_totalBytes);
    col.addStat(Key::dcp_total_uncompressed_data_size,
                aggregator.conn_totalUncompressedDataSize);
    col.addStat(Key::dcp_total_queue, aggregator.conn_queue);
    col.addStat(Key::dcp_queue_fill, aggregator.conn_queueFill);
    col.addStat(Key::dcp_items_sent, aggregator.conn_queueDrain);
    col.addStat(Key::dcp_items_remaining, aggregator.conn_queueRemaining);
    col.addStat(
            Key::dcp_num_running_backfills,
            getKVBucket()->getKVStoreScanTracker().getNumRunningBackfills());
    col.addStat(
            Key::dcp_max_running_backfills,
            getKVBucket()->getKVStoreScanTracker().getMaxRunningBackfills());
}

cb::engine_errc EventuallyPersistentEngine::doEvictionStats(
        CookieIface& cookie, const AddStatFn& add_stat) {
    /**
     * The "evicted" histogram stats provide an aggregated view of what the
     * execution frequencies are for all the items that evicted when running
     * the hifi_mfu algorithm.
     */
    add_casted_stat("ep_active_or_pending_eviction_values_evicted",
                    stats.activeOrPendingFrequencyValuesEvictedHisto,
                    add_stat,
                    cookie);
    add_casted_stat("ep_replica_eviction_values_evicted",
                    stats.replicaFrequencyValuesEvictedHisto,
                    add_stat,
                    cookie);
    /**
     * The "snapshot" histogram stats provide a view of what the contents of
     * the frequency histogram is like during the running of the hifi_mfu
     * algorithm.
     */
    add_casted_stat("ep_active_or_pending_eviction_values_snapshot",
                    stats.activeOrPendingFrequencyValuesSnapshotHisto,
                    add_stat,
                    cookie);
    add_casted_stat("ep_replica_eviction_values_snapshot",
                    stats.replicaFrequencyValuesSnapshotHisto,
                    add_stat,
                    cookie);
    return cb::engine_errc::success;
}

cb::engine_errc EventuallyPersistentEngine::doKeyStats(
        CookieIface& cookie,
        const AddStatFn& add_stat,
        Vbid vbid,
        const DocKey& key,
        bool validate) {
    auto rv = checkPrivilege(cookie, cb::rbac::Privilege::Read, key);
    if (rv != cb::engine_errc::success) {
        return rv;
    }

    std::unique_ptr<Item> it;
    struct key_stats kstats;

    // If this is a validating call, we need to fetch the item from disk. The
    // fetch task is scheduled by statsVKey(). fetchLookupResult will succeed
    // in returning the item once the fetch task has completed.
    if (validate && !fetchLookupResult(cookie, it)) {
        rv = kvBucket->statsVKey(key, vbid, &cookie);
        if (rv == cb::engine_errc::not_my_vbucket ||
            rv == cb::engine_errc::no_such_key) {
            if (isDegradedMode()) {
                return cb::engine_errc::temporary_failure;
            }
        }
        return rv;
    }

    rv = kvBucket->getKeyStats(key, vbid, cookie, kstats, WantsDeleted::No);
    if (rv == cb::engine_errc::success) {
        std::string valid("this_is_a_bug");
        if (validate) {
            if (kstats.dirty) {
                valid.assign("dirty");
            } else if (it) {
                valid.assign(kvBucket->validateKey(key, vbid, *it));
            } else {
                valid.assign("ram_but_not_disk");
            }
            EP_LOG_DEBUG("doKeyStats key {} is {}",
                         cb::UserDataView(key.to_string()),
                         valid);
        }
        add_casted_stat("key_is_dirty", kstats.dirty, add_stat, cookie);
        add_casted_stat("key_exptime", kstats.exptime, add_stat, cookie);
        add_casted_stat("key_flags", kstats.flags, add_stat, cookie);
        add_casted_stat("key_cas", kstats.cas, add_stat, cookie);
        add_casted_stat("key_vb_state", VBucket::toString(kstats.vb_state),
                        add_stat,
                        cookie);
        add_casted_stat("key_is_resident", kstats.resident, add_stat, cookie);
        if (validate) {
            add_casted_stat("key_valid", valid.c_str(), add_stat, cookie);
        }
    }
    return rv;
}

cb::engine_errc EventuallyPersistentEngine::doVbIdFailoverLogStats(
        CookieIface& cookie, const AddStatFn& add_stat, Vbid vbid) {
    VBucketPtr vb = getVBucket(vbid);
    if(!vb) {
        return cb::engine_errc::not_my_vbucket;
    }
    vb->failovers->addStats(cookie, vb->getId(), add_stat);
    return cb::engine_errc::success;
}

cb::engine_errc EventuallyPersistentEngine::doAllFailoverLogStats(
        CookieIface& cookie, const AddStatFn& add_stat) {
    cb::engine_errc rv = cb::engine_errc::success;
    class StatVBucketVisitor : public VBucketVisitor {
    public:
        StatVBucketVisitor(CookieIface& c, AddStatFn a)
            : cookie(c), add_stat(std::move(a)) {
        }

        void visitBucket(VBucket& vb) override {
            vb.failovers->addStats(cookie, vb.getId(), add_stat);
        }

    private:
        CookieIface& cookie;
        AddStatFn add_stat;
    };

    StatVBucketVisitor svbv(cookie, add_stat);
    kvBucket->visit(svbv);

    return rv;
}

void EventuallyPersistentEngine::doTimingStats(
        const BucketStatCollector& collector) {
    using namespace cb::stats;
    collector.addStat(Key::bg_wait, stats.bgWaitHisto);
    collector.addStat(Key::bg_load, stats.bgLoadHisto);
    collector.addStat(Key::set_with_meta, stats.setWithMetaHisto);
    collector.addStat(Key::pending_ops, stats.pendingOpsHisto);

    // Vbucket visitors
    collector.addStat(Key::checkpoint_remover, stats.checkpointRemoverHisto);
    collector.addStat(Key::item_pager, stats.itemPagerHisto);
    collector.addStat(Key::expiry_pager, stats.expiryPagerHisto);
    collector.addStat(Key::storage_age, stats.dirtyAgeHisto);

    // Regular commands
    collector.addStat(Key::get_cmd, stats.getCmdHisto);
    collector.addStat(Key::store_cmd, stats.storeCmdHisto);
    collector.addStat(Key::arith_cmd, stats.arithCmdHisto);
    collector.addStat(Key::get_stats_cmd, stats.getStatsCmdHisto);

    // Admin commands
    collector.addStat(Key::get_vb_cmd, stats.getVbucketCmdHisto);
    collector.addStat(Key::set_vb_cmd, stats.setVbucketCmdHisto);
    collector.addStat(Key::del_vb_cmd, stats.delVbucketCmdHisto);

    // Misc
    collector.addStat(Key::notify_io, stats.notifyIOHisto);

    // Disk stats
    collector.addStat(Key::disk_insert, stats.diskInsertHisto);
    collector.addStat(Key::disk_update, stats.diskUpdateHisto);
    collector.addStat(Key::disk_del, stats.diskDelHisto);
    collector.addStat(Key::disk_vb_del, stats.diskVBDelHisto);
    collector.addStat(Key::disk_commit, stats.diskCommitHisto);

    collector.addStat(Key::item_alloc_sizes, stats.itemAllocSizeHisto);
    collector.addStat(Key::bg_batch_size, stats.getMultiBatchSizeHisto);

    // Checkpoint cursor stats
    collector.addStat(Key::persistence_cursor_get_all_items,
                      stats.persistenceCursorGetItemsHisto);
    collector.addStat(Key::dcp_cursors_get_all_items,
                      stats.dcpCursorsGetItemsHisto);

    // SyncWrite stats
    collector.addStat(Key::sync_write_commit_majority,
                      stats.syncWriteCommitTimes.at(0));
    collector.addStat(Key::sync_write_commit_majority_and_persist_on_master,
                      stats.syncWriteCommitTimes.at(1));
    collector.addStat(Key::sync_write_commit_persist_to_majority,
                      stats.syncWriteCommitTimes.at(2));
}

cb::engine_errc EventuallyPersistentEngine::doFrequencyCountersStats(
        const BucketStatCollector& collector) {
    using namespace cb::stats;

    VBucketEvictableMFUVisitor activeVisitor(vbucket_state_active);
    VBucketEvictableMFUVisitor replicaVisitor(vbucket_state_replica);
    VBucketEvictableMFUVisitor pendingVisitor(vbucket_state_pending);

    kvBucket->visitAll(activeVisitor, replicaVisitor, pendingVisitor);

    collector.addStat(Key::vb_evictable_mfu,
                      activeVisitor.getHistogramData(),
                      {{"state", "active"}});
    collector.addStat(Key::vb_evictable_mfu,
                      replicaVisitor.getHistogramData(),
                      {{"state", "replica"}});
    collector.addStat(Key::vb_evictable_mfu,
                      pendingVisitor.getHistogramData(),
                      {{"state", "pending"}});

    return cb::engine_errc::success;
}

static std::string getTaskDescrForStats(TaskId id) {
    return std::string(GlobalTask::getTaskName(id)) + "[" +
           to_string(GlobalTask::getTaskType(id)) + "]";
}

cb::engine_errc EventuallyPersistentEngine::doSchedulerStats(
        CookieIface& cookie, const AddStatFn& add_stat) {
    for (TaskId id : GlobalTask::allTaskIds) {
        add_casted_stat(getTaskDescrForStats(id).c_str(),
                        stats.schedulingHisto[static_cast<int>(id)],
                        add_stat,
                        cookie);
    }

    return cb::engine_errc::success;
}

cb::engine_errc EventuallyPersistentEngine::doRunTimeStats(
        CookieIface& cookie, const AddStatFn& add_stat) {
    for (TaskId id : GlobalTask::allTaskIds) {
        add_casted_stat(getTaskDescrForStats(id).c_str(),
                        stats.taskRuntimeHisto[static_cast<int>(id)],
                        add_stat,
                        cookie);
    }

    return cb::engine_errc::success;
}

cb::engine_errc EventuallyPersistentEngine::doDispatcherStats(
        CookieIface& cookie, const AddStatFn& add_stat) {
    ExecutorPool::get()->doWorkerStat(
            ObjectRegistry::getCurrentEngine()->getTaskable(),
            cookie,
            add_stat);
    return cb::engine_errc::success;
}

cb::engine_errc EventuallyPersistentEngine::doTasksStats(
        CookieIface& cookie, const AddStatFn& add_stat) {
    ExecutorPool::get()->doTasksStat(
            ObjectRegistry::getCurrentEngine()->getTaskable(),
            cookie,
            add_stat);
    return cb::engine_errc::success;
}

cb::engine_errc EventuallyPersistentEngine::doWorkloadStats(
        CookieIface& cookie, const AddStatFn& add_stat) {
    try {
        std::array<char, 80> statname;
        ExecutorPool* expool = ExecutorPool::get();

        int readers = expool->getNumReaders();
        checked_snprintf(
                statname.data(), statname.size(), "ep_workload:num_readers");
        add_casted_stat(statname.data(), readers, add_stat, cookie);

        int writers = expool->getNumWriters();
        checked_snprintf(
                statname.data(), statname.size(), "ep_workload:num_writers");
        add_casted_stat(statname.data(), writers, add_stat, cookie);

        int auxio = expool->getNumAuxIO();
        checked_snprintf(
                statname.data(), statname.size(), "ep_workload:num_auxio");
        add_casted_stat(statname.data(), auxio, add_stat, cookie);

        int nonio = expool->getNumNonIO();
        checked_snprintf(
                statname.data(), statname.size(), "ep_workload:num_nonio");
        add_casted_stat(statname.data(), nonio, add_stat, cookie);

        int shards = workload->getNumShards();
        checked_snprintf(
                statname.data(), statname.size(), "ep_workload:num_shards");
        add_casted_stat(statname.data(), shards, add_stat, cookie);

        int numReadyTasks = expool->getNumReadyTasks();
        checked_snprintf(
                statname.data(), statname.size(), "ep_workload:ready_tasks");
        add_casted_stat(statname.data(), numReadyTasks, add_stat, cookie);

        int numSleepers = expool->getNumSleepers();
        checked_snprintf(
                statname.data(), statname.size(), "ep_workload:num_sleepers");
        add_casted_stat(statname.data(), numSleepers, add_stat, cookie);

        expool->doTaskQStat(ObjectRegistry::getCurrentEngine()->getTaskable(),
                            cookie,
                            add_stat);

    } catch (std::exception& error) {
        EP_LOG_WARN("doWorkloadStats: Error building stats: {}", error.what());
    }

    return cb::engine_errc::success;
}

void EventuallyPersistentEngine::addSeqnoVbStats(CookieIface& cookie,
                                                 const AddStatFn& add_stat,
                                                 const VBucketPtr& vb) {
    // MB-19359: An atomic read of vbucket state without acquiring the
    // reader lock for state should suffice here.
    uint64_t relHighSeqno = vb->getHighSeqno();
    if (vb->getState() != vbucket_state_active) {
        snapshot_info_t info = vb->checkpointManager->getSnapshotInfo();
        relHighSeqno = info.range.getEnd();
    }

    try {
        std::array<char, 64> buffer;
        failover_entry_t entry = vb->failovers->getLatestEntry();
        checked_snprintf(buffer.data(),
                         buffer.size(),
                         "vb_%d:high_seqno",
                         vb->getId().get());
        add_casted_stat(buffer.data(), relHighSeqno, add_stat, cookie);
        checked_snprintf(buffer.data(),
                         buffer.size(),
                         "vb_%d:abs_high_seqno",
                         vb->getId().get());
        add_casted_stat(buffer.data(), vb->getHighSeqno(), add_stat, cookie);
        checked_snprintf(buffer.data(),
                         buffer.size(),
                         "vb_%d:last_persisted_seqno",
                         vb->getId().get());
        add_casted_stat(buffer.data(),
                        vb->getPublicPersistenceSeqno(),
                        add_stat,
                        cookie);
        checked_snprintf(
                buffer.data(), buffer.size(), "vb_%d:uuid", vb->getId().get());
        add_casted_stat(buffer.data(), entry.vb_uuid, add_stat, cookie);
        checked_snprintf(buffer.data(),
                         buffer.size(),
                         "vb_%d:purge_seqno",
                         vb->getId().get());
        add_casted_stat(buffer.data(), vb->getPurgeSeqno(), add_stat, cookie);
        const snapshot_range_t range = vb->getPersistedSnapshot();
        checked_snprintf(buffer.data(),
                         buffer.size(),
                         "vb_%d:last_persisted_snap_start",
                         vb->getId().get());
        add_casted_stat(buffer.data(), range.getStart(), add_stat, cookie);
        checked_snprintf(buffer.data(),
                         buffer.size(),
                         "vb_%d:last_persisted_snap_end",
                         vb->getId().get());
        add_casted_stat(buffer.data(), range.getEnd(), add_stat, cookie);

        checked_snprintf(buffer.data(),
                         buffer.size(),
                         "vb_%d:high_prepared_seqno",
                         vb->getId().get());
        add_casted_stat(
                buffer.data(), vb->getHighPreparedSeqno(), add_stat, cookie);
        checked_snprintf(buffer.data(),
                         buffer.size(),
                         "vb_%d:high_completed_seqno",
                         vb->getId().get());
        add_casted_stat(
                buffer.data(), vb->getHighCompletedSeqno(), add_stat, cookie);
        checked_snprintf(buffer.data(),
                         buffer.size(),
                         "vb_%d:max_visible_seqno",
                         vb->getId().get());
        add_casted_stat(
                buffer.data(), vb->getMaxVisibleSeqno(), add_stat, cookie);

    } catch (std::exception& error) {
        EP_LOG_WARN("addSeqnoVbStats: error building stats: {}", error.what());
    }
}

void EventuallyPersistentEngine::addLookupResult(CookieIface& cookie,
                                                 std::unique_ptr<Item> result) {
    auto oldItem = takeEngineSpecific<std::unique_ptr<Item>>(cookie);
    // Check for old lookup results and clear them
    if (oldItem) {
        if (*oldItem) {
            EP_LOG_DEBUG("Cleaning up old lookup result for '{}'",
                         (*oldItem)->getKey().data());
        } else {
            EP_LOG_DEBUG_RAW("Cleaning up old null lookup result");
        }
    }

    storeEngineSpecific(cookie, std::move(result));
}

bool EventuallyPersistentEngine::fetchLookupResult(CookieIface& cookie,
                                                   std::unique_ptr<Item>& itm) {
    // This will return *and erase* the lookup result for a connection.
    // You look it up, you own it.
    auto es = takeEngineSpecific<std::unique_ptr<Item>>(cookie);
    if (es) {
        itm = std::move(*es);
        return true;
    } else {
        return false;
    }
}

EventuallyPersistentEngine::StatusAndVBPtr
EventuallyPersistentEngine::getValidVBucketFromString(std::string_view vbNum) {
    if (vbNum.empty()) {
        // Must specify a vbucket.
        return {cb::engine_errc::invalid_arguments, {}};
    }
    uint16_t vbucket_id;
    // parseUint16 expects a null-terminated string
    std::string vbNumString(vbNum);
    if (!parseUint16(vbNumString.data(), &vbucket_id)) {
        return {cb::engine_errc::invalid_arguments, {}};
    }
    Vbid vbid = Vbid(vbucket_id);
    VBucketPtr vb = getVBucket(vbid);
    if (!vb) {
        return {cb::engine_errc::not_my_vbucket, {}};
    }
    return {cb::engine_errc::success, vb};
}

cb::engine_errc EventuallyPersistentEngine::doSeqnoStats(
        CookieIface& cookie,
        const AddStatFn& add_stat,
        const char* stat_key,
        int nkey) {
    if (getKVBucket()->maybeWaitForVBucketWarmup(&cookie)) {
        return cb::engine_errc::would_block;
    }

    if (nkey > 14) {
        std::string value(stat_key + 14, nkey - 14);

        try {
            checkNumeric(value.c_str());
        } catch(std::runtime_error &) {
            return cb::engine_errc::invalid_arguments;
        }

        Vbid vbucket(atoi(value.c_str()));
        VBucketPtr vb = getVBucket(vbucket);
        if (!vb || vb->getState() == vbucket_state_dead) {
            return cb::engine_errc::not_my_vbucket;
        }

        addSeqnoVbStats(cookie, add_stat, vb);

        return cb::engine_errc::success;
    }

    auto vbuckets = kvBucket->getVBuckets().getBuckets();
    for (auto vbid : vbuckets) {
        VBucketPtr vb = getVBucket(vbid);
        if (vb) {
            addSeqnoVbStats(cookie, add_stat, vb);
        }
    }
    return cb::engine_errc::success;
}

void EventuallyPersistentEngine::addLookupAllKeys(CookieIface& cookie,
                                                  cb::engine_errc err) {
    std::lock_guard<std::mutex> lh(lookupMutex);
    allKeysLookups[&cookie] = err;
}

void EventuallyPersistentEngine::runDefragmenterTask() {
    kvBucket->runDefragmenterTask();
}

bool EventuallyPersistentEngine::runAccessScannerTask() {
    return kvBucket->runAccessScannerTask();
}

void EventuallyPersistentEngine::runVbStatePersistTask(Vbid vbid) {
    kvBucket->runVbStatePersistTask(vbid);
}

cb::engine_errc EventuallyPersistentEngine::doCollectionStats(
        CookieIface& cookie,
        const AddStatFn& add_stat,
        const std::string& statKey) {
    CBStatCollector collector(add_stat, cookie);
    auto bucketCollector = collector.forBucket(getName());
    auto res = Collections::Manager::doCollectionStats(
            *kvBucket, bucketCollector, statKey);
    if (res.result == cb::engine_errc::unknown_collection ||
        res.result == cb::engine_errc::unknown_scope) {
        setUnknownCollectionErrorContext(cookie, res.getManifestId());
    }
    return cb::engine_errc(res.result);
}

cb::engine_errc EventuallyPersistentEngine::doScopeStats(
        CookieIface& cookie,
        const AddStatFn& add_stat,
        const std::string& statKey) {
    CBStatCollector collector(add_stat, cookie);
    auto bucketCollector = collector.forBucket(getName());
    auto res = Collections::Manager::doScopeStats(
            *kvBucket, bucketCollector, statKey);
    if (res.result == cb::engine_errc::unknown_scope) {
        setUnknownCollectionErrorContext(cookie, res.getManifestId());
    }
    return cb::engine_errc(res.result);
}

cb::EngineErrorGetCollectionIDResult
EventuallyPersistentEngine::parseKeyStatCollection(
        std::string_view expectedStatPrefix,
        std::string_view statKeyArg,
        std::string_view collectionStr) {
    CollectionID cid(CollectionID::Default);
    if (statKeyArg == expectedStatPrefix) {
        // provided argument should be a collection path
        auto res = kvBucket->getCollectionsManager().getCollectionID(
                collectionStr);
        cid = res.getCollectionId();
        if (res.result != cb::engine_errc::success) {
            EP_LOG_WARN(
                    "EventuallyPersistentEngine::parseKeyStatCollection could "
                    "not find collection arg:{} error:{}",
                    collectionStr,
                    res.result);
        }
        return res;
    } else if (statKeyArg == (std::string(expectedStatPrefix) + "-byid") &&
               collectionStr.size() > 2) {
        // provided argument should be a hex collection ID N, 0xN or 0XN
        try {
            cid = std::stoul(collectionStr.data(), nullptr, 16);
        } catch (const std::logic_error& e) {
            EP_LOG_WARN(
                    "EventuallyPersistentEngine::parseKeyStatCollection "
                    "invalid collection arg:{}, exception:{}",
                    collectionStr,
                    e.what());
            return cb::EngineErrorGetCollectionIDResult{
                    cb::engine_errc::invalid_arguments};
        }
        // Collection's scope is needed for privilege check
        auto [manifesUid, scope] =
                kvBucket->getCollectionsManager().getScopeID(cid);
        if (scope) {
            return {manifesUid, scope.value(), cid};
        } else {
            return {cb::engine_errc::unknown_collection, manifesUid};
        }
    }
    return cb::EngineErrorGetCollectionIDResult(
            cb::engine_errc::invalid_arguments);
}

std::tuple<cb::engine_errc,
           std::optional<Vbid>,
           std::optional<std::string>,
           std::optional<CollectionID>>
EventuallyPersistentEngine::parseStatKeyArg(CookieIface& cookie,
                                            std::string_view statKeyPrefix,
                                            std::string_view statKey) {
    std::vector<std::string> args;
    std::string trimmedStatKey(statKey);
    boost::algorithm::trim(trimmedStatKey);
    boost::split(args, trimmedStatKey, boost::is_space());
    if (args.size() != 3 && args.size() != 4) {
        return {cb::engine_errc::invalid_arguments,
                std::nullopt,
                std::nullopt,
                std::nullopt};
    }

    Vbid vbid(0);
    try {
        vbid = Vbid(gsl::narrow<uint16_t>(std::stoi(args[2])));
    } catch (const std::exception& e) {
        EP_LOG_WARN(
                "EventuallyPersistentEngine::doKeyStats invalid "
                "vbucket arg:{}, exception:{}",
                args[2],
                e.what());
        return {cb::engine_errc::invalid_arguments,
                std::nullopt,
                std::nullopt,
                std::nullopt};
    }

    CollectionID cid(CollectionID::Default);
    if (args.size() == 4) {
        cb::EngineErrorGetCollectionIDResult res{
                cb::engine_errc::unknown_collection};
        // An argument was provided, maybe an id or a 'path'
        auto cidResult =
                parseKeyStatCollection(statKeyPrefix, args[0], args[3]);
        if (cidResult.result != cb::engine_errc::success) {
            if (cidResult.result == cb::engine_errc::unknown_collection) {
                setUnknownCollectionErrorContext(cookie,
                                                 cidResult.getManifestId());
            }
            return {cb::engine_errc(cidResult.result),
                    std::nullopt,
                    std::nullopt,
                    std::nullopt};
        }
        cid = cidResult.getCollectionId();
    }

    return {cb::engine_errc::success, vbid, args[1], cid};
}

cb::engine_errc EventuallyPersistentEngine::doKeyStats(
        CookieIface& cookie,
        const AddStatFn& add_stat,
        std::string_view statKey) {
    cb::engine_errc status;
    std::optional<Vbid> vbid;
    std::optional<std::string> key;
    std::optional<CollectionID> cid;
    std::tie(status, vbid, key, cid) = parseStatKeyArg(cookie, "key", statKey);
    if (status != cb::engine_errc::success) {
        return status;
    }
    auto docKey = StoredDocKey(*key, *cid);
    return doKeyStats(cookie, add_stat, *vbid, docKey, false);
}

cb::engine_errc EventuallyPersistentEngine::doVKeyStats(
        CookieIface& cookie,
        const AddStatFn& add_stat,
        std::string_view statKey) {
    cb::engine_errc status;
    std::optional<Vbid> vbid;
    std::optional<std::string> key;
    std::optional<CollectionID> cid;
    std::tie(status, vbid, key, cid) = parseStatKeyArg(cookie, "vkey", statKey);
    if (status != cb::engine_errc::success) {
        return status;
    }
    auto docKey = StoredDocKey(*key, *cid);
    return doKeyStats(cookie, add_stat, *vbid, docKey, true);
}

cb::engine_errc EventuallyPersistentEngine::doDcpVbTakeoverStats(
        CookieIface& cookie,
        const AddStatFn& add_stat,
        std::string_view statKey) {
    std::string tStream;
    std::string vbid;
    std::string buffer(statKey.data() + 15, statKey.size() - 15);
    std::stringstream ss(buffer);
    ss >> vbid;
    ss >> tStream;
    uint16_t vbucket_id(0);
    parseUint16(vbid.c_str(), &vbucket_id);
    Vbid vbucketId = Vbid(vbucket_id);
    return doDcpVbTakeoverStats(cookie, add_stat, tStream, vbucketId);
}

cb::engine_errc EventuallyPersistentEngine::doFailoversStats(
        CookieIface& cookie, const AddStatFn& add_stat, std::string_view key) {
    const std::string statKey(key.data(), key.size());
    if (key.size() == 9) {
        return doAllFailoverLogStats(cookie, add_stat);
    }

    if (statKey.compare(std::string("failovers").length(),
                        std::string(" ").length(),
                        " ") == 0) {
        std::string vbid;
        std::string s_key(statKey.substr(10, key.size() - 10));
        std::stringstream ss(s_key);
        ss >> vbid;
        uint16_t vbucket_id(0);
        parseUint16(vbid.c_str(), &vbucket_id);
        Vbid vbucketId = Vbid(vbucket_id);
        return doVbIdFailoverLogStats(cookie, add_stat, vbucketId);
    }

    return cb::engine_errc::no_such_key;
}

cb::engine_errc EventuallyPersistentEngine::doDiskinfoStats(
        CookieIface& cookie, const AddStatFn& add_stat, std::string_view key) {
    const std::string statKey(key.data(), key.size());
    if (key.size() == 8) {
        CBStatCollector collector{add_stat, cookie};
        auto bucketC = collector.forBucket(getName());
        return kvBucket->getFileStats(bucketC);
    }
    if ((key.size() == 15) &&
        (statKey.compare(std::string("diskinfo").length() + 1,
                         std::string("detail").length(),
                         "detail") == 0)) {
        return kvBucket->getPerVBucketDiskStats(cookie, add_stat);
    }

    return cb::engine_errc::invalid_arguments;
}

void EventuallyPersistentEngine::doDiskFailureStats(
        const BucketStatCollector& collector) {
    using namespace cb::stats;

    size_t value = 0;

    // Total data write failures is compaction failures plus commit failures
    auto writeFailure = stats.commitFailed + stats.compactionFailed;
    collector.addStat(Key::ep_data_write_failed, writeFailure);

    if (kvBucket->getKVStoreStat("failure_get", value)) {
        collector.addStat(Key::ep_data_read_failed, value);
    }
}

cb::engine_errc EventuallyPersistentEngine::doPrivilegedStats(
        CookieIface& cookie, const AddStatFn& add_stat, std::string_view key) {
    // Privileged stats - need Stats priv (and not just SimpleStats).
    const auto acc = cookie.testPrivilege(cb::rbac::Privilege::Stats, {}, {});

    if (acc.success()) {
        if (cb_isPrefix(key, "_checkpoint-dump")) {
            const size_t keyLen = strlen("_checkpoint-dump");
            std::string_view keyArgs(key.data() + keyLen, key.size() - keyLen);
            return doCheckpointDump(cookie, add_stat, keyArgs);
        }

        if (cb_isPrefix(key, "_hash-dump")) {
            const size_t keyLen = strlen("_hash-dump");
            std::string_view keyArgs(key.data() + keyLen, key.size() - keyLen);
            return doHashDump(cookie, add_stat, keyArgs);
        }

        if (cb_isPrefix(key, "_durability-dump")) {
            const size_t keyLen = strlen("_durability-dump");
            std::string_view keyArgs(key.data() + keyLen, key.size() - keyLen);
            return doDurabilityMonitorDump(cookie, add_stat, keyArgs);
        }

        if (cb_isPrefix(key, "_vbucket-dump")) {
            const size_t keyLen = strlen("_vbucket-dump");
            std::string_view keyArgs(key.data() + keyLen, key.size() - keyLen);
            return doVBucketDump(cookie, add_stat, keyArgs);
        }

        return cb::engine_errc::no_such_key;
    }
    return cb::engine_errc::no_access;
}

cb::engine_errc EventuallyPersistentEngine::getStats(
        CookieIface& c,
        std::string_view key,
        std::string_view value,
        const AddStatFn& add_stat) {
    ScopeTimer2<HdrMicroSecStopwatch, TracerStopwatch> timer(
            std::forward_as_tuple(stats.getStatsCmdHisto),
            std::forward_as_tuple(&c, cb::tracing::Code::GetStats));

    EP_LOG_DEBUG("stats '{}'", key);

    // Some stats have been moved to using the stat collector interface,
    // while others have not. Depending on the key, this collector _may_
    // not be used, but creating it here reduces duplication (and it's not
    // expensive to create)
    CBStatCollector collector{add_stat, c};
    auto bucketCollector = collector.forBucket(getName());

    if (key.empty()) {
        return doEngineStats(bucketCollector);
    }
    if (key.size() > 7 && cb_isPrefix(key, "dcpagg ")) {
        return doConnAggStats(bucketCollector, key.substr(7));
    }
    if (key == "dcp"sv) {
        return doDcpStats(c, add_stat, value);
    }
    if (key == "eviction"sv) {
        return doEvictionStats(c, add_stat);
    }
    if (key == "hash"sv) {
        return doHashStats(c, add_stat);
    }
    if (key == "vbucket"sv) {
        return doVBucketStats(c,
                              add_stat,
                              key.data(),
                              key.size(),
                              VBucketStatsDetailLevel::State);
    }
    if (key == "prev-vbucket"sv) {
        return doVBucketStats(c,
                              add_stat,
                              key.data(),
                              key.size(),
                              VBucketStatsDetailLevel::PreviousState);
    }
    if (cb_isPrefix(key, "vbucket-durability-state")) {
        return doVBucketStats(c,
                              add_stat,
                              key.data(),
                              key.size(),
                              VBucketStatsDetailLevel::Durability);
    }
    if (cb_isPrefix(key, "vbucket-details")) {
        return doVBucketStats(c,
                              add_stat,
                              key.data(),
                              key.size(),
                              VBucketStatsDetailLevel::Full);
    }
    if (cb_isPrefix(key, "vbucket-seqno")) {
        return doSeqnoStats(c, add_stat, key.data(), key.size());
    }
    if (cb_isPrefix(key, "checkpoint")) {
        return doCheckpointStats(c, add_stat, key.data(), key.size());
    }
    if (cb_isPrefix(key, "durability-monitor")) {
        return doDurabilityMonitorStats(c, add_stat, key.data(), key.size());
    }
    if (key == "timings"sv) {
        doTimingStats(bucketCollector);
        return cb::engine_errc::success;
    }
    if (key == "frequency-counters"sv) {
        return doFrequencyCountersStats(bucketCollector);
    }
    if (key == "dispatcher"sv) {
        return doDispatcherStats(c, add_stat);
    }
    if (key == "tasks"sv) {
        return doTasksStats(c, add_stat);
    }
    if (key == "scheduler"sv) {
        return doSchedulerStats(c, add_stat);
    }
    if (key == "runtimes"sv) {
        return doRunTimeStats(c, add_stat);
    }
    if (key == "memory"sv) {
        return doMemoryStats(c, add_stat);
    }
    if (key == "uuid"sv) {
        add_casted_stat("uuid", configuration.getUuid(), add_stat, c);
        return cb::engine_errc::success;
    }
    if (cb_isPrefix(key, "key ") || cb_isPrefix(key, "key-byid ")) {
        return doKeyStats(c, add_stat, key);
    }
    if (cb_isPrefix(key, "vkey ") || cb_isPrefix(key, "vkey-byid ")) {
        return doVKeyStats(c, add_stat, key);
    }
    if (key == "kvtimings"sv) {
        getKVBucket()->addKVStoreTimingStats(add_stat, c);
        return cb::engine_errc::success;
    }
    if (key.size() >= 7 && cb_isPrefix(key, "kvstore")) {
        std::string args(key.data() + 7, key.size() - 7);
        getKVBucket()->addKVStoreStats(add_stat, c);
        return cb::engine_errc::success;
    }
    if (key == "warmup"sv) {
        const auto* warmup = getKVBucket()->getWarmup();
        if (warmup != nullptr) {
            warmup->addStats(CBStatCollector(add_stat, c));
            return cb::engine_errc::success;
        }
        return cb::engine_errc::no_such_key;
    }
    if (key == "info"sv) {
        add_casted_stat("info", get_stats_info(), add_stat, c);
        return cb::engine_errc::success;
    }
    if (key == "config"sv) {
        configuration.addStats(bucketCollector);
        return cb::engine_errc::success;
    }
    if (key.size() > 15 && cb_isPrefix(key, "dcp-vbtakeover")) {
        return doDcpVbTakeoverStats(c, add_stat, key);
    }
    if (key == "workload"sv) {
        return doWorkloadStats(c, add_stat);
    }
    if (cb_isPrefix(key, "failovers")) {
        return doFailoversStats(c, add_stat, key);
    }
    if (cb_isPrefix(key, "diskinfo")) {
        return doDiskinfoStats(c, add_stat, key);
    }
    if (cb_isPrefix(key, "collections")) {
        return doCollectionStats(
                c, add_stat, std::string(key.data(), key.size()));
    }
    if (cb_isPrefix(key, "scopes")) {
        return doScopeStats(c, add_stat, std::string(key.data(), key.size()));
    }
    if (cb_isPrefix(key, "disk-failures")) {
        doDiskFailureStats(bucketCollector);
        return cb::engine_errc::success;
    }
    if (key[0] == '_') {
        return doPrivilegedStats(c, add_stat, key);
    }
    if (cb_isPrefix(key, "range-scans")) {
        return doRangeScanStats(bucketCollector, key);
    }

    // Unknown stat requested
    return cb::engine_errc::no_such_key;
}

void EventuallyPersistentEngine::resetStats() {
    stats.reset();
    if (kvBucket) {
        kvBucket->resetUnderlyingStats();
    }
}

cb::engine_errc EventuallyPersistentEngine::checkPrivilege(
        CookieIface& cookie, cb::rbac::Privilege priv, DocKey key) const {
    return checkPrivilege(cookie, priv, key.getCollectionID());
}

void EventuallyPersistentEngine::auditDocumentAccess(
        CookieIface& cookie, cb::audit::document::Operation operation) const {
    NonBucketAllocationGuard guard;
    cookie.auditDocumentAccess(operation);
}

cb::engine_errc EventuallyPersistentEngine::checkPrivilege(
        CookieIface& cookie, cb::rbac::Privilege priv, CollectionID cid) const {
    ScopeID sid{ScopeID::Default};
    uint64_t manifestUid{0};
    cb::engine_errc status = cb::engine_errc::success;

    if (!cid.isDefaultCollection()) {
        auto res = getKVBucket()->getScopeID(cid);
        manifestUid = res.first;
        if (!res.second) {
            status = cb::engine_errc::unknown_collection;
        } else {
            sid = res.second.value();
        }
    }

    if (status == cb::engine_errc::success) {
        status = checkPrivilege(cookie, priv, sid, cid);
    }

    switch (status) {
    case cb::engine_errc::success:
    case cb::engine_errc::no_access:
        break;
    case cb::engine_errc::unknown_collection:
        setUnknownCollectionErrorContext(cookie, manifestUid);
        break;
    default:
        EP_LOG_ERR(
                "EPE::checkPrivilege(priv:{}, cid:{}): sid:{} unexpected "
                "status:{}",
                int(priv),
                cid.to_string(),
                sid.to_string(),

                to_string(status));
    }
    return status;
}

cb::engine_errc
EventuallyPersistentEngine::checkForPrivilegeAtLeastInOneCollection(
        CookieIface& cookie, cb::rbac::Privilege privilege) const {
    try {
        switch (cookie.checkForPrivilegeAtLeastInOneCollection(privilege)
                        .getStatus()) {
        case cb::rbac::PrivilegeAccess::Status::Ok:
            return cb::engine_errc::success;
        case cb::rbac::PrivilegeAccess::Status::FailNoPrivileges:
        case cb::rbac::PrivilegeAccess::Status::Fail:
            return cb::engine_errc::no_access;
        }
    } catch (const std::exception& e) {
        EP_LOG_ERR(
                "EPE::checkForPrivilegeAtLeastInOneCollection: received "
                "exception while checking privilege: {}",
                e.what());
    }

    return cb::engine_errc::failed;
}

cb::engine_errc EventuallyPersistentEngine::checkPrivilege(
        CookieIface& cookie,
        cb::rbac::Privilege priv,
        std::optional<ScopeID> sid,
        std::optional<CollectionID> cid) const {
    try {
        // Upon failure check_privilege may set an error message in the
        // cookie about the missing privilege
        NonBucketAllocationGuard guard;
        switch (cookie.checkPrivilege(priv, sid, cid).getStatus()) {
        case cb::rbac::PrivilegeAccess::Status::Ok:
            return cb::engine_errc::success;
        case cb::rbac::PrivilegeAccess::Status::Fail:
            return cb::engine_errc::no_access;
        case cb::rbac::PrivilegeAccess::Status::FailNoPrivileges:
            return cid ? cb::engine_errc::unknown_collection
                       : cb::engine_errc::unknown_scope;
        }
    } catch (const std::exception& e) {
        EP_LOG_ERR(
                "EPE::checkPrivilege: received exception while checking "
                "privilege for sid:{}: cid:{} {}",
                sid ? sid->to_string() : "no-scope",
                cid ? cid->to_string() : "no-collection",
                e.what());
    }
    return cb::engine_errc::failed;
}

cb::engine_errc EventuallyPersistentEngine::testPrivilege(
        CookieIface& cookie,
        cb::rbac::Privilege priv,
        std::optional<ScopeID> sid,
        std::optional<CollectionID> cid) const {
    try {
        switch (cookie.testPrivilege(priv, sid, cid).getStatus()) {
        case cb::rbac::PrivilegeAccess::Status::Ok:
            return cb::engine_errc::success;
        case cb::rbac::PrivilegeAccess::Status::Fail:
            return cb::engine_errc::no_access;
        case cb::rbac::PrivilegeAccess::Status::FailNoPrivileges:
            return cid ? cb::engine_errc::unknown_collection
                       : cb::engine_errc::unknown_scope;
        }
    } catch (const std::exception& e) {
        EP_LOG_ERR(
                "EPE::testPrivilege: received exception while checking "
                "privilege for sid:{}: cid:{} {}",
                sid ? sid->to_string() : "no-scope",
                cid ? cid->to_string() : "no-collection",
                e.what());
    }
    return cb::engine_errc::failed;
}

cb::engine_errc EventuallyPersistentEngine::handleObserve(
        CookieIface& cookie,
        const DocKey& key,
        Vbid vbucket,
        std::function<void(uint8_t, uint64_t)> key_handler,
        uint64_t& persist_time_hint) {
    EP_LOG_DEBUG("Observing key {} in {}",
                 cb::UserDataView(key.to_string()),
                 vbucket);

    auto rv = checkPrivilege(cookie, cb::rbac::Privilege::Read, key);
    if (rv != cb::engine_errc::success) {
        return rv;
    }

    ObserveKeyState keystatus = ObserveKeyState::NotFound;
    struct key_stats kstats = {};
    rv = kvBucket->getKeyStats(key, vbucket, cookie, kstats, WantsDeleted::Yes);
    if (rv == cb::engine_errc::success) {
        if (kstats.logically_deleted) {
            keystatus = ObserveKeyState::LogicalDeleted;
        } else if (kstats.dirty) {
            keystatus = ObserveKeyState::NotPersisted;
        } else {
            keystatus = ObserveKeyState::Persisted;
        }
    } else if (rv == cb::engine_errc::no_such_key) {
        keystatus = ObserveKeyState::NotFound;
    } else {
        return rv;
    }

    {
        // Toggle allocation guard when calling back into the engine
        NonBucketAllocationGuard guard;
        key_handler(uint8_t(keystatus), kstats.cas);
    }

    persist_time_hint = 0;
    const auto queue_size = static_cast<double>(stats.diskQueueSize);
    const double item_trans_time = kvBucket->getTransactionTimePerItem();

    if (item_trans_time > 0 && queue_size > 0) {
        persist_time_hint = static_cast<uint32_t>(queue_size * item_trans_time);
    }
    persist_time_hint = persist_time_hint << 32;

    return cb::engine_errc::success;
}

cb::engine_errc EventuallyPersistentEngine::observe(
        CookieIface& cookie,
        const DocKey& key,
        Vbid vbucket,
        std::function<void(uint8_t, uint64_t)> key_handler,
        uint64_t& persist_time_hint) {
    return acquireEngine(this)->handleObserve(
            cookie, key, vbucket, key_handler, persist_time_hint);
}

cb::engine_errc EventuallyPersistentEngine::observe_seqno(
        CookieIface& cookie,
        const cb::mcbp::Request& request,
        const AddResponseFn& response) {
    Vbid vb_id = request.getVBucket();
    auto value = request.getValue();
    auto vb_uuid = static_cast<uint64_t>(
            ntohll(*reinterpret_cast<const uint64_t*>(value.data())));

    EP_LOG_DEBUG("Observing {} with uuid: {}", vb_id, vb_uuid);

    VBucketPtr vb = kvBucket->getVBucket(vb_id);
    if (!vb) {
        return cb::engine_errc::not_my_vbucket;
    }

    folly::SharedMutex::ReadHolder rlh(vb->getStateLock());
    if (vb->getState() == vbucket_state_dead) {
        return cb::engine_errc::not_my_vbucket;
    }

    //Check if the vb uuid matches with the latest entry
    failover_entry_t entry = vb->failovers->getLatestEntry();
    std::stringstream result;

    if (vb_uuid != entry.vb_uuid) {
       uint64_t failover_highseqno = 0;
       uint64_t latest_uuid;
       bool found = vb->failovers->getLastSeqnoForUUID(vb_uuid, &failover_highseqno);
       if (!found) {
           return cb::engine_errc::no_such_key;
       }

       uint8_t format_type = 1;
       uint64_t last_persisted_seqno = htonll(vb->getPublicPersistenceSeqno());
       uint64_t current_seqno = htonll(vb->getHighSeqno());
       latest_uuid = htonll(entry.vb_uuid);
       vb_id = vb_id.hton();
       vb_uuid = htonll(vb_uuid);
       failover_highseqno = htonll(failover_highseqno);

       result.write((char*) &format_type, sizeof(uint8_t));
       result.write((char*)&vb_id, sizeof(Vbid));
       result.write((char*) &latest_uuid, sizeof(uint64_t));
       result.write((char*) &last_persisted_seqno, sizeof(uint64_t));
       result.write((char*) &current_seqno, sizeof(uint64_t));
       result.write((char*) &vb_uuid, sizeof(uint64_t));
       result.write((char*) &failover_highseqno, sizeof(uint64_t));
    } else {
        uint8_t format_type = 0;
        uint64_t last_persisted_seqno = htonll(vb->getPublicPersistenceSeqno());
        uint64_t current_seqno = htonll(vb->getHighSeqno());
        vb_id = vb_id.hton();
        vb_uuid =  htonll(vb_uuid);

        result.write((char*) &format_type, sizeof(uint8_t));
        result.write((char*)&vb_id, sizeof(Vbid));
        result.write((char*) &vb_uuid, sizeof(uint64_t));
        result.write((char*) &last_persisted_seqno, sizeof(uint64_t));
        result.write((char*) &current_seqno, sizeof(uint64_t));
    }

    return sendResponse(response,
                        {}, // key
                        {}, // extra
                        result.str(), // body
                        PROTOCOL_BINARY_RAW_BYTES,
                        cb::mcbp::Status::Success,
                        0,
                        cookie);
}

VBucketPtr EventuallyPersistentEngine::getVBucket(Vbid vbucket) const {
    return kvBucket->getVBucket(vbucket);
}

cb::engine_errc EventuallyPersistentEngine::handleSeqnoPersistence(
        CookieIface& cookie, uint64_t seqno, Vbid vbucket) {
    VBucketPtr vb = getVBucket(vbucket);
    if (!vb) {
        return cb::engine_errc::not_my_vbucket;
    }

    if (!getEngineSpecific<ScheduledSeqnoPersistenceToken>(cookie)) {
        const auto persisted_seqno = vb->getPersistenceSeqno();
        if (seqno > persisted_seqno) {
            const auto res = vb->checkAddHighPriorityVBEntry(
                    std::make_unique<SeqnoPersistenceRequest>(
                            &cookie,
                            seqno,
                            kvBucket->getSeqnoPersistenceTimeout()));

            switch (res) {
            case HighPriorityVBReqStatus::RequestScheduled:
                storeEngineSpecific(cookie, ScheduledSeqnoPersistenceToken{});
                return cb::engine_errc::would_block;

            case HighPriorityVBReqStatus::NotSupported:
                EP_LOG_WARN(
                        "EventuallyPersistentEngine::handleSeqnoCmds(): High "
                        "priority async seqno request for {} is NOT supported",
                        vbucket);
                return cb::engine_errc::not_supported;

            case HighPriorityVBReqStatus::RequestNotScheduled:
                /// 'HighPriorityVBEntry' was not added, hence just return
                /// success
                EP_LOG_INFO(
                        "EventuallyPersistentEngine::handleSeqnoCmds(): Did "
                        "NOT add high priority async seqno request for {}, "
                        "Persisted seqno {} > requested seqno {}",
                        vbucket,
                        persisted_seqno,
                        seqno);
                return cb::engine_errc::success;
            }
        }
        // Already persisted up to the number
        return cb::engine_errc::success;
    }

    clearEngineSpecific(cookie);
    EP_LOG_DEBUG("Sequence number {} persisted for {}", seqno, vbucket);
    return cb::engine_errc::success;
}

cb::EngineErrorMetadataPair EventuallyPersistentEngine::getMetaInner(
        CookieIface& cookie, const DocKey& key, Vbid vbucket) {
    uint32_t deleted;
    uint8_t datatype;
    ItemMetaData itemMeta;
    cb::engine_errc ret = kvBucket->getMetaData(
            key, vbucket, &cookie, itemMeta, deleted, datatype);

    item_info metadata;

    if (ret == cb::engine_errc::success) {
        metadata = to_item_info(itemMeta, datatype, deleted);
    } else if (ret == cb::engine_errc::no_such_key ||
               ret == cb::engine_errc::not_my_vbucket) {
        if (isDegradedMode()) {
            ret = cb::engine_errc::temporary_failure;
        }
    }

    return std::make_pair(cb::engine_errc(ret), metadata);
}

bool EventuallyPersistentEngine::decodeSetWithMetaOptions(
        cb::const_byte_buffer extras,
        GenerateCas& generateCas,
        CheckConflicts& checkConflicts,
        PermittedVBStates& permittedVBStates) {
    // DeleteSource not needed by SetWithMeta, so set to default of explicit
    DeleteSource deleteSource = DeleteSource::Explicit;
    return EventuallyPersistentEngine::decodeWithMetaOptions(extras,
                                                             generateCas,
                                                             checkConflicts,
                                                             permittedVBStates,
                                                             deleteSource);
}
bool EventuallyPersistentEngine::decodeWithMetaOptions(
        cb::const_byte_buffer extras,
        GenerateCas& generateCas,
        CheckConflicts& checkConflicts,
        PermittedVBStates& permittedVBStates,
        DeleteSource& deleteSource) {
    bool forceFlag = false;
    if (extras.size() == 28 || extras.size() == 30) {
        const size_t fixed_extras_size = 24;
        uint32_t options;
        memcpy(&options, extras.data() + fixed_extras_size, sizeof(options));
        options = ntohl(options);

        if (options & SKIP_CONFLICT_RESOLUTION_FLAG) {
            checkConflicts = CheckConflicts::No;
        }

        if (options & FORCE_ACCEPT_WITH_META_OPS) {
            forceFlag = true;
        }

        if (options & REGENERATE_CAS) {
            generateCas = GenerateCas::Yes;
        }

        if (options & FORCE_WITH_META_OP) {
            permittedVBStates.set(vbucket_state_replica);
            permittedVBStates.set(vbucket_state_pending);
            checkConflicts = CheckConflicts::No;
        }

        if (options & IS_EXPIRATION) {
            deleteSource = DeleteSource::TTL;
        }
    }

    // Validate options
    // 1) If GenerateCas::Yes then we must have CheckConflicts::No
    bool check1 = generateCas == GenerateCas::Yes &&
                  checkConflicts == CheckConflicts::Yes;

    // 2) If bucket is LWW/Custom and forceFlag is not set and GenerateCas::No
    bool check2 =
            conflictResolutionMode != ConflictResolutionMode::RevisionId &&
            !forceFlag && generateCas == GenerateCas::No;

    // 3) If bucket is revid then forceFlag must be false.
    bool check3 =
            conflictResolutionMode == ConflictResolutionMode::RevisionId &&
            forceFlag;

    // So if either check1/2/3 is true, return false
    return !(check1 || check2 || check3);
}

/**
 * This is a helper function for set/deleteWithMeta, used to extract nmeta
 * from the packet.
 * @param emd Extended Metadata (edited by this function)
 * @param value nmeta is removed from the value by this function
 * @param extras
 */
void extractNmetaFromExtras(cb::const_byte_buffer& emd,
                            cb::const_byte_buffer& value,
                            cb::const_byte_buffer extras) {
    if (extras.size() == 26 || extras.size() == 30) {
        // 26 = nmeta
        // 30 = options and nmeta (options followed by nmeta)
        // The extras is stored last, so copy out the two last bytes in
        // the extras field and use them as nmeta
        uint16_t nmeta;
        memcpy(&nmeta, extras.end() - sizeof(nmeta), sizeof(nmeta));
        nmeta = ntohs(nmeta);
        // Correct the vallen
        emd = {value.data() + value.size() - nmeta, nmeta};
        value = {value.data(), value.size() - nmeta};
    }
}

protocol_binary_datatype_t EventuallyPersistentEngine::checkForDatatypeJson(
        CookieIface& cookie,
        protocol_binary_datatype_t datatype,
        std::string_view body) {
    if (!cookie.isDatatypeSupported(PROTOCOL_BINARY_DATATYPE_JSON)) {
        // JSON check the body if xattr's are enabled
        if (cb::mcbp::datatype::is_xattr(datatype)) {
            body = cb::xattr::get_body(body);
        }

        NonBucketAllocationGuard guard;
        if (cookie.isValidJson(body)) {
            datatype |= PROTOCOL_BINARY_DATATYPE_JSON;
        }
    }
    return datatype;
}

DocKey EventuallyPersistentEngine::makeDocKey(CookieIface& cookie,
                                              cb::const_byte_buffer key) const {
    return DocKey{key.data(),
                  key.size(),
                  cookie.isCollectionsSupported()
                          ? DocKeyEncodesCollectionId::Yes
                          : DocKeyEncodesCollectionId::No};
}

cb::engine_errc EventuallyPersistentEngine::setWithMeta(
        CookieIface& cookie,
        const cb::mcbp::Request& request,
        const AddResponseFn& response) {
    if (isDegradedMode()) {
        return cb::engine_errc::temporary_failure;
    }

    const auto extras = request.getExtdata();

    CheckConflicts checkConflicts = CheckConflicts::Yes;
    PermittedVBStates permittedVBStates{vbucket_state_active};
    GenerateCas generateCas = GenerateCas::No;
    if (!decodeSetWithMetaOptions(
                extras, generateCas, checkConflicts, permittedVBStates)) {
        return cb::engine_errc::invalid_arguments;
    }

    auto value = request.getValue();
    cb::const_byte_buffer emd;
    extractNmetaFromExtras(emd, value, extras);

    std::chrono::steady_clock::time_point startTime;
    {
        auto startTimeC =
                takeEngineSpecific<std::chrono::steady_clock::time_point>(
                        cookie);
        if (startTimeC.has_value()) {
            startTime = *startTimeC;
        } else {
            startTime = std::chrono::steady_clock::now();
        }
    }

    const auto opcode = request.getClientOpcode();
    const bool allowExisting = (opcode == cb::mcbp::ClientOpcode::SetWithMeta ||
                                opcode == cb::mcbp::ClientOpcode::SetqWithMeta);

    const auto* payload =
            reinterpret_cast<const cb::mcbp::request::SetWithMetaPayload*>(
                    extras.data());

    uint32_t flags = payload->getFlagsInNetworkByteOrder();
    uint32_t expiration = payload->getExpiration();
    uint64_t seqno = payload->getSeqno();
    uint64_t cas = payload->getCas();
    uint64_t bySeqno = 0;
    cb::engine_errc ret;
    uint64_t commandCas = request.getCas();
    try {
        ret = setWithMeta(request.getVBucket(),
                          makeDocKey(cookie, request.getKey()),
                          value,
                          {cas, seqno, flags, time_t(expiration)},
                          false /*isDeleted*/,
                          uint8_t(request.getDatatype()),
                          commandCas,
                          &bySeqno,
                          cookie,
                          permittedVBStates,
                          checkConflicts,
                          allowExisting,
                          GenerateBySeqno::Yes,
                          generateCas,
                          emd);
    } catch (const std::bad_alloc&) {
        return cb::engine_errc::no_memory;
    }

    if (ret == cb::engine_errc::success) {
        cookie.addDocumentWriteBytes(value.size() + request.getKey().size());
        auditDocumentAccess(cookie, cb::audit::document::Operation::Modify);
        ++stats.numOpsSetMeta;
        auto endTime = std::chrono::steady_clock::now();
        if (cookie.isTracingEnabled()) {
            NonBucketAllocationGuard guard;
            auto& tracer = cookie.getTracer();
            auto spanid = tracer.begin(Code::SetWithMeta, startTime);
            tracer.end(spanid, endTime);
        }
        auto elapsed = std::chrono::duration_cast<std::chrono::microseconds>(
                endTime - startTime);
        stats.setWithMetaHisto.add(elapsed);

        cas = commandCas;
    } else if (ret == cb::engine_errc::no_memory) {
        return memoryCondition();
    } else if (ret == cb::engine_errc::would_block) {
        ++stats.numOpsGetMetaOnSetWithMeta;
        storeEngineSpecific(cookie, startTime);
        return ret;
    } else {
        // Let the framework generate the error message
        return ret;
    }

    if (opcode == cb::mcbp::ClientOpcode::SetqWithMeta ||
        opcode == cb::mcbp::ClientOpcode::AddqWithMeta) {
        // quiet ops should not produce output
        return cb::engine_errc::success;
    }

    if (cookie.isMutationExtrasSupported()) {
        return sendMutationExtras(response,
                                  request.getVBucket(),
                                  bySeqno,
                                  cb::mcbp::Status::Success,
                                  cas,
                                  cookie);
    }
    return sendErrorResponse(response, cb::mcbp::Status::Success, cas, cookie);
}

cb::engine_errc EventuallyPersistentEngine::setWithMeta(
        Vbid vbucket,
        DocKey key,
        cb::const_byte_buffer value,
        ItemMetaData itemMeta,
        bool isDeleted,
        protocol_binary_datatype_t datatype,
        uint64_t& cas,
        uint64_t* seqno,
        CookieIface& cookie,
        PermittedVBStates permittedVBStates,
        CheckConflicts checkConflicts,
        bool allowExisting,
        GenerateBySeqno genBySeqno,
        GenerateCas genCas,
        cb::const_byte_buffer emd) {
    std::unique_ptr<ExtendedMetaData> extendedMetaData;
    if (!emd.empty()) {
        extendedMetaData =
                std::make_unique<ExtendedMetaData>(emd.data(), emd.size());
        if (extendedMetaData->getStatus() ==
            cb::engine_errc::invalid_arguments) {
            setErrorContext(cookie, "Invalid extended metadata");
            return cb::engine_errc::invalid_arguments;
        }
    }

    if (cb::mcbp::datatype::is_snappy(datatype) &&
        !cookie.isDatatypeSupported(PROTOCOL_BINARY_DATATYPE_SNAPPY)) {
        setErrorContext(cookie, "Client did not negotiate Snappy support");
        return cb::engine_errc::invalid_arguments;
    }

    std::string_view payload(reinterpret_cast<const char*>(value.data()),
                             value.size());

    cb::const_byte_buffer finalValue = value;
    protocol_binary_datatype_t finalDatatype = datatype;
    cb::compression::Buffer uncompressedValue;

    cb::const_byte_buffer inflatedValue = value;
    protocol_binary_datatype_t inflatedDatatype = datatype;

    if (value.empty()) {
        finalDatatype = PROTOCOL_BINARY_RAW_BYTES;
    } else {
        if (cb::mcbp::datatype::is_snappy(datatype)) {
            if (!cb::compression::inflate(cb::compression::Algorithm::Snappy,
                                          payload,
                                          uncompressedValue)) {
                setErrorContext(cookie, "Failed to inflate document");
                return cb::engine_errc::invalid_arguments;
            }

            inflatedValue = uncompressedValue;
            inflatedDatatype &= ~PROTOCOL_BINARY_DATATYPE_SNAPPY;

            if (compressionMode == BucketCompressionMode::Off ||
                uncompressedValue.size() < value.size()) {
                // If the inflated version version is smaller than the
                // compressed version we should keep it inflated
                finalValue = uncompressedValue;
                finalDatatype &= ~PROTOCOL_BINARY_DATATYPE_SNAPPY;
            }
        }

        size_t system_xattr_size = 0;
        if (cb::mcbp::datatype::is_xattr(datatype)) {
            // the validator ensured that the xattr was valid
            std::string_view xattr;
            xattr = {reinterpret_cast<const char*>(inflatedValue.data()),
                     inflatedValue.size()};
            system_xattr_size =
                    cb::xattr::get_system_xattr_size(inflatedDatatype, xattr);
            if (system_xattr_size > cb::limits::PrivilegedBytes) {
                setErrorContext(
                        cookie,
                        "System XATTR (" + std::to_string(system_xattr_size) +
                                ") exceeds the max limit for system "
                                "xattrs: " +
                                std::to_string(cb::limits::PrivilegedBytes));
                return cb::engine_errc::invalid_arguments;
            }
        }

        const auto valuesize = inflatedValue.size();
        if ((valuesize - system_xattr_size) > maxItemSize) {
            EP_LOG_WARN(
                    "Item value size {} for setWithMeta is bigger than the max "
                    "size {} allowed!!!",
                    inflatedValue.size(),
                    maxItemSize);

            return cb::engine_errc::too_big;
        }

        finalDatatype = checkForDatatypeJson(
                cookie,
                finalDatatype,
                cb::mcbp::datatype::is_snappy(datatype) ? uncompressedValue
                                                        : payload);
    }

    auto item = std::make_unique<Item>(key,
                                       itemMeta.flags,
                                       itemMeta.exptime,
                                       finalValue.data(),
                                       finalValue.size(),
                                       finalDatatype,
                                       itemMeta.cas,
                                       -1,
                                       vbucket);
    item->setRevSeqno(itemMeta.revSeqno);
    if (isDeleted) {
        item->setDeleted();
    }
    auto ret = kvBucket->setWithMeta(*item,
                                     cas,
                                     seqno,
                                     &cookie,
                                     permittedVBStates,
                                     checkConflicts,
                                     allowExisting,
                                     genBySeqno,
                                     genCas,
                                     extendedMetaData.get());

    if (ret == cb::engine_errc::success) {
        cas = item->getCas();
    } else {
        cas = 0;
    }
    return ret;
}

cb::engine_errc EventuallyPersistentEngine::deleteWithMeta(
        CookieIface& cookie,
        const cb::mcbp::Request& request,
        const AddResponseFn& response) {
    if (isDegradedMode()) {
        return cb::engine_errc::temporary_failure;
    }

    const auto extras = request.getExtdata();

    CheckConflicts checkConflicts = CheckConflicts::Yes;
    PermittedVBStates permittedVBStates{vbucket_state_active};
    GenerateCas generateCas = GenerateCas::No;
    DeleteSource deleteSource = DeleteSource::Explicit;
    if (!decodeWithMetaOptions(extras,
                               generateCas,
                               checkConflicts,
                               permittedVBStates,
                               deleteSource)) {
        return cb::engine_errc::invalid_arguments;
    }

    auto value = request.getValue();
    cb::const_byte_buffer emd;
    extractNmetaFromExtras(emd, value, extras);

    auto key = makeDocKey(cookie, request.getKey());
    uint64_t bySeqno = 0;

    const auto* payload =
            reinterpret_cast<const cb::mcbp::request::DelWithMetaPayload*>(
                    extras.data());
    const uint32_t flags = payload->getFlagsInNetworkByteOrder();
    const uint32_t delete_time = payload->getDeleteTime();
    const uint64_t seqno = payload->getSeqno();
    const uint64_t metacas = payload->getCas();
    uint64_t cas = request.getCas();
    cb::engine_errc ret;
    try {
        // MB-37374: Accept user-xattrs, body is still invalid
        auto datatype = uint8_t(request.getDatatype());
        cb::compression::Buffer uncompressedValue;
        if (cb::mcbp::datatype::is_snappy(datatype)) {
            if (!cb::compression::inflate(
                        cb::compression::Algorithm::Snappy,
                        {reinterpret_cast<const char*>(value.data()),
                         value.size()},
                        uncompressedValue)) {
                setErrorContext(cookie, "Failed to inflate data");
                return cb::engine_errc::invalid_arguments;
            }
            value = uncompressedValue;
            datatype &= ~PROTOCOL_BINARY_DATATYPE_SNAPPY;
        }

        if (allowSanitizeValueInDeletion) {
            if (cb::mcbp::datatype::is_xattr(datatype)) {
                if (!value.empty()) {
                    // Whatever we have in the value, just keep Xattrs
                    const auto valBuffer = std::string_view{
                            reinterpret_cast<const char*>(value.data()),
                            value.size()};
                    value = {value.data(),
                             cb::xattr::get_body_offset(valBuffer)};
                }
            } else {
                // We may have nothing or only a Body, remove everything
                value = {};
            }
        } else {
            // Whether we have Xattrs or not, we just want to fail if we got a
            // value with Body
            if (cb::xattr::get_body_size(
                        datatype,
                        {reinterpret_cast<const char*>(value.data()),
                         value.size()}) > 0) {
                setErrorContext(cookie,
                                "It is only possible to specify Xattrs as a "
                                "value to DeleteWithMeta");
                return cb::engine_errc::invalid_arguments;
            }
        }

        if (value.empty()) {
            ret = deleteWithMeta(request.getVBucket(),
                                 key,
                                 {metacas, seqno, flags, time_t(delete_time)},
                                 cas,
                                 &bySeqno,
                                 cookie,
                                 permittedVBStates,
                                 checkConflicts,
                                 GenerateBySeqno::Yes,
                                 generateCas,
                                 emd,
                                 deleteSource);
        } else {
            // A delete with a value
            ret = setWithMeta(request.getVBucket(),
                              key,
                              value,
                              {metacas, seqno, flags, time_t(delete_time)},
                              true /*isDeleted*/,
                              PROTOCOL_BINARY_DATATYPE_XATTR,
                              cas,
                              &bySeqno,
                              cookie,
                              permittedVBStates,
                              checkConflicts,
                              true /*allowExisting*/,
                              GenerateBySeqno::Yes,
                              generateCas,
                              emd);
        }
    } catch (const std::bad_alloc&) {
        return cb::engine_errc::no_memory;
    }

    if (ret == cb::engine_errc::success) {
        cookie.addDocumentWriteBytes(value.size() + request.getKey().size());
        auditDocumentAccess(cookie, cb::audit::document::Operation::Delete);
        stats.numOpsDelMeta++;
    } else if (ret == cb::engine_errc::no_memory) {
        return memoryCondition();
    } else {
        return ret;
    }

    if (request.getClientOpcode() == cb::mcbp::ClientOpcode::DelqWithMeta) {
        return cb::engine_errc::success;
    }

    if (cookie.isMutationExtrasSupported()) {
        return sendMutationExtras(response,
                                  request.getVBucket(),
                                  bySeqno,
                                  cb::mcbp::Status::Success,
                                  cas,
                                  cookie);
    }

    return sendErrorResponse(response, cb::mcbp::Status::Success, cas, cookie);
}

cb::engine_errc EventuallyPersistentEngine::deleteWithMeta(
        Vbid vbucket,
        DocKey key,
        ItemMetaData itemMeta,
        uint64_t& cas,
        uint64_t* seqno,
        CookieIface& cookie,
        PermittedVBStates permittedVBStates,
        CheckConflicts checkConflicts,
        GenerateBySeqno genBySeqno,
        GenerateCas genCas,
        cb::const_byte_buffer emd,
        DeleteSource deleteSource) {
    std::unique_ptr<ExtendedMetaData> extendedMetaData;
    if (!emd.empty()) {
        extendedMetaData =
                std::make_unique<ExtendedMetaData>(emd.data(), emd.size());
        if (extendedMetaData->getStatus() ==
            cb::engine_errc::invalid_arguments) {
            setErrorContext(cookie, "Invalid extended metadata");
            return cb::engine_errc::invalid_arguments;
        }
    }

    return kvBucket->deleteWithMeta(key,
                                    cas,
                                    seqno,
                                    vbucket,
                                    &cookie,
                                    permittedVBStates,
                                    checkConflicts,
                                    itemMeta,
                                    genBySeqno,
                                    genCas,
                                    0 /*bySeqno*/,
                                    extendedMetaData.get(),
                                    deleteSource);
}

cb::engine_errc EventuallyPersistentEngine::handleTrafficControlCmd(
        CookieIface& cookie, TrafficControlMode mode) {
    switch (mode) {
    case TrafficControlMode::Enabled:
        if (kvBucket->isWarmupLoadingData()) {
            // engine is still warming up, do not turn on data traffic yet
            setErrorContext(cookie, "Persistent engine is still warming up!");
            return cb::engine_errc::temporary_failure;
        }

        if (configuration.isFailpartialwarmup() &&
            kvBucket->isWarmupOOMFailure()) {
            // engine has completed warm up, but data traffic cannot be
            // turned on due to an OOM failure
            setErrorContext(
                    cookie,
                    "Data traffic to persistent engine cannot be enabled"
                    " due to out of memory failures during warmup");
            return cb::engine_errc::no_memory;
        }

        if (kvBucket->hasWarmupSetVbucketStateFailed()) {
            setErrorContext(
                    cookie,
                    "Data traffic to persistent engine cannot be enabled"
                    " due to write failures when persisting vbucket state to "
                    "disk");
            return cb::engine_errc::failed;
        }

        if (enableTraffic(true)) {
            setErrorContext(cookie,
                            "Data traffic to persistence engine is enabled");
        } else {
            setErrorContext(cookie,
                            "Data traffic to persistence engine was "
                            "already enabled");
        }
        return cb::engine_errc::success;

    case TrafficControlMode::Disabled:
        if (enableTraffic(false)) {
            setErrorContext(cookie,
                            "Data traffic to persistence engine is disabled");
        } else {
            setErrorContext(
                    cookie,
                    "Data traffic to persistence engine was already disabled");
        }
        return cb::engine_errc::success;
    }

    throw std::invalid_argument(
            "EPE::handleTrafficControlCmd can only be called with "
            "Enabled or Disabled");
}

bool EventuallyPersistentEngine::isDegradedMode() const {
    return kvBucket->isWarmupLoadingData() || !trafficEnabled.load();
}

cb::engine_errc EventuallyPersistentEngine::doDcpVbTakeoverStats(
        CookieIface& cookie,
        const AddStatFn& add_stat,
        std::string& key,
        Vbid vbid) {
    VBucketPtr vb = getVBucket(vbid);
    if (!vb) {
        return cb::engine_errc::not_my_vbucket;
    }

    std::string dcpName("eq_dcpq:");
    dcpName.append(key);

    const auto conn = dcpConnMap_->findByName(dcpName);
    if (!conn) {
        EP_LOG_DEBUG("doDcpVbTakeoverStats - cannot find connection {} for {}",
                     dcpName,
                     vbid);
        size_t vb_items = vb->getNumItems();

        size_t del_items = 0;
        try {
            del_items = vb->getNumPersistedDeletes();
        } catch (std::runtime_error& e) {
            EP_LOG_WARN(
                    "doDcpVbTakeoverStats: exception while getting num "
                    "persisted deletes for {} - treating as 0 "
                    "deletes. Details: {}",
                    vbid,
                    e.what());
        }
        size_t chk_items =
                vb_items > 0 ? vb->checkpointManager->getNumOpenChkItems() : 0;
        add_casted_stat("status", "does_not_exist", add_stat, cookie);
        add_casted_stat("on_disk_deletes", del_items, add_stat, cookie);
        add_casted_stat("vb_items", vb_items, add_stat, cookie);
        add_casted_stat("chk_items", chk_items, add_stat, cookie);
        add_casted_stat("estimate", vb_items + del_items, add_stat, cookie);
        return cb::engine_errc::success;
    }

    auto producer = std::dynamic_pointer_cast<DcpProducer>(conn);
    if (producer) {
        producer->addTakeoverStats(add_stat, cookie, *vb);
    } else {
        /**
         * There is not a legitimate case where a connection is not a
         * DcpProducer.  But just in case it does happen log the event and
         * return cb::engine_errc::no_such_key.
         */
        EP_LOG_WARN(
                "doDcpVbTakeoverStats: connection {} for "
                "{} is not a DcpProducer",
                dcpName,
                vbid);
        return cb::engine_errc::no_such_key;
    }

    return cb::engine_errc::success;
}

cb::engine_errc EventuallyPersistentEngine::returnMeta(
        CookieIface& cookie,
        const cb::mcbp::Request& req,
        const AddResponseFn& response) {
    using cb::mcbp::request::ReturnMetaPayload;
    using cb::mcbp::request::ReturnMetaType;

    const auto& payload = req.getCommandSpecifics<ReturnMetaPayload>();

    if (isDegradedMode()) {
        return cb::engine_errc::temporary_failure;
    }

    auto cas = req.getCas();
    auto datatype = uint8_t(req.getDatatype());
    auto mutate_type = payload.getMutationType();
    auto flags = payload.getFlags();
    auto exp = payload.getExpiration();
    if (exp != 0) {
        exp = ep_abs_time(ep_reltime(exp));
    }

    uint64_t seqno;
    cb::engine_errc ret;
    if (mutate_type == ReturnMetaType::Set ||
        mutate_type == ReturnMetaType::Add) {
        auto value = req.getValueString();
        datatype = checkForDatatypeJson(cookie, datatype, value);

        auto itm = std::make_unique<Item>(makeDocKey(cookie, req.getKey()),
                                          flags,
                                          exp,
                                          value.data(),
                                          value.size(),
                                          datatype,
                                          cas,
                                          -1,
                                          req.getVBucket());

        if (mutate_type == ReturnMetaType::Set) {
            ret = kvBucket->set(*itm, &cookie, {});
        } else {
            ret = kvBucket->add(*itm, &cookie);
        }
        if (ret == cb::engine_errc::success) {
            auditDocumentAccess(cookie, cb::audit::document::Operation::Modify);
            ++stats.numOpsSetRetMeta;
            cookie.addDocumentWriteBytes(req.getKeylen() + value.size());
        }
        cas = itm->getCas();
        seqno = htonll(itm->getRevSeqno());
    } else if (mutate_type == ReturnMetaType::Del) {
        ItemMetaData itm_meta;
        mutation_descr_t mutation_descr;
        ret = kvBucket->deleteItem(makeDocKey(cookie, req.getKey()),
                                   cas,
                                   req.getVBucket(),
                                   &cookie,
                                   {},
                                   &itm_meta,
                                   mutation_descr);
        if (ret == cb::engine_errc::success) {
            auditDocumentAccess(cookie, cb::audit::document::Operation::Delete);
            ++stats.numOpsDelRetMeta;
            cookie.addDocumentWriteBytes(1);
        }
        flags = itm_meta.flags;
        exp = gsl::narrow<uint32_t>(itm_meta.exptime);
        cas = itm_meta.cas;
        seqno = htonll(itm_meta.revSeqno);
    } else {
        throw std::runtime_error(
                "returnMeta: Unknown mode passed though the validator");
    }

    if (ret != cb::engine_errc::success) {
        return ret;
    }

    std::array<char, 16> meta;
    exp = htonl(exp);
    memcpy(meta.data(), &flags, 4);
    memcpy(meta.data() + 4, &exp, 4);
    memcpy(meta.data() + 8, &seqno, 8);

    return sendResponse(response,
                        {}, // key
                        {meta.data(), meta.size()}, // extra
                        {}, // body
                        datatype,
                        cb::mcbp::Status::Success,
                        cas,
                        cookie);
}

cb::engine_errc EventuallyPersistentEngine::getAllKeys(
        CookieIface& cookie,
        const cb::mcbp::Request& request,
        const AddResponseFn& response) {
    if (!getKVBucket()->isGetAllKeysSupported()) {
        return cb::engine_errc::not_supported;
    }

    {
        std::lock_guard<std::mutex> lh(lookupMutex);
        auto it = allKeysLookups.find(&cookie);
        if (it != allKeysLookups.end()) {
            cb::engine_errc err = it->second;
            allKeysLookups.erase(it);
            return err;
        }
    }

    VBucketPtr vb = getVBucket(request.getVBucket());
    if (!vb) {
        return cb::engine_errc::not_my_vbucket;
    }

    folly::SharedMutex::ReadHolder rlh(vb->getStateLock());
    if (vb->getState() != vbucket_state_active) {
        return cb::engine_errc::not_my_vbucket;
    }

    // key: key, ext: no. of keys to fetch, sorting-order
    uint32_t count = 1000;
    auto extras = request.getExtdata();
    if (!extras.empty()) {
        count = ntohl(*reinterpret_cast<const uint32_t*>(extras.data()));
    }

    DocKey start_key = makeDocKey(cookie, request.getKey());
    auto privTestResult =
            checkPrivilege(cookie, cb::rbac::Privilege::Read, start_key);
    if (privTestResult != cb::engine_errc::success) {
        return privTestResult;
    }

    std::optional<CollectionID> keysCollection;
    if (cookie.isCollectionsSupported()) {
        keysCollection = start_key.getCollectionID();
    }

    ExTask task = std::make_shared<FetchAllKeysTask>(*this,
                                                     cookie,
                                                     response,
                                                     start_key,
                                                     request.getVBucket(),
                                                     count,
                                                     keysCollection);
    ExecutorPool::get()->schedule(task);
    return cb::engine_errc::would_block;
}

template <typename T>
void EventuallyPersistentEngine::notifyIOComplete(T cookies,
                                                  cb::engine_errc status) {
    NonBucketAllocationGuard guard;
    for (auto& cookie : cookies) {
        cookie.notifyIoComplete(status);
    }
}

void EventuallyPersistentEngine::notifyIOComplete(CookieIface* cookie,
                                                  cb::engine_errc status) {
    Expects(cookie);
    notifyIOComplete(*cookie, status);
}

void EventuallyPersistentEngine::notifyIOComplete(CookieIface& cookie,
                                                  cb::engine_errc status) {
    HdrMicroSecBlockTimer bt(&stats.notifyIOHisto);
    NonBucketAllocationGuard guard;
    cookie.notifyIoComplete(status);
}

void EventuallyPersistentEngine::scheduleDcpStep(CookieIface& cookie) {
    NonBucketAllocationGuard guard;
    cookie.getConnectionIface().scheduleDcpStep();
}

cb::EngineErrorItemPair EventuallyPersistentEngine::getRandomDocument(
        CookieIface& cookie, CollectionID cid) {
    auto priv = checkPrivilege(cookie, cb::rbac::Privilege::Read, cid);
    if (priv != cb::engine_errc::success) {
        return cb::makeEngineErrorItemPair(cb::engine_errc::no_access);
    }
    GetValue gv(kvBucket->getRandomKey(cid, cookie));
    cb::engine_errc ret = gv.getStatus();
    if (ret == cb::engine_errc::success) {
        return cb::makeEngineErrorItemPair(
                cb::engine_errc::success, gv.item.release(), this);
    }
    return cb::makeEngineErrorItemPair(ret);
}

cb::engine_errc EventuallyPersistentEngine::dcpOpen(
        CookieIface& cookie,
        uint32_t opaque,
        uint32_t seqno,
        uint32_t flags,
        std::string_view stream_name,
        std::string_view value) {
    std::string connName{stream_name};
    ConnHandler* handler = nullptr;

    if (flags & cb::mcbp::request::DcpOpenPayload::Producer) {
        if (flags & cb::mcbp::request::DcpOpenPayload::PiTR) {
            auto* store = getKVBucket()->getOneROUnderlying();
            if (!store || !store->supportsHistoricalSnapshots()) {
                EP_LOG_WARN_RAW(
                        "Cannot open a DCP connection with PiTR as the "
                        "underlying kvstore don't support historical "
                        "snapshots");
                return cb::engine_errc::disconnect;
            }
        }
        handler = dcpConnMap_->newProducer(cookie, connName, flags);
    } else {
        // Don't accept dcp consumer open requests during warm up. This waits
        // for warmup to complete entirely (including background tasks) as it
        // was observed in MB-48373 that a rollback from a DCP connection could
        // delete a vBucket from under a warmup task.
        if (kvBucket->isWarmupComplete()) {
            // Check if consumer_name specified in value; if so use in Consumer
            // object.
            nlohmann::json jsonValue;
            std::string consumerName;
            if (!value.empty()) {
                jsonValue = nlohmann::json::parse(value);
                consumerName = jsonValue.at("consumer_name").get<std::string>();
            }
            handler = dcpConnMap_->newConsumer(cookie, connName, consumerName);

            EP_LOG_INFO(
                    "EventuallyPersistentEngine::dcpOpen: opening new DCP "
                    "Consumer handler - stream name:{}, opaque:{}, seqno:{}, "
                    "flags:0b{} value:{}",
                    connName,
                    opaque,
                    seqno,
                    std::bitset<sizeof(flags) * 8>(flags).to_string(),
                    jsonValue.dump());
        } else {
            EP_LOG_WARN_RAW(
                    "EventuallyPersistentEngine::dcpOpen: not opening new DCP "
                    "Consumer handler as EPEngine is still warming up");
            return cb::engine_errc::temporary_failure;
        }
    }

    if (handler == nullptr) {
        EP_LOG_WARN_RAW("EPEngine::dcpOpen: failed to create a handler");
        return cb::engine_errc::disconnect;
    }

    // Success creating dcp object which has stored the cookie and reserved it
    return cb::engine_errc::success;
}

cb::engine_errc EventuallyPersistentEngine::dcpAddStream(CookieIface& cookie,
                                                         uint32_t opaque,
                                                         Vbid vbucket,
                                                         uint32_t flags) {
    return dcpConnMap_->addPassiveStream(
            getConnHandler(cookie), opaque, vbucket, flags);
}

ConnHandler* EventuallyPersistentEngine::tryGetConnHandler(
        CookieIface& cookie) {
    auto* iface = cookie.getConnectionIface().getDcpConnHandler();
    if (iface) {
        auto* handler = dynamic_cast<ConnHandler*>(iface);
        if (handler) {
            return handler;
        }
        throw std::logic_error(
                "EventuallyPersistentEngine::tryGetConnHandler(): The "
                "registered connection handler is not a ConnHandler");
    }

    return nullptr;
}
ConnHandler& EventuallyPersistentEngine::getConnHandler(CookieIface& cookie) {
    auto* handle = tryGetConnHandler(cookie);
    Expects(handle);
    return *handle;
}

void EventuallyPersistentEngine::handleDisconnect(CookieIface& cookie) {
    dcpConnMap_->disconnect(&cookie);
}

void EventuallyPersistentEngine::initiate_shutdown() {
    auto eng = acquireEngine(this);
    EP_LOG_INFO_RAW(
            "Shutting down all DCP connections in "
            "preparation for bucket deletion.");
    dcpConnMap_->shutdownAllConnections();
}

void EventuallyPersistentEngine::cancel_all_operations_in_ewb_state() {
    auto eng = acquireEngine(this);
    kvBucket->releaseBlockedCookies();
}

cb::engine_errc EventuallyPersistentEngine::stopFlusher(CookieIface& cookie) {
    if (!kvBucket->pauseFlusher()) {
        EP_LOG_DEBUG_RAW("Unable to stop flusher");
        setErrorContext(cookie, "Flusher not running."sv);
        return cb::engine_errc::invalid_arguments;
    }

    return cb::engine_errc::success;
}

cb::engine_errc EventuallyPersistentEngine::startFlusher(CookieIface& cookie) {
    if (!kvBucket->resumeFlusher()) {
        EP_LOG_DEBUG_RAW("Unable to start flusher");
        setErrorContext(cookie, "Flusher not shut down."sv);
        return cb::engine_errc::invalid_arguments;
    }

    return cb::engine_errc::success;
}

cb::engine_errc EventuallyPersistentEngine::deleteVBucketInner(
        CookieIface& cookie, Vbid vbid, bool sync) {
    HdrMicroSecBlockTimer timer(&stats.delVbucketCmdHisto);
    auto status = cb::engine_errc::success;
    if (getKVBucket()->maybeWaitForVBucketWarmup(&cookie)) {
        return cb::engine_errc::would_block;
    }

    auto es = takeEngineSpecific<ScheduledVBucketDeleteToken>(cookie);

    if (sync) {
        if (es.has_value()) {
            EP_LOG_DEBUG("Completed sync deletion of {}", vbid);
            return cb::engine_errc::success;
        }
        status = cb::engine_errc(kvBucket->deleteVBucket(vbid, &cookie));
    } else {
        status = cb::engine_errc(kvBucket->deleteVBucket(vbid));
    }

    switch (status) {
    case cb::engine_errc::success:
        EP_LOG_INFO("Deletion of {} was completed.", vbid);
        break;

    case cb::engine_errc::not_my_vbucket:

        EP_LOG_WARN(
                "Deletion of {} failed because the vbucket doesn't exist!!!",
                vbid);
        break;
    case cb::engine_errc::invalid_arguments:
        EP_LOG_WARN(
                "Deletion of {} failed because the vbucket is not in a dead "
                "state",
                vbid);
        setErrorContext(
                cookie,
                "Failed to delete vbucket.  Must be in the dead state.");
        break;
    case cb::engine_errc::would_block:
        EP_LOG_INFO(
                "Request for {} deletion is in EWOULDBLOCK until the database "
                "file is removed from disk",
                vbid);
        // We don't use the actual value in ewouldblock, just the existence
        // of something there.
        storeEngineSpecific(cookie, ScheduledVBucketDeleteToken{});
        break;
    default:
        EP_LOG_WARN("Deletion of {} failed because of unknown reasons", vbid);
        setErrorContext(cookie, "Failed to delete vbucket.  Unknown reason.");
        status = cb::engine_errc::failed;
        break;
    }
    return status;
}

cb::engine_errc EventuallyPersistentEngine::scheduleCompaction(
        Vbid vbid, const CompactionConfig& c, CookieIface* cookie) {
    return kvBucket->scheduleCompaction(
            vbid, c, cookie, std::chrono::seconds(0));
}

cb::engine_errc EventuallyPersistentEngine::getAllVBucketSequenceNumbers(
        CookieIface& cookie,
        const cb::mcbp::Request& request,
        const AddResponseFn& response) {
    static_assert(sizeof(RequestedVBState) == 4,
                  "Unexpected size for RequestedVBState");
    auto extras = request.getExtdata();

    // By default allow any alive states. If reqState has been set then
    // filter on that specific state.
    auto reqState = aliveVBStates;
    std::optional<CollectionID> reqCollection = {};
    const bool collectionsEnabled = cookie.isCollectionsSupported();

    // if extlen is non-zero, it limits the result to either only include the
    // vbuckets in the specified vbucket state, or in the specified vbucket
    // state and for the specified collection ID.
    if (extras.size() >= sizeof(RequestedVBState)) {
        auto rawState = ntohl(*reinterpret_cast<const uint32_t*>(
                extras.substr(0, sizeof(vbucket_state_t)).data()));

        // If the received vbucket_state isn't 0 (i.e. all alive states) then
        // set the specifically requested states.
        auto desired = static_cast<RequestedVBState>(rawState);
        if (desired != RequestedVBState::Alive) {
            reqState = PermittedVBStates(static_cast<vbucket_state_t>(desired));
        }

        // Is a collection requested?
        if (extras.size() ==
            (sizeof(RequestedVBState) + sizeof(CollectionIDType))) {
            if (!collectionsEnabled) {
                return cb::engine_errc::invalid_arguments;
            }

            reqCollection = static_cast<CollectionIDType>(
                    ntohl(*reinterpret_cast<const uint32_t*>(
                            extras.substr(sizeof(RequestedVBState),
                                          sizeof(CollectionIDType))
                                    .data())));

        } else if (extras.size() >
                   (sizeof(RequestedVBState) + sizeof(CollectionIDType))) {
            // extras too large
            return cb::engine_errc::invalid_arguments;
        }
    } else if (!extras.empty()) {
        // extras too small
        return cb::engine_errc::invalid_arguments;
    }

    // If the client ISN'T talking collections, we should just give them the
    // high seqno of the default collection as that's all they should be aware
    // of.
    // If the client IS talking collections but hasn't specified a collection,
    // we'll give them the actual vBucket high seqno.
    if (!collectionsEnabled) {
        reqCollection = CollectionID::Default;
    }

    if (auto accessStatus =
                doGetAllVbSeqnosPrivilegeCheck(cookie, reqCollection);
        accessStatus != cb::engine_errc::success) {
        return accessStatus;
    }

    auto* connhandler = tryGetConnHandler(cookie);
    bool supportsSyncWrites = connhandler && connhandler->isSyncWritesEnabled();

    std::vector<char> payload;
    auto vbuckets = kvBucket->getVBuckets().getBuckets();

    /* Reserve a buffer that's big enough to hold all of them (we might
     * not use all of them. Each entry in the array occupies 10 bytes
     * (two bytes vbucket id followed by 8 bytes sequence number)
     */
    try {
        payload.reserve(vbuckets.size() * (sizeof(uint16_t) + sizeof(uint64_t)));
    } catch (const std::bad_alloc&) {
        return cb::engine_errc::no_memory;
    }

    for (auto id : vbuckets) {
        VBucketPtr vb = getVBucket(id);
        if (vb) {
            if (!reqState.test(vb->getState())) {
                continue;
            }

            Vbid vbid = id.hton();
            uint64_t highSeqno{0};

            if (reqCollection) {
                // The collection may not exist in any given vBucket.
                // Check this instead of throwing and catching an
                // exception.
                auto handle = vb->lockCollections();
                if (handle.exists(reqCollection.value())) {
                    if (reqCollection.value() == CollectionID::Default &&
                        !collectionsEnabled) {
                        highSeqno =
                                supportsSyncWrites
                                        ? handle.getDefaultCollectionMaxLegacyDCPSeqno()
                                        : handle.getDefaultCollectionMaxVisibleSeqno();
                    } else {
                        // supports collections thus supports SeqAdvanced. KV
                        // returns the high-seqno which may or may not be
                        // visible
                        highSeqno = handle.getHighSeqno(*reqCollection);
                    }
                } else {
                    // If the collection doesn't exist in this
                    // vBucket, return nothing for this vBucket by
                    // not adding anything to the payload during this
                    // iteration.
                    continue;
                }
            } else {
                if (vb->getState() == vbucket_state_active) {
                    highSeqno = supportsSyncWrites || collectionsEnabled
                                        ? vb->getHighSeqno()
                                        : vb->getMaxVisibleSeqno();
                } else {
                    highSeqno =
                            supportsSyncWrites || collectionsEnabled
                                    ? vb->checkpointManager->getSnapshotInfo()
                                              .range.getEnd()
                                    : vb->checkpointManager
                                              ->getVisibleSnapshotEndSeqno();
                }
            }
            auto offset = payload.size();
            payload.resize(offset + sizeof(vbid) + sizeof(highSeqno));
            memcpy(payload.data() + offset, &vbid, sizeof(vbid));
            highSeqno = htonll(highSeqno);
            memcpy(payload.data() + offset + sizeof(vbid),
                   &highSeqno,
                   sizeof(highSeqno));
        }
    }

    return sendResponse(response,
                        {}, /* key */
                        {}, /* ext field */
                        {payload.data(), payload.size()}, /* value */
                        PROTOCOL_BINARY_RAW_BYTES,
                        cb::mcbp::Status::Success,
                        0,
                        cookie);
}

cb::engine_errc EventuallyPersistentEngine::doGetAllVbSeqnosPrivilegeCheck(
        CookieIface& cookie, std::optional<CollectionID> collection) {
    // 1) Clients that have not enabled collections (i.e. HELLO(collections)).
    //   The client is directed to operate only against the default collection
    //   and they are permitted to use GetAllVbSeqnos with Read access to the
    //   default collection
    //
    // 2) Clients that have encoded a collection require Read towards that
    //    collection
    //
    // 3) Clients that have enabked collections making a bucket request can
    //    use GetAllVbSeqnos as long as they have at least Read privilege
    //    for one collection/scope in the bucket
    if (!cookie.isCollectionsSupported()) {
        auto accessStatus = checkPrivilege(cookie,
                                           cb::rbac::Privilege::Read,
                                           ScopeID::Default,
                                           CollectionID::Default);
        // For the legacy client always return an access error. This covers
        // the case where in a collection enabled world, unknown_collection
        // is returned for the no-privs case (to prevent someone finding
        // collection ids via access checks). unknown_collection could also
        // trigger a disconnect (unless xerror is enabled)
        if (accessStatus != cb::engine_errc::success) {
            accessStatus = cb::engine_errc::no_access;
        }

        return accessStatus;
    }

    if (collection) {
        return checkPrivilege(
                cookie, cb::rbac::Privilege::Read, collection.value());
    }

    return checkForPrivilegeAtLeastInOneCollection(cookie,
                                                   cb::rbac::Privilege::Read);
}

void EventuallyPersistentEngine::updateDcpMinCompressionRatio(float value) {
    if (dcpConnMap_) {
        dcpConnMap_->updateMinCompressionRatioForProducers(value);
    }
}

/**
 * Call the response callback and return the appropriate value so that
 * the core knows what to do..
 */
cb::engine_errc EventuallyPersistentEngine::sendErrorResponse(
        const AddResponseFn& response,
        cb::mcbp::Status status,
        uint64_t cas,
        CookieIface& cookie) {
    // no body/ext data for the error
    return sendResponse(response,
                        {}, // key
                        {}, // extra
                        {}, // body
                        PROTOCOL_BINARY_RAW_BYTES,
                        status,
                        cas,
                        cookie);
}

cb::engine_errc EventuallyPersistentEngine::sendMutationExtras(
        const AddResponseFn& response,
        Vbid vbucket,
        uint64_t bySeqno,
        cb::mcbp::Status status,
        uint64_t cas,
        CookieIface& cookie) {
    VBucketPtr vb = kvBucket->getVBucket(vbucket);
    if (!vb) {
        return sendErrorResponse(
                response, cb::mcbp::Status::NotMyVbucket, cas, cookie);
    }
    const uint64_t uuid = htonll(vb->failovers->getLatestUUID());
    bySeqno = htonll(bySeqno);
    std::array<char, 16> meta;
    memcpy(meta.data(), &uuid, sizeof(uuid));
    memcpy(meta.data() + sizeof(uuid), &bySeqno, sizeof(bySeqno));
    return sendResponse(response,
                        {}, // key
                        {meta.data(), meta.size()}, // extra
                        {}, // body
                        PROTOCOL_BINARY_RAW_BYTES,
                        status,
                        cas,
                        cookie);
}

std::unique_ptr<KVBucket> EventuallyPersistentEngine::makeBucket(
        Configuration& config) {
    const auto bucketType = config.getBucketType();
    if (bucketType == "persistent") {
        return std::make_unique<EPBucket>(*this);
    } else if (bucketType == "ephemeral") {
        EphemeralBucket::reconfigureForEphemeral(configuration);
        return std::make_unique<EphemeralBucket>(*this);
    }
    throw std::invalid_argument(bucketType +
                                " is not a recognized bucket "
                                "type");
}

cb::engine_errc EventuallyPersistentEngine::setVBucketState(
        CookieIface& cookie,
        Vbid vbid,
        vbucket_state_t to,
        const nlohmann::json* meta,
        TransferVB transfer,
        uint64_t cas) {
    auto status = kvBucket->setVBucketState(vbid, to, meta, transfer, &cookie);
    if (status == cb::engine_errc::out_of_range) {
        setErrorContext(cookie, "VBucket number too big");
    }

    return cb::engine_errc(status);
}

EventuallyPersistentEngine::~EventuallyPersistentEngine() {
    workload.reset();
    checkpointConfig.reset();

    // Engine going away, tell ArenaMalloc to unregister
    cb::ArenaMalloc::unregisterClient(arena);
    // Ensure the soon to be invalid engine is no longer in the ObjectRegistry
    ObjectRegistry::onSwitchThread(nullptr);

    /* Unique_ptr(s) are deleted in the reverse order of the initialization */
}

ReplicationThrottle& EventuallyPersistentEngine::getReplicationThrottle() {
    return getKVBucket()->getReplicationThrottle();
}

const std::string& EpEngineTaskable::getName() const {
    return myEngine->getName();
}

task_gid_t EpEngineTaskable::getGID() const {
    return reinterpret_cast<task_gid_t>(myEngine);
}

bucket_priority_t EpEngineTaskable::getWorkloadPriority() const {
    return myEngine->getWorkloadPriority();
}

void  EpEngineTaskable::setWorkloadPriority(bucket_priority_t prio) {
    myEngine->setWorkloadPriority(prio);
}

WorkLoadPolicy&  EpEngineTaskable::getWorkLoadPolicy() {
    return myEngine->getWorkLoadPolicy();
}

void EpEngineTaskable::logQTime(const GlobalTask& task,
                                std::string_view threadName,
                                std::chrono::steady_clock::duration enqTime) {
    myEngine->getKVBucket()->logQTime(task, threadName, enqTime);
}

void EpEngineTaskable::logRunTime(const GlobalTask& task,
                                  std::string_view threadName,
                                  std::chrono::steady_clock::duration runTime) {
    myEngine->getKVBucket()->logRunTime(task, threadName, runTime);
}

bool EpEngineTaskable::isShutdown() const {
    return myEngine->getEpStats().isShutdown;
}

item_info EventuallyPersistentEngine::getItemInfo(const Item& item) {
    VBucketPtr vb = getKVBucket()->getVBucket(item.getVBucketId());
    uint64_t uuid = 0;
    int64_t hlcEpoch = HlcCasSeqnoUninitialised;

    if (vb) {
        uuid = vb->failovers->getLatestUUID();
        hlcEpoch = vb->getHLCEpochSeqno();
    }

    return item.toItemInfo(uuid, hlcEpoch);
}

void EventuallyPersistentEngine::setCompressionMode(
        const std::string& compressModeStr) {
    BucketCompressionMode oldCompressionMode = compressionMode;

    try {
        compressionMode = parseCompressionMode(compressModeStr);
        if (oldCompressionMode != compressionMode) {
            EP_LOG_INFO(R"(Transitioning from "{}"->"{}" compression mode)",
                        to_string(oldCompressionMode),
                        compressModeStr);
        }
    } catch (const std::invalid_argument& e) {
        EP_LOG_WARN("{}", e.what());
    }
}

// Set the max_size, low/high water mark (absolute values and percentages)
// and some other interested parties.
void EventuallyPersistentEngine::setMaxDataSize(size_t size) {
    getConfiguration().setMaxSize(size);
    stats.setMaxDataSize(size); // Set first because following code may read

    kvBucket->autoConfigCheckpointMaxSize();

    // Ratio hasn't changed in config, but the call recomputes all consumers'
    // buffer sizes based on the new Bucket Quota value
    setDcpConsumerBufferRatio(configuration.getDcpConsumerBufferRatio());

    // Setting the quota must set the water-marks and the new water-mark values
    // must be readable from both the configuration and EPStats. The following
    // is also updating EPStats because the configuration has a change listener
    // that will update EPStats
    configureMemWatermarksForQuota(size);

    kvBucket->getKVStoreScanTracker().updateMaxRunningScans(
            size, configuration.getRangeScanKvStoreScanRatio());

    configureStorageMemoryForQuota(size);

    updateArenaAllocThresholdForQuota(size);
}

void EventuallyPersistentEngine::configureMemWatermarksForQuota(size_t quota) {
    configuration.setMemLowWat(percentOf(quota, stats.mem_low_wat_percent));
    configuration.setMemHighWat(percentOf(quota, stats.mem_high_wat_percent));
}

void EventuallyPersistentEngine::configureStorageMemoryForQuota(size_t quota) {
    // Pass the max bucket quota size down to the storage layer.
    for (uint16_t ii = 0; ii < getKVBucket()->getVBuckets().getNumShards();
         ++ii) {
        getKVBucket()->getVBuckets().getShard(ii)->forEachKVStore(
                [quota](auto* kvs) { kvs->setMaxDataSize(quota); });
    }
}

void EventuallyPersistentEngine::updateArenaAllocThresholdForQuota(
        size_t size) {
    arena.setEstimateUpdateThreshold(
            size, configuration.getMemUsedMergeThresholdPercent());
    cb::ArenaMalloc::setAllocatedThreshold(arena);
}

void EventuallyPersistentEngine::notify_num_writer_threads_changed() {
    auto* epBucket = dynamic_cast<EPBucket*>(getKVBucket());
    if (epBucket) {
        // We just changed number of writers so we also need to refresh the
        // flusher batch split trigger to adjust our limits accordingly.
        epBucket->setFlusherBatchSplitTrigger(
                configuration.getFlusherTotalBatchLimit());
    }
}

void EventuallyPersistentEngine::notify_num_auxio_threads_changed() {
    configureRangeScanConcurrency(configuration.getRangeScanMaxContinueTasks());
}

void EventuallyPersistentEngine::configureRangeScanConcurrency(
        size_t rangeScanMaxContinueTasksValue) {
    if (auto* epBucket = dynamic_cast<EPBucket*>(getKVBucket()); epBucket) {
        // Notify RangeScans that AUXIO has changed. Note some unit-tests don't
        // have a rangeScans object. In all cases we care about auxio changes
        // like a full server build - we do...
        Expects(epBucket->getReadyRangeScans());
        epBucket->getReadyRangeScans()->setConcurrentTaskLimit(
                rangeScanMaxContinueTasksValue);
    }
}

void EventuallyPersistentEngine::configureRangeScanMaxDuration(
        std::chrono::seconds rangeScanMaxDuration) {
    if (auto* epBucket = dynamic_cast<EPBucket*>(getKVBucket()); epBucket) {
        Expects(epBucket->getReadyRangeScans());
        epBucket->getReadyRangeScans()->setMaxDuration(rangeScanMaxDuration);
    }
}

void EventuallyPersistentEngine::set_num_storage_threads(
        ThreadPoolConfig::StorageThreadCount num) {
    auto* epBucket = dynamic_cast<EPBucket*>(getKVBucket());
    if (epBucket) {
        epBucket->getOneRWUnderlying()->setStorageThreads(num);
    }
}

void EventuallyPersistentEngine::disconnect(CookieIface& cookie) {
    acquireEngine(this)->handleDisconnect(cookie);
}

cb::engine_errc EventuallyPersistentEngine::set_traffic_control_mode(
        CookieIface& cookie, TrafficControlMode mode) {
    return acquireEngine(this)->handleTrafficControlCmd(cookie, mode);
}

cb::engine_errc EventuallyPersistentEngine::compactDatabase(
        CookieIface& cookie,
        Vbid vbid,
        uint64_t purge_before_ts,
        uint64_t purge_before_seq,
        bool drop_deletes) {
    return acquireEngine(this)->compactDatabaseInner(
            cookie, vbid, purge_before_ts, purge_before_seq, drop_deletes);
}

std::pair<cb::engine_errc, vbucket_state_t>
EventuallyPersistentEngine::getVBucket(CookieIface& cookie, Vbid vbid) {
    return acquireEngine(this)->getVBucketInner(cookie, vbid);
}

cb::engine_errc EventuallyPersistentEngine::setVBucket(CookieIface& cookie,
                                                       Vbid vbid,
                                                       uint64_t cas,
                                                       vbucket_state_t state,
                                                       nlohmann::json* meta) {
    return acquireEngine(this)->setVBucketInner(cookie, vbid, cas, state, meta);
}

cb::engine_errc EventuallyPersistentEngine::deleteVBucket(CookieIface& cookie,
                                                          Vbid vbid,
                                                          bool sync) {
    return acquireEngine(this)->deleteVBucketInner(cookie, vbid, sync);
}

std::pair<cb::engine_errc, cb::rangescan::Id>
EventuallyPersistentEngine::createRangeScan(
        CookieIface& cookie, const cb::rangescan::CreateParameters& params) {
    return acquireEngine(this)->getKVBucket()->createRangeScan(
            cookie,
            nullptr, // No RangeScanDataHandler to 'inject'
            params);
}

cb::engine_errc EventuallyPersistentEngine::continueRangeScan(
        CookieIface& cookie, const cb::rangescan::ContinueParameters& params) {
    return acquireEngine(this)->getKVBucket()->continueRangeScan(cookie,
                                                                 params);
}

cb::engine_errc EventuallyPersistentEngine::cancelRangeScan(
        CookieIface& cookie, Vbid vbid, cb::rangescan::Id uuid) {
    return acquireEngine(this)->getKVBucket()->cancelRangeScan(
            vbid, uuid, cookie);
}

cb::engine_errc EventuallyPersistentEngine::doRangeScanStats(
        const BucketStatCollector& collector, std::string_view statKey) {
    class StatVBucketVisitor : public VBucketVisitor {
    public:
        StatVBucketVisitor(const VBucketFilter& filter,
                           const BucketStatCollector& collector)
            : VBucketVisitor(filter), collector(collector) {
        }

        void visitBucket(VBucket& vb) override {
            if (vb.getState() == vbucket_state_active) {
                vb.doRangeScanStats(collector);
            }
        }

    private:
        const BucketStatCollector& collector;
    };

    VBucketFilter filter;
    if (statKey > "range-scans ") {
        // A vbucket-ID must follow
        auto id = statKey.substr(sizeof("range-scans ") - 1, statKey.size());

        try {
            checkNumeric(id.data());
        } catch (std::runtime_error&) {
            return cb::engine_errc::invalid_arguments;
        }

        uint16_t result{0};
        auto [ptr,
              ec]{std::from_chars(id.data(), id.data() + id.size(), result)};

        if (ec != std::errc()) {
            return cb::engine_errc::invalid_arguments;
        }

        // Stats only for one vbucket
        filter.assign(std::set{Vbid(result)});
    }

    StatVBucketVisitor svbv(filter, collector);

    kvBucket->visit(svbv);

    return cb::engine_errc::success;
}

cb::engine_errc EventuallyPersistentEngine::pause(
        folly::CancellationToken cancellationToken) {
    return kvBucket->prepareForPause(cancellationToken);
}

cb::engine_errc EventuallyPersistentEngine::resume() {
    return kvBucket->prepareForResume();
}

cb::engine_errc EventuallyPersistentEngine::start_persistence(
        CookieIface& cookie) {
    return acquireEngine(this)->startFlusher(cookie);
}

cb::engine_errc EventuallyPersistentEngine::stop_persistence(
        CookieIface& cookie) {
    return acquireEngine(this)->stopFlusher(cookie);
}

cb::engine_errc EventuallyPersistentEngine::wait_for_seqno_persistence(
        CookieIface& cookie, uint64_t seqno, Vbid vbid) {
    return acquireEngine(this)->handleSeqnoPersistence(cookie, seqno, vbid);
}

cb::engine_errc EventuallyPersistentEngine::evict_key(CookieIface& cookie,
                                                      const DocKey& key,
                                                      Vbid vbucket) {
    return acquireEngine(this)->evictKey(cookie, key, vbucket);
}

void EventuallyPersistentEngine::setDcpConsumerBufferRatio(float ratio) {
    if (dcpFlowControlManager) {
        dcpFlowControlManager->setDcpConsumerBufferRatio(ratio);
    }
}

QuotaSharingManager& EventuallyPersistentEngine::getQuotaSharingManager() {
    struct QuotaSharingManagerImpl : public QuotaSharingManager {
        QuotaSharingManagerImpl(
                ServerBucketIface& bucketApi,
                std::function<size_t()> getNumConcurrentPagers,
                std::function<std::chrono::milliseconds()> getPagerSleepTime)
            : bucketApi(bucketApi),
              group(bucketApi),
              getNumConcurrentPagers(std::move(getNumConcurrentPagers)),
              getPagerSleepTime(std::move(getPagerSleepTime)) {
        }

        EPEngineGroup& getGroup() override {
            return group;
        }

        ExTask getItemPager() override {
            static ExTask task = [this]() {
                return std::make_shared<QuotaSharingItemPager>(
                        bucketApi,
                        group,
                        ExecutorPool::get()->getDefaultTaskable(),
                        getNumConcurrentPagers,
                        getPagerSleepTime);
            }();
            return task;
        }

        ServerBucketIface& bucketApi;
        EPEngineGroup group;
        const std::function<size_t()> getNumConcurrentPagers;
        const std::function<std::chrono::milliseconds()> getPagerSleepTime;
    };

    static QuotaSharingManagerImpl manager(
            *serverApi->bucket,
            [coreApi = serverApi->core]() {
                return coreApi->getQuotaSharingPagerConcurrency();
            },
            [coreApi = serverApi->core]() {
                return coreApi->getQuotaSharingPagerSleepTime();
            });
    return manager;
}

ExTask EventuallyPersistentEngine::createItemPager() {
    if (isCrossBucketHtQuotaSharing) {
        return getQuotaSharingManager().getItemPager();
    } else {
        auto numConcurrentPagers = getConfiguration().getConcurrentPagers();
        auto task = std::make_shared<StrictQuotaItemPager>(
                *this, stats, numConcurrentPagers);
        ExecutorPool::get()->cancel(task->getId());
        return task;
    }
}<|MERGE_RESOLUTION|>--- conflicted
+++ resolved
@@ -2771,15 +2771,10 @@
         const StatCollector& collector) {
     using namespace cb::stats;
     auto divide = [](double a, double b) { return b ? a / b : 0; };
-<<<<<<< HEAD
-    constexpr std::array<std::string_view, 52> statNames = {
-            {"magma_NCompacts",
-=======
     constexpr std::array<std::string_view, 53> statNames = {
             {"magma_HistorySizeBytesEvicted",
              "magma_HistoryTimeBytesEvicted"
              "magma_NCompacts",
->>>>>>> 4268ca2e
              "magma_KeyIndex_NCompacts",
              "magma_SeqIndex_NCompacts",
              "magma_NFlushes",

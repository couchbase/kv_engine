/* -*- Mode: C++; tab-width: 4; c-basic-offset: 4; indent-tabs-mode: nil -*- */
/*
 *     Copyright 2016-Present Couchbase, Inc.
 *
 *   Use of this software is governed by the Business Source License included
 *   in the file licenses/BSL-Couchbase.txt.  As of the Change Date specified
 *   in that file, in accordance with the Business Source License, use of this
 *   software will be governed by the Apache License, Version 2.0, included in
 *   the file licenses/APL2.txt.
 */

#include "hash_table.h"

#include "ep_time.h"
#include "item.h"
#include "multi_lock_holder.h"
#include "stats.h"
#include "stored_value_factories.h"
#include <folly/lang/Assume.h>
#include <nlohmann/json.hpp>
#include <phosphor/phosphor.h>
#include <utilities/logtags.h>
#include <chrono>
#include <cstring>
#include <utility>

static const std::array<uint32_t, 30> prime_size_table{
        {3,        7,         13,        23,        47,        97,
         193,      383,       769,       1531,      3079,      6143,
         12289,    24571,     49157,     98299,     196613,    393209,
         786433,   1572869,   3145721,   6291449,   12582917,  25165813,
         50331653, 100663291, 201326611, 402653189, 805306357, 1610612741}};

static size_t hashToBucket(uint32_t hash, size_t tableSize) {
    return hash % tableSize;
}

std::string to_string(MutationStatus status) {
    switch (status) {
    case MutationStatus::NotFound:
        return "NotFound";
    case MutationStatus::InvalidCas:
        return "InvalidCas";
    case MutationStatus::WasClean:
        return "WasClean";
    case MutationStatus::WasDirty:
        return "WasDirty";
    case MutationStatus::IsLocked:
        return "IsLocked";
    case MutationStatus::NoMem:
        return "NoMem";
    case MutationStatus::NeedBgFetch:
        return "NeedBgFetch";
    case MutationStatus::IsPendingSyncWrite:
        return "IsPendingSyncWrite";
    }
    return "<invalid>(" + std::to_string(int(status)) + ")";
}

std::ostream& operator<<(std::ostream& os, const HashTable::Position& pos) {
    os << (pos.table == HashTable::WhichTable::Primary
                   ? "{table:primary,lock:"
                   : "{table:temporary,lock:")
       << pos.lock << ",bucket:" << pos.hash_bucket << '/' << pos.ht_size
       << '}';
    return os;
}

std::string to_string(const HashTable::Position& pos) {
    std::ostringstream oss;
    oss << pos;
    return oss.str();
}

HashTable::StoredValueProxy::StoredValueProxy(HashBucketLock&& hbl,
                                              StoredValue* sv)
    : lock(std::move(hbl)), value(sv) {
    if (!lock.getHTLock()) {
        throw std::invalid_argument(
                "StoredValueProxy::StoredValueProxy: htLock not held");
    }
}

StoredValue* HashTable::StoredValueProxy::release() {
    auto* tmp = value;
    value = nullptr;
    return tmp;
}

HashTable::FindUpdateResult::FindUpdateResult(
        HashTable::StoredValueProxy&& prepare,
        StoredValue* committed,
        HashTable& ht)
    : pending(std::move(prepare)), committed(committed), ht(ht) {
}

StoredValue* HashTable::FindUpdateResult::selectSVToModify(bool durability) {
    if (durability) {
        if (pending) {
            return pending.getSV();
        }
        return committed;
    }
    if (pending && !pending->isPrepareCompleted()) {
        return pending.getSV();
    }
    return committed;
}

StoredValue* HashTable::FindUpdateResult::selectSVToModify(const Item& itm) {
    return selectSVToModify(itm.isPending());
}

StoredValue* HashTable::FindUpdateResult::selectSVForRead(
        TrackReference trackReference,
        WantsDeleted wantsDeleted,
        ForGetReplicaOp forGetReplicaOp) {
    return ht.selectSVForRead(trackReference,
                              wantsDeleted,
                              forGetReplicaOp,
                              getHBL(),
                              committed,
                              pending.getSV());
}

uint8_t HashTable::defaultGetInitialMFU() {
    return Item::initialFreqCount;
}

HashTable::HashTable(EPStats& st,
                     std::unique_ptr<AbstractStoredValueFactory> svFactory,
                     size_t initialSize,
                     size_t locks,
                     double freqCounterIncFactor,
                     size_t defaultTempItemsAllowedPercent,
                     std::function<uint8_t()> getInitialMFU,
                     ShouldTrackMFUCallback shouldTrackMfuCallback)
    : minimumSize([initialSize]() { return initialSize; }),
      tempItemsAllowedPercent([defaultTempItemsAllowedPercent]() {
          return defaultTempItemsAllowedPercent;
      }),
      valuesSize(initialSize),
      values(initialSize),
      mutexes(locks),
      resizingMutexes(locks),
      stats(st),
      valFact(std::move(svFactory)),
      valueStats(stats, std::move(shouldTrackMfuCallback)),
      numEjects(0),
      numResizes(0),
      maxDeletedRevSeqno(0),
      probabilisticCounter(freqCounterIncFactor),
      getInitialMFU(std::move(getInitialMFU)) {
    activeState = true;
    stats.coreLocal.get()->memOverhead += getMemoryOverhead();
}

HashTable::~HashTable() {
    std::unique_lock lh(visitorMutex, std::try_to_lock);
    Expects(lh.owns_lock());

    stats.coreLocal.get()->memOverhead -= getMemoryOverhead();

    // Use unlocked clear for the destructor, avoids lock inversions on VBucket
    // delete
    clear_UNLOCKED(true);
}

bool HashTable::cleanupIfTemporaryItem(const HashBucketLock& hbl,
                                       StoredValue& v) {
    if (!hbl.getHTLock()) {
        throw std::invalid_argument(
                "HashTable::cleanupIfTemporaryItem: htLock not held");
    }
    if (v.isTempDeletedItem() || v.isTempNonExistentItem()) {
        unlocked_del(hbl, v);
        return true;
    }
    return false;
}

void HashTable::clear(bool deactivate) {
    if (!deactivate) {
        // If not deactivating, assert we're already active.
        if (!isActive()) {
            throw std::logic_error("HashTable::clear: Cannot call on a "
                    "non-active object");
        }
    }
    MultiLockHolder mlh1(mutexes);
    MultiLockHolder mlh2(resizingMutexes);
    clear_UNLOCKED(deactivate);
}

void HashTable::clear_UNLOCKED(bool deactivate) {
    if (deactivate) {
        setActiveState(false);
    }

    // Account collection sizes so we can adjust the collection mem_used
    std::unordered_map<CollectionID, size_t> memUsedAdjustment;
    for (auto* table : {&values, &resizingTemporaryValues}) {
        for (auto& chain : *table) {
            if (chain) {
                for (StoredValue* sv = chain.get().get(); sv != nullptr;
                     sv = sv->getNext().get().get()) {
                    auto [itr, emplaced] = memUsedAdjustment.try_emplace(
                            sv->getKey().getCollectionID(), sv->size());
                    if (!emplaced) {
                        itr->second += sv->size();
                    }
                }
            }

            chain.reset();
        }
    }

    for (const auto& [cid, size] : memUsedAdjustment) {
        // Note: can't capture a structured binding, but can if we explicitly
        // copy, these are just u32 and u64 types so copy is fine. c++20 fixes
        stats.coreLocal.get()->collectionMemUsed.withLock(
                [cid = cid, size = size](auto& map) {
                    auto itr = map.find(cid);
                    if (itr != map.end()) {
                        itr->second -= size;
                    }
                });
    }

    const auto metadataMemory = valueStats.getMetaDataMemory();
    stats.coreLocal.get()->currentSize -= metadataMemory;
    valueStats.reset();
}

static size_t distance(size_t a, size_t b) {
    return std::max(a, b) - std::min(a, b);
}

static size_t nearest(size_t n, size_t a, size_t b) {
    return (distance(n, a) < distance(b, n)) ? a : b;
}

size_t HashTable::getPreferredSize(
        cb::time::steady_clock::duration delay) const {
    const size_t minSize = minimumSize();
<<<<<<< HEAD
    const size_t numItems = getNumInMemoryItems();
    const size_t currSize = getSize();
=======
    const size_t ni = getNumInMemoryItems() + getNumTempItems();
    int i(0);
    size_t new_size(0);
>>>>>>> f69c9959

    // Figure out where in the prime table we are.
    const auto candidate = std::ranges::find_if(
            prime_size_table,
            [numItems](auto prime) { return prime >= numItems; });

    size_t newSize;

    if (candidate == prime_size_table.end()) {
        // We're at the end, take the biggest
        return prime_size_table.back();
    }
    if (*candidate < minSize) {
        // Was going to be smaller than the minimum size.
        newSize = minSize;
    } else if (candidate == prime_size_table.begin()) {
        newSize = *candidate;
    } else if (currSize == *(candidate - 1) || currSize == *candidate) {
        // If one of the candidate sizes is the current size, maintain
        // the current size in order to remain stable.
        return currSize;
    } else {
        // Somewhere in the middle, use the one we're closer to.
        newSize = nearest(numItems, *(candidate - 1), *candidate);
    }

    if (newSize < currSize) {
        auto duration = cb::time::steady_clock::now() - getLastResizeTime();
        // Don't resize down if the delay interval has not passed since last
        // resize.
        if (duration < delay) {
            return currSize;
        }
    }

    return newSize;
}

NeedsRevisit HashTable::resizeInOneStep(size_t newSize) {
    if (!isActive()) {
        throw std::logic_error(
                "HashTable::resizeInOneStep: Cannot call on a "
                "non-active object");
    }

    // Due to the way hashing works, we can't fit anything larger than
    // an int.
    if (newSize == 0 ||
        newSize > static_cast<size_t>(std::numeric_limits<int>::max())) {
        throw std::invalid_argument("HashTable::resizeInOneStep: newSize:" +
                                    std::to_string(newSize));
    }

    // ht_temp_items_allowed_percent could have changed & we would want that
    // to take effect always even if the size hasn't changed.
    auto updateTempItemsAllowedOnExit =
            folly::makeGuard([this]() { updateNumTempItemsAllowed(); });

    // Don't resize to the same size, either.
    if (newSize == getSize()) {
        return NeedsRevisit::No;
    }

    std::unique_lock visitorLH(visitorMutex, std::try_to_lock);
    if (!visitorLH.owns_lock()) {
        // Do not allow a resize while any visitors are currently
        // processing. The next attempt will have to pick it up.
        return NeedsRevisit::YesLater;
    }
    if (getResizeInProgress() != ResizeAlgo::None) {
        return NeedsRevisit::No;
    }
    resizeInProgress = ResizeAlgo::OneStep;

    TRACE_EVENT2("HashTable",
                 "resizeInOneStep",
                 "size",
                 getSize(),
                 "newSize",
                 newSize);
    MultiLockHolder mlh(mutexes);

    // Get a place for the new items.
    table_type newValues(newSize);

    stats.coreLocal.get()->memOverhead +=
            static_cast<int64_t>(getMemoryOverhead(newSize)) -
            static_cast<int64_t>(getMemoryOverhead());
    ++numResizes;

    // Set the new size so all the hashy stuff works.
    size_t oldSize = getSize();
    valuesSize.store(newSize);

    // Move existing records into the new space.
    for (size_t i = 0; i < oldSize; i++) {
        while (values[i]) {
            // unlink the front element from the hash chain at values[i].
            auto v = std::move(values[i]);
            values[i] = std::move(v->getNext());

            // And re-link it into the correct place in newValues.
            const auto newBucket = hashToBucket(v->getKey().hash(), newSize);
            v->setNext(std::move(newValues[newBucket]));
            newValues[newBucket] = std::move(v);
        }
    }

    // Finally assign the new table to values.
    values = std::move(newValues);

    resizeInProgress.store(ResizeAlgo::None, std::memory_order_release);

    // Record resize completion time
    lastResizeTime = cb::time::steady_clock::now();

    return NeedsRevisit::No;
}

NeedsRevisit HashTable::beginIncrementalResize(size_t newSize) {
    if (!isActive()) {
        throw std::logic_error(
                "HashTable::beginIncrementalResize: Cannot call on a "
                "non-active object");
    }

    // Due to the way hashing works, we can't fit anything larger than
    // an int.
    if (newSize == 0 ||
        newSize > static_cast<size_t>(std::numeric_limits<int>::max())) {
        throw std::invalid_argument(
                "HashTable::beginIncrementalResize: newSize:" +
                std::to_string(newSize));
    }

    // ht_temp_items_allowed_percent could have changed & we would want that
    // to take effect always even if the size hasn't changed.
    auto updateTempItemsAllowedOnExit =
            folly::makeGuard([this]() { updateNumTempItemsAllowed(); });

    // Don't resize to the same size, either.
    if (newSize == getSize()) {
        return NeedsRevisit::No;
    }

    std::unique_lock visitorLH(visitorMutex, std::try_to_lock);
    if (!visitorLH.owns_lock()) {
        // Do not allow a resize while any visitors are currently
        // processing. The next attempt will have to pick it up.
        return NeedsRevisit::YesLater;
    }
    if (getResizeInProgress() != ResizeAlgo::None) {
        return NeedsRevisit::No;
    }
    // memory_order_acquire to pair with memory_order_release
    Expects(0 == locksMovedForResizing.load(std::memory_order_acquire));

    resizingTemporaryValues = table_type(newSize);
    stats.coreLocal.get()->memOverhead +=
            static_cast<int64_t>(getMemoryOverhead(newSize)) -
            static_cast<int64_t>(getMemoryOverhead());
    ++numResizes;
    nextSize.store(newSize);
    // Other value updates should not overtake resize-in-progress indication
    resizeInProgress.store(ResizeAlgo::Incremental, std::memory_order_release);
    return NeedsRevisit::YesNow;
}

NeedsRevisit HashTable::continueIncrementalResize() {
    if (!isActive()) {
        throw std::logic_error(
                "HashTable::continueResize: Cannot call on a "
                "non-active object");
    }
    // ht_temp_items_allowed_percent could have changed & we would want that
    // to take effect always even if the size hasn't changed.
    auto updateTempItemsAllowedOnExit =
            folly::makeGuard([this]() { updateNumTempItemsAllowed(); });
    // Declared here to deallocate outside the critical section
    table_type sortedByLock;

    std::unique_lock visitorLH(visitorMutex, std::try_to_lock);
    if (!visitorLH.owns_lock()) {
        return NeedsRevisit::YesLater;
    }
    switch (getResizeInProgress()) {
    case ResizeAlgo::None:
        return NeedsRevisit::No;
    case ResizeAlgo::OneStep:
        return NeedsRevisit::No;
    case ResizeAlgo::Incremental:
        break;
    }

    // memory_order_relaxed as we are holding a unique lock
    const size_t currSize = getSize();
    const size_t nextSize = this->nextSize.load();
    const size_t lock = locksMovedForResizing.load(std::memory_order_relaxed);
    Expects(nextSize != 0);

    TRACE_EVENT2(
            "HashTable", "continueResize", "newSize", nextSize, "lock", lock);

    if (lock == mutexes.size()) {
        // All buckets moved. Acquire all locks and replace the Primary table
        // with the ResizingTemporary where the items were moved to.

        MultiLockHolder mlh1(mutexes);
        MultiLockHolder mlh2(resizingMutexes);

        values.swap(resizingTemporaryValues);

        valuesSize.store(nextSize);
        this->nextSize.store(0);
        // All locks held, so we can relax the memory order
        locksMovedForResizing.store(0, std::memory_order_release);
        // Other value updates should not overtake resize-in-progress indication
        resizeInProgress.store(ResizeAlgo::None, std::memory_order_release);

        // Move to deallocate outside the critical section
        resizingTemporaryValues.swap(sortedByLock);

        // Record resize completion time
        lastResizeTime = cb::time::steady_clock::now();

        return NeedsRevisit::No;
    }

    Expects(lock < mutexes.size());
    sortedByLock.resize(mutexes.size());
    std::lock_guard primaryLH(mutexes[lock]);

    // Take items from the buckets of the Primary table that are under the
    // current lock
    for (size_t bucket = lock; bucket < currSize; bucket += mutexes.size()) {
        auto& head = values[bucket];
        while (head) {
            // Unlink the front element from the hash chain
            auto v = std::move(head);
            head = std::move(v->getNext());

            // Insert into sortedByLock
            const auto newBucket = hashToBucket(v->getKey().hash(), nextSize);
            auto& sortedHead = sortedByLock[getMutexForBucket(newBucket)];
            v->setNext(std::move(sortedHead));
            sortedHead = std::move(v);
        }
    }

    // We sorted the items taken from the primary table according to which lock
    // needs to be held to insert them into the temporary table. We will insert
    // them one lock at a time, and keep holding the lock until all the
    // corresponding items are moved, hence avoiding re-locking for each item.

    // Insert back items into the ResizingTemporary table
    for (size_t tempLock = 0; tempLock < sortedByLock.size(); ++tempLock) {
        std::lock_guard tempLH(resizingMutexes[tempLock]);

        auto& head = sortedByLock[tempLock];
        while (head) {
            // Unlink the front element from the hash chain
            auto v = std::move(head);
            head = std::move(v->getNext());

            // Insert into temporary table
            const auto newBucket = hashToBucket(v->getKey().hash(), nextSize);
            Expects(getMutexForBucket(newBucket) == tempLock);
            auto& nextHead = resizingTemporaryValues[newBucket];
            v->setNext(std::move(nextHead));
            nextHead = std::move(v);
        }
    }

    // `locksMovedForResizing` determines which table we look in. This also
    // determines which lock will be acquired. Hence, when updated, a thread may
    // acquire a different lock from the one held here. We need to make sure
    // that all previous writes are visible to that thread before the update.
    locksMovedForResizing.store(lock + 1, std::memory_order_release);
    return NeedsRevisit::YesNow;
}

size_t HashTable::getMutexForBucket(size_t bucketNum) const {
    if (!isActive()) {
        throw std::logic_error(
                "HashTable::getMutexForBucket: "
                "Cannot call on a non-active object");
    }
    return static_cast<uint32_t>(bucketNum) %
           static_cast<uint32_t>(mutexes.size());
}

HashTable::Position HashTable::getPositionForHash(uint32_t hash) const {
    // memory_order_relaxed as the value needs to be checked under lock
    const size_t currSize = getSize();
    const size_t primaryBucket = hashToBucket(hash, currSize);
    const size_t primaryMutex = getMutexForBucket(primaryBucket);
    // While size is mutated only when _all_ locks are held, locks moved may be
    // mutated under a lock other than the one we computed. On some relaxed
    // memory models this may mean that we compute the right bucket and mutex
    // index, acquire a lock, but because it's different from the one held
    // while updating the threshold, we don't see all the updates.
    // On x86, load acquire and store release are implemented as normal reads
    // and writes due to TSO.
    if (primaryMutex >= locksMovedForResizing.load(std::memory_order_acquire)) {
        return {WhichTable::Primary, currSize, primaryMutex, primaryBucket};
    }
    // Min 1 to avoid mod by 0. If actual value is 0 then we are not resizing.
    const size_t nextSize = std::max(size_t(1), this->nextSize.load());
    const size_t tempBucket = hashToBucket(hash, nextSize);
    const size_t tempMutex = getMutexForBucket(tempBucket);
    return {WhichTable::ResizingTemporary, nextSize, tempMutex, tempBucket};
}

HashTable::HashBucketLock HashTable::getLockedBucket(size_t idx) {
    Position position(
            WhichTable::Primary, getSize(), getMutexForBucket(idx), idx);
    return {position, mutexes[position.lock]};
}

HashTable::HashBucketLock HashTable::getLockedBucketForHash(uint32_t hash) {
    for (;;) {
        const auto position = getPositionForHash(hash);
        HashBucketLock hbl(position,
                           (position.table == WhichTable::Primary)
                                   ? mutexes[position.lock]
                                   : resizingMutexes[position.lock]);
        if (position == getPositionForHash(hash)) {
            return hbl;
        }
    }
}

const HashTable::table_type::value_type& HashTable::unlocked_getBucket(
        const Position& position) const {
    switch (position.table) {
    case WhichTable::Primary:
        return values[position.hash_bucket];
    case WhichTable::ResizingTemporary:
        return resizingTemporaryValues[position.hash_bucket];
    }
    throw std::logic_error(
            "HashTable::unlocked_getBucket: invalid WhichTable:" +
            std::to_string(int(position.table)));
}

HashTable::FindInnerResult HashTable::findInner(const DocKeyView& key) {
    if (!isActive()) {
        throw std::logic_error(
                "HashTable::find: Cannot call on a "
                "non-active object");
    }
    HashBucketLock hbl = getLockedBucket(key);
    auto rv = unlocked_find(hbl, key);
    return {std::move(hbl), rv.committedSV, rv.pendingSV};
}

HashTable::UnlockedFindResult HashTable::unlocked_find(
        const HashBucketLock& hbl, const DocKeyView& key) const {
    // Scan through all elements in the hash bucket chain looking for Committed
    // and Pending items with the same key.
    StoredValue* foundCmt = nullptr;
    StoredValue* foundPend = nullptr;
    for (StoredValue* v = unlocked_getBucket(hbl).get().get(); v;
         v = v->getNext().get().get()) {
        if (v->hasKey(key)) {
            if (v->isPending() || v->isPrepareCompleted()) {
                Expects(!foundPend);
                foundPend = v;
            } else {
                Expects(!foundCmt);
                foundCmt = v;
            }
        }
    }

    return {foundCmt, foundPend};
}

HashTable::RandomKeyVisitor::RandomKeyVisitor(size_t size, uint32_t random)
    : random(random) {
    setup(size);
}

size_t HashTable::RandomKeyVisitor::getNextBucket() {
    if (currentBucket == currentSize) {
        currentBucket = 0;
    }
    ++bucketsVisited;
    return currentBucket++;
}

bool HashTable::RandomKeyVisitor::visitComplete() const {
    return bucketsVisited >= currentSize;
}

bool HashTable::RandomKeyVisitor::maybeReset(size_t size) {
    if (size != currentSize) {
        setup(size);
        return true;
    }
    return false;
}

void HashTable::RandomKeyVisitor::setup(size_t size) {
    if (size == 0) {
        throw std::invalid_argument(
                "HashTable::RandomKeyVisitor::setup size must not be 0");
    }

    currentSize = size;
    currentBucket = random % static_cast<uint32_t>(currentSize);
    bucketsVisited = 0;
}

std::unique_ptr<Item> HashTable::getRandomKey(CollectionID cid, uint32_t rnd) {
    return getRandomKey(cid, RandomKeyVisitor{getSize(), rnd});
}

std::unique_ptr<Item> HashTable::getRandomKey(CollectionID cid,
                                              RandomKeyVisitor visitor) {
    std::unique_ptr<Item> ret;

    do {
        auto lh = getLockedBucket(visitor.getNextBucket());

        // Now we have a lock, ask the visitor if it needs to reset, if it does
        // we must skip the call to getRandomKey
        if (visitor.maybeReset(getSize())) {
            continue;
        }

        ret = getRandomKey(cid, lh);
    } while (ret == nullptr && !visitor.visitComplete());

    return ret;
}

MutationStatus HashTable::set(const Item& val) {
    auto htRes = findForWrite(val.getKey());
    if (htRes.storedValue) {
        return unlocked_updateStoredValue(htRes.lock, *htRes.storedValue, val)
                .status;
    }
    unlocked_addNewStoredValue(htRes.lock, val);
    return MutationStatus::WasClean;
}

void HashTable::rollbackItem(const Item& item) {
    auto htRes = findItem(item);
    if (htRes.storedValue) {
        unlocked_updateStoredValue(htRes.lock, *htRes.storedValue, item);
    } else {
        unlocked_addNewStoredValue(htRes.lock, item);
    }
}

HashTable::UpdateResult HashTable::unlocked_updateStoredValue(
        const HashBucketLock& hbl, StoredValue& v, const Item& itm) {
    if (!hbl.getHTLock()) {
        throw std::invalid_argument(
                "HashTable::unlocked_updateStoredValue: htLock "
                "not held");
    }

    if (!isActive()) {
        throw std::logic_error(
                "HashTable::unlocked_updateStoredValue: Cannot "
                "call on a non-active HT object");
    }

    // Can directly replace the existing SV.
    MutationStatus status =
            v.isDirty() ? MutationStatus::WasDirty : MutationStatus::WasClean;

    const auto preProps = valueStats.prologue(hbl, &v);

    /* setValue() will mark v as undeleted if required */
    v.setValue(itm);
    updateFreqCounter(hbl, v);

    valueStats.epilogue(hbl, preProps, &v);

    return {status, &v};
}

HashTable::UpdateResult HashTable::unlocked_replaceValueAndDatatype(
        const HashBucketLock& hbl,
        StoredValue& v,
        std::unique_ptr<Blob> newValue,
        protocol_binary_datatype_t newDT) {
    if (!hbl.getHTLock()) {
        throw std::invalid_argument(
                "HashTable::unlocked_replaceValueAndDatatype: htLock "
                "not held");
    }

    if (!isActive()) {
        throw std::logic_error(
                "HashTable::unlocked_replaceValueAndDatatype: Cannot "
                "call on a non-active HT object");
    }

    const auto preStatus =
            v.isDirty() ? MutationStatus::WasDirty : MutationStatus::WasClean;

    const auto preProps = valueStats.prologue(hbl, &v);

    v.setDatatype(newDT);
    v.replaceValue(std::move(newValue));

    valueStats.epilogue(hbl, preProps, &v);

    return {preStatus, &v};
}

StoredValue* HashTable::unlocked_addNewStoredValue(const HashBucketLock& hbl,
                                                   const Item& itm) {
    if (!hbl.getHTLock()) {
        throw std::invalid_argument(
                "HashTable::unlocked_addNewStoredValue: htLock "
                "not held");
    }

    if (!isActive()) {
        throw std::invalid_argument(
                "HashTable::unlocked_addNewStoredValue: Cannot "
                "call on a non-active HT object");
    }

    const auto emptyProperties = valueStats.prologue(hbl, nullptr);

    // Create a new StoredValue and link it into the head of the bucket chain.
    auto v = (*valFact)(itm, std::move(unlocked_getBucket(hbl)));

    if (auto initialMFU = itm.getFreqCounterValue()) {
        v->setFreqCounterValue(*initialMFU);
    } else {
        // initialise the MFU to a value derived from the distribution of the
        // MFU of existing items
        v->setFreqCounterValue(getInitialMFU());
    }

    valueStats.epilogue(hbl, emptyProperties, v.get().get());

    auto& ret = unlocked_getBucket(hbl);
    ret = std::move(v);
    return ret.get().get();
}

HashTable::Statistics::StoredValueProperties::StoredValueProperties(
        const HashTable::HashBucketLock& lh,
        const StoredValue* sv,
        const ShouldTrackMFUCallback& shouldTrackMfuCallback) {
    // If no previous StoredValue exists; return default constructed object.
    if (sv == nullptr) {
        return;
    }

    // Record all properties of the stored value which statistics require.
    isValid = true;
    size = sv->size();
    metaDataSize = sv->metaDataSize();
    datatype = sv->getDatatype();
    uncompressedSize = sv->uncompressedSize();
    isResident = sv->isResident();
    isDeleted = sv->isDeleted();
    isTempItem = sv->isTempItem();
    isSystemItem = sv->getKey().isInSystemEventCollection();
    isPreparedSyncWrite = sv->isPending() || sv->isPrepareCompleted();
    cid = sv->getKey().getCollectionID();
    shouldTrackMFU = shouldTrackMfuCallback(lh, *sv);
    freqCounter = sv->getFreqCounterValue();
}

HashTable::Statistics::StoredValueProperties HashTable::Statistics::prologue(
        const HashTable::HashBucketLock& hbl, const StoredValue* v) const {
    return StoredValueProperties(hbl, v, shouldTrackMfuCallback);
}

HashTable::Statistics::Statistics(EPStats& epStats,
                                  ShouldTrackMFUCallback callback)
    : shouldTrackMfuCallback(std::move(callback)), epStats(epStats) {
}

size_t HashTable::Statistics::getNumItems() const {
    size_t result = 0;
    for (const auto& stripe : llcLocal) {
        result += stripe.numItems;
    }
    return result;
}

size_t HashTable::Statistics::getNumNonResidentItems() const {
    size_t result = 0;
    for (const auto& stripe : llcLocal) {
        result += stripe.numNonResidentItems;
    }
    return result;
}

size_t HashTable::Statistics::getNumDeletedItems() const {
    size_t result = 0;
    for (const auto& stripe : llcLocal) {
        result += stripe.numDeletedItems;
    }
    return result;
}

size_t HashTable::Statistics::getNumTempItems() const {
    size_t result = 0;
    for (const auto& stripe : llcLocal) {
        result += stripe.numTempItems;
    }
    return result;
}

size_t HashTable::Statistics::getNumSystemItems() const {
    size_t result = 0;
    for (const auto& stripe : llcLocal) {
        result += stripe.numSystemItems;
    }
    return result;
}

size_t HashTable::Statistics::getNumPreparedSyncWrites() const {
    size_t result = 0;
    for (const auto& stripe : llcLocal) {
        result += stripe.numPreparedSyncWrites;
    }
    return result;
}

HashTable::DatatypeCombo HashTable::Statistics::getDatatypeCounts() const {
    DatatypeCombo result{{0}};
    for (const auto& stripe : llcLocal) {
        for (size_t i = 0; i < stripe.datatypeCounts.size(); ++i) {
            result[i] += stripe.datatypeCounts[i];
        }
    }
    return result;
}

size_t HashTable::Statistics::getMetaDataMemory() const {
    size_t result = 0;
    for (const auto& stripe : llcLocal) {
        result += stripe.metaDataMemory;
    }
    return result;
}

size_t HashTable::Statistics::getMemSize() const {
    size_t result = 0;
    for (const auto& stripe : llcLocal) {
        result += stripe.memSize;
    }
    return result;
}

size_t HashTable::Statistics::getUncompressedMemSize() const {
    size_t result = 0;
    for (const auto& stripe : llcLocal) {
        result += stripe.uncompressedMemSize;
    }
    return result;
}

void HashTable::Statistics::recordMFU(uint8_t mfu) {
    evictableMFUHist.add(mfu);
}

void HashTable::Statistics::removeMFU(uint8_t mfu) {
    evictableMFUHist.remove(mfu);
}

void HashTable::Statistics::epilogue(const HashTable::HashBucketLock& hbl,
                                     StoredValueProperties pre,
                                     const StoredValue* v) {
    // After performing updates to sv; compare with the previous properties and
    // update all statistics for all properties which have changed.

    const auto post = StoredValueProperties(hbl, v, shouldTrackMfuCallback);

    auto& local = llcLocal.get();

    // Update size, metadataSize & uncompressed size if pre/post differ.
    if (pre.size != post.size) {
        auto sizeDelta = post.size - pre.size;
        // update per-collection stats
        if (pre.isValid || post.isValid) {
            // either of pre or post may be invalid, but if either is
            // valid use the collection id from that.
            auto cid = pre.isValid ? pre.cid : post.cid;
            auto collectionMemUsed =
                    epStats.coreLocal.get()->collectionMemUsed.lock();
            auto itr = collectionMemUsed->find(cid);
            if (itr != collectionMemUsed->end()) {
                itr->second += sizeDelta;
            }
        }

        local.memSize.fetch_add(sizeDelta);
        memChangedCallback(sizeDelta);
    }
    if (pre.metaDataSize != post.metaDataSize) {
        local.metaDataMemory.fetch_add(post.metaDataSize - pre.metaDataSize);
        epStats.coreLocal.get()->currentSize +=
                post.metaDataSize - pre.metaDataSize;
    }
    if (pre.uncompressedSize != post.uncompressedSize) {
        local.uncompressedMemSize.fetch_add(post.uncompressedSize -
                                            pre.uncompressedSize);
    }

    // Determine if valid, non resident; and update numNonResidentItems if
    // differ.
    bool preNonResident = pre.isValid && (!pre.isResident && !pre.isDeleted &&
                                          !pre.isTempItem);
    bool postNonResident =
            post.isValid &&
            (!post.isResident && !post.isDeleted && !post.isTempItem);
    if (preNonResident != postNonResident) {
        local.numNonResidentItems.fetch_add(postNonResident - preNonResident);
    }

    if (pre.isTempItem != post.isTempItem) {
        local.numTempItems.fetch_add(post.isTempItem - pre.isTempItem);
    }

    // nonItems only considers valid; non-temporary items:
    bool preNonTemp = pre.isValid && !pre.isTempItem;
    bool postNonTemp = post.isValid && !post.isTempItem;
    if (preNonTemp != postNonTemp) {
        local.numItems.fetch_add(postNonTemp - preNonTemp);
    }

    if (pre.isSystemItem != post.isSystemItem) {
        local.numSystemItems.fetch_add(post.isSystemItem - pre.isSystemItem);
    }

    // numPreparedItems counts valid, prepared (not yet committed) items.
    const bool prePrepared = pre.isValid && pre.isPreparedSyncWrite;
    const bool postPrepared = post.isValid && post.isPreparedSyncWrite;
    if (prePrepared != postPrepared) {
        local.numPreparedSyncWrites.fetch_add(postPrepared - prePrepared);
    }

    // Don't include system items in the deleted count, numSystemItems will
    // count both types (a marked deleted system event still has purpose)
    // Don't include prepared items in the deleted count - they haven't (yet)
    // been deleted.
    const bool preDeleted =
            pre.isDeleted && !pre.isSystemItem && !pre.isPreparedSyncWrite;
    const bool postDeleted =
            post.isDeleted && !post.isSystemItem && !post.isPreparedSyncWrite;
    if (preDeleted != postDeleted) {
        local.numDeletedItems.fetch_add(postDeleted - preDeleted);
    }

    // Update datatypes. These are only tracked for non-temp, non-deleted,
    // committed items.
    if (preNonTemp && !pre.isDeleted && !pre.isPreparedSyncWrite) {
        --local.datatypeCounts[pre.datatype];
    }
    if (postNonTemp && !post.isDeleted && !post.isPreparedSyncWrite) {
        ++local.datatypeCounts[post.datatype];
    }

    // the evictability of the value may have changed (e.g., if the value
    // has been made dirty or non-resident), or the MFU itself may have
    // changed.
    if ((pre.shouldTrackMFU != post.shouldTrackMFU) ||
        (pre.freqCounter != post.freqCounter)) {
        if (pre.shouldTrackMFU) {
            // remove the old MFU from the MFU histogram
            evictableMFUHist.remove(pre.freqCounter);
        }
        if (post.shouldTrackMFU) {
            // add the new MFU to the MFU histogram
            evictableMFUHist.add(post.freqCounter);
        }
    }
}

void HashTable::Statistics::setMemChangedCallback(
        std::function<void(int64_t delta)> callback) {
    memChangedCallback = std::move(callback);
}

const std::function<void(int64_t delta)>&
HashTable::Statistics::getMemChangedCallback() const {
    return memChangedCallback;
}

bool HashTable::Statistics::shouldTrackMFU(const HashTable::HashBucketLock& lh,
                                           const StoredValue& v) const {
    return shouldTrackMfuCallback(lh, v);
}

void HashTable::Statistics::reset() {
    // We are about to reset stats to 0, memory usage should be changing
    // accordingly, so call the mem changed callback with the new amount.
    getMemChangedCallback()(-getMemSize());

    for (auto& core : llcLocal) {
        core = {};
    }
}

std::pair<StoredValue*, StoredValue::UniquePtr>
HashTable::unlocked_replaceByCopy(const HashBucketLock& hbl,
                                  StoredValue& vToCopy) {
    if (!hbl.getHTLock()) {
        throw std::invalid_argument(
                "HashTable::unlocked_replaceByCopy: htLock "
                "not held");
    }

    if (!isActive()) {
        throw std::invalid_argument(
                "HashTable::unlocked_replaceByCopy: Cannot "
                "call on a non-active HT object");
    }

    /* Release (remove) the StoredValue from the hash table */
    auto releasedSv = unlocked_release(hbl, vToCopy);

    /* Copy the StoredValue and link it into the head of the bucket chain. */
    auto newSv = valFact->copyStoredValue(vToCopy,
                                          std::move(unlocked_getBucket(hbl)));

    // Adding a new item into the HashTable; update stats.
    const auto emptyProperties = valueStats.prologue(hbl, nullptr);
    valueStats.epilogue(hbl, emptyProperties, newSv.get().get());

    auto& ret = unlocked_getBucket(hbl);
    ret = std::move(newSv);
    return {ret.get().get(), std::move(releasedSv)};
}

HashTable::DeleteResult HashTable::unlocked_softDelete(
        const HashBucketLock& hbl,
        StoredValue& v,
        bool onlyMarkDeleted,
        DeleteSource delSource) {
    if (!hbl.getHTLock()) {
        throw std::invalid_argument(
                "HashTable::unlocked_softDelete: htLock not held");
    }
    switch (v.getCommitted()) {
    case CommittedState::PrepareAborted:
    case CommittedState::PrepareCommitted:
        // We shouldn't be trying to use PrepareCompleted states yet
        throw std::logic_error(
                "HashTable::unlocked_softDelete attempting"
                " to delete a completed prepare");
    case CommittedState::Pending:
    case CommittedState::PreparedMaybeVisible:
    case CommittedState::CommittedViaMutation:
    case CommittedState::CommittedViaPrepare:
        const auto preProps = valueStats.prologue(hbl, &v);

        if (onlyMarkDeleted) {
            v.markDeleted(delSource);
        } else {
            v.del(delSource);
        }

        // As part of deleting, set committedState to CommittedViaMutation -
        // this is necessary so when we later queue this SV into
        // CheckpoitnManager, if if was previously CommittedViaPrepare it
        // isn't mis-interpreted for a SyncDelete.
        v.setCommitted(CommittedState::CommittedViaMutation);

        valueStats.epilogue(hbl, preProps, &v);
        return {DeletionStatus::Success, &v};
    }
    folly::assume_unreachable();
}

HashTable::DeleteResult HashTable::unlocked_abortPrepare(
        const HashTable::HashBucketLock& hbl, StoredValue& v) {
    if (!hbl.getHTLock()) {
        throw std::invalid_argument(
                "HashTable::unlocked_abortPrepare: htLock not held");
    }
    const auto preProps = valueStats.prologue(hbl, &v);
    // We consider a prepare that is non-resident to be a completed abort.
    v.setCommitted(CommittedState::PrepareAborted);

    // Set the completed time so we don't prematurely purge the SV
    v.setCompletedOrDeletedTime();
    valueStats.epilogue(hbl, preProps, &v);
    return {DeletionStatus::Success, &v};
}

StoredValue::UniquePtr HashTable::unlocked_createSyncDeletePrepare(
        const HashTable::HashBucketLock& hbl,
        const StoredValue& v,
        DeleteSource delSource) {
    if (!hbl.getHTLock()) {
        throw std::invalid_argument(
                "HashTable::unlocked_createSyncDeletePrepare: htLock not held");
    }
    auto pendingDel = valFact->copyStoredValue(v, nullptr /*next chain ptr*/);
    pendingDel->setCommitted(CommittedState::Pending);
    pendingDel->del(delSource);
    return pendingDel;
}

StoredValue* HashTable::selectSVForRead(TrackReference trackReference,
                                        WantsDeleted wantsDeleted,
                                        ForGetReplicaOp forGetReplica,
                                        HashTable::HashBucketLock& hbl,
                                        StoredValue* committed,
                                        StoredValue* pending) {
    if (!hbl.getHTLock()) {
        throw std::invalid_argument(
                "HashTable::selectSVForRead: htLock not held");
    }
    /// Reading normally uses the Committed StoredValue - however if a
    /// pendingSV is found we must check if it's marked as MaybeVisible -
    /// which will block reading.
    /// However if this request is for a GET_REPLICA then we should only
    /// return committed items
    if (forGetReplica == ForGetReplicaOp::No && pending &&
        pending->isPreparedMaybeVisible()) {
        // Return the pending one as an indication the caller cannot read it.
        return pending;
    }
    auto* sv = committed;

    if (!sv) {
        // No item found - return null.
        return nullptr;
    }

    if (committed->isDeleted()) {
        // Deleted items should only be returned if caller asked for them,
        // and we don't update ref-counts for them.
        return (wantsDeleted == WantsDeleted::Yes) ? sv : nullptr;
    }

    // Found a non-deleted item. Now check if we should update ref-count.
    if (trackReference == TrackReference::Yes) {
        updateFreqCounter(hbl, *sv);
    }

    return sv;
}

HashTable::FindROResult HashTable::findForRead(
        const DocKeyView& key,
        TrackReference trackReference,
        WantsDeleted wantsDeleted,
        const ForGetReplicaOp fetchRequestedForReplicaItem) {
    auto result = findInner(key);
    auto* sv = selectSVForRead(trackReference,
                               wantsDeleted,
                               fetchRequestedForReplicaItem,
                               result.lock,
                               result.committedSV,
                               result.pendingSV);

    return {sv, std::move(result.lock)};
}

HashTable::FindResult HashTable::findForWrite(const DocKeyView& key,
                                              WantsDeleted wantsDeleted) {
    auto result = findInner(key);

    // We found a prepare. It may have been completed (Ephemeral) though. If it
    // has been completed we will return the committed StoredValue.
    if (result.pendingSV && !result.pendingSV->isPrepareCompleted()) {
        // Early return if we found a prepare. We should always return prepares
        // regardless of whether or not they are deleted or the caller has asked
        // for deleted SVs. For example, consider searching for a SyncDelete, we
        // should always return the deleted prepare.
        return {result.pendingSV, std::move(result.lock)};
    }

    /// Writing using the Pending StoredValue (if found), else committed.
    if (!result.committedSV) {
        // No item found - return null.
        return {nullptr, std::move(result.lock)};
    }

    if (result.committedSV->isDeleted() && wantsDeleted == WantsDeleted::No) {
        // Deleted items should only be returned if caller asked for them -
        // otherwise return null.
        return {nullptr, std::move(result.lock)};
    }
    return {result.committedSV, std::move(result.lock)};
}

HashTable::FindResult HashTable::findForSyncWrite(const DocKeyView& key) {
    auto result = findInner(key);

    if (result.pendingSV) {
        // Early return if we found a prepare. We should always return
        // prepares regardless of whether or not they are deleted or the caller
        // has asked for deleted SVs. For example, consider searching for a
        // SyncDelete, we should always return the deleted prepare. Also,
        // we always return completed prepares.
        return {result.pendingSV, std::move(result.lock)};
    }

    if (!result.committedSV) {
        // No item found - return null.
        return {nullptr, std::move(result.lock)};
    }

    if (result.committedSV->isDeleted()) {
        // Deleted items should only be returned if caller asked for them -
        // otherwise return null.
        return {nullptr, std::move(result.lock)};
    }
    return {result.committedSV, std::move(result.lock)};
}

HashTable::FindResult HashTable::findForSyncReplace(const DocKeyView& key) {
    auto result = findInner(key);

    if (result.pendingSV) {
        // For the replace case, we should return cb::engine_errc::no_such_key
        // if no document exists for the given key. For the case where we abort
        // a SyncWrite then attempt to do another we would find the
        // AbortedPrepare (in the Ephemeral case) which we would then use to do
        // another SyncWrite if we called the findForSyncWrite function. So, if
        // we find a completed SyncWrite but the committed StoredValue does not
        // exist, then return nullptr as logically a replace is not possible.
        if (result.pendingSV->isPrepareCompleted() && !result.committedSV) {
            return {nullptr, std::move(result.lock)};
        }
        // Otherwise, return the prepare so that we can re-use it.
        return {result.pendingSV, std::move(result.lock)};
    }

    if (!result.committedSV) {
        // No item found - return null.
        return {nullptr, std::move(result.lock)};
    }

    if (result.committedSV->isDeleted()) {
        // Deleted items should only be returned if caller asked for them -
        // otherwise return null.
        return {nullptr, std::move(result.lock)};
    }
    return {result.committedSV, std::move(result.lock)};
}

HashTable::FindUpdateResult HashTable::findForUpdate(const DocKeyView& key) {
    auto result = findInner(key);

    StoredValueProxy prepare{std::move(result.lock), result.pendingSV};
    return {std::move(prepare), result.committedSV, *this};
}

HashTable::FindResult HashTable::findOnlyCommitted(const DocKeyView& key) {
    auto result = findInner(key);
    return {result.committedSV, std::move(result.lock)};
}

HashTable::FindResult HashTable::findOnlyPrepared(const DocKeyView& key) {
    auto result = findInner(key);
    return {result.pendingSV, std::move(result.lock)};
}

HashTable::FindResult HashTable::findItem(const Item& item) {
    auto result = findInner(item.getKey());
    auto preparedNamespace = item.isPending() || item.isAbort();
    return {preparedNamespace ? result.pendingSV : result.committedSV,
            std::move(result.lock)};
}

void HashTable::unlocked_del(const HashBucketLock& hbl,
                             const StoredValue& value) {
    unlocked_release(hbl, value).reset();
}

StoredValue::UniquePtr HashTable::unlocked_release(
        const HashBucketLock& hbl, const StoredValue& valueToRelease) {
    if (!hbl.getHTLock()) {
        throw std::invalid_argument(
                "HashTable::unlocked_release_base: htLock not held");
    }

    if (!isActive()) {
        throw std::logic_error(
                "HashTable::unlocked_release_base: Cannot call on a "
                "non-active object");
    }
    // Remove the first (should only be one) StoredValue matching the given
    // pointer
    auto released = hashChainRemove(unlocked_getBucket(hbl), valueToRelease);

    if (!released) {
        /* We shouldn't reach here, we must delete the StoredValue in the
           HashTable */
        throw std::logic_error(
                "HashTable::unlocked_release_base: StoredValue to be released "
                "not found in HashTable; possibly HashTable leak");
    }

    // Update statistics for the item which is now gone.
    const auto preProps = valueStats.prologue(hbl, released.get().get());
    valueStats.epilogue(hbl, preProps, nullptr);

    return released;
}

MutationStatus HashTable::upsertItem(const Item& itm,
                                     bool eject,
                                     bool keyMetaDataOnly,
                                     EvictionPolicy evictionPolicy) {
    auto htRes = findInner(itm.getKey());
    auto* v = (itm.isCommitted() ? htRes.committedSV : htRes.pendingSV);
    auto& hbl = htRes.lock;

    if (v == nullptr) {
        v = unlocked_addNewStoredValue(hbl, itm);
        v->markClean();

        // TODO: Would be faster if we just skipped creating the value in the
        // first place instead of adding it to the Item and then discarding it
        // in markNotResident.
        if (keyMetaDataOnly) {
            const auto preProps = valueStats.prologue(hbl, v);
            v->markNotResident();
            valueStats.epilogue(hbl, preProps, v);
        }
    } else {
        if (keyMetaDataOnly) {
            // We don't have a better error code ;)
            return MutationStatus::InvalidCas;
        }

        // Existing item found. This should only occur if:
        // a) The existing item is temporary (i.e. result of a front-end
        //    thread attempting to read and triggered a bgFetch); or
        // b) The existing item is non-temporary and was loaded as the result of
        //    a previous BGfetch (and has the same CAS).
        //
        // Verify that the CAS isn't changed
        if (v->getCas() != itm.getCas()) {
            if (v->getCas() == 0) {
                v->setCas(itm.getCas());
                v->setFlags(itm.getFlags());
                v->setExptime(itm.getExptime());
                v->setRevSeqno(itm.getRevSeqno());
            } else {
                return MutationStatus::InvalidCas;
            }
        }

        // CAS is equal - exact same item. Update the SV if it's not already
        // resident.
        if (!v->isResident()) {
            Expects(unlocked_restoreValue(hbl, itm, *v));
            v->markClean();
        }
    }

    if (eject && !keyMetaDataOnly) {
        unlocked_ejectItem(hbl, v, evictionPolicy, false);
    }

    return MutationStatus::NotFound;
}

bool HashTable::reallocateStoredValue(const HashBucketLock& hbl,
                                      StoredValue&& sv) {
    // Search the chain and reallocate
    for (StoredValue::UniquePtr* curr = &unlocked_getBucket(hbl);
         curr->get().get();
         curr = &curr->get()->getNext()) {
        if (&sv == curr->get().get()) {
            auto newSv = valFact->copyStoredValue(sv, std::move(sv.getNext()));
            curr->swap(newSv);
            return true;
        }
    }
    return false;
}

void HashTable::dump() const {
    std::cerr << *this << std::endl;
}

nlohmann::json HashTable::dumpStoredValuesAsJson() const {
    MultiLockHolder mlh1(mutexes);
    MultiLockHolder mlh2(resizingMutexes);
    auto obj = nlohmann::json::array();
    for (const auto* table : {&values, &resizingTemporaryValues}) {
        for (const auto& chain : *table) {
            if (chain) {
                for (StoredValue* sv = chain.get().get(); sv != nullptr;
                     sv = sv->getNext().get().get()) {
                    obj.push_back(*sv);
                }
            }
        }
    }
    return obj;
}

void HashTable::storeCompressedBuffer(const HashBucketLock& hbl,
                                      std::string_view buf,
                                      StoredValue& v) {
    const auto preProps = valueStats.prologue(hbl, &v);

    v.storeCompressedBuffer(buf);

    valueStats.epilogue(hbl, preProps, &v);
}

void HashTable::visit(HashTableVisitor& visitor) {
    HashTable::Position currPos;
    while (currPos != endPosition()) {
        const auto nextPos = pauseResumeVisit(visitor, currPos);
        if (nextPos == currPos) {
            std::this_thread::sleep_for(std::chrono::milliseconds(10));
        }
        currPos = nextPos;
    }
}

void HashTable::visitDepth(HashTableDepthVisitor &visitor) {
    if (valueStats.getNumItems() == 0 || !isActive()) {
        return;
    }
    std::shared_lock visitorLH(visitorMutex, std::defer_lock);
    while (getResizeInProgress() != ResizeAlgo::None || !visitorLH.try_lock()) {
        std::this_thread::sleep_for(std::chrono::milliseconds(10));
    }

    size_t currSize = getSize();
    for (size_t lock = 0; lock < mutexes.size(); ++lock) {
        for (size_t bucket = lock; bucket < currSize;
             bucket += mutexes.size()) {
            // (re)acquire mutex on each HashBucket, to minimise any impact
            // on front-end threads.
            std::lock_guard<std::mutex> lh(mutexes[lock]);

            size_t depth = 0;
            StoredValue* p = values[bucket].get().get();
            if (p) {
                // TODO: Perf: This check seems costly - do we think it's still
                // worth keeping?
                auto hashbucket =
                        getPositionForHash(p->getKey().hash()).hash_bucket;
                if (bucket != hashbucket) {
                    throw std::logic_error(
                            "HashTable::visit: inconsistency "
                            "between StoredValue's calculated hashbucket "
                            "(which is " + std::to_string(hashbucket) +
                            ") and bucket it is located in (which is " +
                            std::to_string(bucket) + ')');
                }
            }
            size_t mem(0);
            while (p) {
                ++depth;
                mem += p->size();
                p = p->getNext().get().get();
            }
            visitor.visit(bucket, depth, mem);
        }
    }
}

HashTable::Position HashTable::pauseResumeVisit(HashTableVisitor& visitor,
                                                const Position& start_pos) {
    if ((valueStats.getNumItems() + valueStats.getNumTempItems()) == 0 ||
        !isActive()) {
        // Nothing to visit
        return endPosition();
    }

    if (getResizeInProgress() != ResizeAlgo::None) {
        return start_pos;
    }

    bool paused = false;

    // To attempt to minimize the impact the visitor has on normal frontend
    // operations, we deliberately acquire (and release) the mutex between
    // each hash_bucket - see `lh` in the inner for() loop below. This means we
    // hold a given mutex for a large number of short durations, instead of just
    // one single, long duration.
    // *However*, there is a potential race with this approach - the HashTable
    // may be resized. When we fail to acquire a shared_lock the visit is
    // paused, as the unique_lock holder (resizing task) is likely to block us
    // for a long time.
    std::shared_lock lh(visitorMutex, std::try_to_lock);
    if (!lh.owns_lock() || getResizeInProgress() != ResizeAlgo::None) {
        return start_pos;
    }

    // Start from the requested lock number if in range.
    size_t lock = (start_pos.lock < mutexes.size()) ? start_pos.lock : 0;
    size_t hash_bucket = 0;
    const size_t size = getSize();

    for (; isActive() && !paused && lock < mutexes.size(); lock++) {

        // If the bucket position is *this* lock, then start from the
        // recorded bucket (as long as we haven't resized).
        hash_bucket = lock;
        if (start_pos.lock == lock &&
            start_pos.ht_size == size &&
            start_pos.hash_bucket < size) {
            hash_bucket = start_pos.hash_bucket;
        }

        // Iterate across all values in the hash buckets owned by this lock.
        // Note: we don't record how far into the bucket linked-list we
        // pause at; so any restart will begin from the next bucket.
        for (; !paused && hash_bucket < size; hash_bucket += mutexes.size()) {
            if (!visitor.setUpHashBucketVisit()) {
                visitor.tearDownHashBucketVisit();
                break;
            }

            // HashBucketLock scope. If a visitor needs additional locking
            // around the HashBucket visit then we need to release it before
            // tearDownHashBucketVisit() is called.
            {
                const auto hbl = getLockedBucket(hash_bucket);
                if (hbl.getPosition().lock != lock) {
                    throw std::logic_error(
                            "HashTable::pauseResumeVisit: wrong lock");
                }

                StoredValue* v = values[hash_bucket].get().get();
                while (!paused && v) {
                    StoredValue* tmp = v->getNext().get().get();
                    paused = !visitor.visit(hbl, *v);
                    v = tmp;
                }
            }

            visitor.tearDownHashBucketVisit();
        }

        // If the visitor paused us before we visited all hash buckets owned
        // by this lock, we don't want to skip the remaining hash buckets, so
        // stop the outer for loop from advancing to the next lock.
        if (paused && hash_bucket < size) {
            break;
        }

        // Finished all buckets owned by this lock. Set hash_bucket to 'size'
        // to give a consistent marker for "end of lock".
        hash_bucket = size;
    }

    // Return the *next* location that should be visited.
    return {WhichTable::Primary, size, lock, hash_bucket};
}

HashTable::Position HashTable::endPosition() const  {
    const auto size = getSize();
    return {WhichTable::Primary, size, mutexes.size(), size};
}

bool HashTable::unlocked_ejectItem(const HashTable::HashBucketLock& hbl,
                                   StoredValue*& vptr,
                                   EvictionPolicy policy,
                                   bool keepMetadata) {
    if (!hbl.getHTLock()) {
        throw std::invalid_argument(
                "HashTable::unlocked_ejectItem: htLock not held");
    }
    if (vptr == nullptr) {
        throw std::invalid_argument("HashTable::unlocked_ejectItem: "
                "Unable to delete NULL StoredValue");
    }

    if (!vptr->eligibleForEviction(policy, keepMetadata)) {
        ++stats.numFailedEjects;
        return false;
    }

    const auto preProps = valueStats.prologue(hbl, vptr);

    // If keepMetadata is set, only the value is evicted.
    // Deleted items may be entirely removed from memory even in value eviction,
    // but not if keepMetadata is set. Locked items are not entirely removed
    // from memory as the locked status is not persisted to disk.
    bool shouldKeepMetadata =
            keepMetadata ||
            (!vptr->isDeleted() && (policy == EvictionPolicy::Value ||
                                    vptr->isLocked(ep_current_time())));

    if (shouldKeepMetadata) {
        // Just eject the value.
        vptr->ejectValue();
        ++stats.numValueEjects;
        valueStats.epilogue(hbl, preProps, vptr);
    } else {
        // Remove the item from the hash table.
        auto removed = hashChainRemove(unlocked_getBucket(hbl), *vptr);
        Expects(removed);

        if (removed->isResident()) {
            ++stats.numValueEjects;
        }
        valueStats.epilogue(hbl, preProps, nullptr);

        updateMaxDeletedRevSeqno(vptr->getRevSeqno());
    }

    ++numEjects;
    return true;
}

std::unique_ptr<Item> HashTable::getRandomKey(CollectionID cid,
                                              const HashBucketLock& hbl) {
    if (!hbl.getHTLock()) {
        throw std::invalid_argument("HashTable::getRandomKey: htLock not held");
    }
    for (StoredValue* v = unlocked_getBucket(hbl).get().get(); v;
         v = v->getNext().get().get()) {
        if (!v->isTempItem() && !v->isDeleted() && v->isResident() &&
            !v->isPending() && !v->isPrepareCompleted() &&
            v->getKey().getCollectionID() == cid) {
            return v->toItem(Vbid(0));
        }
    }

    return nullptr;
}

bool HashTable::unlocked_restoreValue(const HashBucketLock& hbl,
                                      const Item& itm,
                                      StoredValue& v) {
    if (!hbl.getHTLock() || !isActive() || v.isResident()) {
        return false;
    }

    const auto preProps = valueStats.prologue(hbl, &v);

    v.restoreValue(itm);
    // Set the initial MFU so that the item is not immediately eligible for
    // eviction.
    v.setFreqCounterValue(getInitialMFU());

    valueStats.epilogue(hbl, preProps, &v);

    return true;
}

void HashTable::unlocked_restoreMeta(const HashBucketLock& hbl,
                                     const Item& itm,
                                     StoredValue& v) {
    if (!hbl.getHTLock()) {
        throw std::invalid_argument(
                "HashTable::unlocked_restoreMeta: htLock "
                "not held");
    }

    if (!isActive()) {
        throw std::logic_error(
                "HashTable::unlocked_restoreMeta: Cannot "
                "call on a non-active HT object");
    }

    const auto preProps = valueStats.prologue(hbl, &v);

    v.restoreMeta(itm);
    // Set the initial MFU so that the item is not immediately eligible for
    // eviction.
    v.setFreqCounterValue(getInitialMFU());

    valueStats.epilogue(hbl, preProps, &v);
}

void HashTable::unlocked_setCommitted(const HashTable::HashBucketLock& hbl,
                                      StoredValue& value,
                                      CommittedState state) {
    if (!hbl.getHTLock()) {
        throw std::invalid_argument(
                "HashTable::unlocked_setCommitted: htLock not held");
    }
    const auto preProps = valueStats.prologue(hbl, &value);
    value.setCommitted(state);
    value.markDirty();
    value.setCompletedOrDeletedTime();
    valueStats.epilogue(hbl, preProps, &value);
}

uint8_t HashTable::generateFreqValue(uint8_t counter) {
    return probabilisticCounter.generateValue(counter);
}

void HashTable::updateFreqCounter(const HashBucketLock& lh, StoredValue& v) {
    // Attempt to increment the storedValue frequency counter
    // value.  Because a probabilistic counter is used the new
    // value will either be the same or an increment of the
    // current value.
    auto origFreqCounterValue = v.getFreqCounterValue();
    auto updatedFreqCounterValue = generateFreqValue(origFreqCounterValue);
    setSVFreqCounter(lh, v, updatedFreqCounterValue);

    if (updatedFreqCounterValue == std::numeric_limits<uint8_t>::max()) {
        // Invoke the registered callback function which
        // wakeups the ItemFreqDecayer task.
        frequencyCounterSaturated();
    }
}

void HashTable::setSVFreqCounter(const HashBucketLock& lh,
                                 StoredValue& v,
                                 uint8_t newFreqCounter) {
    // changing the MFU counter of a value will not change whether it is
    // evictable, but if the value already _is_ evictable the MFU histogram
    // needs to be updated to reflect this.
    auto origFreqCounter = v.getFreqCounterValue();
    // update the SV itself
    v.setFreqCounterValue(newFreqCounter);

    bool isEvictable = valueStats.shouldTrackMFU(lh, v);
    if (isEvictable) {
        valueStats.removeMFU(origFreqCounter);
        valueStats.recordMFU(newFreqCounter);
    }
}

void HashTable::markSVClean(const HashBucketLock& lh, StoredValue& v) {
    // Marking a value as clean _may_ change it from non-evictable to evictable.
    // Doing so does not change the MFU of the item, and will never transition
    // the item from evictable to non-evictable.
    // Therefore, the only action which may need to be taken would be to add the
    // value's current MFU to the evictable histogram.

    auto wasEvictable = valueStats.shouldTrackMFU(lh, v);
    // update the SV itself
    v.markClean();

    auto isEvictable = valueStats.shouldTrackMFU(lh, v);
    if (isEvictable && !wasEvictable) {
        valueStats.recordMFU(v.getFreqCounterValue());
    }
}

std::ostream& operator<<(std::ostream& os, const HashTable& ht) {
    os << "HashTable[" << &ht << "] with"
       << " numItems:" << ht.getNumItems()
       << " numInMemory:" << ht.getNumInMemoryItems()
       << " numDeleted:" << ht.getNumDeletedItems()
       << " numNonResident:" << ht.getNumInMemoryNonResItems()
       << " numTemp:" << ht.getNumTempItems()
       << " numSystemItems:" << ht.getNumSystemItems()
       << " numPreparedSW:" << ht.getNumPreparedSyncWrites() << std::endl;
    for (const auto& [title, table] :
         {std::make_pair(" values:", &ht.values),
          std::make_pair(" resizingTemporaryValues:",
                         &ht.resizingTemporaryValues)}) {
        os << title << std::endl;
        for (const auto& chain : *table) {
            if (chain) {
                for (StoredValue* sv = chain.get().get(); sv != nullptr;
                     sv = sv->getNext().get().get()) {
                    os << "    " << *sv << std::endl;
                }
            }
        }
    }
    return os;
}<|MERGE_RESOLUTION|>--- conflicted
+++ resolved
@@ -244,14 +244,8 @@
 size_t HashTable::getPreferredSize(
         cb::time::steady_clock::duration delay) const {
     const size_t minSize = minimumSize();
-<<<<<<< HEAD
-    const size_t numItems = getNumInMemoryItems();
+    const size_t numItems = getNumInMemoryItems() + getNumTempItems();
     const size_t currSize = getSize();
-=======
-    const size_t ni = getNumInMemoryItems() + getNumTempItems();
-    int i(0);
-    size_t new_size(0);
->>>>>>> f69c9959
 
     // Figure out where in the prime table we are.
     const auto candidate = std::ranges::find_if(

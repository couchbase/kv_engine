--- conflicted
+++ resolved
@@ -58,29 +58,8 @@
 }
 
 HashTable::StoredValueProxy::StoredValueProxy(HashBucketLock&& hbl,
-<<<<<<< HEAD
-                                              StoredValue* sv,
-                                              Statistics& stats)
-    : lock(std::move(hbl)),
-      value(sv),
-      valueStats(stats),
-      pre(valueStats.get().prologue(lock, sv)) {
-}
-
-HashTable::StoredValueProxy::~StoredValueProxy() {
-    if (value) {
-        valueStats.get().epilogue(lock, pre, value);
-    }
-}
-
-void HashTable::StoredValueProxy::setCommitted(CommittedState state) {
-    value->setCommitted(state);
-    value->markDirty();
-    value->setCompletedOrDeletedTime(ep_real_time());
-=======
                                               StoredValue* sv)
     : lock(std::move(hbl)), value(sv) {
->>>>>>> c253ed69
 }
 
 StoredValue* HashTable::StoredValueProxy::release() {
@@ -529,11 +508,8 @@
     isSystemItem = sv->getKey().isInSystemCollection();
     isPreparedSyncWrite = sv->isPending() || sv->isPrepareCompleted();
     cid = sv->getKey().getCollectionID();
-<<<<<<< HEAD
     shouldTrackMFU = shouldTrackMfuCallback(lh, *sv);
     freqCounter = sv->getFreqCounterValue();
-=======
->>>>>>> c253ed69
 }
 
 HashTable::Statistics::StoredValueProperties HashTable::Statistics::prologue(
@@ -603,69 +579,6 @@
     return result;
 }
 
-<<<<<<< HEAD
-=======
-struct HashTable::Statistics::CacheLocalStatistics {
-    // Many of these stats should logically be NonNegativeCounters,
-    // but as they are used inside a LastLevelCacheStore there are
-    // multiple copies of each stat; one copy _may_ go negative
-    // even though the sum across cores remains non-negative.
-
-    /// Count of alive & deleted, in-memory non-resident and resident
-    /// items. Excludes temporary and prepared items.
-    CopyableAtomic<ssize_t> numItems;
-
-    /// Count of alive, non-resident items.
-    CopyableAtomic<ssize_t> numNonResidentItems;
-
-    /// Count of deleted items.
-    CopyableAtomic<ssize_t> numDeletedItems;
-
-    /// Count of items where StoredValue::isTempItem() is true.
-    CopyableAtomic<ssize_t> numTempItems;
-
-    /// Count of items where StoredValue resides in system namespace
-    CopyableAtomic<ssize_t> numSystemItems;
-
-    /// Count of items where StoredValue is a prepared SyncWrite.
-    CopyableAtomic<ssize_t> numPreparedSyncWrites;
-
-    /**
-     * Number of documents of a given datatype. Includes alive
-     * (non-deleted), committed documents in the HashTable.
-     * (Prepared documents are not counted).
-     * For value eviction includes resident & non-resident items (as the
-     * datatype is part of the metadata), for full-eviction will only
-     * include resident items.
-     */
-    AtomicDatatypeCombo datatypeCounts = {};
-
-    //! Cache size (fixed-length fields in StoredValue + keylen +
-    //! valuelen).
-    CopyableAtomic<ssize_t> cacheSize = {};
-
-    //! Meta-data size (fixed-length fields in StoredValue + keylen).
-    CopyableAtomic<ssize_t> metaDataMemory = {};
-
-    //! Memory consumed by items in this hashtable.
-    CopyableAtomic<ssize_t> memSize = {};
-
-    /// Memory consumed if the items were uncompressed.
-    CopyableAtomic<ssize_t> uncompressedMemSize = {};
-};
-
-HashTable::Statistics::Statistics(EPStats& epStats) : epStats(epStats) {
-}
-
-size_t HashTable::Statistics::getNumItems() const {
-    size_t result = 0;
-    for (const auto& stripe : llcLocal) {
-        result += stripe.numItems;
-    }
-    return result;
-}
-
->>>>>>> c253ed69
 size_t HashTable::Statistics::getNumNonResidentItems() const {
     size_t result = 0;
     for (const auto& stripe : llcLocal) {
@@ -748,7 +661,6 @@
     return result;
 }
 
-<<<<<<< HEAD
 void HashTable::Statistics::recordMFU(uint8_t mfu) {
     evictableMFUHist.add(mfu);
 }
@@ -759,16 +671,11 @@
 
 void HashTable::Statistics::epilogue(const HashTable::HashBucketLock& hbl,
                                      StoredValueProperties pre,
-=======
-void HashTable::Statistics::epilogue(StoredValueProperties pre,
->>>>>>> c253ed69
                                      const StoredValue* v) {
     // After performing updates to sv; compare with the previous properties and
     // update all statistics for all properties which have changed.
 
     const auto post = StoredValueProperties(hbl, v, shouldTrackMfuCallback);
-
-    auto& local = llcLocal.get();
 
     auto& local = llcLocal.get();
 
@@ -854,7 +761,6 @@
     }
     if (postNonTemp && !post.isDeleted && !post.isPreparedSyncWrite) {
         ++local.datatypeCounts[post.datatype];
-<<<<<<< HEAD
     }
 
     // the evictability of the value may have changed (e.g., if the value
@@ -870,8 +776,6 @@
             // add the new MFU to the MFU histogram
             evictableMFUHist.add(post.freqCounter);
         }
-=======
->>>>>>> c253ed69
     }
 }
 
@@ -1015,11 +919,7 @@
 
     // Found a non-deleted item. Now check if we should update ref-count.
     if (trackReference == TrackReference::Yes) {
-<<<<<<< HEAD
         updateFreqCounter(hbl, *sv);
-=======
-        updateFreqCounter(*sv);
->>>>>>> c253ed69
     }
 
     return sv;
@@ -1125,16 +1025,6 @@
     return {result.committedSV, std::move(result.lock)};
 }
 
-<<<<<<< HEAD
-HashTable::StoredValueProxy HashTable::findForWrite(StoredValueProxy::RetSVPTag,
-                                                    const DocKey& key,
-                                                    WantsDeleted wantsDeleted) {
-    auto result = findForWrite(key, wantsDeleted);
-    return {std::move(result.lock), result.storedValue, valueStats};
-}
-
-=======
->>>>>>> c253ed69
 HashTable::FindUpdateResult HashTable::findForUpdate(const DocKey& key) {
     auto result = findInner(key);
 
@@ -1293,15 +1183,10 @@
     return obj;
 }
 
-<<<<<<< HEAD
 void HashTable::storeCompressedBuffer(const HashBucketLock& hbl,
                                       std::string_view buf,
                                       StoredValue& v) {
     const auto preProps = valueStats.prologue(hbl, &v);
-=======
-void HashTable::storeCompressedBuffer(std::string_view buf, StoredValue& v) {
-    const auto preProps = valueStats.prologue(&v);
->>>>>>> c253ed69
 
     v.storeCompressedBuffer(buf);
 
@@ -1460,21 +1345,11 @@
     // Deleted items may be entirely removed from memory even in value eviction.
     bool keepMetadata = policy == EvictionPolicy::Value && !vptr->isDeleted();
 
-<<<<<<< HEAD
-=======
-    // Deleted items may be entirely removed from memory even in value eviction.
-    bool keepMetadata = policy == EvictionPolicy::Value && !vptr->isDeleted();
-
->>>>>>> c253ed69
     if (keepMetadata) {
         // Just eject the value.
         vptr->ejectValue();
         ++stats.numValueEjects;
-<<<<<<< HEAD
         valueStats.epilogue(hbl, preProps, vptr);
-=======
-        valueStats.epilogue(preProps, vptr);
->>>>>>> c253ed69
     } else {
         // Remove the item from the hash table.
         int bucket_num = getBucketForHash(vptr->getKey().hash());
@@ -1546,14 +1421,14 @@
     valueStats.epilogue(hbl, preProps, &v);
 }
 
-void HashTable::unlocked_setCommitted(const HashTable::HashBucketLock&,
+void HashTable::unlocked_setCommitted(const HashTable::HashBucketLock& hbl,
                                       StoredValue& value,
                                       CommittedState state) {
-    const auto preProps = valueStats.prologue(&value);
+    const auto preProps = valueStats.prologue(hbl, &value);
     value.setCommitted(state);
     value.markDirty();
     value.setCompletedOrDeletedTime(ep_real_time());
-    valueStats.epilogue(preProps, &value);
+    valueStats.epilogue(hbl, preProps, &value);
 }
 
 uint8_t HashTable::generateFreqValue(uint8_t counter) {

--- conflicted
+++ resolved
@@ -39,7 +39,6 @@
 class Item;
 class KVStore;
 class KVStoreConfig;
-class MetaData;
 class PersistenceCallback;
 class RollbackCB;
 class RollbackResult;
@@ -1209,7 +1208,6 @@
     }
 
     /**
-<<<<<<< HEAD
      * Get an item from the KVStore using a seqno for lookup
      *
      * @param handle the KVFileHandle for an open file
@@ -1221,7 +1219,8 @@
                                 Vbid vbid,
                                 uint64_t seq,
                                 ValueFilter filter) = 0;
-=======
+
+    /**
      * Check if the specified document metadata is /potentially/ affected
      * by a datatype corruption issue (MB-52793) - a deleted document with
      * zero length value has an incorrect datatype.
@@ -1231,7 +1230,7 @@
      *         additional checks).
      */
     static bool isDocumentPotentiallyCorruptedByMB52793(
-            bool deleted, const MetaData& metadata);
+            bool deleted, protocol_binary_datatype_t datatype);
 
     /**
      * Function inspects the Item for some known issues that may exist in
@@ -1242,7 +1241,6 @@
      * @return true if the Item was changed by the function because of an issue
      */
     static bool checkAndFixKVStoreCreatedItem(Item& item);
->>>>>>> ad47f53b
 
 protected:
     /// Get a string to use as the prefix for the stats. This is typically

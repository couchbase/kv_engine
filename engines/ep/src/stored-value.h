/* -*- Mode: C++; tab-width: 4; c-basic-offset: 4; indent-tabs-mode: nil -*- */
/*
 *     Copyright 2016-Present Couchbase, Inc.
 *
 *   Use of this software is governed by the Business Source License included
 *   in the file licenses/BSL-Couchbase.txt.  As of the Change Date specified
 *   in that file, in accordance with the Business Source License, use of this
 *   software will be governed by the Apache License, Version 2.0, included in
 *   the file licenses/APL2.txt.
 */

#pragma once

#include "blob.h"
#include "ep_types.h"
#include "item_pager.h"
#include "serialised_dockey.h"
#include "tagged_ptr.h"
#include "utility.h"

#include <mcbp/protocol/datatype.h>
#include <memcached/3rd_party/folly/AtomicBitSet.h>
#include <memcached/types.h>
#include <platform/n_byte_integer.h>

#include <boost/intrusive/list.hpp>
#include <memcached/durability_spec.h>
#include <relaxed_atomic.h>

class Item;
class OrderedStoredValue;

/**
 * In-memory storage for an item.
 *
 * This class represents a single document which is present in the HashTable -
 * essentially this is value_type used by HashTable.
 *
 * Overview
 * ========
 *
 * It contains the documents' key, related metadata (CAS, rev, seqno, ...).
 * It also has a pointer to the documents' value - which may be null if the
 * value of the item is not currently resident (for example it's been evicted to
 * save memory) or if the item has no value (deleted item has value as null)
 * Additionally it contains flags to help HashTable manage the state of the
 * item - such as dirty flag and a `next` pointer to support chaining of
 * StoredValues which hash to the same hash bucket.
 *
 * The key of the item is of variable length (from 1 to ~256 bytes). As an
 * optimization, we allocate the key directly after the fixed size of
 * StoredValue, so StoredValue and its key are contiguous in memory. This saves
 * us the cost of an indirection compared to storing the key out-of-line, and
 * the space of a pointer in StoredValue to point to the out-of-line
 * allocation. It does, however complicate the management of StoredValue
 * objects as they are now variable-sized - they must be created using a
 * factory method (StoredValueFactory) and must be heap-allocated, managed
 * using a unique_ptr (StoredValue::UniquePtr).
 *
 * Graphically the looks like:
 *
 *              StoredValue::UniquePtr
 *                          |
 *                          V
 *               .-------------------.
 *               | StoredValue       |
 *               +-------------------+
 *           {   | value [ptr]       | ======> Blob (nullptr if evicted)
 *           {   | next  [ptr]       | ======> StoredValue (next in hash chain).
 *     fixed {   | CAS               |
 *    length {   | revSeqno          |
 *           {   | ...               |
 *           {   | datatype          |
 *           {   | internal flags: isDirty, deleted, isOrderedStoredValue ...
 *               + - - - - - - - - - +
 *  variable {   | key[]             |
 *   length  {   | ...               |
 *               +-------------------+
 *
 * OrderedStoredValue
 * ==================
 *
 * OrderedStoredValue is a "subclass" of StoredValue, which is used by
 * Ephemeral buckets as it supports maintaining a seqno ordering of items in
 * memory (for Persistent buckets this ordering is maintained on-disk).
 *
 * The implementation of OrderedStoredValue is tightly coupled to StoredValue
 * so it will be described here:
 *
 * OrderedStoredValue has the fixed length members of StoredValue, then it's
 * own fixed length fields (seqno list), followed finally by the variable
 * length key (again, allocated contiguously):
 *
 *              StoredValue::UniquePtr
 *                          |
 *                          V
 *               .--------------------.
 *               | OrderedStoredValue |
 *               +--------------------+
 *           {   | value [ptr]        | ======> Blob (nullptr if evicted)
 *           {   | next  [ptr]        | ======> StoredValue (next in hash chain).
 *     fixed {   | StoredValue fixed ...
 *    length {   + - - - - - - - - - -+
 *           {   | seqno next [ptr]   |
 *           {   | seqno prev [ptr]   |
 *               + - - - - - - - - - -+
 *  variable {   | key[]              |
 *   length  {   | ...                |
 *               +--------------------+
 *
 * To support dynamic dispatch (for example to lookup the key, whose location
 * varies depending if it's StoredValue or OrderedStoredValue), we choose to
 * use a manual flag-based dispatching (as opposed to a normal vTable based
 * approach) as the per-object costs are much cheaper - 1 bit for the flag vs.
 * 8 bytes for a vTable ptr.
 * StoredValue::isOrderedStoredValue is set to false for StoredValue objects,
 * and true for OrderedStoredValue objects, and then any methods
 * needing dynamic dispatch read the value of the flag. Note this means that
 * the 'base' class (StoredValue) needs to know about all possible subclasses
 * (only one currently) and what class-specific code to call.
 * Similary, deletion of OrderedStoredValue objects is delicate - we cannot
 * safely delete via the base-class pointer directly, as that would only run
 * ~StoredValue and not the members of the derived class. Instead a custom
 * deleter is associated with StoredValue::UniquePtr, which checks the flag
 * and dispatches to the correct destructor.
 *
<<<<<<< HEAD
 * We use pack(1) for this StoredValue to eliminate the trailing 4 bytes of
 * padding that would get added otherwise. This would normally mean we could
 * end up with unaligned reads. However, since these values are malloc()-ed,
 * they end up having the required alignment of 8 bytes.
=======
 * Stale and StaleReplacement OSVs
 * ===============================
 *
 * OrderedStoredValues are not only present in the HashTable; they are also
 * included in the SequenceList (an intrusive linked list using the additional
 * member hook in OSV). This is used to scan values in seqno order for backfill.
 *
 * When updating a value in the HT, it may not be safe to modify the existing
 * OSV if it is required for an ongoing sequence list scan with a RangeIterator,
 * as for a backfill (see use of RangeLockManager for tracking the ranges which
 * must be protected).
 * In this case, the existing OSV is marked "stale" (see markStale()) and
 * unlinked from the HT. A new OSV is then allocated for the updated value,
 * inserted in the HT, and appended to the SequenceList.
 *
 * Items are also made stale when they are unlinked from the HT by the
 * EphTombstoneHTCleaner, for similar reasons.
 *
 * "stale" items will be lazily destroyed by the
 * EphTombstoneStaleItemDeleter, which walks the SequenceList. This can only
 * be done when _no_ backfill covers the seqno of the stale item.
 *
 * _Just_ tracking that an OSV is stale is not quite sufficient. Backfills
 * should contain a single version of a given document. If a backfill encounters
 * a stale item in the SequenceList, it needs to know if the updated version of
 * the document is _also_ covered by this backfill, to skip the stale
 * version(s).
 *
 * To solve this, stale items store a pointer to the updated version of the
 * value. This currently reuses the chain_next_or_replacement pointer to avoid
 * bloating OSV - see markStale().
 *
 * A backfill can use this to check the seqno of the replacement value.
 * Either:
 *  * The replacement lies outside the range of seqnos this backfill needs
 *    (backfills set the seqno range they will scan at creation, so this implies
 *    the new version came into existence _after_ the backfill started).
 *    The stale item _should_ be included.
 *  * The replacement lies _inside_ the range of seqnos this backfill needs.
 *    This means the backfill will eventually reach the newer version of this
 *    document, so the stale item should NOT be included.
 *
 * There may be _several_ versions of a document (with at most one non-stale).
 * The same logic is applied when each stale item is encountered.
 *
 * Implicitly, making this decision about a stale item means the replacement
 * must still exist - both in terms of safely accessing the replacement ptr,
 * and correctness of backfills. If a replacement could be purged before the
 * value it replaces, a backfill could end up inconsistent, with a document
 * appearing to revert to the older stale version, or having _no_ version of
 * the document.
 *
 * Thus, it must be enforced that versions of a document are purged _in order_.
 * I.e., if there exists some stale V1 of a document, and a newer V2, V2 cannot
 * be purged until after V1.
 *
 * This is achieved by also tracking if an OSV is itself a replacement for a
 * stale item (see setStaleReplacement()). This bit is set when constructing
 * an OSV to replace an older, stale version, and is cleared when that stale
 * value is destroyed (uses the replacement ptr to find the newer version to
 * clear this flag).
 *
 * While staleReplacement is set, an OSV is ineligible for purging.
 * It will _eventually_ be purged, but not until after the preceding version.
 *
 * V1(Stale) -> V2(Stale,StaleReplacement) -> V3(StaleReplacement)
 * Both V1 and V2 are stale, but V2 _cannot_ be purged safely before V1.
 *
 * Once V1 is purged, StaleReplacement is cleared on V2:
 *              V2(Stale)                  -> V3(StaleReplacement)
 *
 * Now V2 can be purged:
 *
 *                                            V3()
 *
>>>>>>> e6d00cf4
 */
#ifndef CB_MEMORY_INEFFICIENT_TAGGED_PTR
// Only pack the struct layout if we're using the efficient TaggedPtr, otherwise
// the alignment of some fields will be wrong.
#pragma pack(1)
#endif // !defined(CB_MEMORY_INEFFICIENT_TAGGED_PTR)
class StoredValue {
public:
    /*
     * Used at StoredValue->Item conversion, indicates whether the generated
     * item exposes the CAS or not (i.e., the CAS is locked and the new item
     * exposes a related special value).
     */
    enum class HideLockedCas : uint8_t { Yes, No };

    /*
     * Used at StoredValue->Item conversion, indicates whether the generated
     * item includes the value or not (i.e., the new item carries only key and
     * metadata).
     */
    enum class IncludeValue : uint8_t { Yes, No };

    /**
     * Class-specific deallocation function. We need to specify this
     * because with it, C++ runtime will call the sized delete version
     * with the size it _thinks_ StoredValue is, but we allocate the
     * object by using the new operator with a custom size (the key is
     * packed after the object) so the runtime's size is incorrect.
     */
    static void operator delete(void* ptr) {
        // We actually know the size of the allocation, so use that to
        // optimise deletion.
        auto* sv = reinterpret_cast<StoredValue*>(ptr);
        ::operator delete(sv, sv->getObjectSize());
    }

    /**
     * Compress the value part of stored value. If the compressed document
     * ends up being bigger than the original, then the method leaves the
     * document inflated
     *
     * return true, if the compression was successful or if the compressed
     *        document ends up being bigger than the original
     *        false, otherwise
     */
    bool compressValue();

    /**
     * Replace the existing value with the given compressed buffer.
     *
     * @param deflated the input buffer holding compressed data
     */
    void storeCompressedBuffer(std::string_view deflated);

    // Custom deleter for StoredValue objects.
    struct Deleter {
        void operator()(StoredValue* val);
    };

    // Owning pointer type for StoredValue objects.
    using UniquePtr = std::unique_ptr<StoredValue,
            TaggedPtrDeleter<StoredValue, Deleter>>;

    // Set the frequency counter value to the input value
    void setFreqCounterValue(uint8_t newValue) {
        auto tag = getValueTag();
        tag.fields.frequencyCounter = newValue;
        setValueTag(tag);
    }

    // Gets the frequency counter value
    uint8_t getFreqCounterValue() const {
        return getValueTag().fields.frequencyCounter;
    }

    /**
     * Mark this item as needing to be persisted.
     */
    void markDirty() {
        bits.set(dirtyIndex, true);
    }

    /**
     * Mark this item as clean.
     */
    void markClean() {
        bits.set(dirtyIndex, false);
    }

    /**
     * True if this object is dirty.
     */
    bool isDirty() const {
        return bits.test(dirtyIndex);
    }

    /**
     * Check if the value is compressible
     *
     * @return true if the data is compressible
     *         false if data is already compressed
     *                  value doesn't exist
     *                  value exists but has zero length
     */
    bool isCompressible() {
        if (cb::mcbp::datatype::is_snappy(datatype) || !valuelen()) {
            return false;
        }
        return value->isCompressible();
    }

    bool eligibleForEviction(EvictionPolicy policy) const {
        // Pending SyncWrite are always resident
        if (isPending()) {
            return false;
        }

        if (isDeleted() && !isDirty()) {
            // clean, deleted SVs are always eligible for eviction
            return true;
        }

        if (policy == EvictionPolicy::Value) {
            return isResident() && !isDirty();
        } else {
            return !isDirty();
        }
    }

    /**
     * Check if this item is expired or not.
     *
     * @param asOf the time to be compared with this item's expiry time
     * @return true if this item's expiry time < asOf
     */
    bool isExpired(time_t asOf) const {
        // Temp items shouldn't get expired by anything, they should get freed
        // from the HashTable by the ItemPager.
        if (getExptime() != 0 && getExptime() < asOf && !isTempItem()) {
            return true;
        }
        return false;
    }

    /**
     * True if this item is for the given key.
     *
     * @param k the key we're checking
     * @return true if this item's key is equal to k
     */
    bool hasKey(const DocKey& k) const {
        return getKey() == k;
    }

    /**
     * Get this item's key.
     */
    const SerialisedDocKey& getKey() const {
        return *const_cast<const SerialisedDocKey*>(
                const_cast<StoredValue&>(*this).key());
    }

    /**
     * Get this item's value.
     */
    const value_t &getValue() const {
        return value;
    }

    /**
     * Get the expiration time of this item.
     *
     * @return the expiration time.
     */
    time_t getExptime() const {
        return exptime;
    }

    void setExptime(time_t tim) {
        exptime = tim;
        markDirty();
    }

    /**
     * Get the client-defined flags of this item.
     *
     * @return the flags.
     */
    uint32_t getFlags() const {
        return flags;
    }

    /**
     * Set the client-defined flags for this item.
     */
    void setFlags(uint32_t fl) {
        flags = fl;
    }

    /**
     * get the items datatype
     */
    protocol_binary_datatype_t getDatatype() const {
        return datatype;
    }

    /**
     * Set the items datatype
     */
    void setDatatype(protocol_binary_datatype_t type) {
        Expects(type < 0b111);
        datatype = type;
    }

    void setUncompressible() {
        if (value) {
            value->setUncompressible();
        }
    }

    /**
     * Set a new value for this item.
     *
     * @param itm the item with a new value
     */
    void setValue(const Item& itm);

    void markDeleted(DeleteSource delSource) {
        setDeletedPriv(true);
        setDeletionSource(delSource);
        markDirty();
    }

    /**
     * Eject an item value from memory.
     */
    void ejectValue();

    /**
     * Restore the value for this item.
     *
     * @param itm the item to be restored
     */
    void restoreValue(const Item& itm);

    /**
     * Restore the metadata of of a temporary item upon completion of a
     * background fetch assuming the hashtable bucket is locked.
     *
     * @param itm the Item whose metadata is being restored
     */
    void restoreMeta(const Item& itm);

    /**
     * Get this item's CAS identifier.
     *
     * @return the cas ID
     */
    uint64_t getCas() const {
        return cas;
    }

    /**
     * Set a new CAS ID.
     */
    void setCas(uint64_t c) {
        cas = c;
    }

    /**
     * Lock this item until the given time.
     */
    void lock(rel_time_t expiry) {
        if (isDeleted()) {
            // Cannot lock Deleted items.
            throw std::logic_error(
                    "StoredValue::lock: Called on Deleted item");
        }
        lock_expiry_or_delete_or_complete_time.lock_expiry = expiry;
    }

    /**
     * Unlock this item.
     */
    void unlock() {
        if (isDeleted()) {
            // Deleted items are not locked - just skip.
            return;
        }
        lock_expiry_or_delete_or_complete_time.lock_expiry = 0;
    }

    /**
     * True if this item has an ID.
     *
     * An item always has an ID after it's been persisted.
     */
    bool hasBySeqno() {
        return bySeqno > 0;
    }

    /**
     * Get this item's ID.
     *
     * @return the ID for the item; 0 if the item has no ID
     */
    int64_t getBySeqno() const {
        return bySeqno;
    }

    /**
     * Set the ID for this item.
     *
     * This is used by the persistene layer.
     *
     * It is an error to set an ID on an item that already has one.
     */
    void setBySeqno(int64_t to) {
        if (to <= 0) {
            throw std::invalid_argument("StoredValue::setBySeqno: to "
                    "(which is " + std::to_string(to) + ") must be positive");
        }
        bySeqno = to;
    }

    // Marks the stored item as temporarily deleted
    void setTempDeleted()
    {
        bySeqno = state_deleted_key;
    }

    // Marks the stored item as non-existent.
    void setNonExistent()
    {
        bySeqno = state_non_existent_key;
    }

    /**
     * Marks that the item's sequence number is pending (valid, non-temp; but
     * final value not yet known.
     */
    void setPendingSeqno() {
        bySeqno = state_pending_seqno;
    }

    /**
     * Is this a temporary item created for processing a get-meta request?
     */
    bool isTempItem() const {
        return (isTempNonExistentItem() || isTempDeletedItem() ||
                isTempInitialItem());

     }

    /**
     * Is this an initial temporary item?
     */
     bool isTempInitialItem() const {
         return bySeqno == state_temp_init;
    }

    /**
     * Is this a temporary item created for a non-existent key?
     */
    bool isTempNonExistentItem() const {
         return bySeqno == state_non_existent_key;
    }

    /**
     * Is this a temporary item created for a deleted key?
     */
    bool isTempDeletedItem() const {
        return bySeqno == state_deleted_key;

     }

    size_t valuelen() const {
        if (!value) {
            return 0;
        }
        return value->valueSize();
    }

    /**
     * Returns the uncompressed value length (if resident); else zero.
     * For uncompressed values this is the same as valuelen().
     */
    size_t uncompressedValuelen() const;

    /**
     * Get the total size of this item.
     *
     * @return the amount of memory used by this item.
     */
    size_t size() const {
        return getObjectSize() + valuelen();
    }

    /**
     * Get the total uncompressed size of this item.
     *
     * @returns the amount of memory which would be used by this item if is it
     * was uncompressed.
     * For uncompressed items this is the same as size().
     */
    size_t uncompressedSize() const {
        return getObjectSize() + uncompressedValuelen();
    }

    size_t metaDataSize() const {
        return getObjectSize();
    }

    /**
     * Return true if this item is locked as of the given timestamp.
     *
     * @param curtime lock expiration marker (usually the current time)
     * @return true if the item is locked
     */
    bool isLocked(rel_time_t curtime) const {
        if (isDeleted() || isPrepareCompleted()) {
            // Deleted items cannot be locked.
            return false;
        }

        if (lock_expiry_or_delete_or_complete_time.lock_expiry == 0 ||
            (curtime > lock_expiry_or_delete_or_complete_time.lock_expiry)) {
            return false;
        }
        return true;
    }

    /**
     * True if this value is resident in memory currently.
     */
    bool isResident() const {
        return bits.test(residentIndex);
    }

    void markNotResident() {
        resetValue();
        setResident(false);
    }

    /**
     * Discard the value
     * Side effects are that the frequency counter is cleared but the
     * StoredValue age is not changed (it can still be a candidate for defrag).
     */
    void resetValue() {
        auto age = getAge();
        value.reset();
        setAge(age);
    }

    /**
     * Replace the value with the given pointer, ownership of the pointer is
     * given to the StoredValue.
     * @param data The Blob to take-over
     */
    void replaceValue(std::unique_ptr<Blob> data) {
        // Maintain the tag
        auto tag = getValueTag();
        value.reset({data.release(), tag.raw});
    }

    /**
     * Replace the value with the given value_t
     * @param value replace current value with this one
     */
    void replaceValue(const value_t& value) {
        // Maintain the tag
        auto tag = getValueTag();
        this->value = value;
        setValueTag(tag);
    }

    /**
     * True if this object is logically deleted.
     */
    bool isDeleted() const {
        return bits.test(deletedIndex);
    }

    /**
     * Logically delete this object
     * @param delSource The source of the deletion
     * @return true if the item was deleted
     */
    bool del(DeleteSource delSource);

    uint64_t getRevSeqno() const {
        return revSeqno;
    }

    /**
     * Set a new revision sequence number.
     */
    void setRevSeqno(uint64_t s) {
        revSeqno = s;
    }

    /**
     * Generate a new Item out of this StoredValue.
     *
     * @param vbid The vbucket containing the new item
     * @param hideLockedCas Whether the new item will hide the CAS (i.e., CAS is
     *     locked, the new item will expose CAS=-1)
     * @param includeValue Whether we are keeping or discarding the value
     * @param durabilityReqs If the StoredValue is a pending SyncWrite this
     *        specifies the durability requirements for the item.
     *
     * @throws std::logic_error if the object is a pending SyncWrite and
     *         requirements is /not/ specified.
     */
    std::unique_ptr<Item> toItem(
            Vbid vbid,
            HideLockedCas hideLockedCas = HideLockedCas::No,
            IncludeValue includeValue = IncludeValue::Yes,
            std::optional<cb::durability::Requirements> durabilityReqs = {})
            const;

    /**
     * Generate a new durable-abort Item.
     *
     * Note that all the StoredValue->Item conversions are covered in
     * StoredValue::toItem(), except for durable-abort that is covered here.
     * The reason is that in general we have a 1-to-1 relationship between
     * StoredValue::CommittedState and Item::queue_op. That general case is
     * handled by StoredValue::toItem(), which maps from CommittedState to
     * queue_op.
     * That is not true for durable-abort (which is the only exception). There
     * is no concept of "aborted StoredValue", as at abort we just remove the
     * Prepare from the HashTable.
     * I.e., there is no CommittedState::abort (or similar), so we need to
     * handle durable-abort in a dedicated conversion function.
     *
     * @param vbid The vbucket containing the new item
     */
    std::unique_ptr<Item> toItemAbort(Vbid vbid) const;

    /**
     * Get an item_info from the StoredValue
     *
     * @param vbuuid a VB UUID to set in to the item_info
     * @returns item_info populated with the StoredValue's state if the
     *                    StoredValue is not a temporary item (!::isTempItem()).
     *                    If the object is a temporary item the optional is not
     *                    initialised.
     */
    std::optional<item_info> getItemInfo(uint64_t vbuuid) const;

    void setNext(UniquePtr&& nextSv) {
        if (isStalePriv()) {
            throw std::logic_error(
                    "StoredValue::setNext: StoredValue is stale,"
                    "cannot set chain next value");
        }
        chain_next_or_replacement = std::move(nextSv);
    }

    UniquePtr& getNext() {
        return chain_next_or_replacement;
    }

    /**
     * The age is get/set via the fragmenter
     * @return the age of the StoredValue since it was allocated
     */
    uint8_t getAge() const;

    /**
     * The age is get/set via the fragmenter
     * @param age a value to change the age field to.
     */
    void setAge(uint8_t age);

    /**
     * Increment the StoredValue's age field, this is a no-op if the age is 255.
     */
    void incrementAge();

    /*
     * Values of the bySeqno attribute used by temporarily created StoredValue
     * objects.
     */

    /**
     * Represents the state when a StoredValue is in the process of having its
     * seqno updated (and so _will be_ non-temporary; but we don't yet have the
     * new sequence number. This is unfortunately required due to limitations
     * in sequence number generation; where we need delete an item in the
     * HashTable before we know what its sequence number is going to be.
     */
    static const int64_t state_pending_seqno;

    /// Represents an item that's deleted from memory but present on disk.
    static const int64_t state_deleted_key;

    /// Represents a non existent item
    static const int64_t state_non_existent_key;

    /**
     * Represents a placeholder item created to mark that a bg fetch operation
     * is pending.
     */
    static const int64_t state_temp_init;

    /**
     * Return the size in byte of this object; both the fixed fields and the
     * variable-length key. Doesn't include value size (allocated externally).
     */
    inline size_t getObjectSize() const;

    /**
     * Reallocates the dynamic members of StoredValue. Used as part of
     * defragmentation.
     */
    void reallocate();

    /**
     * Returns pointer to the subclass OrderedStoredValue if it the object is
     * of the type, if not throws a bad_cast.
     *
     * Equivalent to dynamic cast, but done manually as we wanted to avoid
     * vptr per object.
     */
    OrderedStoredValue* toOrderedStoredValue();
    const OrderedStoredValue* toOrderedStoredValue() const;

    /**
     * Check if the contents of the StoredValue is same as that of the other
     * one. Does not consider the intrusive hash bucket link.
     *
     * @param other The StoredValue to be compared with
     */
    bool operator==(const StoredValue& other) const;

    bool operator!=(const StoredValue& other) const;

    /// Return how many bytes are need to store item given key as a StoredValue
    static size_t getRequiredStorage(const DocKey& key);

    /**
     * @return the deletion source of the stored value
     */
    DeleteSource getDeletionSource() const {
        if (!isDeleted()) {
            throw std::logic_error(
                    "StoredValue::getDeletionSource: Called on a non-Deleted "
                    "item");
        }
        return static_cast<DeleteSource>(deletionSource);
    }

    /// Returns if the stored value is pending or committed.
    CommittedState getCommitted() const {
        return static_cast<CommittedState>(committed);
    }

    /// Sets the Committed state of the SV to the specified value.
    void setCommitted(CommittedState value) {
        committed = static_cast<uint8_t>(value);
    }

    /// Returns if the stored value is a Pending SyncWrite.
    bool isPending() const {
        return (getCommitted() == CommittedState::Pending) ||
               (getCommitted() == CommittedState::PreparedMaybeVisible);
    }

    /**
     * Returns true if this is a Prepared SyncWrite which may already be
     * visible, and hence blocks read access to any previous Committed value.
     */
    bool isPreparedMaybeVisible() const {
        return getCommitted() == CommittedState::PreparedMaybeVisible;
    }

    /**
     * Returns true if the stored value is Committed (ViaMutation or
     * ViaPrepare).
     */
    bool isCommitted() const {
        return !isPending();
    }

    /**
     * Returns true if the stored value is Completed Prepare (by Abort or
     * Commit).
     */
    bool isPrepareCompleted() const {
        return (getCommitted() == CommittedState::PrepareAborted) ||
               (getCommitted() == CommittedState::PrepareCommitted);
    }

    /**
     * Set the time the item was completed or deleted at to the specified time.
     *
     * Only applicable for an OSV so we do nothing for a normal SV.
     */
    void setCompletedOrDeletedTime(time_t time);

protected:
    /**
     * Constructor - protected as allocation needs to be done via
     * StoredValueFactory.
     *
     * @param itm Item to base this StoredValue on.
     * @param n The StoredValue which will follow the new stored value in
     *           the hash bucket chain, which this new item will take
     *           ownership of. (Typically the top of the hash bucket into
     *           which the new item is being inserted).
     * @param stats EPStats to update for this new StoredValue
     * @param isOrdered Are we constructing an OrderedStoredValue?
     */
    StoredValue(const Item& itm,
                UniquePtr n,
                EPStats& stats,
                bool isOrdered);

    // Destructor. protected, as needs to be carefully deleted (via
    // StoredValue::Destructor) depending on the value of isOrdered flag.
    ~StoredValue();

    /**
     * Copy constructor - protected as allocation needs to be done via
     * StoredValueFactory.
     *
     * @param other StoredValue being copied
     * @param n The StoredValue which will follow the new stored value in
     *           the hash bucket chain, which this new item will take
     *           ownership of. (Typically the top of the hash bucket into
     *           which the new item is being inserted).
     * @param stats EPStats to update for this new StoredValue
     */
    StoredValue(const StoredValue& other,
                UniquePtr n,
                EPStats& stats);

    /* Do not allow assignment */
    StoredValue& operator=(const StoredValue& other) = delete;

    /**
     * Get the address of item's key .
     */
    inline SerialisedDocKey* key();

    /**
     * Logically mark this SV as deleted.
     * Implementation for StoredValue instances (dispatched to by del() based
     * on isOrdered==false).
     * @param delSource The source of the deletion.
     */
    bool deleteImpl(DeleteSource delSource);

    /**
     * Baseline StoredValue->Item conversion function. Used internally by public
     * (and more specific) conversion functions.
     *
     * @param vbid The vbucket containing this item
     * @param hideLockedCas Whether the new item hides or exposes the CAS
     * @param includeValue Whether we are keeping or discarding the value
     */
    std::unique_ptr<Item> toItemBase(Vbid vbid,
                                     HideLockedCas hideLockedCas,
                                     IncludeValue includeValue) const;

    /* Update the value for this SV from the given item.
     * Implementation for StoredValue instances (dispatched to by setValue()).
     */
    void setValueImpl(const Item& itm);

    // name clash with public OSV isStale
    bool isStalePriv() const {
        return bits.test(staleIndex);
    }

    void setStale(bool value) {
        bits.set(staleIndex, value);
    }

    bool isOrdered() const {
        return ordered;
    }

    void setDeletedPriv(bool value) {
        bits.set(deletedIndex, value);
    }

    void setResident(bool value) {
        bits.set(residentIndex, value);
    }

    void setDirty(bool value) {
        bits.set(dirtyIndex, value);
    }

    void setDeletionSource(DeleteSource delSource) {
        deletionSource = static_cast<uint8_t>(delSource);
    }

    friend class StoredValueFactory;

    /**
     * Granting friendship to StoredValueProtected test fixture to access
     * protected elements in order to test the implementation of StoredValue.
     */
    template <typename T>
    friend class StoredValueProtectedTest;

    // layout for the value TaggedPtr, access with getValueTag/setValueTag
    union value_ptr_tag {
        value_ptr_tag() : raw{0} {
        }
        explicit value_ptr_tag(uint16_t raw) : raw(raw) {
        }
        uint16_t raw;

#if __BYTE_ORDER__ == __ORDER_LITTLE_ENDIAN__
        struct value_ptr_tag_fields {
            uint8_t frequencyCounter;
            uint8_t age;
        } fields;
#else
        struct value_ptr_tag_fields {
            uint8_t age;
            uint8_t frequencyCounter;
        } fields;
#endif
    };

    /// @return the tag part of the value TaggedPtr
    value_ptr_tag getValueTag() const {
        return value_ptr_tag(value.get().getTag());
    }

    /// set the tag part of the value TaggedPtr
    void setValueTag(value_ptr_tag tag) {
        value.unsafeGetPointer().setTag(tag.raw);
    }

    /// Tagged pointer; contains both a pointer to the value (Blob) and a tag
    /// which stores the frequency counter for this SV.
    value_t value;

    // Serves two purposes -
    // 1. Used to implement HashTable chaining (for elements hashing to the same
    // bucket).
    // 2. Once the stored value has been marked stale, this is used to point at
    // the replacement stored value. In this case, *we do not have ownership*,
    // so we release the ptr in the destructor. The replacement is needed to
    // determine if it would also appear in a given rangeRead - we should return
    // only the newer version if so.
    // Note: Using the tag portion of this pointer for metadata is difficult
    // as this UniquePtr is exposed outside of this class and modified e.g.
    // code that calls getNext then reset()/swap() will lose the tag bits.
    // @todo: Re-factoring of the UniquePtr management is needed to safely use
    // the tag.
    UniquePtr chain_next_or_replacement; // 8 bytes (2-byte tag, 6 byte address)
    uint64_t           cas;            //!< CAS identifier.
    // bySeqno is atomic primarily for TSAN, which would flag that we write/read
    // this in ephemeral backfills with different locks (which is true, but the
    // access is we believe actually safe)
    cb::RelaxedAtomic<int64_t> bySeqno; //!< By sequence id number

    // For alive items: GETL lock expiration. For deleted items: delete time.
    // For prepared items: the time at which they were completed.
    // Note that lock expiry uses rel_time_t, whereas deleted and completed
    // uses (32bit) time_t; hence union of both types used to minimise space.
    union LockExpiryOrDeleteTimeOrCompleteTime {
        rel_time_t lock_expiry;
        uint32_t delete_or_complete_time;
        LockExpiryOrDeleteTimeOrCompleteTime() : lock_expiry{0} {
        }
    } lock_expiry_or_delete_or_complete_time;

    uint32_t           exptime;        //!< Expiration time of this item.
    uint32_t           flags;          // 4 bytes
    cb::uint48_t revSeqno; //!< Revision id sequence number

    /**
     * Various mutable flags which may be modified without taking
     * HashBucketLock, hence implemented using AtomicBitSet.
     */
    static constexpr size_t dirtyIndex = 0;
    static constexpr size_t deletedIndex = 1;
    static constexpr size_t residentIndex = 2;
    // stale := Indicates if a newer instance of the item is added. Logically
    //          part of OSV, but is physically located in SV as there are spare
    //          bits here. Guarded by the SequenceList's writeLock.
    static constexpr size_t staleIndex = 3;
    // staleReplacement indicates this OSV _replaces a stale item_.
    // This is cleared when the older version of the value is destroyed.
    // While this is set, it is not safe to purge this item, even if this
    // OSV is itself stale.
    // Doing so would leave the pointing-to OSV with a dangling replacment
    // ptr, e.g.,
    // V1(Stale) -> V2(Stale,StaleReplacement) -> V3(StaleReplacement)
    // Both V1 and V2 are stale, but V2 _cannot_ be purged safely before V1.
    // Once V1 is purged, this bit will be cleared on V2, and V2 can then be
    // purged.
    // This is only relevant for OSVs, but is stored here to make use of
    // spare bits.
    static constexpr size_t staleReplacementIndex = 4;

    folly::AtomicBitSet<sizeof(uint8_t)> bits;

    /**
     * Second byte of flags. These are stored in a plain packed bitfield as no
     * requirement for atomicity (i.e. either const or always modified under
     * HashBucketLock.
     */
    /// 3-bit value which encodes the datatype of the StoredValue
    protocol_binary_datatype_t datatype : 3;
    // ordered := true if this is an instance of OrderedStoredValue
    const uint8_t ordered : 1;
    /// If the stored value is deleted, this stores the source of its deletion.
    uint8_t deletionSource : 1;
    /// 3-bit value which encodes the CommittedState of the StoredValue
    uint8_t committed : 3;

    friend std::ostream& operator<<(std::ostream& os, const StoredValue& sv);
    friend void to_json(nlohmann::json& json, const StoredValue& sv);
};
#pragma pack()

#ifdef CB_MEMORY_INEFFICIENT_TAGGED_PTR
static_assert(sizeof(StoredValue) == 64);
#elif !defined(_WIN32)
static_assert(sizeof(StoredValue) == 52);
#else // defined(_WIN32)
// Win32 SVs are  larger due to the compiler ignoring the pack() attribute when
// there are std::atomic members.
static_assert(sizeof(StoredValue) == 56);
#endif

void to_json(nlohmann::json& json, const StoredValue& sv);
std::ostream& operator<<(std::ostream& os, const StoredValue& sv);

/**
 * Subclass of StoredValue which additionally supports sequence number ordering.
 *
 * See StoredValue for implementation details.
 */
class OrderedStoredValue : public StoredValue {
public:
    /* Do not allow assignment */
    OrderedStoredValue& operator=(const OrderedStoredValue& other) = delete;
    OrderedStoredValue& operator=(OrderedStoredValue&& other) = delete;

    ~OrderedStoredValue() {
        if (isStalePriv()) {
            // This points to the replacement OSV which we do not actually own.
            // We are reusing a unique_ptr so we explicitly release it in this
            // case. We /do/ own the chain_next if we are not stale.
            if (chain_next_or_replacement) {
                // Clear the stale replacment flag on the pointed-to object.
                // That flag prevented the replacement being purged while
                // this value still pointed to it; now that _this_ OSV is
                // being purged, there is no longer a danger of a dangling ptr
                // and it would be safe to now purge the replacement too.
                static_cast<OrderedStoredValue&>(*chain_next_or_replacement)
                        .setStaleReplacement(false);
            }
            chain_next_or_replacement.release();
        }
    }

    /**
     * True if a newer version of the same key exists in the HashTable.
     * Note: Only true for OrderedStoredValues which are no longer in the
     *       HashTable (and only live in SequenceList)
     * @param writeGuard The locked SeqList writeLock which guards the stale
     * param.
     */
    bool isStale(std::lock_guard<std::mutex>& writeGuard) const {
        return isStalePriv();
    }

    /**
     * Marks that newer instance of this item is added in the HashTable
     * @param writeLock The SeqList writeLock which guards the stale param.
     */
    void markStale(std::lock_guard<std::mutex>& writeGuard,
                   StoredValue* newSv) {
        // next is a UniquePtr which is up to this point was used for chaining
        // in the HashTable. Now this item is stale, we are reusing this to
        // point to the updated version of this StoredValue. _BUT_ we do not
        // own the new SV. At destruction, we must release this ptr if
        // we are stale.
        chain_next_or_replacement.reset(
                TaggedPtr<StoredValue>(newSv, TaggedPtrBase::NoTagValue));
        setStale(true);
        if (newSv) {
            // flag that the replacement OSV cannot be safely purged until
            // after _this_ OSV, otherwise the replacement ptr would be dangling
            static_cast<OrderedStoredValue*>(newSv)->setStaleReplacement(true);
        }
    }

    StoredValue* getReplacementIfStale(
            std::lock_guard<std::mutex>& writeGuard) const {
        if (!isStalePriv()) {
            return nullptr;
        }

        return chain_next_or_replacement.get().get();
    }

    /**
     * Check if this OSV is the replacement for an older, stale version of
     * this value.
     *
     * If this is true, there exists a stale OSV with a replacement pointer
     * pointing to this OSV. Given that, it is not safe to delete/purge
     * this OSV while this flag is set.
     *
     * This bit will be set when this OSV is allocated and appended to the
     * seqlist iff there is an older version which cannot be moved within the
     * seqlist due to a rangelock (backfill, tombstone purging).
     *
     * It will be cleared once the older version of the document has been
     * purged. Once cleared, this flag will never be set again; it is safe
     * to expect it to stay false.
     */
    bool isStaleReplacement() const {
        return bits.test(staleReplacementIndex);
    }

    /**
     * Return the time the item was deleted. Only valid for completed
     * (SyncWrites) or deleted items.
     */
    time_t getCompletedOrDeletedTime() const;

    /**
     * Check if the contents of the StoredValue is same as that of the other
     * one. Does not consider the intrusive hash bucket link.
     *
     * @param other The StoredValue to be compared with
     */
    bool operator==(const OrderedStoredValue& other) const;

    /// Return how many bytes are need to store item with given key as an
    /// OrderedStoredValue
    static size_t getRequiredStorage(const DocKey& key);

    /**
     * Class-specific deallocation function. See comments on
     * StoredValue::operator delete for why this is necessary.
     */
    static void operator delete(void* ptr) {
        // Delegate to StoredValue fucntion given they are identical.
        StoredValue::operator delete(ptr);
    }

    /**
     * Set the time the item was completed (SyncWrite) or deleted at to the
     * specified time.
     */
    void setCompletedOrDeletedTime(time_t time);

    void setPrepareSeqno(int64_t prepareSeqno) {
        this->prepareSeqno = prepareSeqno;
    }

protected:
    SerialisedDocKey* key() {
        return reinterpret_cast<SerialisedDocKey*>(this + 1);
    }

    /**
     * Logically mark this OSV as deleted. Implementation for
     * OrderedStoredValue instances (dispatched to by del() based on
     * isOrdered==true).
     */
    bool deleteImpl(DeleteSource delSource);

    /* Update the value for this OSV from the given item.
     * Implementation for OrderedStoredValue instances (dispatched to by
     * setValue()).
     */
    void setValueImpl(const Item& itm);

private:
    // Constructor. Private, as needs to be carefully created via
    // OrderedStoredValueFactory.
    OrderedStoredValue(const Item& itm,
                       UniquePtr n,
                       EPStats& stats)
        : StoredValue(itm, std::move(n), stats, /*isOrdered*/ true) {
    }

    // Copy Constructor. Private, as needs to be carefully created via
    // OrderedStoredValueFactory.
    //
    // Only StoredValue part (Hash Chain included) is copied. Hence the copied
    // StoredValue will be in the HashTable, but not in the ordered
    // data structure.
    OrderedStoredValue(const StoredValue& other,
                       UniquePtr n,
                       EPStats& stats)
        : StoredValue(other, std::move(n), stats) {
    }

    /**
     * Track whether this OSV is a replacement for an older version of this
     * value.
     *
     * See isStaleReplacement().
     */
    bool setStaleReplacement(bool value) {
        return bits.set(staleReplacementIndex, value);
    }

    // Prepare seqno of a commit or abort StoredValue.
    // @TODO perf. We should only store this for commits and aborts, not all
    // OrderedStoredValues
    cb::uint48_t prepareSeqno;

    friend std::ostream& operator<<(std::ostream& os, const StoredValue& sv);
    friend void to_json(nlohmann::json& json, const StoredValue& sv);

public:
    // Intrusive linked-list for sequence number ordering.
    // Guarded by the SequenceList's writeLock.
    // Logically private to the object, however Boost requires it to be public.
    boost::intrusive::list_member_hook<> seqno_hook;

    // Grant friendship so our factory can call our (private) constructor.
    friend class OrderedStoredValueFactory;

    // Grant friendship to base class so it can perform flag dispatch to our
    // overridden protected methods.
    friend class StoredValue;
};

static_assert(sizeof(OrderedStoredValue) == 80);

SerialisedDocKey* StoredValue::key() {
    // key is located immediately following the object.
    if (isOrdered()) {
        return static_cast<OrderedStoredValue*>(this)->key();
    } else {
        return reinterpret_cast<SerialisedDocKey*>(this + 1);
    }
}

size_t StoredValue::getObjectSize() const {
    // Size of fixed part of OrderedStoredValue or StoredValue, plus size of
    // (variable) key.
    if (isOrdered()) {
        return sizeof(OrderedStoredValue) + getKey().getObjectSize();
    }
    return sizeof(*this) + getKey().getObjectSize();
}<|MERGE_RESOLUTION|>--- conflicted
+++ resolved
@@ -98,7 +98,7 @@
  *               | OrderedStoredValue |
  *               +--------------------+
  *           {   | value [ptr]        | ======> Blob (nullptr if evicted)
- *           {   | next  [ptr]        | ======> StoredValue (next in hash chain).
+ *           {   | next  [ptr]        | ======> StoredValue (next in hash chain)
  *     fixed {   | StoredValue fixed ...
  *    length {   + - - - - - - - - - -+
  *           {   | seqno next [ptr]   |
@@ -124,12 +124,11 @@
  * deleter is associated with StoredValue::UniquePtr, which checks the flag
  * and dispatches to the correct destructor.
  *
-<<<<<<< HEAD
  * We use pack(1) for this StoredValue to eliminate the trailing 4 bytes of
  * padding that would get added otherwise. This would normally mean we could
  * end up with unaligned reads. However, since these values are malloc()-ed,
  * they end up having the required alignment of 8 bytes.
-=======
+ *
  * Stale and StaleReplacement OSVs
  * ===============================
  *
@@ -205,7 +204,6 @@
  *
  *                                            V3()
  *
->>>>>>> e6d00cf4
  */
 #ifndef CB_MEMORY_INEFFICIENT_TAGGED_PTR
 // Only pack the struct layout if we're using the efficient TaggedPtr, otherwise

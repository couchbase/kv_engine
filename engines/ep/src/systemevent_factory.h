--- conflicted
+++ resolved
@@ -82,17 +82,6 @@
                                                SystemEvent type);
 
     /**
-<<<<<<< HEAD
-=======
-     * Make a key for Scope SystemEvent. This is the same key that an Item of
-     * makeScopeEvent would use.
-     * @param sid The ID of the scope
-     * @return StoredDocKey with scope system event key
-     */
-    static StoredDocKey makeScopeEventKey(ScopeID sid);
-
-    /**
->>>>>>> 6e8aec95
      * make a pair of keys (start and end) for use in a OSO range scan. This
      * pair of keys will return the set of keys that are system events for the
      * given collection.

/* -*- Mode: C++; tab-width: 4; c-basic-offset: 4; indent-tabs-mode: nil -*- */
/*
 *     Copyright 2018 Couchbase, Inc.
 *
 *   Licensed under the Apache License, Version 2.0 (the "License");
 *   you may not use this file except in compliance with the License.
 *   You may obtain a copy of the License at
 *
 *       http://www.apache.org/licenses/LICENSE-2.0
 *
 *   Unless required by applicable law or agreed to in writing, software
 *   distributed under the License is distributed on an "AS IS" BASIS,
 *   WITHOUT WARRANTIES OR CONDITIONS OF ANY KIND, either express or implied.
 *   See the License for the specific language governing permissions and
 *   limitations under the License.
 */

#include "ep_bucket.h"

#include "bgfetcher.h"
#include "bucket_logger.h"
#include "checkpoint_manager.h"
#include "collections/manager.h"
#include "dcp/dcpconnmap.h"
#include "ep_engine.h"
#include "ep_time.h"
#include "ep_vb.h"
#include "executorpool.h"
#include "failover-table.h"
#include "flusher.h"
#include "item.h"
#include "persistence_callback.h"
#include "replicationthrottle.h"
#include "rollback_result.h"
#include "statwriter.h"
#include "tasks.h"
#include "vb_commit.h"
#include "vb_visitors.h"
#include "vbucket_state.h"
#include "warmup.h"

#include <platform/timeutils.h>
#include <utilities/hdrhistogram.h>
#include <utilities/logtags.h>

#include <gsl.h>

/**
 * Callback class used by EpStore, for adding relevant keys
 * to bloomfilter during compaction.
 */
class BloomFilterCallback : public Callback<Vbid&, const DocKey&, bool&> {
public:
    BloomFilterCallback(KVBucket& eps) : store(eps) {
    }

    void callback(Vbid& vbucketId, const DocKey& key, bool& isDeleted) {
        VBucketPtr vb = store.getVBucket(vbucketId);
        if (vb) {
            /* Check if a temporary filter has been initialized. If not,
             * initialize it. If initialization fails, throw an exception
             * to the caller and let the caller deal with it.
             */
            bool tempFilterInitialized = vb->isTempFilterAvailable();
            if (!tempFilterInitialized) {
                tempFilterInitialized = initTempFilter(vbucketId);
            }

            if (!tempFilterInitialized) {
                throw std::runtime_error(
                        "BloomFilterCallback::callback: Failed "
                        "to initialize temporary filter for " +
                        vbucketId.to_string());
            }

            if (store.getItemEvictionPolicy() == EvictionPolicy::Value) {
                /**
                 * VALUE-ONLY EVICTION POLICY
                 * Consider deleted items only.
                 */
                if (isDeleted) {
                    vb->addToTempFilter(key);
                }
            } else {
                /**
                 * FULL EVICTION POLICY
                 * If vbucket's resident ratio is found to be less than
                 * the residency threshold, consider all items, otherwise
                 * consider deleted and non-resident items only.
                 */
                bool residentRatioLessThanThreshold =
                        vb->isResidentRatioUnderThreshold(
                                store.getBfiltersResidencyThreshold());
                if (residentRatioLessThanThreshold) {
                    vb->addToTempFilter(key);
                } else {
                    if (isDeleted || !store.isMetaDataResident(vb, key)) {
                        vb->addToTempFilter(key);
                    }
                }
            }
        }
    }

private:
    bool initTempFilter(Vbid vbucketId);
    KVBucket& store;
};

bool BloomFilterCallback::initTempFilter(Vbid vbucketId) {
    Configuration& config = store.getEPEngine().getConfiguration();
    VBucketPtr vb = store.getVBucket(vbucketId);
    if (!vb) {
        return false;
    }

    size_t initial_estimation = config.getBfilterKeyCount();
    size_t estimated_count;
    size_t num_deletes = 0;
    try {
        num_deletes = store.getROUnderlying(vbucketId)->getNumPersistedDeletes(vbucketId);
    } catch (std::runtime_error& re) {
        EP_LOG_WARN(
                "BloomFilterCallback::initTempFilter: runtime error while "
                "getting "
                "number of persisted deletes for {} Details: {}",
                vbucketId,
                re.what());
        return false;
    }

    EvictionPolicy eviction_policy = store.getItemEvictionPolicy();
    if (eviction_policy == EvictionPolicy::Value) {
        /**
         * VALUE-ONLY EVICTION POLICY
         * Obtain number of persisted deletes from underlying kvstore.
         * Bloomfilter's estimated_key_count = 1.25 * deletes
         */
        estimated_count = round(1.25 * num_deletes);
    } else {
        /**
         * FULL EVICTION POLICY
         * First determine if the resident ratio of vbucket is less than
         * the threshold from configuration.
         */
        bool residentRatioAlert = vb->isResidentRatioUnderThreshold(
                store.getBfiltersResidencyThreshold());

        /**
         * Based on resident ratio against threshold, estimate count.
         *
         * 1. If resident ratio is greater than the threshold:
         * Obtain number of persisted deletes from underlying kvstore.
         * Obtain number of non-resident-items for vbucket.
         * Bloomfilter's estimated_key_count =
         *                              1.25 * (deletes + non-resident)
         *
         * 2. Otherwise:
         * Obtain number of items for vbucket.
         * Bloomfilter's estimated_key_count =
         *                              1.25 * (num_items)
         */

        if (residentRatioAlert) {
            estimated_count = round(1.25 * vb->getNumItems());
        } else {
            estimated_count =
                    round(1.25 * (num_deletes + vb->getNumNonResidentItems()));
        }
    }

    if (estimated_count < initial_estimation) {
        estimated_count = initial_estimation;
    }

    vb->initTempFilter(estimated_count, config.getBfilterFpProb());

    return true;
}

class ExpiredItemsCallback : public Callback<Item&, time_t&> {
public:
    ExpiredItemsCallback(KVBucket& store) : epstore(store) {
    }

    void callback(Item& it, time_t& startTime) {
        if (epstore.compactionCanExpireItems()) {
            epstore.deleteExpiredItem(it, startTime, ExpireBy::Compactor);
        }
    }

private:
    KVBucket& epstore;
};

/**
 * Callback for notifying flusher about pending mutations.
 */
class NotifyFlusherCB : public Callback<Vbid> {
public:
    NotifyFlusherCB(KVShard* sh) : shard(sh) {
    }

    void callback(Vbid& vb) override {
        if (shard->getBucket(vb)) {
            shard->getFlusher()->notifyFlushEvent(vb);
        }
    }

private:
    KVShard* shard;
};

class EPBucket::ValueChangedListener : public ::ValueChangedListener {
public:
    ValueChangedListener(EPBucket& bucket) : bucket(bucket) {
    }

    virtual void sizeValueChanged(const std::string& key,
                                  size_t value) override {
        if (key == "flusher_batch_split_trigger") {
            bucket.setFlusherBatchSplitTrigger(value);
        } else if (key == "alog_sleep_time") {
            bucket.setAccessScannerSleeptime(value, false);
        } else if (key == "alog_task_time") {
            bucket.resetAccessScannerStartTime();
        } else {
            EP_LOG_WARN("Failed to change value for unknown variable, {}", key);
        }
    }

    virtual void booleanValueChanged(const std::string& key,
                                     bool value) override {
        if (key == "access_scanner_enabled") {
            if (value) {
                bucket.enableAccessScannerTask();
            } else {
                bucket.disableAccessScannerTask();
            }
        } else if (key == "retain_erroneous_tombstones") {
            bucket.setRetainErroneousTombstones(value);
        } else  {
            EP_LOG_WARN("Failed to change value for unknown variable, {}", key);
        }
    }

private:
    EPBucket& bucket;
};

EPBucket::EPBucket(EventuallyPersistentEngine& theEngine)
    : KVBucket(theEngine) {
    auto& config = engine.getConfiguration();
    const std::string& policy = config.getItemEvictionPolicy();
    if (policy.compare("value_only") == 0) {
        eviction_policy = EvictionPolicy::Value;
    } else {
        eviction_policy = EvictionPolicy::Full;
    }
    replicationThrottle = std::make_unique<ReplicationThrottle>(
            engine.getConfiguration(), stats);

    vbMap.enablePersistence(*this);

    flusherBatchSplitTrigger = config.getFlusherBatchSplitTrigger();
    config.addValueChangedListener(
            "flusher_batch_split_trigger",
            std::make_unique<ValueChangedListener>(*this));

    retainErroneousTombstones = config.isRetainErroneousTombstones();
    config.addValueChangedListener(
            "retain_erroneous_tombstones",
            std::make_unique<ValueChangedListener>(*this));

    initializeWarmupTask();
}

EPBucket::~EPBucket() {
}

bool EPBucket::initialize() {
    KVBucket::initialize();

    startWarmupTask();

    enableItemPager();

    if (!startBgFetcher()) {
        EP_LOG_CRITICAL(
                "EPBucket::initialize: Failed to create and start "
                "bgFetchers");
        return false;
    }
    startFlusher();

    // We do this in EPBucket::initialize because we can't do it when we create
    // our shards as this is EPBucket specific code which we'd normally have in
    // a virtual function and we create our KVShards in the constructor of
    // VBucketMap which is called from the constructor of KVBucket, our parent.
    // Attempting to do this cause us to call a pure virtual function on
    // KVBucket as we've not finished constructing things yet. This is also a
    // bunch less code.
    vbMap.forEachShard([this](KVShard& shard) {
        shard.getRWUnderlying()->setMakeCompactionContextCallback(
                std::bind(&EPBucket::makeCompactionContext,
                          this,
                          std::placeholders::_1,
                          std::placeholders::_2));
    });

    return true;
}

std::vector<ExTask> EPBucket::deinitialize() {
    stopFlusher();
    stopBgFetcher();
    stopWarmup();
    return KVBucket::deinitialize();
}

/**
 * @returns true if the item `candidate` can be de-duplicated (skipped) because
 * `lastFlushed` already supercedes it.
 */
static bool canDeDuplicate(Item* lastFlushed, Item& candidate) {
    if (!lastFlushed) {
        // Nothing to de-duplicate against.
        return false;
    }
    if (lastFlushed->getKey() != candidate.getKey()) {
        // Keys differ - cannot de-dupe.
        return false;
    }
    if (lastFlushed->isCommitted() != candidate.isCommitted()) {
        // Committed / pending namespace differs - cannot de-dupe.
        return false;
    }

    // items match - the candidate must have a lower seqno.
    Expects(lastFlushed->getBySeqno() > candidate.getBySeqno());

    // Otherwise - valid to de-dupe.
    return true;
}

std::pair<bool, size_t> EPBucket::flushVBucket(Vbid vbid) {
    const auto flushStart = std::chrono::steady_clock::now();

    auto vb = getLockedVBucket(vbid, std::try_to_lock);
    if (!vb.owns_lock()) {
        // Try another bucket if this one is locked to avoid blocking flusher.
        return {true, 0};
    }

    if (!vb) {
        return {false /*moreAvailable*/, 0 /*itemsFlushed*/};
    }

    // Obtain the set of items to flush, up to the maximum allowed for
    // a single flush.
    auto toFlush = vb->getItemsToPersist(flusherBatchSplitTrigger);

    // getItemsToPersist() may move the persistence cursor to a new checkpoint
    // regardless of whether we have something to flush or not, so we do this
    // check unconditionally here.
    if (vb->checkpointManager->hasClosedCheckpointWhichCanBeRemoved()) {
        wakeUpCheckpointRemover();
    }

    if (toFlush.items.empty()) {
        // getItemsToPersist() may move the persistence cursor to a new
        // checkpoint, so some pending CheckpointPersistence request could be
        // satisfied now.
        //
        // Note: We do not need to notify SeqnoPersistence request here, as
        //   there is definitely nothing new to notify if we do not flush any
        //   mutation.
        handleCheckpointPersistence(*vb);

        return {toFlush.moreAvailable, 0 /*itemsFlushed*/};
    }

    // The range becomes initialised only when an item is flushed
    boost::optional<snapshot_range_t> range;
    KVStore* rwUnderlying = getRWUnderlying(vb->getId());

    while (!rwUnderlying->begin(
            std::make_unique<EPTransactionContext>(stats, *vb))) {
        ++stats.beginFailed;
        EP_LOG_WARN(
                "Failed to start a transaction!!! "
                "Retry in 1 sec ...");
        std::this_thread::sleep_for(std::chrono::seconds(1));
    }

    rwUnderlying->optimizeWrites(toFlush.items);

    Item* prev = nullptr;

    // Read the vbucket_state from disk as many values from the
    // in-memory vbucket_state may be ahead of what we are flushing.
    const auto* persistedVbState = rwUnderlying->getVBucketState(vb->getId());

    // The first flush we do populates the cachedVBStates of the KVStore
    // so we may not (if this is the first flush) have a state returned
    // from the KVStore.
    vbucket_state vbstate;
    if (persistedVbState) {
        vbstate = *persistedVbState;
    }

    VB::Commit commitData(vb->getManifest(), vbstate);
    vbucket_state& proposedVBState = commitData.proposedVBState;

    // We need to set a few values from the in-memory state.
    uint64_t maxSeqno = 0;
    uint64_t maxVbStateOpCas = 0;

    auto minSeqno = std::numeric_limits<uint64_t>::max();

    // Stores the number of items added to the flush-batch in KVStore.
    // Note:
    //  - Does not carry any information on whether the flush-batch is
    //    successfully persisted or not
    //  - Does not account set-vbstate items
    size_t flushBatchSize = 0;

    // Set if we process an explicit set-vbstate item, which requires a flush
    // to disk regardless of whether we have any other item to flush or not
    bool mustPersistVBState = false;

    // HCS is optional because we have to update it on disk only if some
    // Commit/Abort SyncWrite is found in the flush-batch. If we're
    // flushing Disk checkpoints then the toFlush value may be
    // supplied. In this case, this should be the HCS received from the
    // Active node and should be greater than or equal to the HCS for
    // any other item in this flush batch. This is required because we
    // send mutations instead of a commits and would not otherwise
    // update the HCS on disk.
    boost::optional<uint64_t> hcs = boost::make_optional(false, uint64_t());

    // HPS is optional because we have to update it on disk only if a
    // prepare is found in the flush-batch
    // This value is read at warmup to determine what seqno to stop
    // loading prepares at (there will not be any prepares after this
    // point) but cannot be used to initialise a PassiveDM after warmup
    // as this value will advance into snapshots immediately, without
    // the entire snapshot needing to be persisted.
    boost::optional<uint64_t> hps = boost::make_optional(false, uint64_t());

    // We always maintain the maxVisibleSeqno at the current value
    // and only change it to a higher-seqno when a flush of a visible
    // item is seen. This value must be tracked to provide a correct
    // snapshot range for non-sync write aware consumers during backfill
    // (the snapshot should not end on a prepare or an abort, as these
    // items will not be sent). This value is also used at warmup so
    // that vbuckets can resume with the same visible seqno as before
    // the restart.
    Monotonic<uint64_t> maxVisibleSeqno{proposedVBState.maxVisibleSeqno};

    if (toFlush.maxDeletedRevSeqno) {
        proposedVBState.maxDeletedSeqno = toFlush.maxDeletedRevSeqno.get();
    }

    // Iterate through items, checking if we (a) can skip persisting,
    // (b) can de-duplicate as the previous key was the same, or (c)
    // actually need to persist.
    // Note: This assumes items have been sorted by key and then by
    // seqno (see optimizeWrites() above) such that duplicate keys are
    // adjacent but with the highest seqno first.
    // Note(2): The de-duplication here is an optimization to save
    // creating and enqueuing multiple set() operations on the
    // underlying KVStore - however the KVStore itself only stores a
    // single value per key, and so even if we don't de-dupe here the
    // KVStore will eventually - just potentialy after unnecessary work.
    for (const auto& item : toFlush.items) {
        if (!item->shouldPersist()) {
            continue;
        }

        const auto op = item->getOperation();
        if ((op == queue_op::commit_sync_write ||
             op == queue_op::abort_sync_write) &&
            toFlush.checkpointType != CheckpointType::Disk) {
            // If we are receiving a disk snapshot then we want to skip
            // the HCS update as we will persist a correct one when we
            // flush the last item. If we were to persist an incorrect
            // HCS then we would have to backtrack the start seqno of
            // our warmup to ensure that we do warmup prepares that may
            // not have been completed if they were completed out of
            // order.
            hcs = std::max(hcs.value_or(0), item->getPrepareSeqno());
        }

        if (item->isVisible() &&
            static_cast<uint64_t>(item->getBySeqno()) > maxVisibleSeqno) {
            maxVisibleSeqno = static_cast<uint64_t>(item->getBySeqno());
        }

        if (op == queue_op::pending_sync_write) {
            Expects(item->getBySeqno() > 0);
            hps = std::max(hps.value_or(0),
                           static_cast<uint64_t>(item->getBySeqno()));
        }

        if (op == queue_op::set_vbucket_state) {
            // Only process vbstate if it's sequenced higher (by cas).
            // We use the cas instead of the seqno here because a
            // set_vbucket_state does not increment the lastBySeqno in
            // the CheckpointManager when it is created. This means that
            // it is possible to have two set_vbucket_state items that
            // follow one another with the same seqno. The cas will be
            // bumped for every item so it can be used to distinguish
            // which item is the latest and should be flushed.
            if (item->getCas() > maxVbStateOpCas) {
                // Should only bump the stat once for the latest state
                // change that we want to flush
                if (maxVbStateOpCas == 0) {
                    // There is at least a commit to be done, so
                    // increase todo
                    ++stats.flusher_todo;
                }

                maxVbStateOpCas = item->getCas();

                // It could be the case that the set_vbucket_state is
                // alone, i.e. no mutations are being flushed, we must
                // trigger an update of the vbstate, which will always
                // happen when we set this.
                mustPersistVBState = true;

                // Process the Item's value into the transition struct
                proposedVBState.transition.fromItem(*item);
            }
            // Update queuing stats now this item has logically been
            // processed.
            --stats.diskQueueSize;
            vb->doStatsForFlushing(*item, item->size());

        } else if (!canDeDuplicate(prev, *item)) {
            // This is an item we must persist.
            prev = item.get();
            ++flushBatchSize;

            if (mcbp::datatype::is_xattr(item->getDataType())) {
                proposedVBState.mightContainXattrs = true;
            }

            flushOneDelOrSet(item, vb.getVB());

            maxSeqno = std::max(maxSeqno, (uint64_t)item->getBySeqno());

            // Track the lowest seqno, so we can set the HLC epoch
            minSeqno = std::min(minSeqno, (uint64_t)item->getBySeqno());
            proposedVBState.maxCas =
                    std::max(proposedVBState.maxCas, item->getCas());

            // Track number of items we have yet to flush. If we are
            // flushing items from the reject queue then we should not
            // increment flusher_todo as it will have already been
            // incremented by the initial flush. We need to track the
            // number of items from the reject queue though our flush
            // batch may contain items from both the reject queue and
            // the CheckpointManager
            if (toFlush.itemsToRetry != 0) {
                toFlush.itemsToRetry--;
            } else {
                ++stats.flusher_todo;
            }

            if (!range.is_initialized()) {
                range = snapshot_range_t{
                        proposedVBState.lastSnapStart,
                        toFlush.ranges.empty()
                                ? proposedVBState.lastSnapEnd
                                : toFlush.ranges.back().getEnd()};
            }

            // Is the item the end item of one of the ranges we're
            // flushing? Note all the work here only affects replica VBs
            auto itr = std::find_if(toFlush.ranges.begin(),
                                    toFlush.ranges.end(),
                                    [&item](auto& range) {
                                        return uint64_t(item->getBySeqno()) ==
                                               range.getEnd();
                                    });

            // If this is the end item, we can adjust the start of our
            // flushed range, which would be used for failure purposes.
            // Primarily by bringing the start to be a consistent point
            // allows for promotion to active to set the fail-over table
            // to a consistent point.
            if (itr != toFlush.ranges.end()) {
                // Use std::max as the flusher is not visiting in seqno
                // order.
                range->setStart(
                        std::max(range->getStart(), itr->range.getEnd()));
                // HCS may be weakly monotonic when received via a disk
                // snapshot so we special case this for the disk
                // snapshot instead of relaxing the general constraint.
                if (toFlush.checkpointType == CheckpointType::Disk &&
                    itr->highCompletedSeqno !=
                            proposedVBState.persistedCompletedSeqno) {
                    hcs = itr->highCompletedSeqno;
                }

                // Now that the end of a snapshot has been reached,
                // store the hps tracked by the checkpoint to disk
                if (itr->highPreparedSeqno) {
                    auto newHps =
                            toFlush.checkpointType == CheckpointType::Memory
                                    ? *(itr->highPreparedSeqno)
                                    : itr->getEnd();
                    proposedVBState.highPreparedSeqno =
                            std::max(proposedVBState.highPreparedSeqno, newHps);
                }
            }
        } else {
            // Item is the same key as the previous[1] one - don't need
            // to flush to disk.
            // [1] Previous here really means 'next' - optimizeWrites()
            //     above has actually re-ordered items such that items
            //     with the same key are ordered from high->low seqno.
            //     This means we only write the highest (i.e. newest)
            //     item for a given key, and discard any duplicate,
            //     older items.
            --stats.diskQueueSize;
            vb->doStatsForFlushing(*item, item->size());
        }
    }

    // Just return if nothing to flush
    if (!mustPersistVBState && flushBatchSize == 0) {
        // The persistence cursor may have moved to a new checkpoint, which may
        // satisfy pending checkpoint-persistence requests
        handleCheckpointPersistence(*vb);

        return {toFlush.moreAvailable, 0 /*itemsFlushed*/};
    }

    if (vbstate.transition.state == vbucket_state_active) {
        if (maxSeqno) {
            range = snapshot_range_t(maxSeqno, maxSeqno);
        }
    }

    // Update VBstate based on the changes we have just made,
    // then tell the rwUnderlying the 'new' state
    // (which will persisted as part of the commit() below).

    // only update the snapshot range if items were flushed, i.e.
    // don't appear to be in a snapshot when you have no data for it
    // We also update the checkpointType here as this should only
    // change with snapshots.
    if (range) {
        proposedVBState.lastSnapStart = range->getStart();
        proposedVBState.lastSnapEnd = range->getEnd();
        proposedVBState.checkpointType = toFlush.checkpointType;
    }

    // Track the lowest seqno written in spock and record it as
    // the HLC epoch, a seqno which we can be sure the value has a
    // HLC CAS.
    proposedVBState.hlcCasEpochSeqno = vb->getHLCEpochSeqno();
    if (proposedVBState.hlcCasEpochSeqno == HlcCasSeqnoUninitialised &&
        minSeqno != std::numeric_limits<uint64_t>::max()) {
        proposedVBState.hlcCasEpochSeqno = minSeqno;

        // @todo MB-37692: Defer this call at flush-success only or reset
        //  the value if flush fails.
        vb->setHLCEpochSeqno(proposedVBState.hlcCasEpochSeqno);
    }

    if (hcs) {
        Expects(hcs > proposedVBState.persistedCompletedSeqno);
        proposedVBState.persistedCompletedSeqno = *hcs;
    }

    if (hps) {
        Expects(hps > proposedVBState.persistedPreparedSeqno);
        proposedVBState.persistedPreparedSeqno = *hps;
    }

    proposedVBState.maxVisibleSeqno = maxVisibleSeqno;

    // Are we flushing only a new vbstate?
    if (mustPersistVBState && (flushBatchSize == 0)) {
        // @todo MB-37920: This call potentially does 2 things:
        //   1) update the cached vbstate
        //   2) persisted the new vbstate
        // The function returns false if the operation fails. But, (1) may
        // succeed and (2) may fail, which makes function to return false.
        // In that case we do not rollback the cached vbstate, which exposes
        // a wrong on-disk state at that point.
        // Also, when we re-attempt to flush a set-vbstate item we may fail
        // again because of the optimization at
        // vbucket_state::needsToBePersisted().
        if (!rwUnderlying->snapshotVBucket(vbid, commitData.proposedVBState)) {
            // @todo: MB-36773, vbstate update is not retried
            return {true /*moreAvailable*/, 0 /*itemsFlushed*/};
        }

        // Update in-memory vbstate
        rwUnderlying->setVBucketState(vbid, commitData.proposedVBState);

        // Now the commit is complete, vBucket file must exist.
        if (vb->setBucketCreation(false)) {
            EP_LOG_DEBUG("{} created", vbid);
        }

        // The new vbstate was the only thing to flush. All done.
        flushSuccessEpilogue(
                *vb, flushStart, 0 /*itemsFlushed*/, commitData.collections);
        return {toFlush.moreAvailable, 0 /*itemsFlushed*/};
    }

    // The flush-batch must be non-empty by logic at this point.
    Expects(flushBatchSize > 0);

    // Release the memory allocated for vectors in toFlush before we call
    // into KVStore::commit. This reduces memory peaks (every queued_item in
    // toFlush.items is a pointer (8 bytes); also, having a big
    // toFlush.ranges is not likely but may happen).
    //
    // Note:
    //  - std::vector::clear() leaves the capacity of vector unchanged,
    //    so memory is not released.
    //  - we cannot rely on clear() + shrink_to_fit() as the latter is a
    //    non-binding request to reduce capacity() to size(), it depends on
    //    the implementation whether the request is fulfilled.
    {
        const auto itemsToRelease = std::move(toFlush.items);
        const auto rangesToRelease = std::move(toFlush.ranges);
    }

    // Persist the flush-batch.
    const auto flushSuccess = commit(vbid, *rwUnderlying, commitData);

<<<<<<< HEAD
    if (flushSuccess) {
        Expects(vb->rejectQueue.empty());

        // only update the snapshot range if items were flushed, i.e.
        // don't appear to be in a snapshot when you have no data for it
        if (range) {
            vb->setPersistedSnapshot(*range);
        }
        uint64_t highSeqno = rwUnderlying->getLastPersistedSeqno(vbid);
        if (highSeqno > 0 && highSeqno != vb->getPersistenceSeqno()) {
            vb->setPersistenceSeqno(highSeqno);
        }

        // Notify the local DM that the Flusher has run. Persistence
        // could unblock some pending Prepares in the DM.
        // If it is the case, this call updates the High Prepared Seqno
        // for this node.
        // In the case of a Replica node, that could trigger a SeqnoAck
        // to the Active.
        //
        // Note: This is a NOP if the there's no Prepare queued in DM.
        //     We could notify the DM only if strictly required (i.e.,
        //     only when the Flusher has persisted up to the snap-end
        //     mutation of an in-memory snapshot, see HPS comments in
        //     PassiveDM for details), but that requires further work.
        //     The main problem is that in general a flush-batch does
        //     not coincide with in-memory snapshots (ie, we don't
        //     persist at snapshot boundaries). So, the Flusher could
        //     split a single in-memory snapshot into multiple
        //     flush-batches. That may happen at Replica, e.g.:
        //
        //     1) received snap-marker [1, 2]
        //     2) received 1:PRE
        //     3) flush-batch {1:PRE}
        //     4) received 2:mutation
        //     5) flush-batch {2:mutation}
        //
        //     In theory we need to notify the DM only at step (5) and
        //     only if the the snapshot contains at least 1 Prepare
        //     (which is the case in our example), but the problem is
        //     that the Flusher doesn't know about 1:PRE at step (5).
        //
        //     So, given that here we are executing in a slow bg-thread
        //     (write+sync to disk), then we can just afford to calling
        //     back to the DM unconditionally.
        vb->notifyPersistenceToDurabilityMonitor();

        // Now the commit is complete, vBucket file must exist.
        if (vb->setBucketCreation(false)) {
            EP_LOG_DEBUG("{} created", vbid);
=======
    if (!flushSuccess) {
        // Flusher failed to commit the batch, rollback vbstate
        if (rwUnderlying->getVBucketState(vbid)) {
            *rwUnderlying->getVBucketState(vbid) = vbstateRollback;
>>>>>>> 0ba70a14
        }

<<<<<<< HEAD
    // @todo: This call performs some steps that should not be executed if flush
    //   fails. Deferring this improvement to a follow-up.
    flushSuccessEpilogue(*vb,
                         flushStart,
                         flushBatchSize /*itemsFlushed*/,
                         commitData.collections);
=======
        Expects(!vb->rejectQueue.empty());
        Expects(vb->rejectQueue.size() == flushBatchSize);
>>>>>>> 0ba70a14

        return {true /*moreAvailable*/, 0 /*itemsFlushed*/};
    }

    // Flush succeeded, no item in the reject queue
    Expects(vb->rejectQueue.empty());

    // Note: We want to update the snap-range only if we have flushed at least
    // one item. I.e. don't appear to be in a snap when you have no data for it
    Expects(range.is_initialized());
    vb->setPersistedSnapshot(*range);

    uint64_t highSeqno = rwUnderlying->getLastPersistedSeqno(vbid);
    if (highSeqno > 0 && highSeqno != vb->getPersistenceSeqno()) {
        vb->setPersistenceSeqno(highSeqno);
    }

    // Notify the local DM that the Flusher has run. Persistence
    // could unblock some pending Prepares in the DM.
    // If it is the case, this call updates the High Prepared Seqno
    // for this node.
    // In the case of a Replica node, that could trigger a SeqnoAck
    // to the Active.
    //
    // Note: This is a NOP if the there's no Prepare queued in DM.
    //     We could notify the DM only if strictly required (i.e.,
    //     only when the Flusher has persisted up to the snap-end
    //     mutation of an in-memory snapshot, see HPS comments in
    //     PassiveDM for details), but that requires further work.
    //     The main problem is that in general a flush-batch does
    //     not coincide with in-memory snapshots (ie, we don't
    //     persist at snapshot boundaries). So, the Flusher could
    //     split a single in-memory snapshot into multiple
    //     flush-batches. That may happen at Replica, e.g.:
    //
    //     1) received snap-marker [1, 2]
    //     2) received 1:PRE
    //     3) flush-batch {1:PRE}
    //     4) received 2:mutation
    //     5) flush-batch {2:mutation}
    //
    //     In theory we need to notify the DM only at step (5) and
    //     only if the the snapshot contains at least 1 Prepare
    //     (which is the case in our example), but the problem is
    //     that the Flusher doesn't know about 1:PRE at step (5).
    //
    //     So, given that here we are executing in a slow bg-thread
    //     (write+sync to disk), then we can just afford to calling
    //     back to the DM unconditionally.
    vb->notifyPersistenceToDurabilityMonitor();

    flushSuccessEpilogue(
            *vb, flushStart, flushBatchSize /*itemsFlushed*/, collectionFlush);

    // Handle Seqno Persistence requests
    vb->notifyHighPriorityRequests(
            engine, vb->getPersistenceSeqno(), HighPriorityVBNotify::Seqno);

    return {toFlush.moreAvailable, flushBatchSize /*itemsFlushed*/};
}

void EPBucket::handleCheckpointPersistence(VBucket& vb) const {
    auto& manager = *vb.checkpointManager;
    manager.itemsPersisted(); // update pCursorPreCkptId
    vb.notifyHighPriorityRequests(engine,
                                  manager.getPersistenceCursorPreChkId(),
                                  HighPriorityVBNotify::ChkPersistence);
}

void EPBucket::flushSuccessEpilogue(
        VBucket& vb,
        const std::chrono::steady_clock::time_point& flushStart,
        size_t itemsFlushed,
        const Collections::VB::Flush& collectionFlush) {
    // Update flush stats
    const auto flushEnd = std::chrono::steady_clock::now();
    const auto transTime =
            std::chrono::duration_cast<std::chrono::milliseconds>(flushEnd -
                                                                  flushStart)
                    .count();
    const auto transTimePerItem =
            itemsFlushed ? static_cast<double>(transTime) / itemsFlushed : 0;
    lastTransTimePerItem.store(transTimePerItem);
    stats.cumulativeFlushTime.fetch_add(transTime);
    stats.flusher_todo.store(0);
    stats.totalPersistVBState++;

    // By definition, does not need to be called if no flush performed or
    // if flush failed.
    collectionFlush.checkAndTriggerPurge(vb.getId(), *this);

    // By definition, this function is called after persisting a batch of
    // data, so it can be safely skipped if no flush performed or if flush
    // failed.
    getRWUnderlying(vb.getId())->pendingTasks();

    // The persistence cursor may have moved to a new checkpoint, which may
    // satisfy pending checkpoint-persistence requests
    handleCheckpointPersistence(vb);
}

void EPBucket::setFlusherBatchSplitTrigger(size_t limit) {
    flusherBatchSplitTrigger = limit;
}

bool EPBucket::commit(Vbid vbid, KVStore& kvstore, VB::Commit& commitData) {
    BlockTimer timer(&stats.diskCommitHisto, "disk_commit", stats.timingLog);
    auto commit_start = std::chrono::steady_clock::now();

    const auto res = kvstore.commit(commitData);
    if (res) {
        ++stats.flusherCommits;
        // Update in-memory vbstate
        kvstore.setVBucketState(vbid, commitData.proposedVBState);
    } else {
        ++stats.commitFailed;
        EP_LOG_WARN("KVBucket::commit: kvstore.commit failed {}", vbid);
    }

    auto commit_end = std::chrono::steady_clock::now();
    auto commit_time = std::chrono::duration_cast<std::chrono::milliseconds>(
                               commit_end - commit_start)
                               .count();
    stats.commit_time.store(commit_time);
    stats.cumulativeCommitTime.fetch_add(commit_time);

    return res;
}

void EPBucket::startFlusher() {
    for (const auto& shard : vbMap.shards) {
        shard->getFlusher()->start();
    }
}

void EPBucket::stopFlusher() {
    for (const auto& shard : vbMap.shards) {
        auto* flusher = shard->getFlusher();
        EP_LOG_INFO(
                "Attempting to stop the flusher for "
                "shard:{}",
                shard->getId());
        bool rv = flusher->stop(stats.forceShutdown);
        if (rv && !stats.forceShutdown) {
            flusher->wait();
        }
    }
}

bool EPBucket::pauseFlusher() {
    bool rv = true;
    for (const auto& shard : vbMap.shards) {
        auto* flusher = shard->getFlusher();
        if (!flusher->pause()) {
            EP_LOG_WARN(
                    "Attempted to pause flusher in state "
                    "[{}], shard = {}",
                    flusher->stateName(),
                    shard->getId());
            rv = false;
        }
    }
    return rv;
}

bool EPBucket::resumeFlusher() {
    bool rv = true;
    for (const auto& shard : vbMap.shards) {
        auto* flusher = shard->getFlusher();
        if (!flusher->resume()) {
            EP_LOG_WARN(
                    "Attempted to resume flusher in state [{}], "
                    "shard = {}",
                    flusher->stateName(),
                    shard->getId());
            rv = false;
        }
    }
    return rv;
}

void EPBucket::wakeUpFlusher() {
    if (stats.diskQueueSize.load() == 0) {
        for (const auto& shard : vbMap.shards) {
            shard->getFlusher()->wake();
        }
    }
}

bool EPBucket::startBgFetcher() {
    for (const auto& shard : vbMap.shards) {
        BgFetcher* bgfetcher = shard->getBgFetcher();
        if (bgfetcher == NULL) {
            EP_LOG_WARN("Failed to start bg fetcher for shard {}",
                        shard->getId());
            return false;
        }
        bgfetcher->start();
    }
    return true;
}

void EPBucket::stopBgFetcher() {
    for (const auto& shard : vbMap.shards) {
        BgFetcher* bgfetcher = shard->getBgFetcher();
        if (bgfetcher->pendingJob()) {
            EP_LOG_WARN(
                    "Shutting down engine while there are still pending data "
                    "read for shard {} from database storage",
                    shard->getId());
        }
        EP_LOG_INFO("Stopping bg fetcher for shard:{}", shard->getId());
        bgfetcher->stop();
    }
}

ENGINE_ERROR_CODE EPBucket::scheduleCompaction(Vbid vbid,
                                               const CompactionConfig& c,
                                               const void* cookie) {
    ENGINE_ERROR_CODE errCode = checkForDBExistence(c.db_file_id);
    if (errCode != ENGINE_SUCCESS) {
        return errCode;
    }

    /* Obtain the vbucket so we can get the previous purge seqno */
    VBucketPtr vb = vbMap.getBucket(vbid);
    if (!vb) {
        return ENGINE_NOT_MY_VBUCKET;
    }

    LockHolder lh(compactionLock);
    ExTask task = std::make_shared<CompactTask>(
            *this, c, vb->getPurgeSeqno(), cookie);
    compactionTasks.push_back(std::make_pair(c.db_file_id, task));
    if (compactionTasks.size() > 1) {
        if ((stats.diskQueueSize > compactionWriteQueueCap &&
             compactionTasks.size() > (vbMap.getNumShards() / 2)) ||
            engine.getWorkLoadPolicy().getWorkLoadPattern() == READ_HEAVY) {
            // Snooze a new compaction task.
            // We will wake it up when one of the existing compaction tasks is
            // done.
            task->snooze(60);
        }
    }

    ExecutorPool::get()->schedule(task);

    EP_LOG_DEBUG(
            "Scheduled compaction task {} on {},"
            "purge_before_ts = {}, purge_before_seq = {}, dropdeletes = {}",
            uint64_t(task->getId()),
            c.db_file_id,
            c.purge_before_ts,
            c.purge_before_seq,
            c.drop_deletes);

    return ENGINE_EWOULDBLOCK;
}

ENGINE_ERROR_CODE EPBucket::cancelCompaction(Vbid vbid) {
    LockHolder lh(compactionLock);
    for (const auto& task : compactionTasks) {
        task.second->cancel();
    }
    return ENGINE_SUCCESS;
}


void EPBucket::flushOneDelOrSet(const queued_item& qi, VBucketPtr& vb) {
    if (!vb) {
        --stats.diskQueueSize;
        return;
    }

    int64_t bySeqno = qi->getBySeqno();
    const bool deleted = qi->isDeleted() && !qi->isPending();

    std::chrono::microseconds dirtyAge =
            std::chrono::duration_cast<std::chrono::microseconds>(
                    std::chrono::steady_clock::now() - qi->getQueuedTime());
    stats.dirtyAgeHisto.add(dirtyAge);
    stats.dirtyAge.store(static_cast<rel_time_t>(dirtyAge.count()));
    stats.dirtyAgeHighWat.store(std::max(stats.dirtyAge.load(),
                                         stats.dirtyAgeHighWat.load()));

    KVStore *rwUnderlying = getRWUnderlying(qi->getVBucketId());
    if (!deleted) {
        // TODO: Need to separate disk_insert from disk_update because
        // bySeqno doesn't give us that information.
        BlockTimer timer(
                bySeqno == -1 ? &stats.diskInsertHisto : &stats.diskUpdateHisto,
                bySeqno == -1 ? "disk_insert" : "disk_update",
                stats.timingLog);
        if (qi->isSystemEvent()) {
            rwUnderlying->setSystemEvent(qi);
        } else {
            rwUnderlying->set(qi);
        }
    } else {
        HdrMicroSecBlockTimer timer(
                &stats.diskDelHisto, "disk_delete", stats.timingLog);
        if (qi->isSystemEvent()) {
            rwUnderlying->delSystemEvent(qi);
        } else {
            rwUnderlying->del(qi);
        }
    }
}

void EPBucket::dropKey(Vbid vbid, const DiskDocKey& diskKey, int64_t bySeqno) {
    auto vb = getVBucket(vbid);
    if (!vb) {
        return;
    }

    auto docKey = diskKey.getDocKey();
    auto collectionId = docKey.getCollectionID();
    if (collectionId.isSystem()) {
        throw std::logic_error("EPBucket::dropKey called for a system key");
    }

    { // collections read lock scope
        // @todo this lock could be removed - fetchValidValue requires it
        // in-case of expiry, however dropKey doesn't generate expired values
        auto cHandle = vb->lockCollections(docKey);

        // ... drop it from the VB (hashtable)
        // @todo-durability: If prepared need to remove it from the Durability
        // Monitor (in-flight prepared SyncWrite from a collection which no
        // longer exists == abort the SyncWrite).
        Expects(diskKey.isCommitted());
        vb->dropKey(bySeqno, cHandle);
    }
}

compaction_ctx EPBucket::makeCompactionContext(CompactionConfig& config,
                                               uint64_t purgeSeqno) {
    // @TODO When we have compaction metadata purge interval in the engine we
    // may need to manually set purge_before_ts in config

    auto ctx = compaction_ctx(config, purgeSeqno);

    BloomFilterCBPtr filter(new BloomFilterCallback(*this));
    ctx.bloomFilterCallback = filter;

    ExpiredItemsCBPtr expiry(new ExpiredItemsCallback(*this));
    ctx.expiryCallback = expiry;

    ctx.droppedKeyCb = std::bind(&EPBucket::dropKey,
                                 this,
                                 config.db_file_id,
                                 std::placeholders::_1,
                                 std::placeholders::_2);

    return ctx;
}

void EPBucket::compactInternal(CompactionConfig& config, uint64_t purgeSeqno) {
    auto ctx = makeCompactionContext(config, purgeSeqno);

    KVShard* shard = vbMap.getShardByVbId(config.db_file_id);
    KVStore* store = shard->getRWUnderlying();
    bool result = store->compactDB(&ctx);

    /* Iterate over all the vbucket ids set in max_purged_seq map. If there is
     * an entry
     * in the map for a vbucket id, then it was involved in compaction and thus
     * can
     * be used to update the associated bloom filters and purge sequence numbers
     */
    VBucketPtr vb = getVBucket(config.db_file_id);
    if (vb) {
        if (getEPEngine().getConfiguration().isBfilterEnabled() && result) {
            vb->swapFilter();
        } else {
            vb->clearFilter();
        }
        vb->setPurgeSeqno(ctx.max_purged_seq);
        vb->setNumTotalItems(vb->getNumTotalItems() -
                             ctx.stats.collectionsItemsPurged);
    }

    EP_LOG_INFO(
            "Compaction of {} done ({}). "
            "purged tombstones:{}, prepares:{}, "
            "collection_items_erased:alive:{},deleted:{}, "
            "size/items/tombstones/purge_seqno pre{{{}, {}, {}, {}}}, "
            "post{{{}, {}, {}, {}}}",
            config.db_file_id,
            result ? "ok" : "failed",
            ctx.stats.tombstonesPurged,
            ctx.stats.preparesPurged,
            ctx.stats.collectionsItemsPurged,
            ctx.stats.collectionsDeletedItemsPurged,
            ctx.stats.pre.size,
            ctx.stats.pre.items,
            ctx.stats.pre.deletedItems,
            ctx.stats.pre.purgeSeqno,
            ctx.stats.post.size,
            ctx.stats.post.items,
            ctx.stats.post.deletedItems,
            ctx.stats.post.purgeSeqno);
}

bool EPBucket::doCompact(CompactionConfig& config,
                         uint64_t purgeSeqno,
                         const void* cookie) {
    ENGINE_ERROR_CODE err = ENGINE_SUCCESS;
    StorageProperties storeProp = getStorageProperties();
    bool concWriteCompact = storeProp.hasConcWriteCompact();
    Vbid vbid = config.db_file_id;

    /**
     * Check if the underlying storage engine allows writes concurrently
     * as the database file is being compacted. If not, a lock needs to
     * be held in order to serialize access to the database file between
     * the writer and compactor threads
     */
    if (concWriteCompact == false) {
        auto vb = getLockedVBucket(vbid, std::try_to_lock);
        if (!vb.owns_lock()) {
            // VB currently locked; try again later.
            return true;
        }

        if (!vb) {
            err = ENGINE_NOT_MY_VBUCKET;
            engine.storeEngineSpecific(cookie, nullptr);
            /**
             * Decrement session counter here, as memcached thread wouldn't
             * visit the engine interface in case of a NOT_MY_VB notification
             */
            engine.decrementSessionCtr();
        } else {
            compactInternal(config, purgeSeqno);
        }
    } else {
        compactInternal(config, purgeSeqno);
    }

    updateCompactionTasks(vbid);

    if (cookie) {
        engine.notifyIOComplete(cookie, err);
    }
    --stats.pendingCompactions;
    return false;
}

void EPBucket::updateCompactionTasks(Vbid db_file_id) {
    LockHolder lh(compactionLock);
    bool erased = false, woke = false;
    auto it = compactionTasks.begin();
    while (it != compactionTasks.end()) {
        if ((*it).first == db_file_id) {
            it = compactionTasks.erase(it);
            erased = true;
        } else {
            ExTask& task = (*it).second;
            if (task->getState() == TASK_SNOOZED) {
                ExecutorPool::get()->wake(task->getId());
                woke = true;
            }
            ++it;
        }
        if (erased && woke) {
            break;
        }
    }
}

std::pair<uint64_t, bool> EPBucket::getLastPersistedCheckpointId(Vbid vb) {
    auto vbucket = vbMap.getBucket(vb);
    if (vbucket) {
        return {vbucket->checkpointManager->getPersistenceCursorPreChkId(),
                true};
    } else {
        return {0, true};
    }
}

ENGINE_ERROR_CODE EPBucket::getFileStats(const void* cookie,
                                         const AddStatFn& add_stat) {
    const auto numShards = vbMap.getNumShards();
    DBFileInfo totalInfo;

    for (uint16_t shardId = 0; shardId < numShards; shardId++) {
        const auto dbInfo =
                getRWUnderlyingByShard(shardId)->getAggrDbFileInfo();
        totalInfo.spaceUsed += dbInfo.spaceUsed;
        totalInfo.fileSize += dbInfo.fileSize;
    }

    add_casted_stat("ep_db_data_size", totalInfo.spaceUsed, add_stat, cookie);
    add_casted_stat("ep_db_file_size", totalInfo.fileSize, add_stat, cookie);

    return ENGINE_SUCCESS;
}

ENGINE_ERROR_CODE EPBucket::getPerVBucketDiskStats(const void* cookie,
                                                   const AddStatFn& add_stat) {
    class DiskStatVisitor : public VBucketVisitor {
    public:
        DiskStatVisitor(const void* c, const AddStatFn& a)
            : cookie(c), add_stat(a) {
        }

        void visitBucket(const VBucketPtr& vb) override {
            char buf[32];
            Vbid vbid = vb->getId();
            try {
                auto dbInfo =
                        vb->getShard()->getRWUnderlying()->getDbFileInfo(vbid);

                checked_snprintf(
                        buf, sizeof(buf), "vb_%d:data_size", vbid.get());
                add_casted_stat(buf, dbInfo.spaceUsed, add_stat, cookie);
                checked_snprintf(
                        buf, sizeof(buf), "vb_%d:file_size", vbid.get());
                add_casted_stat(buf, dbInfo.fileSize, add_stat, cookie);
            } catch (std::exception& error) {
                EP_LOG_WARN(
                        "DiskStatVisitor::visitBucket: Failed to build stat: "
                        "{}",
                        error.what());
            }
        }

    private:
        const void* cookie;
        AddStatFn add_stat;
    };

    DiskStatVisitor dsv(cookie, add_stat);
    visit(dsv);
    return ENGINE_SUCCESS;
}

VBucketPtr EPBucket::makeVBucket(
        Vbid id,
        vbucket_state_t state,
        KVShard* shard,
        std::unique_ptr<FailoverTable> table,
        NewSeqnoCallback newSeqnoCb,
        std::unique_ptr<Collections::VB::Manifest> manifest,
        vbucket_state_t initState,
        int64_t lastSeqno,
        uint64_t lastSnapStart,
        uint64_t lastSnapEnd,
        uint64_t purgeSeqno,
        uint64_t maxCas,
        int64_t hlcEpochSeqno,
        bool mightContainXattrs,
        const nlohmann::json& replicationTopology,
        uint64_t maxVisibleSeqno) {
    auto flusherCb = std::make_shared<NotifyFlusherCB>(shard);
    // Not using make_shared or allocate_shared
    // 1. make_shared doesn't accept a Deleter
    // 2. allocate_shared has inconsistencies between platforms in calling
    //    alloc.destroy (libc++ doesn't call it)
    return VBucketPtr(new EPVBucket(id,
                                    state,
                                    stats,
                                    engine.getCheckpointConfig(),
                                    shard,
                                    lastSeqno,
                                    lastSnapStart,
                                    lastSnapEnd,
                                    std::move(table),
                                    flusherCb,
                                    std::move(newSeqnoCb),
                                    makeSyncWriteResolvedCB(),
                                    makeSyncWriteCompleteCB(),
                                    makeSeqnoAckCB(),
                                    engine.getConfiguration(),
                                    eviction_policy,
                                    std::move(manifest),
                                    initState,
                                    purgeSeqno,
                                    maxCas,
                                    hlcEpochSeqno,
                                    mightContainXattrs,
                                    replicationTopology,
                                    maxVisibleSeqno),
                      VBucket::DeferredDeleter(engine));
}

ENGINE_ERROR_CODE EPBucket::statsVKey(const DocKey& key,
                                      Vbid vbucket,
                                      const void* cookie) {
    VBucketPtr vb = getVBucket(vbucket);
    if (!vb) {
        return ENGINE_NOT_MY_VBUCKET;
    }

    return vb->statsVKey(key, cookie, engine);
}

void EPBucket::completeStatsVKey(const void* cookie,
                                 const DocKey& key,
                                 Vbid vbid,
                                 uint64_t bySeqNum) {
    GetValue gcb = getROUnderlying(vbid)->get(DiskDocKey{key}, vbid);

    if (eviction_policy == EvictionPolicy::Full) {
        VBucketPtr vb = getVBucket(vbid);
        if (vb) {
            vb->completeStatsVKey(key, gcb);
        }
    }

    if (gcb.getStatus() == ENGINE_SUCCESS) {
        engine.addLookupResult(cookie, std::move(gcb.item));
    } else {
        engine.addLookupResult(cookie, NULL);
    }

    --stats.numRemainingBgJobs;
    engine.notifyIOComplete(cookie, ENGINE_SUCCESS);
}

/**
 * Class that handles the disk callback during the rollback.
 * For each mutation/deletion which was discarded as part of the rollback,
 * the callback() method is invoked with the key of the discarded update.
 * It can then lookup the state of that key using dbHandle (which represents the
 * new, rolled-back file) and correct the in-memory view:
 *
 * a) If the key is not present in the Rollback header then delete it from
 *    the HashTable (if either didn't exist yet, or had previously been
 *    deleted in the Rollback header).
 * b) If the key is present in the Rollback header then replace the in-memory
 *    value with the value from the Rollback header.
 */
class EPDiskRollbackCB : public RollbackCB {
public:
    EPDiskRollbackCB(EventuallyPersistentEngine& e, uint64_t rollbackSeqno)
        : RollbackCB(), engine(e), rollbackSeqno(rollbackSeqno) {
    }

    void callback(GetValue& val) {
        if (!val.item) {
            throw std::invalid_argument(
                    "EPDiskRollbackCB::callback: val is NULL");
        }
        if (!kvFileHandle) {
            throw std::logic_error(
                    "EPDiskRollbackCB::callback: kvFileHandle is nullptr");
        }

        // Skip system keys, they aren't stored in the hashtable
        if (val.item->getKey().getCollectionID().isSystem()) {
            return;
        }

        // This is the item in its current state, after the rollback seqno
        // (i.e. the state that we are reverting)
        UniqueItemPtr postRbSeqnoItem(std::move(val.item));

        VBucketPtr vb = engine.getVBucket(postRbSeqnoItem->getVBucketId());

        // Nuke anything in the prepare namespace, we'll do a "warmup" later
        // which will restore everything to the way it should be and this is
        // far easier than dealing with individual states.
        if (postRbSeqnoItem->isPending() || postRbSeqnoItem->isAbort()) {
            // Log any prepares with majority level as they are vulnerable to
            // being "lost" to an active bounce if it comes back up within the
            // failover window. Only log from the rollback seqno as the active
            // will have any that came before this.
            if (postRbSeqnoItem->isPending() &&
                postRbSeqnoItem->getDurabilityReqs().getLevel() ==
                        cb::durability::Level::Majority &&
                postRbSeqnoItem->getBySeqno() >=
                        static_cast<int64_t>(rollbackSeqno)) {
                EP_LOG_INFO(
                        "({}) Rolling back a Majority level prepare with "
                        "key:{} and seqno:{}",
                        vb->getId(),
                        cb::UserData(postRbSeqnoItem->getKey().to_string()),
                        postRbSeqnoItem->getBySeqno());
            }
            removeDeletedDoc(*vb, *postRbSeqnoItem);
            return;
        }

        EP_LOG_DEBUG("EPDiskRollbackCB: Handling post rollback item: {}",
                     *postRbSeqnoItem);

        // The get value of the item before the rollback seqno
        GetValue preRbSeqnoGetValue =
                engine.getKVBucket()
                        ->getROUnderlying(postRbSeqnoItem->getVBucketId())
                        ->getWithHeader(*kvFileHandle,
                                        DiskDocKey{*postRbSeqnoItem},
                                        postRbSeqnoItem->getVBucketId(),
                                        GetMetaOnly::No);

        // This is the item in the state it was before the rollback seqno
        // (i.e. the desired state). null if there was no previous
        // Item.
        UniqueItemPtr preRbSeqnoItem(std::move(preRbSeqnoGetValue.item));

        if (preRbSeqnoGetValue.getStatus() == ENGINE_SUCCESS) {
            EP_LOG_DEBUG(
                    "EPDiskRollbackCB: Item existed pre-rollback; restoring to "
                    "pre-rollback state: {}",
                    *preRbSeqnoItem);

            if (preRbSeqnoItem->isDeleted()) {
                // If the item existed before, but had been deleted, we
                // should delete it now
                removeDeletedDoc(*vb, *postRbSeqnoItem);
            } else {
                // The item existed before and was not deleted, we need to
                // revert the items state to the preRollbackSeqno state
                MutationStatus mtype = vb->setFromInternal(*preRbSeqnoItem);
                switch (mtype) {
                case MutationStatus::NotFound:
                    // NotFound is valid - if the item has been deleted
                    // in-memory, but that was not flushed to disk as of
                    // post-rollback seqno.
                    break;
                case MutationStatus::WasClean:
                    // Item hasn't been modified since it was persisted to disk
                    // as of post-rollback seqno.
                    break;
                case MutationStatus::WasDirty:
                    // Item was modifed since it was persisted to disk - this
                    // is ok because it's just a mutation which has not yet
                    // been persisted to disk as of post-rollback seqno.
                    break;
                case MutationStatus::NoMem:
                    setStatus(ENGINE_ENOMEM);
                    break;
                case MutationStatus::InvalidCas:
                case MutationStatus::IsLocked:
                case MutationStatus::NeedBgFetch:
                case MutationStatus::IsPendingSyncWrite:
                    std::stringstream ss;
                    ss << "EPDiskRollbackCB: Unexpected status:"
                       << to_string(mtype)
                       << " after setFromInternal for item:" << *preRbSeqnoItem;
                    throw std::logic_error(ss.str());
                }

                // If we are rolling back a deletion then we should increment
                // our disk counts. We need to increment the vBucket disk
                // count here too because we're not going to flush this item
                // later
                if (postRbSeqnoItem->isDeleted() &&
                    postRbSeqnoItem->isCommitted()) {
                    vb->incrNumTotalItems();
                    vb->getManifest()
                            .lock(preRbSeqnoItem->getKey())
                            .incrementDiskCount();
                }
            }
        } else if (preRbSeqnoGetValue.getStatus() == ENGINE_KEY_ENOENT) {
            // If the item did not exist before we should delete it now
            removeDeletedDoc(*vb, *postRbSeqnoItem);
        } else {
            EP_LOG_WARN(
                    "EPDiskRollbackCB::callback:Unexpected Error Status: {}",
                    preRbSeqnoGetValue.getStatus());
        }
    }

    /// Remove a deleted-on-disk document from the VBucket's hashtable.
    void removeDeletedDoc(VBucket& vb, const Item& item) {
        if (vb.removeItemFromMemory(item)) {
            setStatus(ENGINE_SUCCESS);
        } else {
            // Document didn't exist in memory - may have been deleted in since
            // the checkpoint.
            setStatus(ENGINE_KEY_ENOENT);
        }

        if (!item.isDeleted() && item.isCommitted()) {
            // Irrespective of if the in-memory delete succeeded; the document
            // doesn't exist on disk; so decrement the item count.
            vb.decrNumTotalItems();
            vb.getManifest().lock(item.getKey()).decrementDiskCount();
        }
    }

private:
    EventuallyPersistentEngine& engine;

    /// The seqno to which we are rolling back
    uint64_t rollbackSeqno;
};

RollbackResult EPBucket::doRollback(Vbid vbid, uint64_t rollbackSeqno) {
    auto cb = std::make_shared<EPDiskRollbackCB>(engine, rollbackSeqno);
    KVStore* rwUnderlying = vbMap.getShardByVbId(vbid)->getRWUnderlying();
    auto result = rwUnderlying->rollback(vbid, rollbackSeqno, cb);
    return result;
}

void EPBucket::rollbackUnpersistedItems(VBucket& vb, int64_t rollbackSeqno) {
    std::vector<queued_item> items;

    // Iterate until we have no more items for the persistence cursor
    CheckpointManager::ItemsForCursor itemsForCursor;
    do {
        itemsForCursor =
                vb.checkpointManager->getNextItemsForPersistence(items);
        for (const auto& item : items) {
            if (item->getBySeqno() <= rollbackSeqno ||
                item->isCheckPointMetaItem() ||
                item->getKey().getCollectionID().isSystem()) {
                continue;
            }

            // Currently we remove prepares from the HashTable on completion but
            // they may still exist on disk. If we were to reload the prepare
            // from disk, because we have a new unpersisted one, then we would
            // end up in an inconsistent state to pre-rollback. Just remove the
            // prepare from the HashTable. We will "warm up" any incomplete
            // prepares in a later stage of rollback.
            if (item->isPending()) {
                EP_LOG_INFO(
                        "({}) Rolling back an unpersisted {} prepare with "
                        "key:{} and seqno:{}",
                        vb.getId(),
                        to_string(item->getDurabilityReqs().getLevel()),
                        cb::UserData(item->getKey().to_string()),
                        item->getBySeqno());
                vb.removeItemFromMemory(*item);
                continue;
            }

            // Committed items only past this point
            GetValue gcb = getROUnderlying(vb.getId())
                                   ->get(DiskDocKey{*item}, vb.getId());

            if (gcb.getStatus() == ENGINE_SUCCESS) {
                vb.setFromInternal(*gcb.item.get());
            } else {
                vb.removeItemFromMemory(*item);
            }
        }
    } while (itemsForCursor.moreAvailable);
}

// Perform an in-order scan of the seqno index.
// a) For each Prepared item found, add to a map of outstanding Prepares.
// b) For each Committed (via Mutation or Prepare) item, if there's an
//    outstanding Prepare then that prepare has already been Committed,
//    hence remove it from the map.
//
// At the end of the scan, all outstanding Prepared items (which did not
// have a Commit persisted to disk) will be registered with the Durability
// Monitor.
EPBucket::LoadPreparedSyncWritesResult EPBucket::loadPreparedSyncWrites(
        folly::SharedMutex::WriteHolder& vbStateLh, VBucket& vb) {
    /// Disk load callback for scan.
    struct LoadSyncWrites : public StatusCallback<GetValue> {
        LoadSyncWrites(EPVBucket& vb, uint64_t highPreparedSeqno)
            : vb(vb), highPreparedSeqno(highPreparedSeqno) {
        }

        void callback(GetValue& val) override {
            // Abort the scan early if we have passed the HPS as we don't need
            // to load any more prepares.
            if (val.item->getBySeqno() >
                static_cast<int64_t>(highPreparedSeqno)) {
                // ENOMEM may seem like an odd status code to abort the scan but
                // disk backfill to a given seqno also returns ENGINE_ENOMEM
                // when it has received all the seqnos that it cares about to
                // abort the scan.
                setStatus(ENGINE_ENOMEM);
                return;
            }

            itemsVisited++;
            if (val.item->isPending()) {
                // Pending item which was not aborted (deleted). Add to
                // outstanding Prepare map.
                outstandingPrepares.emplace(val.item->getKey(),
                                            std::move(val.item));
                return;
            }

            if (val.item->isCommitted()) {
                // Committed item. _If_ there's an outstanding prepared
                // SyncWrite, remove it (as it has already been committed).
                outstandingPrepares.erase(val.item->getKey());
                return;
            }
        }

        EPVBucket& vb;

        // HPS after which we can abort the scan
        uint64_t highPreparedSeqno = std::numeric_limits<uint64_t>::max();

        // Number of items our callback "visits". Used to validate how many
        // items we look at when loading SyncWrites.
        uint64_t itemsVisited = 0;

        /// Map of Document key -> outstanding (not yet Committed / Aborted)
        /// prepares.
        std::unordered_map<StoredDocKey, std::unique_ptr<Item>>
                outstandingPrepares;
    };

    auto& epVb = dynamic_cast<EPVBucket&>(vb);
    const auto start = std::chrono::steady_clock::now();

    // Get the kvStore. Using the RW store as the rollback code that will call
    // this function will modify vbucket_state that will only be reflected in
    // RW store. For warmup case, we don't allow writes at this point in time
    // anyway.
    auto* kvStore = getRWUnderlyingByShard(epVb.getShard()->getId());

    // Need the HPS/HCS so the DurabilityMonitor can be fully resumed
    auto vbState = kvStore->getVBucketState(epVb.getId());
    if (!vbState) {
        throw std::logic_error("EPBucket::loadPreparedSyncWrites: processing " +
                               epVb.getId().to_string() +
                               ", but found no vbucket_state");
    }

    // Insert all outstanding Prepares into the VBucket (HashTable &
    // DurabilityMonitor).
    std::vector<queued_item> prepares;
    if (vbState->persistedPreparedSeqno == vbState->persistedCompletedSeqno) {
        // We don't need to warm up anything for this vBucket as all of our
        // prepares have been completed, but we do need to create the DM
        // with our vbucket_state.
        epVb.loadOutstandingPrepares(vbStateLh, *vbState, std::move(prepares));
        // No prepares loaded
        return {0, 0};
    }

    // We optimise this step by starting the scan at the seqno following the
    // Persisted Completed Seqno. By definition, all earlier prepares have been
    // completed (Committed or Aborted).
    uint64_t startSeqno = vbState->persistedCompletedSeqno + 1;

    // The seqno up to which we will scan for SyncWrites
    uint64_t endSeqno = vbState->persistedPreparedSeqno;

    // If we are were in the middle of receiving/persisting a Disk snapshot then
    // we cannot solely rely on the PCS and PPS due to de-dupe/out of order
    // commit. We could have our committed item higher than the HPS if we do a
    // normal mutation after a SyncWrite and we have not yet fully persisted the
    // disk snapshot to correct the high completed seqno. In this case, we need
    // to read the rest of the disk snapshot to ensure that we pick up any
    // completions of prepares that we may attempt to warm up.
    //
    // Example:
    //
    // Relica receives Disk snapshot
    // [1:Prepare(a), 2:Prepare(b), 3:Mutation(a)...]
    //
    // After receiving and flushing the mutation at seqno 3, the replica has:
    // HPS - 0 (only moves on snapshot end)
    // HCS - 1 (the DM takes care of this)
    // PPS - 2
    // PCS - 0 (we can only move the PCS correctly at snap-end)
    //
    // If we warmup in this case then we load SyncWrites from seqno 1 to 2. If
    // we do this then we will skip the logical completion at seqno 3 for the
    // prepare at seqno 1. This will cause us to have a completed SyncWrite in
    // the DM when we transition to memory which will block any further
    // SyncWrite completions on this node.
    if (vbState->checkpointType == CheckpointType::Disk &&
        static_cast<uint64_t>(vbState->highSeqno) != vbState->lastSnapEnd) {
        endSeqno = vbState->highSeqno;
    }

    auto storageCB = std::make_shared<LoadSyncWrites>(epVb, endSeqno);

    // Don't expect to find anything already in the HashTable, so use
    // NoLookupCallback.
    auto cacheCB = std::make_shared<NoLookupCallback>();

    // Use ALL_ITEMS filter for the scan. NO_DELETES is insufficient
    // because (committed) SyncDeletes manifest as a prepared_sync_write
    // (doc on disk not deleted) followed by a commit_sync_write (which
    // *is* marked as deleted as that's the resulting state).
    // We need to see that Commit, hence ALL_ITEMS.
    const auto docFilter = DocumentFilter::ALL_ITEMS;
    const auto valFilter = getValueFilterForCompressionMode();

    auto* scanCtx = kvStore->initScanContext(
            storageCB, cacheCB, epVb.getId(), startSeqno, docFilter, valFilter);

    // Storage problems can lead to a null context, kvstore logs details
    if (!scanCtx) {
        EP_LOG_CRITICAL(
                "EPBucket::loadPreparedSyncWrites: scanCtx is null for {}",
                epVb.getId());
        // No prepares loaded
        return {0, 0};
    }

    auto scanResult = kvStore->scan(scanCtx);

    // If we abort our scan early due to reaching the HPS then the scan result
    // will be failure but we will have scanned correctly.
    if (storageCB->getStatus() != ENGINE_ENOMEM) {
        Expects(scanResult == scan_success);
    }

    kvStore->destroyScanContext(scanCtx);

    EP_LOG_DEBUG(
            "EPBucket::loadPreparedSyncWrites: Identified {} outstanding "
            "prepared SyncWrites for {} in {}",
            storageCB->outstandingPrepares.size(),
            epVb.getId(),
            cb::time2text(std::chrono::steady_clock::now() - start));

    // Insert all outstanding Prepares into the VBucket (HashTable &
    // DurabilityMonitor).
    prepares.reserve(storageCB->outstandingPrepares.size());
    for (auto& prepare : storageCB->outstandingPrepares) {
        prepares.emplace_back(std::move(prepare.second));
    }
    // Sequence must be sorted by seqno (ascending) for DurabilityMonitor.
    std::sort(
            prepares.begin(), prepares.end(), [](const auto& a, const auto& b) {
                return a->getBySeqno() < b->getBySeqno();
            });

    auto numPrepares = prepares.size();
    epVb.loadOutstandingPrepares(vbStateLh, *vbState, std::move(prepares));
    return {storageCB->itemsVisited, numPrepares};
}

ValueFilter EPBucket::getValueFilterForCompressionMode() {
    auto compressionMode = engine.getCompressionMode();
    if (compressionMode != BucketCompressionMode::Off) {
        return ValueFilter::VALUES_COMPRESSED;
    }

    return ValueFilter::VALUES_DECOMPRESSED;
}

void EPBucket::notifyNewSeqno(const Vbid vbid, const VBNotifyCtx& notifyCtx) {
    if (notifyCtx.notifyFlusher) {
        notifyFlusher(vbid);
    }
    if (notifyCtx.notifyReplication) {
        notifyReplication(vbid, notifyCtx.bySeqno, notifyCtx.syncWrite);
    }
}

Warmup* EPBucket::getWarmup(void) const {
    return warmupTask.get();
}

bool EPBucket::isWarmingUp() {
    return warmupTask && !warmupTask->isComplete();
}

bool EPBucket::isWarmupOOMFailure() {
    return warmupTask && warmupTask->hasOOMFailure();
}

bool EPBucket::maybeWaitForVBucketWarmup(const void* cookie) {
    if (warmupTask) {
        return warmupTask->maybeWaitForVBucketWarmup(cookie);
    }
    return false;
}

void EPBucket::initializeWarmupTask() {
    if (engine.getConfiguration().isWarmup()) {
        warmupTask = std::make_unique<Warmup>(*this, engine.getConfiguration());
    }
}

void EPBucket::startWarmupTask() {
    if (warmupTask) {
        warmupTask->start();
    } else {
        // No warmup, immediately online the bucket.
        warmupCompleted();
    }
}

bool EPBucket::maybeEnableTraffic() {
    // @todo rename.. skal vaere isTrafficDisabled elns
    auto memoryUsed =
            static_cast<double>(stats.getEstimatedTotalMemoryUsed());
    auto maxSize = static_cast<double>(stats.getMaxDataSize());

    if (memoryUsed >= stats.mem_low_wat) {
        EP_LOG_INFO(
                "Total memory use reached to the low water mark, stop warmup"
                ": memoryUsed ({}) >= low water mark ({})",
                memoryUsed,
                uint64_t(stats.mem_low_wat.load()));
        return true;
    } else if (memoryUsed > (maxSize * stats.warmupMemUsedCap)) {
        EP_LOG_INFO(
                "Enough MB of data loaded to enable traffic"
                ": memoryUsed ({}) > (maxSize({}) * warmupMemUsedCap({}))",
                memoryUsed,
                maxSize,
                stats.warmupMemUsedCap.load());
        return true;
    } else if (eviction_policy == EvictionPolicy::Value &&
               stats.warmedUpValues >=
                       (stats.warmedUpKeys * stats.warmupNumReadCap)) {
        // Let ep-engine think we're done with the warmup phase
        // (we should refactor this into "enableTraffic")
        EP_LOG_INFO(
                "Enough number of items loaded to enable traffic (value "
                "eviction)"
                ": warmedUpValues({}) >= (warmedUpKeys({}) * "
                "warmupNumReadCap({}))",
                uint64_t(stats.warmedUpValues.load()),
                uint64_t(stats.warmedUpKeys.load()),
                stats.warmupNumReadCap.load());
        return true;
    } else if (eviction_policy == EvictionPolicy::Full &&
               stats.warmedUpValues >= (warmupTask->getEstimatedItemCount() *
                                        stats.warmupNumReadCap)) {
        // In case of FULL EVICTION, warmed up keys always matches the number
        // of warmed up values, therefore for honoring the min_item threshold
        // in this scenario, we can consider warmup's estimated item count.
        EP_LOG_INFO(
                "Enough number of items loaded to enable traffic (full "
                "eviction)"
                ": warmedUpValues({}) >= (warmup est items({}) * "
                "warmupNumReadCap({}))",
                uint64_t(stats.warmedUpValues.load()),
                uint64_t(warmupTask->getEstimatedItemCount()),
                stats.warmupNumReadCap.load());
        return true;
    }
    return false;
}

void EPBucket::warmupCompleted() {
    // Snapshot VBucket state after warmup to ensure Failover table is
    // persisted.
    scheduleVBStatePersist();

    if (engine.getConfiguration().getAlogPath().length() > 0) {
        if (engine.getConfiguration().isAccessScannerEnabled()) {
            {
                LockHolder lh(accessScanner.mutex);
                accessScanner.enabled = true;
            }
            EP_LOG_INFO("Access Scanner task enabled");
            size_t smin = engine.getConfiguration().getAlogSleepTime();
            setAccessScannerSleeptime(smin, true);
        } else {
            LockHolder lh(accessScanner.mutex);
            accessScanner.enabled = false;
            EP_LOG_INFO("Access Scanner task disabled");
        }

        Configuration& config = engine.getConfiguration();
        config.addValueChangedListener(
                "access_scanner_enabled",
                std::make_unique<ValueChangedListener>(*this));
        config.addValueChangedListener(
                "alog_sleep_time",
                std::make_unique<ValueChangedListener>(*this));
        config.addValueChangedListener(
                "alog_task_time",
                std::make_unique<ValueChangedListener>(*this));
    }

    // "0" sleep_time means that the first snapshot task will be executed
    // right after warmup. Subsequent snapshot tasks will be scheduled every
    // 60 sec by default.
    ExecutorPool* iom = ExecutorPool::get();
    ExTask task = std::make_shared<StatSnap>(&engine, 0, false);
    statsSnapshotTaskId = iom->schedule(task);

    collectionsManager->warmupCompleted(*this);
}

void EPBucket::stopWarmup(void) {
    // forcefully stop current warmup task
    if (isWarmingUp()) {
        EP_LOG_INFO(
                "Stopping warmup while engine is loading "
                "data from underlying storage, shutdown = {}",
                stats.isShutdown ? "yes" : "no");
        warmupTask->stop();
    }
}

bool EPBucket::isByIdScanSupported() const {
    return getStorageProperties().hasByIdScan();
}<|MERGE_RESOLUTION|>--- conflicted
+++ resolved
@@ -736,76 +736,9 @@
     // Persist the flush-batch.
     const auto flushSuccess = commit(vbid, *rwUnderlying, commitData);
 
-<<<<<<< HEAD
-    if (flushSuccess) {
-        Expects(vb->rejectQueue.empty());
-
-        // only update the snapshot range if items were flushed, i.e.
-        // don't appear to be in a snapshot when you have no data for it
-        if (range) {
-            vb->setPersistedSnapshot(*range);
-        }
-        uint64_t highSeqno = rwUnderlying->getLastPersistedSeqno(vbid);
-        if (highSeqno > 0 && highSeqno != vb->getPersistenceSeqno()) {
-            vb->setPersistenceSeqno(highSeqno);
-        }
-
-        // Notify the local DM that the Flusher has run. Persistence
-        // could unblock some pending Prepares in the DM.
-        // If it is the case, this call updates the High Prepared Seqno
-        // for this node.
-        // In the case of a Replica node, that could trigger a SeqnoAck
-        // to the Active.
-        //
-        // Note: This is a NOP if the there's no Prepare queued in DM.
-        //     We could notify the DM only if strictly required (i.e.,
-        //     only when the Flusher has persisted up to the snap-end
-        //     mutation of an in-memory snapshot, see HPS comments in
-        //     PassiveDM for details), but that requires further work.
-        //     The main problem is that in general a flush-batch does
-        //     not coincide with in-memory snapshots (ie, we don't
-        //     persist at snapshot boundaries). So, the Flusher could
-        //     split a single in-memory snapshot into multiple
-        //     flush-batches. That may happen at Replica, e.g.:
-        //
-        //     1) received snap-marker [1, 2]
-        //     2) received 1:PRE
-        //     3) flush-batch {1:PRE}
-        //     4) received 2:mutation
-        //     5) flush-batch {2:mutation}
-        //
-        //     In theory we need to notify the DM only at step (5) and
-        //     only if the the snapshot contains at least 1 Prepare
-        //     (which is the case in our example), but the problem is
-        //     that the Flusher doesn't know about 1:PRE at step (5).
-        //
-        //     So, given that here we are executing in a slow bg-thread
-        //     (write+sync to disk), then we can just afford to calling
-        //     back to the DM unconditionally.
-        vb->notifyPersistenceToDurabilityMonitor();
-
-        // Now the commit is complete, vBucket file must exist.
-        if (vb->setBucketCreation(false)) {
-            EP_LOG_DEBUG("{} created", vbid);
-=======
     if (!flushSuccess) {
-        // Flusher failed to commit the batch, rollback vbstate
-        if (rwUnderlying->getVBucketState(vbid)) {
-            *rwUnderlying->getVBucketState(vbid) = vbstateRollback;
->>>>>>> 0ba70a14
-        }
-
-<<<<<<< HEAD
-    // @todo: This call performs some steps that should not be executed if flush
-    //   fails. Deferring this improvement to a follow-up.
-    flushSuccessEpilogue(*vb,
-                         flushStart,
-                         flushBatchSize /*itemsFlushed*/,
-                         commitData.collections);
-=======
         Expects(!vb->rejectQueue.empty());
         Expects(vb->rejectQueue.size() == flushBatchSize);
->>>>>>> 0ba70a14
 
         return {true /*moreAvailable*/, 0 /*itemsFlushed*/};
     }
@@ -857,8 +790,17 @@
     //     back to the DM unconditionally.
     vb->notifyPersistenceToDurabilityMonitor();
 
-    flushSuccessEpilogue(
-            *vb, flushStart, flushBatchSize /*itemsFlushed*/, collectionFlush);
+    // Now the commit is complete, vBucket file must exist.
+    if (vb->setBucketCreation(false)) {
+        EP_LOG_DEBUG("{} created", vbid);
+    }
+
+    // @todo: This call performs some steps that should not be executed if flush
+    //   fails. Deferring this improvement to a follow-up.
+    flushSuccessEpilogue(*vb,
+                         flushStart,
+                         flushBatchSize /*itemsFlushed*/,
+                         commitData.collections);
 
     // Handle Seqno Persistence requests
     vb->notifyHighPriorityRequests(

/* -*- Mode: C++; tab-width: 4; c-basic-offset: 4; indent-tabs-mode: nil -*- */
/*
 *     Copyright 2018-Present Couchbase, Inc.
 *
 *   Use of this software is governed by the Business Source License included
 *   in the file licenses/BSL-Couchbase.txt.  As of the Change Date specified
 *   in that file, in accordance with the Business Source License, use of this
 *   software will be governed by the Apache License, Version 2.0, included in
 *   the file licenses/APL2.txt.
 */

#include "ep_bucket.h"

#include "bgfetcher.h"
#include "bucket_logger.h"
#include "checkpoint_manager.h"
#include "collections/manager.h"
#include "collections/persist_manifest_task.h"
#include "collections/vbucket_manifest_handles.h"
#include "dcp/dcpconnmap.h"
#include "ep_engine.h"
#include "ep_time.h"
#include "ep_vb.h"
#include "failover-table.h"
#include "flusher.h"
#include "item.h"
#include "kvstore/kvstore.h"
#include "kvstore/kvstore_transaction_context.h"
#include "kvstore/persistence_callback.h"
#include "kvstore/rollback_callback.h"
#include "range_scans/range_scan_callbacks.h"
#include "rollback_result.h"
#include "tasks.h"
#include "vb_commit.h"
#include "vb_visitors.h"
#include "vbucket_state.h"
#include "warmup.h"

#include <executor/executorpool.h>
#include <fmt/ostream.h>
#include <folly/CancellationToken.h>
#include <folly/synchronization/Baton.h>
#include <hdrhistogram/hdrhistogram.h>
#include <memcached/document_expired.h>
#include <memcached/range_scan_optional_configuration.h>
#include <platform/timeutils.h>
#include <statistics/cbstat_collector.h>
#include <statistics/collector.h>
#include <statistics/labelled_collector.h>
#include <utilities/logtags.h>

#include <gsl/gsl-lite.hpp>

#include <utility>

/**
 * Callback class used by EpStore, for adding relevant keys
 * to bloomfilter during compaction.
 */
class BloomFilterCallback : public Callback<Vbid&, const DocKey&, bool&> {
public:
    explicit BloomFilterCallback(KVBucket& eps) : store(eps) {
    }

    void callback(Vbid& vbucketId,
                  const DocKey& key,
                  bool& isDeleted) override {
        VBucketPtr vb = store.getVBucket(vbucketId);
        if (vb) {
            /* Check if a temporary filter has been initialized. If not,
             * initialize it. If initialization fails, throw an exception
             * to the caller and let the caller deal with it.
             */
            bool tempFilterInitialized = vb->isTempFilterAvailable();
            if (!tempFilterInitialized) {
                tempFilterInitialized = initTempFilter(vbucketId);
            }

            if (!tempFilterInitialized) {
                throw std::runtime_error(
                        "BloomFilterCallback::callback: Failed "
                        "to initialize temporary filter for " +
                        vbucketId.to_string());
            }

            if (store.getItemEvictionPolicy() == EvictionPolicy::Value) {
                /**
                 * VALUE-ONLY EVICTION POLICY
                 * Consider deleted items only.
                 */
                if (isDeleted) {
                    vb->addToTempFilter(key);
                }
            } else {
                /**
                 * FULL EVICTION POLICY
                 * If vbucket's resident ratio is found to be less than
                 * the residency threshold, consider all items, otherwise
                 * consider deleted and non-resident items only.
                 */
                bool residentRatioLessThanThreshold =
                        vb->isResidentRatioUnderThreshold(
                                store.getBfiltersResidencyThreshold());
                if (residentRatioLessThanThreshold) {
                    vb->addToTempFilter(key);
                } else {
                    if (isDeleted || !store.isMetaDataResident(vb, key)) {
                        vb->addToTempFilter(key);
                    }
                }
            }
        }
    }

private:
    bool initTempFilter(Vbid vbucketId);
    KVBucket& store;
};

bool BloomFilterCallback::initTempFilter(Vbid vbucketId) {
    Configuration& config = store.getEPEngine().getConfiguration();
    VBucketPtr vb = store.getVBucket(vbucketId);
    if (!vb) {
        return false;
    }

    size_t initial_estimation = config.getBfilterKeyCount();
    size_t estimated_count;
    size_t num_deletes = 0;
    try {
        num_deletes = store.getRWUnderlying(vbucketId)->getNumPersistedDeletes(
                vbucketId);
    } catch (std::runtime_error& re) {
        EP_LOG_WARN(
                "BloomFilterCallback::initTempFilter: runtime error while "
                "getting "
                "number of persisted deletes for {} Details: {}",
                vbucketId,
                re.what());
        return false;
    }

    EvictionPolicy eviction_policy = store.getItemEvictionPolicy();
    if (eviction_policy == EvictionPolicy::Value) {
        /**
         * VALUE-ONLY EVICTION POLICY
         * Obtain number of persisted deletes from underlying kvstore.
         * Bloomfilter's estimated_key_count = 1.25 * deletes
         */
        estimated_count = round(1.25 * num_deletes);
    } else {
        /**
         * FULL EVICTION POLICY
         * First determine if the resident ratio of vbucket is less than
         * the threshold from configuration.
         */
        bool residentRatioAlert = vb->isResidentRatioUnderThreshold(
                store.getBfiltersResidencyThreshold());

        /**
         * Based on resident ratio against threshold, estimate count.
         *
         * 1. If resident ratio is greater than the threshold:
         * Obtain number of persisted deletes from underlying kvstore.
         * Obtain number of non-resident-items for vbucket.
         * Bloomfilter's estimated_key_count =
         *                              1.25 * (deletes + non-resident)
         *
         * 2. Otherwise:
         * Obtain number of items for vbucket.
         * Bloomfilter's estimated_key_count =
         *                              1.25 * (num_items)
         */

        if (residentRatioAlert) {
            estimated_count = round(1.25 * vb->getNumItems());
        } else {
            estimated_count =
                    round(1.25 * (num_deletes + vb->getNumNonResidentItems()));
        }
    }

    if (estimated_count < initial_estimation) {
        estimated_count = initial_estimation;
    }

    vb->initTempFilter(estimated_count, config.getBfilterFpProb());

    return true;
}

class ExpiredItemsCallback : public Callback<Item&, time_t&> {
public:
    explicit ExpiredItemsCallback(KVBucket& store) : epstore(store) {
    }

    void callback(Item& item, time_t& startTime) override {
        epstore.processExpiredItem(item, startTime, ExpireBy::Compactor);
    }

private:
    KVBucket& epstore;
};

void NotifyFlusherCB::callback(Vbid& vbid) {
    auto vb = shard->getBucket(vbid);
    if (vb) {
        vb->getFlusher()->notifyFlushEvent(vb);
    }
}

class EPBucket::ValueChangedListener : public ::ValueChangedListener {
public:
    explicit ValueChangedListener(EPBucket& bucket) : bucket(bucket) {
    }

    void sizeValueChanged(std::string_view key, size_t value) override {
        if (key == "flusher_total_batch_limit") {
            bucket.setFlusherBatchSplitTrigger(value);
        } else if (key == "flush_batch_max_bytes") {
            bucket.setFlushBatchMaxBytes(value);
        }else if (key == "alog_sleep_time") {
            bucket.setAccessScannerSleeptime(value, false);
        } else if (key == "alog_task_time") {
            bucket.resetAccessScannerStartTime();
        } else {
            EP_LOG_WARN("Failed to change value for unknown variable, {}", key);
        }
    }

    void booleanValueChanged(std::string_view key, bool value) override {
        if (key == "access_scanner_enabled") {
            if (value) {
                bucket.enableAccessScannerTask();
            } else {
                bucket.disableAccessScannerTask();
            }
        } else if (key == "retain_erroneous_tombstones") {
            bucket.setRetainErroneousTombstones(value);
        } else  {
            EP_LOG_WARN("Failed to change value for unknown variable, {}", key);
        }
    }

private:
    EPBucket& bucket;
};

EPBucket::EPBucket(EventuallyPersistentEngine& engine)
    : KVBucket(engine), rangeScans(engine.getConfiguration()) {
    auto& config = engine.getConfiguration();
    const std::string& policy = config.getItemEvictionPolicy();
    if (policy.compare("value_only") == 0) {
        eviction_policy = EvictionPolicy::Value;
    } else {
        eviction_policy = EvictionPolicy::Full;
    }

    // Pre 7.0.0 Flushers were a part of KVShard so keep the same default
    // scaling.
    auto configFlusherLimit = config.getMaxNumFlushers();
    auto flusherLimit =
            configFlusherLimit == 0 ? vbMap.getNumShards() : configFlusherLimit;
    for (size_t i = 0; i < flusherLimit; i++) {
        flushers.emplace_back(std::make_unique<Flusher>(this, i));
    }

    // Pre-7.0.0 BgFetchers were a part of KVShard so keep the same default
    // scaling.
    auto configBgFetcherLimit = config.getMaxNumBgfetchers();
    auto bgFetcherLimit = configBgFetcherLimit == 0 ? vbMap.getNumShards()
                                                    : configBgFetcherLimit;

    // Limit BgFetchers by the number of vBuckets as any more would be useless.
    bgFetcherLimit = std::min(bgFetcherLimit, config.getMaxVbuckets());
    for (size_t i = 0; i < bgFetcherLimit; i++) {
        bgFetchers.emplace_back(std::make_unique<BgFetcher>(*this));
    }

    setFlusherBatchSplitTrigger(config.getFlusherTotalBatchLimit());
    config.addValueChangedListener(
            "flusher_total_batch_limit",
            std::make_unique<ValueChangedListener>(*this));

    setFlushBatchMaxBytes(config.getFlushBatchMaxBytes());
    config.addValueChangedListener(
            "flush_batch_max_bytes",
            std::make_unique<ValueChangedListener>(*this));

    retainErroneousTombstones = config.isRetainErroneousTombstones();
    config.addValueChangedListener(
            "retain_erroneous_tombstones",
            std::make_unique<ValueChangedListener>(*this));

    // create the semaphore with a default capacity of 1. This will be
    // updated when a compaction is scheduled.
    compactionSemaphore = std::make_unique<cb::AwaitableSemaphore>();

    initializeWarmupTask();
}

EPBucket::~EPBucket() = default;

bool EPBucket::initialize() {
    KVBucket::initialize();

    startWarmupTask();

    enableItemPager();

    if (!startBgFetcher()) {
        EP_LOG_CRITICAL_RAW(
                "EPBucket::initialize: Failed to create and start "
                "bgFetchers");
        return false;
    }

    return true;
}

void EPBucket::initializeShards() {
    vbMap.forEachShard([this](KVShard& shard) {
        shard.getRWUnderlying()->setMakeCompactionContextCallback(
                [this](Vbid vbid,
                       CompactionConfig& config,
                       uint64_t purgeSeqno) {
                    return makeCompactionContext(vbid, config, purgeSeqno);
                });
    });
}

void EPBucket::deinitialize() {
    // If Bucket is currently paused; need to resume to allow flushers
    // etc to complete.
    if (paused) {
        prepareForResume();
    }

    stopFlusher();

    allVbucketsDeinitialize();

    stopBgFetcher();

    KVBucket::deinitialize();

    // Persist the type of shutdown (stats.forceShutdown), and consequently
    // on the next warmup can determine is there was a clean shutdown - see
    // Warmup::cleanShutdown.
    persistShutdownContext();

    // Now that we've stopped all of our tasks, stop any tasks the storage
    // layer may have created.
    vbMap.forEachShard([](KVShard& shard) {
        shard.getRWUnderlying()->deinitialize();
    });
}

bool EPBucket::canDeduplicate(Item* lastFlushed,
                              Item& candidate,
                              CheckpointHistorical historical) const {
    if (isHistoryRetentionEnabled() && !candidate.canDeduplicate()) {
        return false;
    }

    if (!lastFlushed) {
        // Nothing to de-duplicate against.
        return false;
    }
    if (lastFlushed->getKey() != candidate.getKey()) {
        // Keys differ - cannot de-dupe.
        return false;
    }
    if (lastFlushed->isCommitted() != candidate.isCommitted()) {
        // Committed / pending namespace differs - cannot de-dupe.
        return false;
    }

    // items match - the candidate must have a lower seqno.
    Expects(lastFlushed->getBySeqno() > candidate.getBySeqno());

    // Otherwise - valid to de-dupe.
    return true;
}

EPBucket::FlushResult EPBucket::flushVBucket(Vbid vbid) {
    auto vb = getLockedVBucket(vbid, std::try_to_lock);
    if (!vb.owns_lock()) {
        // Try another bucket if this one is locked to avoid blocking flusher.
        return {MoreAvailable::Yes, 0};
    }

    if (!vb) {
        return {MoreAvailable::No, 0};
    }

    return flushVBucket_UNLOCKED(std::move(vb));
}

EPBucket::FlushResult EPBucket::flushVBucket_UNLOCKED(LockedVBucketPtr vbPtr) {
    if (!vbPtr || !vbPtr.owns_lock()) {
        // should never really hit this code, if we do you're using the method
        // incorrectly
        std::logic_error(fmt::format(
                "EPBucket::flushVBucket_UNLOCKED(): should always be called "
                "with a valid LockedVBucketPtr: VbucketPtr:{} owns_lock:{}",
                bool{vbPtr},
                vbPtr.owns_lock()));
    }

    auto& vb = vbPtr.getEPVbucket();
    const auto flushStart = std::chrono::steady_clock::now();
    // Obtain the set of items to flush, up to the maximum allowed for
    // a single flush.
    auto toFlush =
            vb.getItemsToPersist(flusherBatchSplitTrigger, flushBatchMaxBytes);

    // Callback must be initialized at persistence
    Expects(toFlush.flushHandle.get());

    const auto moreAvailable =
            toFlush.moreAvailable ? MoreAvailable::Yes : MoreAvailable::No;

    if (toFlush.items.empty()) {
        return {moreAvailable, 0};
    }

    // The range becomes initialised only when an item is flushed
    std::optional<snapshot_range_t> range;
    auto* rwUnderlying = getRWUnderlying(vb.getId());

    auto ctx = rwUnderlying->begin(
            vb.getId(), std::make_unique<EPPersistenceCallback>(stats, *vbPtr));
    while (!ctx) {
        ++stats.beginFailed;
        EP_LOG_WARN(
                "EPBucket::flushVBucket_UNLOCKED: () Failed to start a "
                "transaction. "
                "Retry in 1 second.",
                vb.getId());
        std::this_thread::sleep_for(std::chrono::seconds(1));
        ctx = rwUnderlying->begin(
                vb.getId(),
                std::make_unique<EPPersistenceCallback>(stats, *vbPtr));
    }

    bool mustDedupe =
            !rwUnderlying->getStorageProperties().hasAutomaticDeduplication();

    if (mustDedupe) {
        rwUnderlying->prepareForDeduplication(toFlush.items);
    }

    Item* prev = nullptr;

    // Read the vbucket_state from disk as many values from the
    // in-memory vbucket_state may be ahead of what we are flushing.
    const auto* persistedVbState =
            rwUnderlying->getCachedVBucketState(vb.getId());

    // The first flush we do populates the cachedVBStates of the KVStore
    // so we may not (if this is the first flush) have a state returned
    // from the KVStore.
    vbucket_state vbstate;
    if (persistedVbState) {
        vbstate = *persistedVbState;
    }

    // Callback executed at KVStore::commit.
    bool logged = false;
    const auto callback = [this, &logged, &vb](const std::system_error& err) {
        if (!logged) {
            EP_LOG_WARN("EPBucket::flushVBucket_UNLOCKED: {} {}",
                        vb.getId(),
                        err.what());
            logged = true;
        }

        // MB-42224: sync-header failure callback increments
        // ep_data_write_failed, which is what ns_server uses for
        // detecting a high rate of disk-write failures and failing the
        // node if the user enabled auto-failover.
        ++(this->stats.commitFailed);

        // Return true to let couchstore re-try the operation
        return true;
    };

    WriteOperation writeOp = WriteOperation::Upsert;

    // A disk snapshot has unique items and if we're receiving a vbucket from
    // the start (seqno 0), we can issue Insert operations. This benefits some
    // KVStore implementations since a lookup isn't needed. This scenario
    // commonly occurs in rebalance where a vbucket is taken over by a new node.
    if (toFlush.ranges.size() == 1 &&
        toFlush.checkpointType == CheckpointType::InitialDisk &&
        toFlush.historical == CheckpointHistorical::No) {
        writeOp = WriteOperation::Insert;
    }

    VB::Commit commitData(
            vb.getManifest(), writeOp, vbstate, callback, toFlush.historical);

    vbucket_state& proposedVBState = commitData.proposedVBState;

    // We need to set a few values from the in-memory state.
    uint64_t maxSeqno = 0;
    uint64_t maxVbStateOpCas = 0;

    auto minSeqno = std::numeric_limits<uint64_t>::max();

    // Stores the number of items added to the flush-batch in KVStore.
    // Note:
    //  - Does not carry any information on whether the flush-batch is
    //    successfully persisted or not
    //  - Does not account set-vbstate items
    size_t flushBatchSize = 0;

    // Set if we process an explicit set-vbstate item, which requires a flush
    // to disk regardless of whether we have any other item to flush or not
    bool mustPersistVBState = false;

    // HCS is optional because we have to update it on disk only if some
    // Commit/Abort SyncWrite is found in the flush-batch. If we're
    // flushing Disk checkpoints then the toFlush value may be
    // supplied. In this case, this should be the HCS received from the
    // Active node and should be greater than or equal to the HCS for
    // any other item in this flush batch. This is required because we
    // send mutations instead of a commits and would not otherwise
    // update the HCS on disk.
    std::optional<uint64_t> hcs;

    // HPS is optional because we have to update it on disk only if a
    // prepare is found in the flush-batch
    // This value is read at warmup to determine what seqno to stop
    // loading prepares at (there will not be any prepares after this
    // point) but cannot be used to initialise a PassiveDM after warmup
    // as this value will advance into snapshots immediately, without
    // the entire snapshot needing to be persisted.
    std::optional<uint64_t> hps;

    // We always maintain the maxVisibleSeqno at the current value
    // and only change it to a higher-seqno when a flush of a visible
    // item is seen. This value must be tracked to provide a correct
    // snapshot range for non-sync write aware consumers during backfill
    // (the snapshot should not end on a prepare or an abort, as these
    // items will not be sent). This value is also used at warmup so
    // that vbuckets can resume with the same visible seqno as before
    // the restart.
    Monotonic<uint64_t> maxVisibleSeqno{proposedVBState.maxVisibleSeqno};

    if (toFlush.maxDeletedRevSeqno) {
        proposedVBState.maxDeletedSeqno = toFlush.maxDeletedRevSeqno.value();
    }

    AggregatedFlushStats aggStats;

    // Iterate through items, checking if we (a) can skip persisting,
    // (b) can de-duplicate as the previous key was the same, or (c)
    // actually need to persist.
    // Note: This assumes items have been sorted by key and then by
    // seqno (see prepareForDeduplication() above) such that duplicate keys are
    // adjacent but with the highest seqno first.
    // Note(2): The de-duplication here is an optimization to save
    // creating and enqueuing multiple set() operations on the
    // underlying KVStore - however the KVStore itself only stores a
    // single value per key, and so even if we don't de-dupe here the
    // KVStore will eventually - just potentialy after unnecessary work.
    for (const auto& item : toFlush.items) {
        if (!item->shouldPersist()) {
            continue;
        }

        const auto op = item->getOperation();
        if ((op == queue_op::commit_sync_write ||
             op == queue_op::abort_sync_write) &&
            !isDiskCheckpointType(toFlush.checkpointType)) {
            // If we are receiving a disk snapshot then we want to skip
            // the HCS update as we will persist a correct one when we
            // flush the last item. If we were to persist an incorrect
            // HCS then we would have to backtrack the start seqno of
            // our warmup to ensure that we do warmup prepares that may
            // not have been completed if they were completed out of
            // order.
            hcs = std::max(hcs.value_or(0), item->getPrepareSeqno());
        }

        if (item->isVisible() &&
            static_cast<uint64_t>(item->getBySeqno()) > maxVisibleSeqno) {
            maxVisibleSeqno = static_cast<uint64_t>(item->getBySeqno());
        }

        if (op == queue_op::pending_sync_write) {
            Expects(item->getBySeqno() > 0);
            hps = std::max(hps.value_or(0),
                           static_cast<uint64_t>(item->getBySeqno()));
        }

        if (item->isSystemEvent()) {
            commitData.collections.recordSystemEvent(*item);
        }

        if (op == queue_op::set_vbucket_state) {
            // Only process vbstate if it's sequenced higher (by cas).
            // We use the cas instead of the seqno here because a
            // set_vbucket_state does not increment the lastBySeqno in
            // the CheckpointManager when it is created. This means that
            // it is possible to have two set_vbucket_state items that
            // follow one another with the same seqno. The cas will be
            // bumped for every item so it can be used to distinguish
            // which item is the latest and should be flushed.
            if (item->getCas() > maxVbStateOpCas) {
                // Should only bump the stat once for the latest state
                // change that we want to flush
                if (maxVbStateOpCas == 0) {
                    // There is at least a commit to be done, so
                    // increase todo
                    ++stats.flusher_todo;
                }

                maxVbStateOpCas = item->getCas();

                // It could be the case that the set_vbucket_state is
                // alone, i.e. no mutations are being flushed, we must
                // trigger an update of the vbstate, which will always
                // happen when we set this.
                mustPersistVBState = true;

                // Process the Item's value into the transition struct
                proposedVBState.transition.fromItem(*item);
            }
        } else if (!mustDedupe ||
                   !canDeduplicate(prev, *item, commitData.historical)) {
            // This is an item we must persist.
            prev = item.get();
            ++flushBatchSize;

            if (cb::mcbp::datatype::is_xattr(item->getDataType())) {
                proposedVBState.mightContainXattrs = true;
            }

            flushOneDelOrSet(*ctx, item, vb);

            maxSeqno = std::max(maxSeqno, (uint64_t)item->getBySeqno());

            // Track the lowest seqno, so we can set the HLC epoch
            minSeqno = std::min(minSeqno, (uint64_t)item->getBySeqno());

            ++stats.flusher_todo;

            if (!range.has_value()) {
                range = snapshot_range_t{
                        proposedVBState.lastSnapStart,
                        toFlush.ranges.empty()
                                ? proposedVBState.lastSnapEnd
                                : toFlush.ranges.back().getEnd()};
            }

            // Is the item the end item of one of the ranges we're
            // flushing? Note all the work here only affects replica VBs
            auto itr = std::find_if(toFlush.ranges.begin(),
                                    toFlush.ranges.end(),
                                    [&item](auto& range) {
                                        return uint64_t(item->getBySeqno()) ==
                                               range.getEnd();
                                    });

            // If this is the end item, we can adjust the start of our
            // flushed range, which would be used for failure purposes.
            // Primarily by bringing the start to be a consistent point
            // allows for promotion to active to set the fail-over table
            // to a consistent point.
            if (itr != toFlush.ranges.end()) {
                // Use std::max as the flusher is not visiting in seqno
                // order.
                range->setStart(
                        std::max(range->getStart(), itr->range.getEnd()));
                // HCS may be weakly monotonic when received via a disk
                // snapshot so we special case this for the disk
                // snapshot instead of relaxing the general constraint.
                if (isDiskCheckpointType(toFlush.checkpointType) &&
                    itr->highCompletedSeqno !=
                            proposedVBState.persistedCompletedSeqno) {
                    hcs = itr->highCompletedSeqno;
                }

                // Now that the end of a snapshot has been reached,
                // store the hps tracked by the checkpoint to disk
                switch (toFlush.checkpointType) {
                case CheckpointType::Memory:
                    if (itr->highPreparedSeqno) {
                        proposedVBState.highPreparedSeqno =
                                std::max(proposedVBState.highPreparedSeqno,
                                         *(itr->highPreparedSeqno));
                    }
                    break;
                case CheckpointType::InitialDisk:
                case CheckpointType::Disk:
                    // MB-51639: We need to set the HPS value to the snapshot
                    // end regardless of whether we have a prepare or not
                    // because whilst the active does not complete prepares we
                    // are about to persist their logical completions and so
                    // we can move the HPS.
                    proposedVBState.highPreparedSeqno = std::max(
                            proposedVBState.highPreparedSeqno, itr->getEnd());
                    break;
                }
            }
        } else {
            // Item is the same key as the previous[1] one - don't need
            // to flush to disk.
            // [1] Previous here really means 'next' - prepareForDeduplication()
            //     above has actually re-ordered items such that items
            //     with the same key are ordered from high->low seqno.
            //     This means we only write the highest (i.e. newest)
            //     item for a given key, and discard any duplicate,
            //     older items.
            ++stats.totalDeduplicatedFlusher;
        }

        // Register the item for deferred (flush success only) stats update.
        aggStats.accountItem(*item);
    }

    // The new maxCas was computed when visiting the checkpoint(s) that made up
    // the flush batch.
    proposedVBState.maxCas = toFlush.maxCas;

    // Just return if nothing to flush
    if (!mustPersistVBState && flushBatchSize == 0) {
        return {moreAvailable, 0};
    }

    if (proposedVBState.transition.state == vbucket_state_active) {
        if (maxSeqno) {
            range = snapshot_range_t(maxSeqno, maxSeqno);
        }
    }

    // Update VBstate based on the changes we have just made,
    // then tell the rwUnderlying the 'new' state
    // (which will persisted as part of the commit() below).

    // only update the snapshot range if items were flushed, i.e.
    // don't appear to be in a snapshot when you have no data for it
    // We also update the checkpointType here as this should only
    // change with snapshots.
    if (range) {
        proposedVBState.lastSnapStart = range->getStart();
        proposedVBState.lastSnapEnd = range->getEnd();
        proposedVBState.checkpointType = toFlush.checkpointType;
    }

    // Track the lowest seqno written in spock and record it as
    // the HLC epoch, a seqno which we can be sure the value has a
    // HLC CAS.
    proposedVBState.hlcCasEpochSeqno = vb.getHLCEpochSeqno();
    if (proposedVBState.hlcCasEpochSeqno == HlcCasSeqnoUninitialised &&
        minSeqno != std::numeric_limits<uint64_t>::max()) {
        proposedVBState.hlcCasEpochSeqno = minSeqno;

        // @todo MB-37692: Defer this call at flush-success only or reset
        //  the value if flush fails.
        vb.setHLCEpochSeqno(proposedVBState.hlcCasEpochSeqno);
    }

    if (hcs) {
        if (hcs <= proposedVBState.persistedCompletedSeqno) {
            throw std::logic_error(fmt::format(
                    "EPBucket::flushVBucket_UNLOCKED: {} Trying to set PCS to "
                    "{} but "
                    "the current value is {} and the PCS must be monotonic. "
                    "The current checkpoint type is {}. Flush's seqno "
                    "range:[{},{}], proposedVBState:'{}'.",
                    vb.getId(),
                    *hcs,
                    proposedVBState.persistedCompletedSeqno,
                    to_string(toFlush.checkpointType),
                    minSeqno,
                    maxSeqno,
                    proposedVBState));
        }
        proposedVBState.persistedCompletedSeqno = *hcs;
    }

    if (hps) {
        if (hps <= proposedVBState.persistedPreparedSeqno) {
            throw std::logic_error(fmt::format(
                    "EPBucket::flushVBucket_UNLOCKED: {} Trying to set PPS to "
                    "{} but "
                    "the current value is {} and the PPS must be monotonic. "
                    "The current checkpoint type is {}. Flush's seqno "
                    "range:[{},{}], proposedVBState:'{}'.",
                    vb.getId(),
                    *hps,
                    proposedVBState.persistedPreparedSeqno,
                    to_string(toFlush.checkpointType),
                    minSeqno,
                    maxSeqno,
                    proposedVBState));
        }
        proposedVBState.persistedPreparedSeqno = *hps;
    }

    proposedVBState.maxVisibleSeqno = maxVisibleSeqno;

    // Are we flushing only a new vbstate?
    if (mustPersistVBState && (flushBatchSize == 0)) {
        if (!rwUnderlying->snapshotVBucket(vb.getId(), commitData)) {
            flushFailureEpilogue(*vbPtr, toFlush);

            return {MoreAvailable::Yes, 0};
        }

        // The new vbstate was the only thing to flush. All done.
        // @todo: ideally pass vb over *vbPtr which is already an EPVbucket&
        flushSuccessEpilogue(*vbPtr,
                             flushStart,
                             0 /*itemsFlushed*/,
                             aggStats,
                             commitData.collections);

        return {moreAvailable, 0};
    }

    // The flush-batch must be non-empty by logic at this point.
    Expects(flushBatchSize > 0);

    // Release the memory allocated for vectors in toFlush before we call
    // into KVStore::commit. This reduces memory peaks (every queued_item in
    // toFlush.items is a pointer (8 bytes); also, having a big
    // toFlush.ranges is not likely but may happen).
    //
    // Note:
    //  - std::vector::clear() leaves the capacity of vector unchanged,
    //    so memory is not released.
    //  - we cannot rely on clear() + shrink_to_fit() as the latter is a
    //    non-binding request to reduce capacity() to size(), it depends on
    //    the implementation whether the request is fulfilled.
    {
        const auto itemsToRelease = std::move(toFlush.items);
        const auto rangesToRelease = std::move(toFlush.ranges);
    }

    // Persist the flush-batch.
    if (!commit(*rwUnderlying, std::move(ctx), commitData)) {
        flushFailureEpilogue(*vbPtr, toFlush);

        return {MoreAvailable::Yes, 0};
    }

    // Note: We want to update the snap-range only if we have flushed at least
    // one item. I.e. don't appear to be in a snap when you have no data for it
    Expects(range.has_value());
    vb.setPersistedSnapshot(*range);

    uint64_t highSeqno = rwUnderlying->getLastPersistedSeqno(vb.getId());
    if (highSeqno > 0 && highSeqno != vb.getPersistenceSeqno()) {
        vb.setPersistenceSeqno(highSeqno);
    }

    // Notify the local DM that the Flusher has run. Persistence
    // could unblock some pending Prepares in the DM.
    // If it is the case, this call updates the High Prepared Seqno
    // for this node.
    // In the case of a Replica node, that could trigger a SeqnoAck
    // to the Active.
    //
    // Note: This is a NOP if the there's no Prepare queued in DM.
    //     We could notify the DM only if strictly required (i.e.,
    //     only when the Flusher has persisted up to the snap-end
    //     mutation of an in-memory snapshot, see HPS comments in
    //     PassiveDM for details), but that requires further work.
    //     The main problem is that in general a flush-batch does
    //     not coincide with in-memory snapshots (ie, we don't
    //     persist at snapshot boundaries). So, the Flusher could
    //     split a single in-memory snapshot into multiple
    //     flush-batches. That may happen at Replica, e.g.:
    //
    //     1) received snap-marker [1, 2]
    //     2) received 1:PRE
    //     3) flush-batch {1:PRE}
    //     4) received 2:mutation
    //     5) flush-batch {2:mutation}
    //
    //     In theory we need to notify the DM only at step (5) and
    //     only if the the snapshot contains at least 1 Prepare
    //     (which is the case in our example), but the problem is
    //     that the Flusher doesn't know about 1:PRE at step (5).
    //
    //     So, given that here we are executing in a slow bg-thread
    //     (write+sync to disk), then we can just afford to calling
    //     back to the DM unconditionally.
    vb.notifyPersistenceToDurabilityMonitor();

    // @todo: ideally pass vb over *vbPtr which is already an EPVbucket&
    flushSuccessEpilogue(*vbPtr,
                         flushStart,
                         flushBatchSize /*itemsFlushed*/,
                         aggStats,
                         commitData.collections);

    // Handle Seqno Persistence requests
    vb.notifyHighPriorityRequests(engine, vb.getPersistenceSeqno());

    return {moreAvailable, flushBatchSize};
}

void EPBucket::flushSuccessEpilogue(
        VBucket& vb,
        const std::chrono::steady_clock::time_point flushStart,
        size_t itemsFlushed,
        const AggregatedFlushStats& aggStats,
        Collections::VB::Flush& collectionFlush) {
    // Clear the flag if set (ie, only at vbucket creation)
    if (vb.setBucketCreation(false)) {
        EP_LOG_DEBUG("EPBucket::flushSuccessEpilogue: {} created", vb.getId());
    }

    // Update flush stats
    const auto flushEnd = std::chrono::steady_clock::now();
    const auto transTime =
            std::chrono::duration_cast<std::chrono::milliseconds>(flushEnd -
                                                                  flushStart)
                    .count();
    const auto transTimePerItem =
            itemsFlushed ? static_cast<double>(transTime) / itemsFlushed : 0;
    lastTransTimePerItem.store(transTimePerItem);
    stats.cumulativeFlushTime.fetch_add(transTime);
    stats.flusher_todo.store(0);
    stats.totalPersistVBState++;
    ++stats.flusherCommits;

    vb.doAggregatedFlushStats(aggStats);

    // By definition, does not need to be called if no flush performed or
    // if flush failed.
    collectionFlush.flushSuccess(vb.getId(), *this);

    // By definition, this function is called after persisting a batch of
    // data, so it can be safely skipped if no flush performed or if flush
    // failed.
    getRWUnderlying(vb.getId())->pendingTasks();
}

void EPBucket::flushFailureEpilogue(VBucket& vb, ItemsToFlush& flush) {
    // Flush failed, we need to reset the pcursor to the original
    // position. At the next run the flusher will re-attempt by retrieving
    // all the items from the disk queue again.
    flush.flushHandle->markFlushFailed(vb);

    ++stats.commitFailed;
}

void EPBucket::setFlusherBatchSplitTrigger(size_t limit) {
    // If limit is lower than the number of writers then we should run with a
    // limit of 1 as a 0 limit could cause us to fail to flush anything.
    flusherBatchSplitTrigger =
            std::max(size_t(1), limit / ExecutorPool::get()->getNumWriters());
}

size_t EPBucket::getFlusherBatchSplitTrigger() {
    return flusherBatchSplitTrigger;
}

void EPBucket::setFlushBatchMaxBytes(size_t bytes) {
    flushBatchMaxBytes = bytes;
}

size_t EPBucket::getFlushBatchMaxBytes() const {
    return flushBatchMaxBytes;
}

bool EPBucket::commit(KVStoreIface& kvstore,
                      std::unique_ptr<TransactionContext> txnCtx,
                      VB::Commit& commitData) {
    HdrMicroSecBlockTimer timer(
            &stats.diskCommitHisto, "disk_commit", stats.timingLog.get());
    const auto commit_start = std::chrono::steady_clock::now();

    auto vbid = txnCtx->vbid;
    const auto res = kvstore.commit(std::move(txnCtx), commitData);
    if (!res) {
        EP_LOG_WARN("KVBucket::commit: kvstore.commit failed {}", vbid);
    }

    const auto commit_time =
            std::chrono::duration_cast<std::chrono::milliseconds>(
                    std::chrono::steady_clock::now() - commit_start)
                    .count();
    stats.commit_time.store(commit_time);
    stats.cumulativeCommitTime.fetch_add(commit_time);

    return res;
}

void EPBucket::startFlusher() {
    for (const auto& flusher : flushers) {
        flusher->start();
    }
}

void EPBucket::stopFlusher() {
    for (const auto& flusher : flushers) {
        EP_LOG_INFO("Attempting to stop flusher:{}", flusher->getId());
        bool rv = flusher->stop(stats.forceShutdown);
        if (rv && !stats.forceShutdown) {
            flusher->wait();
        }
    }
}

bool EPBucket::pauseFlusher() {
    bool rv = true;
    for (const auto& flusher : flushers) {
        if (!flusher->pause()) {
            EP_LOG_WARN(
                    "Attempted to pause flusher in state "
                    "[{}], flusher = {}",
                    flusher->stateName(),
                    flusher->getId());
            rv = false;
        }
    }

    return rv;
}

bool EPBucket::resumeFlusher() {
    bool rv = true;
    for (const auto& flusher : flushers) {
        if (!flusher->resume()) {
            EP_LOG_WARN(
                    "Attempted to resume flusher in state [{}], "
                    "flusher = {}",
                    flusher->stateName(),
                    flusher->getId());
            rv = false;
        }
    }
    return rv;
}

void EPBucket::wakeUpFlusher() {
    if (stats.getDiskQueueSize() == 0) {
        for (const auto& flusher : flushers) {
            flusher->wake();
        }
    }
}

bool EPBucket::startBgFetcher() {
    for (const auto& bgFetcher : bgFetchers) {
        bgFetcher->start();
    }
    return true;
}

void EPBucket::stopBgFetcher() {
    EP_LOG_INFO_RAW("Stopping bg fetchers");

    for (const auto& bgFetcher : bgFetchers) {
        bgFetcher->stop();
    }
}

void EPBucket::allVbucketsDeinitialize() {
    for (const auto& shard : vbMap.shards) {
        for (const auto vbid : shard->getVBuckets()) {
            VBucketPtr vb = shard->getBucket(vbid);
            if (vb) {
                if (vb->hasPendingBGFetchItems()) {
                    EP_LOG_WARN(
                            "Shutting down engine while there are still pending"
                            "data read for shard {} from database storage",
                            shard->getId());
                }

                // MB-53953: Ensure all RangeScans are cancelled and release
                // their snapshots
                auto& epVb = dynamic_cast<EPVBucket&>(*vb);
                epVb.cancelRangeScans();
            }
        }
    }
}

cb::engine_errc EPBucket::scheduleOrRescheduleCompaction(
        Vbid vbid,
        const CompactionConfig& config,
        CookieIface* cookie,
        std::chrono::milliseconds delay) {
    cb::engine_errc errCode = checkForDBExistence(vbid);
    if (errCode != cb::engine_errc::success) {
        return errCode;
    }

    /* Obtain the vbucket so we can get the previous purge seqno */
    VBucketPtr vb = vbMap.getBucket(vbid);
    if (!vb) {
        return cb::engine_errc::not_my_vbucket;
    }

    auto handle = compactionTasks.wlock();

    // First, let's update compaction concurrency, in case the workload
    // pattern has changed to/from READ_HEAVY.
    updateCompactionConcurrency();

    // find the earliest time the compaction task should start, to obey
    // the requested delay
    auto requestedStartTime = std::chrono::steady_clock::now() + delay;
    // Convert delay to ExecutorPool 'double' e.g. 1500ms = 1.5 secs
    std::chrono::duration<double> execDelay = delay;

    // try to emplace an empty shared_ptr
    auto [itr, emplaced] = handle->try_emplace(vbid, nullptr);
    auto& task = itr->second;
    CompactionConfig tasksConfig;

    if (!emplaced) {
        // The existing task must be poked - it needs to either reschedule if
        // it is currently running or run with the given config.
        tasksConfig = task->runCompactionWithConfig(
                config, cookie, requestedStartTime);
        // now wake the task - the config has changed and it may need to
        // work out a new wake time.
        ExecutorPool::get()->wake(task->getId());
    } else {
        // Nothing in the map for this vbid now construct the task
        task = std::make_shared<CompactTask>(*this,
                                             vbid,
                                             config,
                                             requestedStartTime,
                                             cookie,
                                             *compactionSemaphore);
        if (execDelay.count() > 0.0) {
            task->snooze(execDelay.count());
        }
        ExecutorPool::get()->schedule(task);

        tasksConfig = config;
    }

    EP_LOG_INFO(
            "Compaction of {}, task:{}, purge_before_ts:{}, "
            "purge_before_seq:{}, "
            "drop_deletes:{}, internal:{} {} with delay:{}s (awaiting "
            "completion).",
            vbid,
            task->getId(),
            tasksConfig.purge_before_ts,
            tasksConfig.purge_before_seq,
            tasksConfig.drop_deletes,
            tasksConfig.internally_requested,
            !emplaced ? "rescheduled" : "created",
            execDelay.count());

    return cb::engine_errc::would_block;
}

void EPBucket::updateCompactionConcurrency() {
    // Avoid too many concurrent compaction tasks as they
    // could impact flushing throughout (and latency) in a
    // couple of related ways:
    //
    // 1. We can only concurrently execute as many Writer
    //    tasks as we have Writer threads - if compaction
    //    tasks consume most / all of the available threads
    //    then no Flusher tasks can run.
    //
    // 2. When compacting a given vBucket, flushing the same
    //    vBucket is potentially impacted. For Couchstore we
    //    must interlock the final phase of compaction and
    //    flushing; pausing flushing while compaction "catches
    //    up" with any updates made since the last compaction
    //    iteration.
    //    (Note Magma handles its own compaction and hence
    //    isn't directly subject to this case).
    //
    // We therefore limit the number of concurrent compactors
    // in the following (somewhat non-scientific way).

    if (engine.getWorkLoadPolicy().getWorkLoadPattern() == READ_HEAVY) {
        // only allow one compaction task if the workload is read heavy
        compactionSemaphore->setCapacity(1);
        return;
    }

    const int maxConcurrentWriterTasks = std::min(
            ExecutorPool::get()->getNumWriters(), vbMap.getNumShards());
    const int maxConcurrentAuxIOTasks = ExecutorPool::get()->getNumAuxIO();
    const int compactionConcurrentTaskLimit =
            std::min(maxConcurrentWriterTasks, maxConcurrentAuxIOTasks);

    // Calculate how many compaction tasks we will permit. We always
    // allow at least one, then we limit to a fraction of the available
    // AuxIO/WriterTasks (whichever is lower) imposing an upper bound so there
    // is at least 1 AuxIO task slot available for other tasks (i.e.
    // BackfillManagerTask). We want to take the lower of AuxIO and
    // Writer threads when calculating this number as whilst we run
    // compaction tasks on the AuxIO pool we don't want to saturate disk
    // if we have few writers, and we don't want to saturate the AuxIO
    // pool if we have more writers.
    const int maxConcurrentCompactTasks = std::clamp(
            int(compactionConcurrentTaskLimit * compactionMaxConcurrency),
            1, // min of one task must be allowed to run
            maxConcurrentAuxIOTasks - 1 /* max */);

    compactionSemaphore->setCapacity(maxConcurrentCompactTasks);
}

cb::engine_errc EPBucket::scheduleCompaction(Vbid vbid,
                                             const CompactionConfig& config,
                                             CookieIface* cookie,
                                             std::chrono::milliseconds delay) {
    return scheduleOrRescheduleCompaction(vbid, config, cookie, delay);
}

cb::engine_errc EPBucket::scheduleCompaction(Vbid vbid,
                                             std::chrono::milliseconds delay) {
    CompactionConfig cfg;
    cfg.internally_requested = true;
    return scheduleOrRescheduleCompaction(vbid, cfg, nullptr, delay);
}

cb::engine_errc EPBucket::cancelCompaction(Vbid vbid) {
    auto handle = compactionTasks.wlock();
    for (const auto& task : *handle) {
        task.second->cancel();
    }
    return cb::engine_errc::success;
}

void EPBucket::flushOneDelOrSet(TransactionContext& txnCtx,
                                const queued_item& qi,
                                EPVBucket& vb) {
    int64_t bySeqno = qi->getBySeqno();
    const bool deleted = qi->isDeleted() && !qi->isPending();

    std::chrono::microseconds dirtyAge =
            std::chrono::duration_cast<std::chrono::microseconds>(
                    std::chrono::steady_clock::now() - qi->getQueuedTime());
    stats.dirtyAgeHisto.add(dirtyAge);

    // Keep count of the number of items flushed that come from a history=true
    // collection - i.e. CanDeuplicate::No
    if (!qi->canDeduplicate()) {
        vb.incrementHistoricalItemsFlushed();
    }

    auto* rwUnderlying = getRWUnderlying(qi->getVBucketId());
    if (!deleted) {
        // TODO: Need to separate disk_insert from disk_update because
        // bySeqno doesn't give us that information.
        HdrMicroSecBlockTimer timer(
                bySeqno == -1 ? &stats.diskInsertHisto : &stats.diskUpdateHisto,
                bySeqno == -1 ? "disk_insert" : "disk_update",
                stats.timingLog.get());
        if (qi->isSystemEvent()) {
            rwUnderlying->setSystemEvent(txnCtx, qi);
        } else {
            rwUnderlying->set(txnCtx, qi);
        }
    } else {
        {
            folly::SharedMutex::ReadHolder rlh(vb.getStateLock());
            if (qi->deletionSource() == DeleteSource::TTL &&
                vb.getState() == vbucket_state_active) {
                cb::server::document_expired(engine, qi->getNBytes());
            }
        }
        HdrMicroSecBlockTimer timer(
                &stats.diskDelHisto, "disk_delete", stats.timingLog.get());
        if (qi->isSystemEvent()) {
            rwUnderlying->delSystemEvent(txnCtx, qi);
        } else {
            rwUnderlying->del(txnCtx, qi);
        }
    }
}

void EPBucket::dropKey(VBucket& vb,
                       const DiskDocKey& diskKey,
                       int64_t bySeqno,
                       bool isAbort,
                       int64_t highCompletedSeqno) {
    // dropKey is called to remove a key from the in memory structures
    // (HashTable, DurabilityMonitors etc.). We skip calling this for aborts
    // as they don't exist in the HashTable and this allows us to make stricter
    // sanity checks when dropping keys from the DurabilityMonitors.
    if (isAbort) {
        return;
    }

    auto docKey = diskKey.getDocKey();
    if (docKey.isInSystemCollection()) {
        // SystemEvents aren't in memory so return.
        return;
    }

    if (diskKey.isPrepared() && bySeqno > highCompletedSeqno) {
        // ... drop it from the DurabilityMonitor
        vb.dropPendingKey(docKey, bySeqno);
    }

    // ... drop it from the VB (hashtable)
    vb.dropKey(docKey, bySeqno);
}

std::shared_ptr<CompactionContext> EPBucket::makeCompactionContext(
        Vbid vbid, CompactionConfig& config, uint64_t purgeSeqno) {
    auto& configuration = getEPEngine().getConfiguration();

    if (config.purge_before_ts == 0) {
        config.purge_before_ts =
                ep_real_time() - configuration.getPersistentMetadataPurgeAge();
    }

    std::optional<time_t> expireFrom;
    if (configuration.isCompactionExpireFromStart()) {
        expireFrom = ep_real_time();
    }

    auto vb = getVBucket(vbid);
    if (!vb) {
        return nullptr;
    }

    auto ctx = std::make_shared<CompactionContext>(
            std::move(vb), config, purgeSeqno, expireFrom);

    BloomFilterCBPtr filter(new BloomFilterCallback(*this));
    ctx->bloomFilterCallback = filter;

    ExpiredItemsCBPtr expiry(new ExpiredItemsCallback(*this));
    ctx->expiryCallback = expiry;

    // take a raw ref to the context as if the function is being called we know
    // it's not out of scope, so there's no need to add a ref to it.
    ctx->droppedKeyCb = [this, &ctxRef = *ctx](const DiskDocKey& diskKey,
                                               int64_t bySeqno,
                                               bool isAbort,
                                               int64_t highCompletedSeqno) {
        dropKey(*ctxRef.getVBucket(),
                diskKey,
                bySeqno,
                isAbort,
                highCompletedSeqno);
    };

    ctx->completionCallback = [this](CompactionContext& ctx) {
        compactionCompletionCallback(ctx);
    };

    // take a raw ref to the context as if the function is being called we know
    // it's not out of scope, so there's no need to add a ref to it.
    ctx->maybeUpdateVBucketPurgeSeqno =
            [this, &ctxRef = *ctx](uint64_t seqno) -> void {
        ctxRef.getVBucket()->maybeSetPurgeSeqno(seqno);
        postPurgeSeqnoImplicitCompactionHook();
    };

    auto& epStats = getEPEngine().getEpStats();
    ctx->isShuttingDown = [&epStats, &ctxRef = *ctx, this]() -> bool {
        // stop compaction if the bucket is shutting down, the vbucket is
        // awaiting deferred deletion.
        return epStats.isShutdown ||
               ctxRef.getVBucket()->isDeletionDeferred() ||
               cancelEWBCompactionTasks;
    };
    return ctx;
}

void EPBucket::compactionCompletionCallback(CompactionContext& ctx) {
    auto vb = ctx.getVBucket();

    // Grab a pre-compaction snapshot of the stats
    auto prePurgeSeqno = vb->getPurgeSeqno();
    auto preNumTotalItems = vb->getNumTotalItems();

    auto preCollectionSizes = ctx.stats.collectionSizeUpdates;
    bool preDropInProgess = vb->getManifest().isDropInProgress();
    for (auto& [cid, newSize] : preCollectionSizes) {
        auto handle = vb->getManifest().lock(cid);

        if (handle.valid()) {
            newSize = handle.getDiskSize();
        }
    }

    try {
        postCompactionCompletionStatsUpdateHook();

        vb->maybeSetPurgeSeqno(ctx.getRollbackPurgeSeqno());
        vb->decrNumTotalItems(ctx.stats.collectionsItemsPurged);

        updateCollectionStatePostCompaction(
                *vb,
                ctx.stats.collectionSizeUpdates,
                ctx.eraserContext->doesOnDiskDroppedDataExist());

    } catch (std::exception&) {
        // Re-apply our pre-compaction stats snapshot
        vb->maybeSetPurgeSeqno(prePurgeSeqno);
        vb->setNumTotalItems(preNumTotalItems);

        updateCollectionStatePostCompaction(
                *vb, preCollectionSizes, preDropInProgess);

        // And re-throw to "undo" the on disk compaction
        throw;
    }
}

void EPBucket::updateCollectionStatePostCompaction(
        VBucket& vb,
        CompactionStats::CollectionSizeUpdates& collectionSizeUpdates,
        bool onDiskDroppedCollectionDataExists) {
    for (const auto& [cid, newSize] : collectionSizeUpdates) {
        auto handle = vb.getManifest().lock(cid);

        if (handle.valid()) {
            handle.setDiskSize(newSize);
        }
    }

    // Set the dropInProgress flag to true if ondisk dropped data exists
    vb.getManifest().setDropInProgress(onDiskDroppedCollectionDataExists);
}

bool EPBucket::compactInternal(LockedVBucketPtr& vb, CompactionConfig& config) {
    auto ctx = makeCompactionContext(vb->getId(), config, vb->getPurgeSeqno());
    auto* shard = vbMap.getShardByVbId(vb->getId());
    auto* store = shard->getRWUnderlying();
    CompactDBStatus result;
    try {
        result = store->compactDB(vb.getLock(), ctx);
    } catch (const std::exception& e) {
        EP_LOG_ERR("EPBucket::compactInternal(): compactDB() threw:'{}'",
                   e.what());
        stats.compactionFailed++;
        return false;
    }

    switch (result) {
    case CompactDBStatus::Failed:
        EP_LOG_ERR("EPBucket::compactInternal: compaction failed for {}",
                   vb->getId());
        stats.compactionFailed++;
        break;
    case CompactDBStatus::Aborted:
        EP_LOG_DEBUG("EPBucket::compactInternal: compaction aborted for {}",
                    vb->getId());
        stats.compactionAborted++;
        break;
    case CompactDBStatus::Success:
        break;
    }

    if (getEPEngine().getConfiguration().isBfilterEnabled() &&
        result == CompactDBStatus::Success) {
        vb->swapFilter();
    } else {
        vb->clearFilter();
    }

    EP_LOG_INFO(
            "Compaction of {} done ({}). "
            "purged tombstones:{}, prepares:{}, prepareBytes:{} "
            "collection_items_erased:alive:{},deleted:{}, "
            "collections_erased:{}, "
            "size/items/tombstones/purge_seqno pre{{{}, {}, {}, {}}}, "
            "post{{{}, {}, {}, {}}}",
            vb->getId(),
            result,
            ctx->stats.tombstonesPurged,
            ctx->stats.preparesPurged,
            ctx->stats.prepareBytesPurged,
            ctx->stats.collectionsItemsPurged,
            ctx->stats.collectionsDeletedItemsPurged,
            ctx->stats.collectionsPurged,
            ctx->stats.pre.size,
            ctx->stats.pre.items,
            ctx->stats.pre.deletedItems,
            ctx->stats.pre.purgeSeqno,
            ctx->stats.post.size,
            ctx->stats.post.items,
            ctx->stats.post.deletedItems,
            ctx->stats.post.purgeSeqno);
    return result == CompactDBStatus::Success;
}

// Running on WriterTask - CompactTask
bool EPBucket::doCompact(Vbid vbid,
                         CompactionConfig& config,
                         std::vector<CookieIface*>& cookies) {
    cb::engine_errc status = cb::engine_errc::success;

    auto vb = getLockedVBucket(vbid, std::try_to_lock);
    if (!vb.owns_lock()) {
        // VB currently locked; try again later.
        return true;
    }

    /**
     * MB-30015: Check to see if tombstones that have invalid
     * data needs to be retained. The goal is to try and retain
     * the erroneous tombstones especially in customer environments
     * for further analysis
     */
    config.retain_erroneous_tombstones = isRetainErroneousTombstones();

    bool reschedule = false;
    if (vb) {
        if (!compactInternal(vb, config)) {
            status = cb::engine_errc::failed;

            // Only if an internal request was made should we reschedule. If
            // compaction came externally, it is up to the client to retry
            reschedule = config.internally_requested;
        }
    } else {
        status = cb::engine_errc::not_my_vbucket;
    }

    if (status != cb::engine_errc::success && !cookies.empty()) {
        // The memcached core won't call back into the engine if the error
        // code returned in notifyIOComplete is != success so we need to
        // do all of the clean-up here.
        for (const auto& cookie : cookies) {
            engine.clearEngineSpecific(*cookie);
        }
    }

    for (const auto& cookie : cookies) {
        engine.notifyIOComplete(cookie, status);
    }
    // All cookies notified so clear the container
    cookies.clear();

    // Must ensure reschedule request is ignored when shutting down
    return reschedule && !stats.isShutdown;
}

bool EPBucket::updateCompactionTasks(Vbid vbid) {
    auto handle = compactionTasks.wlock();

    // remove the calling task if it does not need to run again.
    if (auto itr = handle->find(vbid); itr != handle->end()) {
        const auto& task = (*itr).second;
        if (task->isRescheduleRequired()) {
            // Nope can't erase! Must re-schedule this task.
            return true;
        } else {
            // Done, can now erase from the compactionTasks map
            handle->erase(itr);
        }
    } else {
        throw std::logic_error(
                "EPBucket::updateCompactionTasks no task for vbid:" +
                vbid.to_string());
    }

    return false;
}

DBFileInfo EPBucket::getAggregatedFileInfo() {
    const auto numShards = vbMap.getNumShards();
    DBFileInfo totalInfo;
    totalInfo.historyStartTimestamp = std::chrono::seconds::max();
    for (uint16_t shardId = 0; shardId < numShards; shardId++) {
        const auto dbInfo =
                getRWUnderlyingByShard(shardId)->getAggrDbFileInfo();
        totalInfo.spaceUsed += dbInfo.spaceUsed;
        totalInfo.fileSize += dbInfo.fileSize;
        totalInfo.prepareBytes += dbInfo.prepareBytes;
        totalInfo.historyDiskSize += dbInfo.historyDiskSize;

        if (dbInfo.historyStartTimestamp > std::chrono::seconds(0)) {
            totalInfo.historyStartTimestamp =
                    std::min(totalInfo.historyStartTimestamp,
                             dbInfo.historyStartTimestamp);
        }
    }
    return totalInfo;
}

uint64_t EPBucket::getTotalDiskSize() {
    using namespace cb::stats;
    return getAggregatedFileInfo().fileSize;
}

cb::engine_errc EPBucket::getFileStats(const BucketStatCollector& collector) {
    auto totalInfo = getAggregatedFileInfo();

    using namespace cb::stats;
    collector.addStat(Key::ep_db_data_size, totalInfo.getEstimatedLiveData());
    collector.addStat(Key::ep_db_file_size, totalInfo.fileSize);
    collector.addStat(Key::ep_db_history_file_size, totalInfo.historyDiskSize);
    collector.addStat(Key::ep_db_prepare_size, totalInfo.prepareBytes);
    collector.addStat(Key::ep_db_history_start_timestamp,
                      totalInfo.historyStartTimestamp.count());

    return cb::engine_errc::success;
}

cb::engine_errc EPBucket::getImplementationStats(
        const BucketStatCollector& collector) const {
    using namespace cb::stats;
    collector.addStat(Key::ep_pending_compactions,
                      compactionTasks.rlock()->size());
    return cb::engine_errc::success;
}

cb::engine_errc EPBucket::getPerVBucketDiskStats(CookieIface& cookie,
                                                 const AddStatFn& add_stat) {
    class DiskStatVisitor : public VBucketVisitor {
    public:
        DiskStatVisitor(CookieIface& c, AddStatFn a)
            : cookie(c), add_stat(std::move(a)) {
        }

        void visitBucket(VBucket& vb) override {
            std::array<char, 32> buf;
            Vbid vbid = vb.getId();
            try {
                auto dbInfo =
                        vb.getShard()->getRWUnderlying()->getDbFileInfo(vbid);

                checked_snprintf(
                        buf.data(), buf.size(), "vb_%d:data_size", vbid.get());
                add_casted_stat(buf.data(),
                                dbInfo.getEstimatedLiveData(),
                                add_stat,
                                cookie);
                checked_snprintf(
                        buf.data(), buf.size(), "vb_%d:file_size", vbid.get());
                add_casted_stat(buf.data(), dbInfo.fileSize, add_stat, cookie);
                checked_snprintf(buf.data(),
                                 buf.size(),
                                 "vb_%d:prepare_size",
                                 vbid.get());
                add_casted_stat(
                        buf.data(), dbInfo.prepareBytes, add_stat, cookie);
                checked_snprintf(buf.data(),
                                 buf.size(),
                                 "vb_%d:history_disk_size",
                                 vbid.get());
                add_casted_stat(
                        buf.data(), dbInfo.historyDiskSize, add_stat, cookie);
                checked_snprintf(buf.data(),
                                 buf.size(),
                                 "vb_%d:history_start_timestamp",
                                 vbid.get());
                add_casted_stat(buf.data(),
                                dbInfo.historyStartTimestamp.count(),
                                add_stat,
                                cookie);
            } catch (std::exception& error) {
                EP_LOG_WARN(
                        "DiskStatVisitor::visitBucket: Failed to build stat: "
                        "{}",
                        error.what());
            }
        }

    private:
        CookieIface& cookie;
        AddStatFn add_stat;
    };

    DiskStatVisitor dsv(cookie, add_stat);
    visit(dsv);
    return cb::engine_errc::success;
}

size_t EPBucket::getPageableMemCurrent() const {
    // EP Buckets can (theoretically) page out all memory, active(+pending) or
    // replica.
    return stats.getEstimatedTotalMemoryUsed();
}

size_t EPBucket::getPageableMemHighWatermark() const {
    return stats.mem_high_wat;
}

size_t EPBucket::getPageableMemLowWatermark() const {
    return stats.mem_low_wat;
}

VBucketPtr EPBucket::makeVBucket(
        Vbid id,
        vbucket_state_t state,
        KVShard* shard,
        std::unique_ptr<FailoverTable> table,
        std::unique_ptr<Collections::VB::Manifest> manifest,
        vbucket_state_t initState,
        int64_t lastSeqno,
        uint64_t lastSnapStart,
        uint64_t lastSnapEnd,
        uint64_t purgeSeqno,
        uint64_t maxCas,
        int64_t hlcEpochSeqno,
        bool mightContainXattrs,
        const nlohmann::json* replicationTopology,
        uint64_t maxVisibleSeqno,
        uint64_t maxPrepareSeqno) {
    // Not using make_shared or allocate_shared
    // 1. make_shared doesn't accept a Deleter
    // 2. allocate_shared has inconsistencies between platforms in calling
    //    alloc.destroy (libc++ doesn't call it)
    return {new EPVBucket(id,
                          state,
                          stats,
                          engine.getCheckpointConfig(),
                          shard,
                          lastSeqno,
                          lastSnapStart,
                          lastSnapEnd,
                          std::move(table),
                          std::make_shared<NotifyFlusherCB>(shard),
                          makeSyncWriteResolvedCB(),
                          makeSyncWriteCompleteCB(),
                          syncWriteTimeoutFactory,
                          makeSeqnoAckCB(),
                          engine.getConfiguration(),
                          eviction_policy,
                          std::move(manifest),
                          this,
                          initState,
                          purgeSeqno,
                          maxCas,
                          hlcEpochSeqno,
                          mightContainXattrs,
                          replicationTopology,
                          maxVisibleSeqno,
                          maxPrepareSeqno),
            VBucket::DeferredDeleter(engine)};
}

cb::engine_errc EPBucket::statsVKey(const DocKey& key,
                                    Vbid vbucket,
                                    CookieIface& cookie) {
    VBucketPtr vb = getVBucket(vbucket);
    if (!vb) {
        return cb::engine_errc::not_my_vbucket;
    }

    return vb->statsVKey(key, cookie, engine);
}

void EPBucket::completeStatsVKey(CookieIface& cookie,
                                 const DocKey& key,
                                 Vbid vbid,
                                 uint64_t bySeqNum) {
    GetValue gcb = getROUnderlying(vbid)->get(DiskDocKey{key}, vbid);

    if (eviction_policy == EvictionPolicy::Full) {
        VBucketPtr vb = getVBucket(vbid);
        if (vb) {
            vb->completeStatsVKey(key, gcb);
        }
    }

    if (gcb.getStatus() == cb::engine_errc::success) {
        engine.addLookupResult(cookie, std::move(gcb.item));
    } else {
        engine.addLookupResult(cookie, nullptr);
    }

    --stats.numRemainingBgJobs;
    engine.notifyIOComplete(cookie, cb::engine_errc::success);
}

/**
 * Class that handles the disk callback during the rollback.
 * For each mutation/deletion which was discarded as part of the rollback,
 * the callback() method is invoked with the key of the discarded update.
 * It can then lookup the state of that key using dbHandle (which represents the
 * new, rolled-back file) and correct the in-memory view:
 *
 * a) If the key is not present in the Rollback header then delete it from
 *    the HashTable (if either didn't exist yet, or had previously been
 *    deleted in the Rollback header).
 * b) If the key is present in the Rollback header then replace the in-memory
 *    value with the value from the Rollback header.
 */
class EPDiskRollbackCB : public RollbackCB {
public:
    EPDiskRollbackCB(EventuallyPersistentEngine& e, uint64_t rollbackSeqno)
        : RollbackCB(), engine(e), rollbackSeqno(rollbackSeqno) {
    }

    void callback(GetValue& val) override {
        if (!val.item) {
            throw std::invalid_argument(
                    "EPDiskRollbackCB::callback: val is NULL");
        }
        if (!kvFileHandle) {
            throw std::logic_error(
                    "EPDiskRollbackCB::callback: kvFileHandle is nullptr");
        }

        // Skip system keys, they aren't stored in the hashtable
        if (val.item->getKey().isInSystemCollection()) {
            return;
        }

        EP_LOG_DEBUG("EPDiskRollbackCB: Handling discarded update: {}",
                     *val.item);

        // This is the item in its current state, after the rollback seqno
        // (i.e. the state that we are reverting)
        UniqueItemPtr postRbSeqnoItem(std::move(val.item));

        VBucketPtr vb = engine.getVBucket(postRbSeqnoItem->getVBucketId());

        // Nuke anything in the prepare namespace, we'll do a "warmup" later
        // which will restore everything to the way it should be and this is
        // far easier than dealing with individual states.
        if (postRbSeqnoItem->isPending() || postRbSeqnoItem->isAbort()) {
            // Log any prepares with majority level as they are vulnerable to
            // being "lost" to an active bounce if it comes back up within the
            // failover window. Only log from the rollback seqno as the active
            // will have any that came before this.
            if (postRbSeqnoItem->isPending() &&
                postRbSeqnoItem->getDurabilityReqs().getLevel() ==
                        cb::durability::Level::Majority &&
                postRbSeqnoItem->getBySeqno() >=
                        static_cast<int64_t>(rollbackSeqno)) {
                EP_LOG_INFO(
                        "({}) Rolling back a Majority level prepare with "
                        "key:{} and seqno:{}",
                        vb->getId(),
                        cb::UserData(postRbSeqnoItem->getKey().to_string()),
                        postRbSeqnoItem->getBySeqno());
            }
            removeDeletedDoc(*vb, *postRbSeqnoItem);
            return;
        }

        EP_LOG_DEBUG("EPDiskRollbackCB: Handling post rollback item: {}",
                     *postRbSeqnoItem);

        // The get value of the item before the rollback seqno
        GetValue preRbSeqnoGetValue =
                engine.getKVBucket()
                        ->getROUnderlying(postRbSeqnoItem->getVBucketId())
                        ->getWithHeader(*kvFileHandle,
                                        DiskDocKey{*postRbSeqnoItem},
                                        postRbSeqnoItem->getVBucketId(),
                                        ValueFilter::VALUES_DECOMPRESSED);

        // This is the item in the state it was before the rollback seqno
        // (i.e. the desired state). null if there was no previous
        // Item.
        UniqueItemPtr preRbSeqnoItem(std::move(preRbSeqnoGetValue.item));

        if (preRbSeqnoGetValue.getStatus() == cb::engine_errc::success) {
            EP_LOG_DEBUG(
                    "EPDiskRollbackCB: Item existed pre-rollback; restoring to "
                    "pre-rollback state: {}",
                    *preRbSeqnoItem);

            if (preRbSeqnoItem->isDeleted()) {
                // If the item existed before, but had been deleted, we
                // should delete it now
                removeDeletedDoc(*vb, *postRbSeqnoItem);
            } else {
                // The item existed before and was not deleted, we need to
                // revert the items state to the preRollbackSeqno state
                MutationStatus mtype = vb->setFromInternal(*preRbSeqnoItem);
                switch (mtype) {
                case MutationStatus::NotFound:
                    // NotFound is valid - if the item has been deleted
                    // in-memory, but that was not flushed to disk as of
                    // post-rollback seqno.
                    break;
                case MutationStatus::WasClean:
                    // Item hasn't been modified since it was persisted to disk
                    // as of post-rollback seqno.
                    break;
                case MutationStatus::WasDirty:
                    // Item was modifed since it was persisted to disk - this
                    // is ok because it's just a mutation which has not yet
                    // been persisted to disk as of post-rollback seqno.
                    break;
                case MutationStatus::NoMem:
                                yield();
                    break;
                case MutationStatus::InvalidCas:
                case MutationStatus::IsLocked:
                case MutationStatus::NeedBgFetch:
                case MutationStatus::IsPendingSyncWrite:
                    std::stringstream ss;
                    ss << "EPDiskRollbackCB: Unexpected status:"
                       << to_string(mtype)
                       << " after setFromInternal for item:" << *preRbSeqnoItem;
                    throw std::logic_error(ss.str());
                }
            }
        } else if (preRbSeqnoGetValue.getStatus() ==
                   cb::engine_errc::no_such_key) {
            EP_LOG_DEBUG_RAW(
                    "EPDiskRollbackCB: Item did not exist pre-rollback; "
                    "removing from VB");

            // If the item did not exist before we should delete it now
            removeDeletedDoc(*vb, *postRbSeqnoItem);
        } else {
            EP_LOG_WARN(
                    "EPDiskRollbackCB::callback:Unexpected Error Status: {}",
                    preRbSeqnoGetValue.getStatus());
        }
    }

    /// Remove a deleted-on-disk document from the VBucket's hashtable.
    void removeDeletedDoc(VBucket& vb, const Item& item) {
        vb.removeItemFromMemory(item);
        // If the doc was or was not in memory, still set status as success, the
        // rollback can continue. !success here will cancel the scan
        setStatus(cb::engine_errc::success);
    }

private:
    EventuallyPersistentEngine& engine;

    /// The seqno to which we are rolling back
    uint64_t rollbackSeqno;
};

std::unique_ptr<RollbackCtx> EPBucket::prepareToRollback(Vbid vbid) {
    auto* rwUnderlying = vbMap.getShardByVbId(vbid)->getRWUnderlying();
    return rwUnderlying->prepareToRollback(vbid);
}

RollbackResult EPBucket::doRollback(Vbid vbid, uint64_t rollbackSeqno) {
    auto* rwUnderlying = vbMap.getShardByVbId(vbid)->getRWUnderlying();
    auto result = rwUnderlying->rollback(
            vbid,
            rollbackSeqno,
            std::make_unique<EPDiskRollbackCB>(engine, rollbackSeqno));
    return result;
}

void EPBucket::rollbackUnpersistedItems(VBucket& vb, int64_t rollbackSeqno) {
    std::vector<queued_item> items;

    // Iterate until we have no more items for the persistence cursor
    CheckpointManager::ItemsForCursor itemsForCursor;
    do {
        itemsForCursor =
                vb.checkpointManager->getNextItemsForPersistence(items);
        // RAII callback, need to trigger it manually here
        itemsForCursor.flushHandle.reset();

        for (const auto& item : items) {
            if (item->getBySeqno() <= rollbackSeqno ||
                item->isCheckPointMetaItem() ||
                item->getKey().isInSystemCollection()) {
                continue;
            }

            // Currently we remove prepares from the HashTable on completion but
            // they may still exist on disk. If we were to reload the prepare
            // from disk, because we have a new unpersisted one, then we would
            // end up in an inconsistent state to pre-rollback. Just remove the
            // prepare from the HashTable. We will "warm up" any incomplete
            // prepares in a later stage of rollback.
            if (item->isPending()) {
                EP_LOG_INFO(
                        "({}) Rolling back an unpersisted {} prepare with "
                        "key:{} and seqno:{}",
                        vb.getId(),
                        to_string(item->getDurabilityReqs().getLevel()),
                        cb::UserData(item->getKey().to_string()),
                        item->getBySeqno());
                vb.removeItemFromMemory(*item);
                continue;
            }

            if (item->isAbort()) {
                EP_LOG_INFO(
                        "({}) Rolling back an unpersisted abort with "
                        "key:{} and seqno:{}",
                        vb.getId(),
                        cb::UserData(item->getKey().to_string()),
                        item->getBySeqno());
                // Aborts are not kept in the hashtable so do not
                // need to be removed.
                continue;
            }

            // Committed items only past this point
            GetValue gcb = getROUnderlying(vb.getId())
                                   ->get(DiskDocKey{*item}, vb.getId());

            if (gcb.getStatus() == cb::engine_errc::success) {
                vb.setFromInternal(*gcb.item.get());
            } else {
                vb.removeItemFromMemory(*item);
            }
        }
    } while (itemsForCursor.moreAvailable);
}

// Perform an in-order scan of the seqno index.
// a) For each Prepared item found, add to a map of outstanding Prepares.
// b) For each Committed (via Mutation or Prepare) item, if there's an
//    outstanding Prepare then that prepare has already been Committed,
//    hence remove it from the map.
//
// At the end of the scan, all outstanding Prepared items (which did not
// have a Commit persisted to disk) will be registered with the Durability
// Monitor.
EPBucket::LoadPreparedSyncWritesResult EPBucket::loadPreparedSyncWrites(
        VBucket& vb) {
    /// Disk load callback for scan.
    struct LoadSyncWrites : public StatusCallback<GetValue> {
        LoadSyncWrites(EPVBucket& vb, uint64_t highPreparedSeqno)
            : vb(vb), highPreparedSeqno(highPreparedSeqno) {
        }

        void callback(GetValue& val) override {
            // Abort the scan early if we have passed the HPS as we don't need
            // to load any more prepares.
            if (val.item->getBySeqno() >
                static_cast<int64_t>(highPreparedSeqno)) {
                yield(); // Trigger yield and return from KVStore::scan
                return;
            }

            itemsVisited++;
            if (val.item->isPending()) {
                // Pending item which was not aborted (deleted). Add to
                // outstanding Prepare map.
                outstandingPrepares.emplace(val.item->getKey(),
                                            std::move(val.item));
                return;
            }

            if (val.item->isCommitted()) {
                if (val.item->getKey().isInDefaultCollection()) {
                    highestDefaultCollectionVisible =
                            std::max(highestDefaultCollectionVisible,
                                     uint64_t(val.item->getBySeqno()));
                }
                // Committed item. _If_ there's an outstanding prepared
                // SyncWrite, remove it (as it has already been committed).
                outstandingPrepares.erase(val.item->getKey());
                return;
            }
        }

        EPVBucket& vb;

        // HPS after which we can abort the scan
        uint64_t highPreparedSeqno = std::numeric_limits<uint64_t>::max();

        // Number of items our callback "visits". Used to validate how many
        // items we look at when loading SyncWrites.
        uint64_t itemsVisited = 0;

        uint64_t highestDefaultCollectionVisible = 0;

        /// Map of Document key -> outstanding (not yet Committed / Aborted)
        /// prepares.
        std::unordered_map<StoredDocKey, std::unique_ptr<Item>>
                outstandingPrepares;
    };

    auto& epVb = dynamic_cast<EPVBucket&>(vb);
    const auto start = std::chrono::steady_clock::now();

    // Get the kvStore. Using the RW store as the rollback code that will call
    // this function will modify vbucket_state that will only be reflected in
    // RW store. For warmup case, we don't allow writes at this point in time
    // anyway.
    auto* kvStore = getRWUnderlyingByShard(epVb.getShard()->getId());

    // Need the HPS/HCS so the DurabilityMonitor can be fully resumed
    auto vbState = kvStore->getCachedVBucketState(epVb.getId());
    if (!vbState) {
        throw std::logic_error("EPBucket::loadPreparedSyncWrites: processing " +
                               epVb.getId().to_string() +
                               ", but found no vbucket_state");
    }

    // Insert all outstanding Prepares into the VBucket (HashTable &
    // DurabilityMonitor).
    std::vector<queued_item> prepares;
    if (vbState->persistedPreparedSeqno == vbState->persistedCompletedSeqno) {
        // We don't need to warm up anything for this vBucket as all of our
        // prepares have been completed, but we do need to create the DM
        // with our vbucket_state.
        epVb.loadOutstandingPrepares(*vbState, std::move(prepares));
        // No prepares loaded
        return {0, 0, 0, true};
    }

    // We optimise this step by starting the scan at the seqno following the
    // Persisted Completed Seqno. By definition, all earlier prepares have been
    // completed (Committed or Aborted).
    uint64_t startSeqno = vbState->persistedCompletedSeqno + 1;

    // The seqno up to which we will scan for SyncWrites
    uint64_t endSeqno = vbState->persistedPreparedSeqno;

    // If we are were in the middle of receiving/persisting a Disk snapshot then
    // we cannot solely rely on the PCS and PPS due to de-dupe/out of order
    // commit. We could have our committed item higher than the HPS if we do a
    // normal mutation after a SyncWrite and we have not yet fully persisted the
    // disk snapshot to correct the high completed seqno. In this case, we need
    // to read the rest of the disk snapshot to ensure that we pick up any
    // completions of prepares that we may attempt to warm up.
    //
    // Example:
    //
    // Relica receives Disk snapshot
    // [1:Prepare(a), 2:Prepare(b), 3:Mutation(a)...]
    //
    // After receiving and flushing the mutation at seqno 3, the replica has:
    // HPS - 0 (only moves on snapshot end)
    // HCS - 1 (the DM takes care of this)
    // PPS - 2
    // PCS - 0 (we can only move the PCS correctly at snap-end)
    //
    // If we warmup in this case then we load SyncWrites from seqno 1 to 2. If
    // we do this then we will skip the logical completion at seqno 3 for the
    // prepare at seqno 1. This will cause us to have a completed SyncWrite in
    // the DM when we transition to memory which will block any further
    // SyncWrite completions on this node.
    if (isDiskCheckpointType(vbState->checkpointType) &&
        static_cast<uint64_t>(vbState->highSeqno) != vbState->lastSnapEnd) {
        endSeqno = vbState->highSeqno;

        EP_LOG_INFO(
                "EPBucket::loadPreparedSyncWrites: {} current snapshot is "
                "disk type and incomplete so loading all prepares from: "
                "{} to {}",
                vb.getId(),
                startSeqno,
                endSeqno);
    }

    // Use ALL_ITEMS filter for the scan. NO_DELETES is insufficient
    // because (committed) SyncDeletes manifest as a prepared_sync_write
    // (doc on disk not deleted) followed by a commit_sync_write (which
    // *is* marked as deleted as that's the resulting state).
    // We need to see that Commit, hence ALL_ITEMS.
    const auto docFilter = DocumentFilter::ALL_ITEMS;
    const auto valFilter = getValueFilterForCompressionMode();

    // Don't expect to find anything already in the HashTable, so use
    // NoLookupCallback.
    auto scanCtx = kvStore->initBySeqnoScanContext(
            std::make_unique<LoadSyncWrites>(epVb, endSeqno),
            std::make_unique<NoLookupCallback>(),
            epVb.getId(),
            startSeqno,
            docFilter,
            valFilter,
            SnapshotSource::Head);

    // Storage problems can lead to a null context, kvstore logs details
    if (!scanCtx) {
        EP_LOG_CRITICAL(
                "EPBucket::loadPreparedSyncWrites: scanCtx is null for {}",
                epVb.getId());
        // No prepares loaded
        return {0, 0, false};
    }

    auto scanResult = kvStore->scan(*scanCtx);

    switch (scanResult) {
    case ScanStatus::Success:
        break;
    case ScanStatus::Yield:
        // If we abort our scan early due to reaching the HPS (by setting
        // storageCB.getStatus) then the scan result will be 'Yield' but we
        // will have scanned correctly.
        break;
    case ScanStatus::Failed: {
        EP_LOG_CRITICAL(
                "EPBucket::loadPreparedSyncWrites: scan() failed for {}",
                epVb.getId());
        return {0, 0, false};
    }
    case ScanStatus::Cancelled: {
        // Cancelled is not expected as the callbacks never set a runtime error
        Expects(ScanStatus::Cancelled != scanResult);
    }
    }

    auto& storageCB = static_cast<LoadSyncWrites&>(scanCtx->getValueCallback());
    EP_LOG_DEBUG(
            "EPBucket::loadPreparedSyncWrites: Identified {} outstanding "
            "prepared SyncWrites for {} in {}",
            storageCB.outstandingPrepares.size(),
            epVb.getId(),
            cb::time2text(std::chrono::steady_clock::now() - start));

    // Insert all outstanding Prepares into the VBucket (HashTable &
    // DurabilityMonitor).
    prepares.reserve(storageCB.outstandingPrepares.size());
    for (auto& prepare : storageCB.outstandingPrepares) {
        prepares.emplace_back(std::move(prepare.second));
    }
    // Sequence must be sorted by seqno (ascending) for DurabilityMonitor.
    std::sort(
            prepares.begin(), prepares.end(), [](const auto& a, const auto& b) {
                return a->getBySeqno() < b->getBySeqno();
            });

    auto numPrepares = prepares.size();
    epVb.loadOutstandingPrepares(*vbState, std::move(prepares));

    return {storageCB.itemsVisited,
            numPrepares,
            storageCB.highestDefaultCollectionVisible,
            true};
}

ValueFilter EPBucket::getValueFilterForCompressionMode(CookieIface* cookie) {
    auto compressionMode = engine.getCompressionMode();
    auto filter = ValueFilter::VALUES_COMPRESSED;
    if (compressionMode == BucketCompressionMode::Off) {
        filter = ValueFilter::VALUES_DECOMPRESSED;
    }
    if (cookie &&
        !cookie->isDatatypeSupported(PROTOCOL_BINARY_DATATYPE_SNAPPY)) {
        filter = ValueFilter::VALUES_DECOMPRESSED;
    }
    return filter;
}

void EPBucket::notifyNewSeqno(const Vbid vbid, const VBNotifyCtx& notifyCtx) {
    if (notifyCtx.isNotifyFlusher()) {
        notifyFlusher(vbid);
    }
    if (notifyCtx.isNotifyReplication()) {
        notifyReplication(vbid, notifyCtx.getOp());
    }
}

Warmup* EPBucket::getWarmup() const {
    return warmupTask.get();
}

bool EPBucket::isWarmupLoadingData() {
    return warmupTask && !warmupTask->isFinishedLoading();
}

bool EPBucket::isWarmupComplete() {
    return warmupTask && warmupTask->isComplete();
}

bool EPBucket::isWarmupOOMFailure() {
    return warmupTask && warmupTask->hasOOMFailure();
}

bool EPBucket::hasWarmupSetVbucketStateFailed() const {
    return warmupTask && warmupTask->hasSetVbucketStateFailure();
}

bool EPBucket::maybeWaitForVBucketWarmup(CookieIface* cookie) {
    if (warmupTask) {
        return warmupTask->maybeWaitForVBucketWarmup(cookie);
    }
    return false;
}

void EPBucket::initializeWarmupTask() {
    if (engine.getConfiguration().isWarmup()) {
        warmupTask = std::make_unique<Warmup>(*this, engine.getConfiguration());
    }
}

void EPBucket::startWarmupTask() {
    if (warmupTask) {
        warmupTask->start();
    } else {
        // No warmup, immediately online the bucket.
        warmupCompleted();
    }
}

bool EPBucket::hasWarmupReachedThreshold() const {
    auto memoryUsed =
            static_cast<double>(stats.getEstimatedTotalMemoryUsed());
    auto maxSize = static_cast<double>(stats.getMaxDataSize());

    if (memoryUsed >= stats.mem_low_wat) {
        EP_LOG_INFO(
                "Total memory use reached to the low water mark, stop warmup"
                ": memoryUsed ({}) >= low water mark ({})",
                memoryUsed,
                uint64_t(stats.mem_low_wat.load()));
        return true;
    } else if (memoryUsed > (maxSize * stats.warmupMemUsedCap)) {
        EP_LOG_INFO(
                "Enough MB of data loaded to enable traffic"
                ": memoryUsed ({}) > (maxSize({}) * warmupMemUsedCap({}))",
                memoryUsed,
                maxSize,
                stats.warmupMemUsedCap.load());
        return true;
    } else if (eviction_policy == EvictionPolicy::Value &&
               stats.warmedUpValues >=
                       (stats.warmedUpKeys * stats.warmupNumReadCap)) {
        // Let ep-engine think we're done with the warmup phase
        // (we should refactor this into "enableTraffic")
        EP_LOG_INFO(
                "Enough number of items loaded to enable traffic (value "
                "eviction)"
                ": warmedUpValues({}) >= (warmedUpKeys({}) * "
                "warmupNumReadCap({}))",
                uint64_t(stats.warmedUpValues.load()),
                uint64_t(stats.warmedUpKeys.load()),
                stats.warmupNumReadCap.load());
        return true;
    } else if (eviction_policy == EvictionPolicy::Full &&
               stats.warmedUpValues >= (warmupTask->getEstimatedItemCount() *
                                        stats.warmupNumReadCap)) {
        // In case of FULL EVICTION, warmed up keys always matches the number
        // of warmed up values, therefore for honoring the min_item threshold
        // in this scenario, we can consider warmup's estimated item count.
        EP_LOG_INFO(
                "Enough number of items loaded to enable traffic (full "
                "eviction)"
                ": warmedUpValues({}) >= (warmup est items({}) * "
                "warmupNumReadCap({}))",
                uint64_t(stats.warmedUpValues.load()),
                uint64_t(warmupTask->getEstimatedItemCount()),
                stats.warmupNumReadCap.load());
        return true;
    }
    return false;
}

void EPBucket::warmupCompleted() {
    if (!engine.getConfiguration().getAlogPath().empty()) {
        if (engine.getConfiguration().isAccessScannerEnabled()) {
            accessScanner.wlock()->enabled = true;
            EP_LOG_INFO_RAW("Access Scanner task enabled");
            auto smin = engine.getConfiguration().getAlogSleepTime();
            setAccessScannerSleeptime(smin, true);
        } else {
            accessScanner.wlock()->enabled = false;
            EP_LOG_INFO_RAW("Access Scanner task disabled");
        }

        Configuration& config = engine.getConfiguration();
        config.addValueChangedListener(
                "access_scanner_enabled",
                std::make_unique<ValueChangedListener>(*this));
        config.addValueChangedListener(
                "alog_sleep_time",
                std::make_unique<ValueChangedListener>(*this));
        config.addValueChangedListener(
                "alog_task_time",
                std::make_unique<ValueChangedListener>(*this));
    }

    // Whilst we do schedule a compaction here and it can run before we call
    // initializeShards below (which sets makeCompactionContext), this scheduled
    // compaction will execute correctly as it takes the compactDB path which
    // will generate a compaction context in EPBucket instead of by calling
    // makeCompactionContext.
    collectionsManager->warmupCompleted(*this);

    // Now warmup is completed, reconfigure each KVStore to use the "proper"
    // makeCompactionContext which allows expiry via compaction, purging
    // collections etc..
    initializeShards();
}

void EPBucket::stopWarmup() {
    // forcefully stop current warmup task
    if (isWarmupLoadingData()) {
        EP_LOG_INFO(
                "Stopping warmup while engine is loading "
                "data from underlying storage, shutdown = {}",
                stats.isShutdown ? "yes" : "no");
        warmupTask->stop();
    }
}

bool EPBucket::isByIdScanSupported() const {
    return getStorageProperties().hasByIdScan();
}

bool EPBucket::isValidBucketDurabilityLevel(cb::durability::Level level) const {
    switch (level) {
    case cb::durability::Level::None:
    case cb::durability::Level::Majority:
    case cb::durability::Level::MajorityAndPersistOnMaster:
    case cb::durability::Level::PersistToMajority:
        return true;
    }
    folly::assume_unreachable();
}

// Manifest is copied into engine specific storage and task
bool EPBucket::maybeScheduleManifestPersistence(
        CookieIface* cookie, const Collections::Manifest& newManifest) {
    getEPEngine().storeEngineSpecific(*cookie,
                                      Collections::Manifest(newManifest));

    ExTask task = std::make_shared<Collections::PersistManifestTask>(
            *this, Collections::Manifest(newManifest), cookie);
    ExecutorPool::get()->schedule(task);
    return true; // we took the manifest
}

std::ostream& operator<<(std::ostream& os, const EPBucket::FlushResult& res) {
    os << std::boolalpha << "moreAvailable:{"
       << (res.moreAvailable == EPBucket::MoreAvailable::Yes) << "} "
       << "numFlushed:{" << res.numFlushed << "}";
    return os;
}

BgFetcher& EPBucket::getBgFetcher(Vbid vbid) {
    // For now we just use modulo, same as we do/would for shards to pick out
    // the associated BgFetcher
    auto id = vbid.get() % bgFetchers.size();
    return *bgFetchers.at(id);
}

Flusher* EPBucket::getFlusher(Vbid vbid) {
    // For now we just use modulo, same as we do/would for shards to pick out
    // the associated BgFetcher
    auto id = vbid.get() % flushers.size();
    return flushers.at(id).get();
}

Flusher* EPBucket::getOneFlusher() {
    Expects(flushers.size() > 0);
    return flushers.front().get();
}

void EPBucket::releaseBlockedCookies() {
    KVBucket::releaseBlockedCookies();

    // Abort any running compactions, there's no point running them for any
    // external clients because we're disconnecting them.
    cancelEWBCompactionTasks = true;

    // It's not enough to abort any running compactions though. We could have
    // some waiting in the queue behind other tasks for other buckets which are
    // not getting cancelled. As such, we should notify the cookies to
    // disconnect them and let the tasks get cleaned up later.
    auto compactionsHandle = compactionTasks.wlock();
    for (auto& [vbid, task] : *compactionsHandle) {
        auto cookies = task->takeCookies();
        for (const auto& cookie : cookies) {
            // The status doesn't really matter here, it gets returned as
            // success if we are completing a blocked request but it feels wrong
            // to return success here.
            engine.notifyIOComplete(cookie, cb::engine_errc::failed);
        }
    }
}

<<<<<<< HEAD
void EPBucket::initiateShutdown() {
    // MB-56646: A crash occurred because DCP connections are able to disconnect
    // as part of initiate_shutdown (see KVBucket::initiateShutdown). Having
    // Warmup notify cookies as part of releaseBlockedCookies (which comes after
    // initiateShutdown) is therefore not safe, it could end up with a dangling
    // pointer to notify. Therefore it is important to notify the warmup waiters
    // before KVBucket::initiateShutdown is called.
    if (warmupTask) {
        warmupTask->notifyWaitingCookies(cb::engine_errc::disconnect);
    }

    KVBucket::initiateShutdown();

    // Finally signal to warmup to stop
    stopWarmup();
}

std::shared_ptr<RangeScan> EPBucket::takeNextRangeScan(size_t taskId) {
    return rangeScans.takeNextScan(taskId);
}

std::pair<cb::engine_errc, cb::rangescan::Id> EPBucket::createRangeScan(
        CookieIface& cookie,
        std::unique_ptr<RangeScanDataHandlerIFace> handler,
        const cb::rangescan::CreateParameters& params) {
    auto vb = getVBucket(params.vbid);
    if (!vb) {
        ++stats.numNotMyVBuckets;
        return {cb::engine_errc::not_my_vbucket, {}};
    }
    // Scanning of active only
    folly::SharedMutex::ReadHolder rlh(vb->getStateLock());
    if (vb->getState() != vbucket_state_active) {
        ++stats.numNotMyVBuckets;
        return {cb::engine_errc::not_my_vbucket, {}};
    }

    // read lock on collections - the collection must exist to continue.
    auto handle = vb->getManifest().lock(params.cid);
    cb::engine_errc status = cb::engine_errc::success;
    if (!handle.valid()) {
        engine.setUnknownCollectionErrorContext(cookie,
                                                handle.getManifestUid());

        status = cb::engine_errc::unknown_collection;
    } else if (params.snapshotReqs) {
        if (vb->failovers->getLatestUUID() != params.snapshotReqs->vbUuid) {
            status = cb::engine_errc::vbuuid_not_equal;
        } else if (vb->getPersistenceSeqno() < params.snapshotReqs->seqno &&
                   !params.snapshotReqs->timeout) {
            status = cb::engine_errc::temporary_failure;
        }
    }

    if (status != cb::engine_errc::success) {
        // This maybe the continuation of a create - the create task may of
        // succeeded, yet the vb/collection has now gone - require a clean-up
        auto& epVb = dynamic_cast<EPVBucket&>(*vb);
        auto checkStatus = epVb.checkAndCancelRangeScanCreate(cookie);

        // A task (to cancel) must of been scheduled (would_block)
        // This is the first part of the request (success)
        if (checkStatus != cb::engine_errc::would_block &&
            checkStatus != cb::engine_errc::success) {
            EP_LOG_WARN(
                    "{} createRangeScan failed to cancel for {} status:{} "
                    "checkStatus:{}",
                    vb,
                    params.cid,
                    status,
                    checkStatus);
        }
        return {status, {}};
    }

    return vb->createRangeScan(cookie, std::move(handler), params);
}

cb::engine_errc EPBucket::continueRangeScan(
        CookieIface& cookie, const cb::rangescan::ContinueParameters& params) {
    auto vb = getVBucket(params.vbid);
    if (!vb) {
        ++stats.numNotMyVBuckets;
        return cb::engine_errc::not_my_vbucket;
    }

    return vb->continueRangeScan(cookie, params);
}

cb::engine_errc EPBucket::cancelRangeScan(Vbid vbid,
                                          cb::rangescan::Id uuid,
                                          CookieIface& cookie) {
    auto vb = getVBucket(vbid);
    if (!vb) {
        ++stats.numNotMyVBuckets;
        return cb::engine_errc::not_my_vbucket;
    }
    return vb->cancelRangeScan(uuid, &cookie);
}

cb::engine_errc EPBucket::prepareForPause(
        folly::CancellationToken cancellationToken) {
    // 1. Wait for all outstanding disk writing operations to complete.
    // a) Flusher, Rollback, DeleteVB - These all require that the
    //    appropriate vb_mutexes element has been acquired, so we simply
    //    acquire _all_ of them here, which means any of the above in-flight
    //    operations will have to complete before we continue - and that no
    //    more can begin.
    //    Once all preparations have been completed; we set EPBucket::paused
    //    to true and unlock the mutexes - any future attempts to lock them
    //    will be blocked until EPBucket::paused is cleared
    //    (via prepareForResume()).
    EP_LOG_DEBUG_RAW(
            "EPBucket::prepareForPause: waiting for in-flight Flusher, "
            "Rollback, DeleteVB tasks to complete");
    std::vector<std::unique_lock<std::mutex>> vb_locks;
    for (auto& mutex : vb_mutexes) {
        prepareForPauseTestingHook("Lock vb_mutexes");

        std::unique_lock<std::mutex> lock{mutex, std::try_to_lock};
        while (!lock.owns_lock()) {
            // Sleep for a short while to avoid busy-wait while current owner
            // of mutex finishes with it. (We don't want to use a blocking wait
            // we want to be able to check for cancellation promptly).
            std::this_thread::sleep_for(std::chrono::milliseconds{1});
            (void)lock.try_lock();
            if (cancellationToken.isCancellationRequested()) {
                // Return from this method; all vb_mutexes locked so far
                // will be unlocked via unique_locks going out of scope.
                return cb::engine_errc::cancelled;
            }
        }
        // Transfer this lock into vb_locks; if we need to cancel this ensures
        // all mutexes locked so far are unlocked on return.
        vb_locks.push_back(std::move(lock));
    }

    // All vb_mutex locks acquired; check again for cancellation before
    // continuing.
    if (cancellationToken.isCancellationRequested()) {
        // As above, RAII destruction of vb_locks will undo the pause steps so
        // far.
        return cb::engine_errc::cancelled;
    }

    // b) Compaction - This only requires that the appropriate vb_mutexes are
    //    acquired for critical sections (assuming that the KVStore supports
    //    concurrent compaction, which Couchstore & Magma do). As such, we need
    //    to do more - we reduce the capacity of the compaction semaphore to
    //    1, then acquire this last token. This prevents any new compaction
    //    tasks from running, and if are compaction tasks already then
    //    we block acquiring the singular token until they have finished.
    EP_LOG_DEBUG_RAW(
            "EPBucket::prepareForPause: waiting for all Compaction tasks to "
            "complete");
    compactionSemaphore->setCapacity(1);
    struct BlockingWaiter : public cb::Waiter {
        BlockingWaiter(cb::AwaitableSemaphore& sem) : semaphore{sem} {
        }
        cb::AwaitableSemaphore& semaphore;
        folly::Baton<> baton;
        void signal() override {
            // Note: signal() only indicates that we _might_ now be able to
            // acquire a token, it doesn't mean the token has been returned.
            if (semaphore.acquire_or_wait(weak_from_this())) {
                baton.post();
            }
        }
    };
    auto waiter = std::make_shared<BlockingWaiter>(*compactionSemaphore);
    // "Signal" the waiter - ie. check if we can acquire the semaphore now.
    // (This is done to avoid repeating the same initial acquire_or_wait()
    //  logic here).
    waiter->signal();
    // And wait until the waiter successfully acquires a token.
    waiter->baton.wait();

    // If cancelled at or after this point need to release the compaction
    // semaphore and undo the reduction in capacity.
    folly::CancellationCallback compactionUndoPauseCB(cancellationToken, [&] {
        compactionSemaphore->release();
        updateCompactionConcurrency();
    });

    // 2. Tell all the KVStores to pause. This ensures any background IO
    //    operations which ep-engine is unaware of are also completed (and no
    //    new ones started).
    bool allSuccess = true;
    std::vector<KVShard::id_type> pausedShards;
    vbMap.forEachShard([&](KVShard& shard) {
        EP_LOG_DEBUG("EPBucket::prepareForPause: pausing KVShard:{}", shard.getId());
        prepareForPauseTestingHook("Pause KVStore");

        // Skip pausing any remaining shards if one has already failed.
        if (!allSuccess) {
            return;
        }
        if (cancellationToken.isCancellationRequested()) {
            EP_LOG_INFO(
                    "EPBucket::prepareForPause: Cancelling pause, skipping "
                    "pause of shard:{}",
                    shard.getId());
        } else {
            if (shard.getRWUnderlying()->pause()) {
                pausedShards.push_back(shard.getId());
            } else {
                EP_LOG_WARN("EPBucket::prepareForPause: shard:{} failed",
                            shard.getId());
                allSuccess = false;
            }
        }
    });

    // If cancelled at or after this point then need to unpause all paused
    // shards and reset paused state.
    folly::CancellationCallback kvStoreUndoPauseCB(cancellationToken, [&] {
        for (auto shardId : pausedShards) {
            vbMap.getShard(shardId)->getRWUnderlying()->resume();
        }
    });

    if (cancellationToken.isCancellationRequested()) {
        return cb::engine_errc::cancelled;
    }

    if (allSuccess) {
        // Successfully prepared for pausing without being cancelled; set
        // paused flag to true before we unlock all the vb_mutexes; that will
        // inhibit anyone from acquiring the mutexes again until paused is set
        // to false.
        paused.store(true);
        return cb::engine_errc::success;
    }

    return cb::engine_errc::failed;
}

cb::engine_errc EPBucket::prepareForResume() {
    // This is the reverse of prepareForResume() - see that for more details.

    // 1. Tell all KVStores to resume. This allows them schedule background
    //    write operations on their own accord, and also perform write
    //    operations issued by ep-engine.
    vbMap.forEachShard([](KVShard& shard) {
        EP_LOG_DEBUG("EPBucket::prepareForResume: resuming KVShard:{}",
                     shard.getId());
        shard.getRWUnderlying()->resume();
    });

    // 2. Resume ep-engine operations.
    // a) Clear EPBucket::paused so disk writing operations can
    //    resume.
    EP_LOG_DEBUG_RAW(
            "EPBucket::prepareForResume: unblocking all Flusher, "
            "Rollback, DeleteVB tasks.");
    paused.store(false);

    // b) Reset compaction concurrency
    EP_LOG_DEBUG_RAW(
            "EPBucket::prepareForResume: resuming all Compaction tasks");
    compactionSemaphore->release();
    updateCompactionConcurrency();

    return cb::engine_errc::success;
}

bool EPBucket::disconnectReplicationAtOOM() const {
    return false;
=======
void EPBucket::persistVBState(Vbid vbid) {
    VBucketPtr vb = getVBucket(vbid);

    if (!vb) {
        EP_LOG_WARN("EPBucket::persistVBState: {} does not not exist.", vbid);
        return;
    }

    vb->checkpointManager->queueSetVBState();
>>>>>>> 2f44d9ca
}<|MERGE_RESOLUTION|>--- conflicted
+++ resolved
@@ -2464,7 +2464,6 @@
     }
 }
 
-<<<<<<< HEAD
 void EPBucket::initiateShutdown() {
     // MB-56646: A crash occurred because DCP connections are able to disconnect
     // as part of initiate_shutdown (see KVBucket::initiateShutdown). Having
@@ -2733,7 +2732,7 @@
 
 bool EPBucket::disconnectReplicationAtOOM() const {
     return false;
-=======
+}
 void EPBucket::persistVBState(Vbid vbid) {
     VBucketPtr vb = getVBucket(vbid);
 
@@ -2743,5 +2742,4 @@
     }
 
     vb->checkpointManager->queueSetVBState();
->>>>>>> 2f44d9ca
 }
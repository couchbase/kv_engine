/* -*- Mode: C++; tab-width: 4; c-basic-offset: 4; indent-tabs-mode: nil -*- */
/*
 *     Copyright 2018 Couchbase, Inc.
 *
 *   Licensed under the Apache License, Version 2.0 (the "License");
 *   you may not use this file except in compliance with the License.
 *   You may obtain a copy of the License at
 *
 *       http://www.apache.org/licenses/LICENSE-2.0
 *
 *   Unless required by applicable law or agreed to in writing, software
 *   distributed under the License is distributed on an "AS IS" BASIS,
 *   WITHOUT WARRANTIES OR CONDITIONS OF ANY KIND, either express or implied.
 *   See the License for the specific language governing permissions and
 *   limitations under the License.
 */

#include "ep_bucket.h"

#include "bgfetcher.h"
#include "bucket_logger.h"
#include "checkpoint_manager.h"
#include "collections/manager.h"
#include "dcp/dcpconnmap.h"
#include "ep_engine.h"
#include "ep_time.h"
#include "ep_vb.h"
#include "executorpool.h"
#include "failover-table.h"
#include "flusher.h"
#include "item.h"
#include "persistence_callback.h"
#include "replicationthrottle.h"
#include "rollback_result.h"
#include "statwriter.h"
#include "tasks.h"
#include "vb_commit.h"
#include "vb_visitors.h"
#include "vbucket_state.h"
#include "warmup.h"

#include <platform/timeutils.h>
#include <utilities/hdrhistogram.h>
#include <utilities/logtags.h>

#include <gsl.h>

/**
 * Callback class used by EpStore, for adding relevant keys
 * to bloomfilter during compaction.
 */
class BloomFilterCallback : public Callback<Vbid&, const DocKey&, bool&> {
public:
    BloomFilterCallback(KVBucket& eps) : store(eps) {
    }

    void callback(Vbid& vbucketId, const DocKey& key, bool& isDeleted) {
        VBucketPtr vb = store.getVBucket(vbucketId);
        if (vb) {
            /* Check if a temporary filter has been initialized. If not,
             * initialize it. If initialization fails, throw an exception
             * to the caller and let the caller deal with it.
             */
            bool tempFilterInitialized = vb->isTempFilterAvailable();
            if (!tempFilterInitialized) {
                tempFilterInitialized = initTempFilter(vbucketId);
            }

            if (!tempFilterInitialized) {
                throw std::runtime_error(
                        "BloomFilterCallback::callback: Failed "
                        "to initialize temporary filter for " +
                        vbucketId.to_string());
            }

            if (store.getItemEvictionPolicy() == EvictionPolicy::Value) {
                /**
                 * VALUE-ONLY EVICTION POLICY
                 * Consider deleted items only.
                 */
                if (isDeleted) {
                    vb->addToTempFilter(key);
                }
            } else {
                /**
                 * FULL EVICTION POLICY
                 * If vbucket's resident ratio is found to be less than
                 * the residency threshold, consider all items, otherwise
                 * consider deleted and non-resident items only.
                 */
                bool residentRatioLessThanThreshold =
                        vb->isResidentRatioUnderThreshold(
                                store.getBfiltersResidencyThreshold());
                if (residentRatioLessThanThreshold) {
                    vb->addToTempFilter(key);
                } else {
                    if (isDeleted || !store.isMetaDataResident(vb, key)) {
                        vb->addToTempFilter(key);
                    }
                }
            }
        }
    }

private:
    bool initTempFilter(Vbid vbucketId);
    KVBucket& store;
};

bool BloomFilterCallback::initTempFilter(Vbid vbucketId) {
    Configuration& config = store.getEPEngine().getConfiguration();
    VBucketPtr vb = store.getVBucket(vbucketId);
    if (!vb) {
        return false;
    }

    size_t initial_estimation = config.getBfilterKeyCount();
    size_t estimated_count;
    size_t num_deletes = 0;
    try {
        num_deletes = store.getROUnderlying(vbucketId)->getNumPersistedDeletes(vbucketId);
    } catch (std::runtime_error& re) {
        EP_LOG_WARN(
                "BloomFilterCallback::initTempFilter: runtime error while "
                "getting "
                "number of persisted deletes for {} Details: {}",
                vbucketId,
                re.what());
        return false;
    }

    EvictionPolicy eviction_policy = store.getItemEvictionPolicy();
    if (eviction_policy == EvictionPolicy::Value) {
        /**
         * VALUE-ONLY EVICTION POLICY
         * Obtain number of persisted deletes from underlying kvstore.
         * Bloomfilter's estimated_key_count = 1.25 * deletes
         */
        estimated_count = round(1.25 * num_deletes);
    } else {
        /**
         * FULL EVICTION POLICY
         * First determine if the resident ratio of vbucket is less than
         * the threshold from configuration.
         */
        bool residentRatioAlert = vb->isResidentRatioUnderThreshold(
                store.getBfiltersResidencyThreshold());

        /**
         * Based on resident ratio against threshold, estimate count.
         *
         * 1. If resident ratio is greater than the threshold:
         * Obtain number of persisted deletes from underlying kvstore.
         * Obtain number of non-resident-items for vbucket.
         * Bloomfilter's estimated_key_count =
         *                              1.25 * (deletes + non-resident)
         *
         * 2. Otherwise:
         * Obtain number of items for vbucket.
         * Bloomfilter's estimated_key_count =
         *                              1.25 * (num_items)
         */

        if (residentRatioAlert) {
            estimated_count = round(1.25 * vb->getNumItems());
        } else {
            estimated_count =
                    round(1.25 * (num_deletes + vb->getNumNonResidentItems()));
        }
    }

    if (estimated_count < initial_estimation) {
        estimated_count = initial_estimation;
    }

    vb->initTempFilter(estimated_count, config.getBfilterFpProb());

    return true;
}

class ExpiredItemsCallback : public Callback<Item&, time_t&> {
public:
    ExpiredItemsCallback(KVBucket& store) : epstore(store) {
    }

    void callback(Item& it, time_t& startTime) {
        if (epstore.compactionCanExpireItems()) {
            epstore.deleteExpiredItem(it, startTime, ExpireBy::Compactor);
        }
    }

private:
    KVBucket& epstore;
};

/**
 * Callback for notifying flusher about pending mutations.
 */
class NotifyFlusherCB : public Callback<Vbid> {
public:
    NotifyFlusherCB(KVShard* sh) : shard(sh) {
    }

    void callback(Vbid& vb) override {
        if (shard->getBucket(vb)) {
            shard->getFlusher()->notifyFlushEvent(vb);
        }
    }

private:
    KVShard* shard;
};

class EPBucket::ValueChangedListener : public ::ValueChangedListener {
public:
    ValueChangedListener(EPBucket& bucket) : bucket(bucket) {
    }

    virtual void sizeValueChanged(const std::string& key,
                                  size_t value) override {
        if (key == "flusher_batch_split_trigger") {
            bucket.setFlusherBatchSplitTrigger(value);
        } else if (key == "alog_sleep_time") {
            bucket.setAccessScannerSleeptime(value, false);
        } else if (key == "alog_task_time") {
            bucket.resetAccessScannerStartTime();
        } else {
            EP_LOG_WARN("Failed to change value for unknown variable, {}", key);
        }
    }

    virtual void booleanValueChanged(const std::string& key,
                                     bool value) override {
        if (key == "access_scanner_enabled") {
            if (value) {
                bucket.enableAccessScannerTask();
            } else {
                bucket.disableAccessScannerTask();
            }
        } else if (key == "retain_erroneous_tombstones") {
            bucket.setRetainErroneousTombstones(value);
        } else  {
            EP_LOG_WARN("Failed to change value for unknown variable, {}", key);
        }
    }

private:
    EPBucket& bucket;
};

EPBucket::EPBucket(EventuallyPersistentEngine& theEngine)
    : KVBucket(theEngine) {
    auto& config = engine.getConfiguration();
    const std::string& policy = config.getItemEvictionPolicy();
    if (policy.compare("value_only") == 0) {
        eviction_policy = EvictionPolicy::Value;
    } else {
        eviction_policy = EvictionPolicy::Full;
    }
    replicationThrottle = std::make_unique<ReplicationThrottle>(
            engine.getConfiguration(), stats);

    vbMap.enablePersistence(*this);

    flusherBatchSplitTrigger = config.getFlusherBatchSplitTrigger();
    config.addValueChangedListener(
            "flusher_batch_split_trigger",
            std::make_unique<ValueChangedListener>(*this));

    retainErroneousTombstones = config.isRetainErroneousTombstones();
    config.addValueChangedListener(
            "retain_erroneous_tombstones",
            std::make_unique<ValueChangedListener>(*this));

    initializeWarmupTask();
}

EPBucket::~EPBucket() {
}

bool EPBucket::initialize() {
    KVBucket::initialize();

    startWarmupTask();

    enableItemPager();

    if (!startBgFetcher()) {
        EP_LOG_CRITICAL(
                "EPBucket::initialize: Failed to create and start "
                "bgFetchers");
        return false;
    }
    startFlusher();

    return true;
}

std::vector<ExTask> EPBucket::deinitialize() {
    stopFlusher();
    stopBgFetcher();
    stopWarmup();
    return KVBucket::deinitialize();
}

/**
 * @returns true if the item `candidate` can be de-duplicated (skipped) because
 * `lastFlushed` already supercedes it.
 */
static bool canDeDuplicate(Item* lastFlushed, Item& candidate) {
    if (!lastFlushed) {
        // Nothing to de-duplicate against.
        return false;
    }
    if (lastFlushed->getKey() != candidate.getKey()) {
        // Keys differ - cannot de-dupe.
        return false;
    }
    if (lastFlushed->isCommitted() != candidate.isCommitted()) {
        // Committed / pending namespace differs - cannot de-dupe.
        return false;
    }

    // items match - the candidate must have a lower seqno.
    Expects(lastFlushed->getBySeqno() > candidate.getBySeqno());

    // Otherwise - valid to de-dupe.
    return true;
}

std::pair<bool, size_t> EPBucket::flushVBucket(Vbid vbid) {
    const auto flush_start = std::chrono::steady_clock::now();

    auto vb = getLockedVBucket(vbid, std::try_to_lock);
    if (!vb.owns_lock()) {
        // Try another bucket if this one is locked to avoid blocking flusher.
        return {true, 0};
    }

    if (!vb) {
        return {false /*moreAvailable*/, 0 /*itemsFlushed*/};
    }

    // Obtain the set of items to flush, up to the maximum allowed for
    // a single flush.
    auto toFlush = vb->getItemsToPersist(flusherBatchSplitTrigger);

    // getItemsToPersist() may move the persistence cursor to a new checkpoint
    // regardless of whether we have something to flush or not, so we do this
    // check unconditionally here.
    if (vb->checkpointManager->hasClosedCheckpointWhichCanBeRemoved()) {
        wakeUpCheckpointRemover();
    }

    // @todo MB-37858: legacy from TAP, remove.
    //   Probably used only by ns_server in the old days of TAP, should be the
    //   TAP-equivalent of the current DCP SeqnoPersistence. Must be confirmed.
    //   It uses the CM::pCursorPreCheckpointId for inferring what is the last
    //   complete checkpoint persisted.
    //   Note that currently CM::pCursorPreCheckpointId is used only by
    //   CheckpointPersistence and some checkpoint-removal logic that does not
    //   need it strictly, so we can remove that too when we resolve MB-37858.
    const auto handleCheckpointPersistence = [this, &vb]() -> void {
        vb->checkpointManager->itemsPersisted(); // update pCursorPreCkptId
        vb->notifyHighPriorityRequests(
                engine,
                vb->checkpointManager->getPersistenceCursorPreChkId(),
                HighPriorityVBNotify::ChkPersistence);
    };

    if (toFlush.items.empty()) {
        // getItemsToPersist() may move the persistence cursor to a new
        // checkpoint, so some pending CheckpointPersistence request could be
        // satisfied now.
        //
        // Note: We do not need to notify SeqnoPersistence request here, as
        //   there is definitely nothing new to notify if we do not flush any
        //   mutation.
        handleCheckpointPersistence();

        return {toFlush.moreAvailable, 0 /*itemsFlushed*/};
    }

    // The range becomes initialised only when an item is flushed
    boost::optional<snapshot_range_t> range;
    KVStore* rwUnderlying = getRWUnderlying(vb->getId());
    boost::optional<VB::Commit> commitData;

    while (!rwUnderlying->begin(
            std::make_unique<EPTransactionContext>(stats, *vb))) {
        ++stats.beginFailed;
        EP_LOG_WARN(
                "Failed to start a transaction!!! "
                "Retry in 1 sec ...");
        std::this_thread::sleep_for(std::chrono::seconds(1));
    }

    rwUnderlying->optimizeWrites(toFlush.items);

    Item* prev = nullptr;

    // Read the vbucket_state from disk as many values from the
    // in-memory vbucket_state may be ahead of what we are flushing.
    const auto* persistedVbState = rwUnderlying->getVBucketState(vb->getId());

    // The first flush we do populates the cachedVBStates of the KVStore
    // so we may not (if this is the first flush) have a state returned
    // from the KVStore.
    vbucket_state vbstate;
    if (persistedVbState) {
        vbstate = *persistedVbState;
    }
    commitData.emplace(vb->getManifest(), vbstate);
    vbucket_state& proposedVBState = commitData->proposedVBState;
    // We need to set a few values from the in-memory state.
    uint64_t maxSeqno = 0;
    uint64_t maxVbStateOpCas = 0;

    auto minSeqno = std::numeric_limits<uint64_t>::max();

    // Stores the number of items added to the flush-batch in KVStore.
    // Note:
    //  - Does not carry any information on whether the flush-batch is
    //    successfully persisted or not
    //  - Does not account set-vbstate items
    size_t flushBatchSize = 0;

    // Set if we process an explicit set-vbstate item, which requires a flush
    // to disk regardless of whether we have any other item to flush or not
    bool mustPersistVBState = false;

    Collections::VB::Flush collectionFlush(vb->getManifest());

    // HCS is optional because we have to update it on disk only if some
    // Commit/Abort SyncWrite is found in the flush-batch. If we're
    // flushing Disk checkpoints then the toFlush value may be
    // supplied. In this case, this should be the HCS received from the
    // Active node and should be greater than or equal to the HCS for
    // any other item in this flush batch. This is required because we
    // send mutations instead of a commits and would not otherwise
    // update the HCS on disk.
    boost::optional<uint64_t> hcs = boost::make_optional(false, uint64_t());

    // HPS is optional because we have to update it on disk only if a
    // prepare is found in the flush-batch
    // This value is read at warmup to determine what seqno to stop
    // loading prepares at (there will not be any prepares after this
    // point) but cannot be used to initialise a PassiveDM after warmup
    // as this value will advance into snapshots immediately, without
    // the entire snapshot needing to be persisted.
    boost::optional<uint64_t> hps = boost::make_optional(false, uint64_t());

    // We always maintain the maxVisibleSeqno at the current value
    // and only change it to a higher-seqno when a flush of a visible
    // item is seen. This value must be tracked to provide a correct
    // snapshot range for non-sync write aware consumers during backfill
    // (the snapshot should not end on a prepare or an abort, as these
    // items will not be sent). This value is also used at warmup so
    // that vbuckets can resume with the same visible seqno as before
    // the restart.
    Monotonic<uint64_t> maxVisibleSeqno{proposedVBState.maxVisibleSeqno};

    if (toFlush.maxDeletedRevSeqno) {
        proposedVBState.maxDeletedSeqno = toFlush.maxDeletedRevSeqno.get();
    }

    // Iterate through items, checking if we (a) can skip persisting,
    // (b) can de-duplicate as the previous key was the same, or (c)
    // actually need to persist.
    // Note: This assumes items have been sorted by key and then by
    // seqno (see optimizeWrites() above) such that duplicate keys are
    // adjacent but with the highest seqno first.
    // Note(2): The de-duplication here is an optimization to save
    // creating and enqueuing multiple set() operations on the
    // underlying KVStore - however the KVStore itself only stores a
    // single value per key, and so even if we don't de-dupe here the
    // KVStore will eventually - just potentialy after unnecessary work.
    for (const auto& item : toFlush.items) {
        if (!item->shouldPersist()) {
            continue;
        }

        const auto op = item->getOperation();
        if ((op == queue_op::commit_sync_write ||
             op == queue_op::abort_sync_write) &&
            toFlush.checkpointType != CheckpointType::Disk) {
            // If we are receiving a disk snapshot then we want to skip
            // the HCS update as we will persist a correct one when we
            // flush the last item. If we were to persist an incorrect
            // HCS then we would have to backtrack the start seqno of
            // our warmup to ensure that we do warmup prepares that may
            // not have been completed if they were completed out of
            // order.
            hcs = std::max(hcs.value_or(0), item->getPrepareSeqno());
        }

        if (item->isVisible() &&
            static_cast<uint64_t>(item->getBySeqno()) > maxVisibleSeqno) {
            maxVisibleSeqno = static_cast<uint64_t>(item->getBySeqno());
        }

        if (op == queue_op::pending_sync_write) {
            Expects(item->getBySeqno() > 0);
            hps = std::max(hps.value_or(0),
                           static_cast<uint64_t>(item->getBySeqno()));
        }

        if (op == queue_op::set_vbucket_state) {
            // Only process vbstate if it's sequenced higher (by cas).
            // We use the cas instead of the seqno here because a
            // set_vbucket_state does not increment the lastBySeqno in
            // the CheckpointManager when it is created. This means that
            // it is possible to have two set_vbucket_state items that
            // follow one another with the same seqno. The cas will be
            // bumped for every item so it can be used to distinguish
            // which item is the latest and should be flushed.
            if (item->getCas() > maxVbStateOpCas) {
                // Should only bump the stat once for the latest state
                // change that we want to flush
                if (maxVbStateOpCas == 0) {
                    // There is at least a commit to be done, so
                    // increase todo
                    ++stats.flusher_todo;
                }

                maxVbStateOpCas = item->getCas();

                // It could be the case that the set_vbucket_state is
                // alone, i.e. no mutations are being flushed, we must
                // trigger an update of the vbstate, which will always
                // happen when we set this.
                mustPersistVBState = true;

                // Process the Item's value into the transition struct
                proposedVBState.transition.fromItem(*item);
            }
            // Update queuing stats now this item has logically been
            // processed.
            --stats.diskQueueSize;
            vb->doStatsForFlushing(*item, item->size());

        } else if (!canDeDuplicate(prev, *item)) {
            // This is an item we must persist.
            prev = item.get();
            ++flushBatchSize;

            if (mcbp::datatype::is_xattr(item->getDataType())) {
                proposedVBState.mightContainXattrs = true;
            }

            flushOneDelOrSet(item, vb.getVB());

            maxSeqno = std::max(maxSeqno, (uint64_t)item->getBySeqno());

            // Track the lowest seqno, so we can set the HLC epoch
            minSeqno = std::min(minSeqno, (uint64_t)item->getBySeqno());
            proposedVBState.maxCas =
                    std::max(proposedVBState.maxCas, item->getCas());

            // Track number of items we have yet to flush. If we are
            // flushing items from the reject queue then we should not
            // increment flusher_todo as it will have already been
            // incremented by the initial flush. We need to track the
            // number of items from the reject queue though our flush
            // batch may contain items from both the reject queue and
            // the CheckpointManager
            if (toFlush.itemsToRetry != 0) {
                toFlush.itemsToRetry--;
            } else {
                ++stats.flusher_todo;
            }

            if (!range.is_initialized()) {
                range = snapshot_range_t{
                        proposedVBState.lastSnapStart,
                        toFlush.ranges.empty()
                                ? proposedVBState.lastSnapEnd
                                : toFlush.ranges.back().getEnd()};
            }

            // Is the item the end item of one of the ranges we're
            // flushing? Note all the work here only affects replica VBs
            auto itr = std::find_if(toFlush.ranges.begin(),
                                    toFlush.ranges.end(),
                                    [&item](auto& range) {
                                        return uint64_t(item->getBySeqno()) ==
                                               range.getEnd();
                                    });

            // If this is the end item, we can adjust the start of our
            // flushed range, which would be used for failure purposes.
            // Primarily by bringing the start to be a consistent point
            // allows for promotion to active to set the fail-over table
            // to a consistent point.
            if (itr != toFlush.ranges.end()) {
                // Use std::max as the flusher is not visiting in seqno
                // order.
                range->setStart(
                        std::max(range->getStart(), itr->range.getEnd()));
                // HCS may be weakly monotonic when received via a disk
                // snapshot so we special case this for the disk
                // snapshot instead of relaxing the general constraint.
                if (toFlush.checkpointType == CheckpointType::Disk &&
                    itr->highCompletedSeqno !=
                            proposedVBState.persistedCompletedSeqno) {
                    hcs = itr->highCompletedSeqno;
                }

                // Now that the end of a snapshot has been reached,
                // store the hps tracked by the checkpoint to disk
                if (itr->highPreparedSeqno) {
                    auto newHps =
                            toFlush.checkpointType == CheckpointType::Memory
                                    ? *(itr->highPreparedSeqno)
                                    : itr->getEnd();
                    proposedVBState.highPreparedSeqno =
                            std::max(proposedVBState.highPreparedSeqno, newHps);
                }
            }
        } else {
            // Item is the same key as the previous[1] one - don't need
            // to flush to disk.
            // [1] Previous here really means 'next' - optimizeWrites()
            //     above has actually re-ordered items such that items
            //     with the same key are ordered from high->low seqno.
            //     This means we only write the highest (i.e. newest)
            //     item for a given key, and discard any duplicate,
            //     older items.
            --stats.diskQueueSize;
            vb->doStatsForFlushing(*item, item->size());
        }
    }

    // Just return if nothing to flush
    if (!mustPersistVBState && flushBatchSize == 0) {
        // The persistence cursor may have moved to a new checkpoint, which may
        // satisfy pending checkpoint-persistence requests
        handleCheckpointPersistence();

        return {toFlush.moreAvailable, 0 /*itemsFlushed*/};
    }

    if (vbstate.transition.state == vbucket_state_active) {
        if (maxSeqno) {
            range = snapshot_range_t(maxSeqno, maxSeqno);
        }
    }

    // Update VBstate based on the changes we have just made,
    // then tell the rwUnderlying the 'new' state
    // (which will persisted as part of the commit() below).

    // only update the snapshot range if items were flushed, i.e.
    // don't appear to be in a snapshot when you have no data for it
    // We also update the checkpointType here as this should only
    // change with snapshots.
    if (range) {
        proposedVBState.lastSnapStart = range->getStart();
        proposedVBState.lastSnapEnd = range->getEnd();
        proposedVBState.checkpointType = toFlush.checkpointType;
    }

    // Track the lowest seqno written in spock and record it as
    // the HLC epoch, a seqno which we can be sure the value has a
    // HLC CAS.
    proposedVBState.hlcCasEpochSeqno = vb->getHLCEpochSeqno();
    if (proposedVBState.hlcCasEpochSeqno == HlcCasSeqnoUninitialised &&
        minSeqno != std::numeric_limits<uint64_t>::max()) {
        proposedVBState.hlcCasEpochSeqno = minSeqno;

        // @todo MB-37692: Defer this call at flush-success only or reset
        //  the value if flush fails.
<<<<<<< HEAD
        vb->setHLCEpochSeqno(proposedVBState.hlcCasEpochSeqno);
=======
        vb->setHLCEpochSeqno(vbstate.hlcCasEpochSeqno);
    }

    // Do we need to trigger a persist of the state?
    // If there are no "real" items to flush, and we encountered
    // a set_vbucket_state meta-item.
    auto options = VBStatePersist::VBSTATE_CACHE_UPDATE_ONLY;
    if ((flushBatchSize == 0) && mustPersistVBState) {
        options = VBStatePersist::VBSTATE_PERSIST_WITH_COMMIT;
>>>>>>> 30bd6873
    }

    if (hcs) {
        Expects(hcs > proposedVBState.persistedCompletedSeqno);
        proposedVBState.persistedCompletedSeqno = *hcs;
    }

    if (hps) {
<<<<<<< HEAD
        Expects(hps > proposedVBState.persistedPreparedSeqno);
        proposedVBState.persistedPreparedSeqno = *hps;
    }

    proposedVBState.maxVisibleSeqno = maxVisibleSeqno;
=======
        Expects(hps > vbstate.persistedPreparedSeqno);
        vbstate.persistedPreparedSeqno = *hps;
    }

    vbstate.maxVisibleSeqno = maxVisibleSeqno;

    // @todo MB-37920: This call potentially does 2 things:
    //   1) update the cached vbstate
    //   2) persisted the new vbstate
    // The function returns false if the operation fails. But, (1) may
    // succeed and (2) may fail, which makes function to return false.
    // In that case we do not rollback the cached vbstate, which exposes
    // a wrong on-disk state at that point.
    // Also, when we re-attempt to flush a set-vbstate item we may fail again
    // because of the optimization at vbucket_state::needsToBePersisted().
    if (!rwUnderlying->snapshotVBucket(vb->getId(), vbstate, options)) {
        return {true /*moreAvailable*/, 0 /*itemsFlushed*/};
    }

    // @todo MB-37693: The call to snapshotVBucket() may not perform any
    //   flush to disk depending on Options. Defer this to flush-success.
    if (vb->setBucketCreation(false)) {
        EP_LOG_DEBUG("{} created", vbid);
    }
>>>>>>> 30bd6873

    // Release the memory allocated for vectors in toFlush before we call
    // into KVStore::commit. This reduces memory peaks (every queued_item in
    // toFlush.items is a pointer (8 bytes); also, having a big
    // toFlush.ranges is not likely but may happen).
    //
    // Note:
    //  - std::vector::clear() leaves the capacity of vector unchanged,
    //    so memory is not released.
    //  - we cannot rely on clear() + shrink_to_fit() as the latter is a
    //    non-binding request to reduce capacity() to size(), it depends on
    //    the implementation whether the request is fulfilled.
    {
        const auto itemsToRelease = std::move(toFlush.items);
        const auto rangesToRelease = std::move(toFlush.ranges);
    }

    // Persist the flush-batch if not empty.
    // The result of the flush is defaulted to true to comply the current logic
    // that considers flush-success/no-flush equivalent.
    auto flushSuccessOrNoFlush = true;
    if (flushBatchSize > 0) {
<<<<<<< HEAD
        Expects(commitData.is_initialized());
        flushSuccessOrNoFlush = commit(vbid, *rwUnderlying, *commitData);
    } else if (mustCheckpointVBState) {
        Expects(commitData.is_initialized());
        if (!rwUnderlying->snapshotVBucket(vbid, commitData->proposedVBState)) {
            // @todo: MB-36773, vbstate update is not retried
            return {true, 0};
        } else {
            // Update in-memory vbstate
            rwUnderlying->setVBucketState(vbid, commitData->proposedVBState);
=======
        flushSuccessOrNoFlush =
                commit(vb->getId(), *rwUnderlying, collectionFlush);

        // @todo MB-37693: Commit may fail, clear this flag only at success.
        // Now the commit is complete, vBucket file must exist.
        if (vb->setBucketCreation(false)) {
            EP_LOG_DEBUG("{} created", vbid);
>>>>>>> 30bd6873
        }
    }

    if (flushSuccessOrNoFlush) {
        Expects(vb->rejectQueue.empty());

        // only update the snapshot range if items were flushed, i.e.
        // don't appear to be in a snapshot when you have no data for it
        if (range) {
            vb->setPersistedSnapshot(*range);
        }
        uint64_t highSeqno = rwUnderlying->getLastPersistedSeqno(vbid);
        if (highSeqno > 0 && highSeqno != vb->getPersistenceSeqno()) {
            vb->setPersistenceSeqno(highSeqno);
        }

        // Notify the local DM that the Flusher has run. Persistence
        // could unblock some pending Prepares in the DM.
        // If it is the case, this call updates the High Prepared Seqno
        // for this node.
        // In the case of a Replica node, that could trigger a SeqnoAck
        // to the Active.
        //
        // Note: This is a NOP if the there's no Prepare queued in DM.
        //     We could notify the DM only if strictly required (i.e.,
        //     only when the Flusher has persisted up to the snap-end
        //     mutation of an in-memory snapshot, see HPS comments in
        //     PassiveDM for details), but that requires further work.
        //     The main problem is that in general a flush-batch does
        //     not coincide with in-memory snapshots (ie, we don't
        //     persist at snapshot boundaries). So, the Flusher could
        //     split a single in-memory snapshot into multiple
        //     flush-batches. That may happen at Replica, e.g.:
        //
        //     1) received snap-marker [1, 2]
        //     2) received 1:PRE
        //     3) flush-batch {1:PRE}
        //     4) received 2:mutation
        //     5) flush-batch {2:mutation}
        //
        //     In theory we need to notify the DM only at step (5) and
        //     only if the the snapshot contains at least 1 Prepare
        //     (which is the case in our example), but the problem is
        //     that the Flusher doesn't know about 1:PRE at step (5).
        //
        //     So, given that here we are executing in a slow bg-thread
        //     (write+sync to disk), then we can just afford to calling
        //     back to the DM unconditionally.
        vb->notifyPersistenceToDurabilityMonitor();

        // Now the commit is complete, vBucket file must exist.
        if (vb->setBucketCreation(false)) {
            EP_LOG_DEBUG("{} created", vbid);
        }
    }

    // @todo: We update the flush stats regardless of whether we flush or not
    //   and regardless of whether the flush succeeds or fails.
    //   While that may be ok for flush-time stats, it is definitely wrong for
    //   EPStats::totalPersistVBState.
    auto flush_end = std::chrono::steady_clock::now();
    uint64_t transTime = std::chrono::duration_cast<std::chrono::milliseconds>(
                                 flush_end - flush_start)
                                 .count();

    size_t transTimePerItem = 0;
    if (flushSuccessOrNoFlush) {
        transTimePerItem =
                flushBatchSize ? static_cast<double>(transTime) / flushBatchSize
                               : 0;
    } else {
        transTimePerItem = 0;
    }
    lastTransTimePerItem.store(transTimePerItem);
    stats.cumulativeFlushTime.fetch_add(transTime);

    // Decrement flusher_todo for all successful flushes
    stats.flusher_todo.store(vb->rejectQueue.size());
    stats.totalPersistVBState++;

<<<<<<< HEAD
    if (commitData) {
        commitData->collections.checkAndTriggerPurge(vb->getId(), *this);
    }
=======
    // By definition, does not need to be called if no flush performed.
    collectionFlush.checkAndTriggerPurge(vb->getId(), *this);
>>>>>>> 30bd6873

    // Note: this is the end of old if(!toFlush.items.empty()) block that
    // contained all the code above.
    // So, the few next steps are the only ones that (before removing the block
    // and early-returning if toFlush.items is empty) were executed and now are
    // not executed anymore. A small comment on each.
    //
    // Note: The next steps now are skipped also if toFlush.items does not
    //   contain any item to persist.

    // By definition, this function is called after persisting a batch of data,
    // so it can be safely skipped if toFlush.items is empty.
    rwUnderlying->pendingTasks();

    // Here: before early-returning if toFlush.items is empty, we used to check
    // and possibly waking up the CheckpointRemover. Step safely moved above,
    // just after getItemsToPersist(). See above for details.

    // Handle HighPriority requests
    if (flushSuccessOrNoFlush) {
        Expects(vb->rejectQueue.empty());

        handleCheckpointPersistence();
        vb->notifyHighPriorityRequests(
                engine, vb->getPersistenceSeqno(), HighPriorityVBNotify::Seqno);

        return {toFlush.moreAvailable, flushBatchSize /*itemsFlushed*/};
    }

    // Flush has failed
    Expects(!vb->rejectQueue.empty());
    Expects(vb->rejectQueue.size() == flushBatchSize);

    return {true /*moreAvailable*/, 0 /*itemsFlushed*/};
}

void EPBucket::setFlusherBatchSplitTrigger(size_t limit) {
    flusherBatchSplitTrigger = limit;
}

bool EPBucket::commit(Vbid vbid, KVStore& kvstore, VB::Commit& commitData) {
    BlockTimer timer(&stats.diskCommitHisto, "disk_commit", stats.timingLog);
    auto commit_start = std::chrono::steady_clock::now();

    const auto res = kvstore.commit(commitData);
    if (res) {
        ++stats.flusherCommits;
        // Update in-memory vbstate
        kvstore.setVBucketState(vbid, commitData.proposedVBState);
    } else {
        ++stats.commitFailed;
        EP_LOG_WARN("KVBucket::commit: kvstore.commit failed {}", vbid);
    }

    auto commit_end = std::chrono::steady_clock::now();
    auto commit_time = std::chrono::duration_cast<std::chrono::milliseconds>(
                               commit_end - commit_start)
                               .count();
    stats.commit_time.store(commit_time);
    stats.cumulativeCommitTime.fetch_add(commit_time);

    return res;
}

void EPBucket::startFlusher() {
    for (const auto& shard : vbMap.shards) {
        shard->getFlusher()->start();
    }
}

void EPBucket::stopFlusher() {
    for (const auto& shard : vbMap.shards) {
        auto* flusher = shard->getFlusher();
        EP_LOG_INFO(
                "Attempting to stop the flusher for "
                "shard:{}",
                shard->getId());
        bool rv = flusher->stop(stats.forceShutdown);
        if (rv && !stats.forceShutdown) {
            flusher->wait();
        }
    }
}

bool EPBucket::pauseFlusher() {
    bool rv = true;
    for (const auto& shard : vbMap.shards) {
        auto* flusher = shard->getFlusher();
        if (!flusher->pause()) {
            EP_LOG_WARN(
                    "Attempted to pause flusher in state "
                    "[{}], shard = {}",
                    flusher->stateName(),
                    shard->getId());
            rv = false;
        }
    }
    return rv;
}

bool EPBucket::resumeFlusher() {
    bool rv = true;
    for (const auto& shard : vbMap.shards) {
        auto* flusher = shard->getFlusher();
        if (!flusher->resume()) {
            EP_LOG_WARN(
                    "Attempted to resume flusher in state [{}], "
                    "shard = {}",
                    flusher->stateName(),
                    shard->getId());
            rv = false;
        }
    }
    return rv;
}

void EPBucket::wakeUpFlusher() {
    if (stats.diskQueueSize.load() == 0) {
        for (const auto& shard : vbMap.shards) {
            shard->getFlusher()->wake();
        }
    }
}

bool EPBucket::startBgFetcher() {
    for (const auto& shard : vbMap.shards) {
        BgFetcher* bgfetcher = shard->getBgFetcher();
        if (bgfetcher == NULL) {
            EP_LOG_WARN("Failed to start bg fetcher for shard {}",
                        shard->getId());
            return false;
        }
        bgfetcher->start();
    }
    return true;
}

void EPBucket::stopBgFetcher() {
    for (const auto& shard : vbMap.shards) {
        BgFetcher* bgfetcher = shard->getBgFetcher();
        if (bgfetcher->pendingJob()) {
            EP_LOG_WARN(
                    "Shutting down engine while there are still pending data "
                    "read for shard {} from database storage",
                    shard->getId());
        }
        EP_LOG_INFO("Stopping bg fetcher for shard:{}", shard->getId());
        bgfetcher->stop();
    }
}

ENGINE_ERROR_CODE EPBucket::scheduleCompaction(Vbid vbid,
                                               const CompactionConfig& c,
                                               const void* cookie) {
    ENGINE_ERROR_CODE errCode = checkForDBExistence(c.db_file_id);
    if (errCode != ENGINE_SUCCESS) {
        return errCode;
    }

    /* Obtain the vbucket so we can get the previous purge seqno */
    VBucketPtr vb = vbMap.getBucket(vbid);
    if (!vb) {
        return ENGINE_NOT_MY_VBUCKET;
    }

    LockHolder lh(compactionLock);
    ExTask task = std::make_shared<CompactTask>(
            *this, c, vb->getPurgeSeqno(), cookie);
    compactionTasks.push_back(std::make_pair(c.db_file_id, task));
    if (compactionTasks.size() > 1) {
        if ((stats.diskQueueSize > compactionWriteQueueCap &&
             compactionTasks.size() > (vbMap.getNumShards() / 2)) ||
            engine.getWorkLoadPolicy().getWorkLoadPattern() == READ_HEAVY) {
            // Snooze a new compaction task.
            // We will wake it up when one of the existing compaction tasks is
            // done.
            task->snooze(60);
        }
    }

    ExecutorPool::get()->schedule(task);

    EP_LOG_DEBUG(
            "Scheduled compaction task {} on {},"
            "purge_before_ts = {}, purge_before_seq = {}, dropdeletes = {}",
            uint64_t(task->getId()),
            c.db_file_id,
            c.purge_before_ts,
            c.purge_before_seq,
            c.drop_deletes);

    return ENGINE_EWOULDBLOCK;
}

ENGINE_ERROR_CODE EPBucket::cancelCompaction(Vbid vbid) {
    LockHolder lh(compactionLock);
    for (const auto& task : compactionTasks) {
        task.second->cancel();
    }
    return ENGINE_SUCCESS;
}


void EPBucket::flushOneDelOrSet(const queued_item& qi, VBucketPtr& vb) {
    if (!vb) {
        --stats.diskQueueSize;
        return;
    }

    int64_t bySeqno = qi->getBySeqno();
    const bool deleted = qi->isDeleted() && !qi->isPending();

    std::chrono::microseconds dirtyAge =
            std::chrono::duration_cast<std::chrono::microseconds>(
                    std::chrono::steady_clock::now() - qi->getQueuedTime());
    stats.dirtyAgeHisto.add(dirtyAge);
    stats.dirtyAge.store(static_cast<rel_time_t>(dirtyAge.count()));
    stats.dirtyAgeHighWat.store(std::max(stats.dirtyAge.load(),
                                         stats.dirtyAgeHighWat.load()));

    KVStore *rwUnderlying = getRWUnderlying(qi->getVBucketId());
    if (!deleted) {
        // TODO: Need to separate disk_insert from disk_update because
        // bySeqno doesn't give us that information.
        BlockTimer timer(
                bySeqno == -1 ? &stats.diskInsertHisto : &stats.diskUpdateHisto,
                bySeqno == -1 ? "disk_insert" : "disk_update",
                stats.timingLog);
        if (qi->isSystemEvent()) {
            rwUnderlying->setSystemEvent(qi);
        } else {
            rwUnderlying->set(qi);
        }
    } else {
        HdrMicroSecBlockTimer timer(
                &stats.diskDelHisto, "disk_delete", stats.timingLog);
        if (qi->isSystemEvent()) {
            rwUnderlying->delSystemEvent(qi);
        } else {
            rwUnderlying->del(qi);
        }
    }
}

void EPBucket::dropKey(Vbid vbid, const DiskDocKey& diskKey, int64_t bySeqno) {
    auto vb = getVBucket(vbid);
    if (!vb) {
        return;
    }

    auto docKey = diskKey.getDocKey();
    auto collectionId = docKey.getCollectionID();
    if (collectionId.isSystem()) {
        throw std::logic_error("EPBucket::dropKey called for a system key");
    }

    { // collections read lock scope
        // @todo this lock could be removed - fetchValidValue requires it
        // in-case of expiry, however dropKey doesn't generate expired values
        auto cHandle = vb->lockCollections(docKey);

        // ... drop it from the VB (hashtable)
        // @todo-durability: If prepared need to remove it from the Durability
        // Monitor (in-flight prepared SyncWrite from a collection which no
        // longer exists == abort the SyncWrite).
        Expects(diskKey.isCommitted());
        vb->dropKey(bySeqno, cHandle);
    }
}

void EPBucket::compactInternal(const CompactionConfig& config,
                               uint64_t purgeSeqno) {
    compaction_ctx ctx(config, purgeSeqno);

    BloomFilterCBPtr filter(new BloomFilterCallback(*this));
    ctx.bloomFilterCallback = filter;

    ExpiredItemsCBPtr expiry(new ExpiredItemsCallback(*this));
    ctx.expiryCallback = expiry;

    ctx.droppedKeyCb = std::bind(&EPBucket::dropKey,
                                 this,
                                 config.db_file_id,
                                 std::placeholders::_1,
                                 std::placeholders::_2);

    KVShard* shard = vbMap.getShardByVbId(config.db_file_id);
    KVStore* store = shard->getRWUnderlying();
    bool result = store->compactDB(&ctx);

    /* Iterate over all the vbucket ids set in max_purged_seq map. If there is
     * an entry
     * in the map for a vbucket id, then it was involved in compaction and thus
     * can
     * be used to update the associated bloom filters and purge sequence numbers
     */
    VBucketPtr vb = getVBucket(config.db_file_id);
    if (vb) {
        if (getEPEngine().getConfiguration().isBfilterEnabled() && result) {
            vb->swapFilter();
        } else {
            vb->clearFilter();
        }
        vb->setPurgeSeqno(ctx.max_purged_seq);
        vb->setNumTotalItems(vb->getNumTotalItems() -
                             ctx.stats.collectionsItemsPurged);
    }

    EP_LOG_INFO(
            "Compaction of {} done ({}). "
            "purged tombstones:{}, prepares:{}, "
            "collection_items_erased:alive:{},deleted:{}, "
            "size/items/tombstones/purge_seqno pre{{{}, {}, {}, {}}}, "
            "post{{{}, {}, {}, {}}}",
            config.db_file_id,
            result ? "ok" : "failed",
            ctx.stats.tombstonesPurged,
            ctx.stats.preparesPurged,
            ctx.stats.collectionsItemsPurged,
            ctx.stats.collectionsDeletedItemsPurged,
            ctx.stats.pre.size,
            ctx.stats.pre.items,
            ctx.stats.pre.deletedItems,
            ctx.stats.pre.purgeSeqno,
            ctx.stats.post.size,
            ctx.stats.post.items,
            ctx.stats.post.deletedItems,
            ctx.stats.post.purgeSeqno);
}

bool EPBucket::doCompact(const CompactionConfig& config,
                         uint64_t purgeSeqno,
                         const void* cookie) {
    ENGINE_ERROR_CODE err = ENGINE_SUCCESS;
    StorageProperties storeProp = getStorageProperties();
    bool concWriteCompact = storeProp.hasConcWriteCompact();
    Vbid vbid = config.db_file_id;

    /**
     * Check if the underlying storage engine allows writes concurrently
     * as the database file is being compacted. If not, a lock needs to
     * be held in order to serialize access to the database file between
     * the writer and compactor threads
     */
    if (concWriteCompact == false) {
        auto vb = getLockedVBucket(vbid, std::try_to_lock);
        if (!vb.owns_lock()) {
            // VB currently locked; try again later.
            return true;
        }

        if (!vb) {
            err = ENGINE_NOT_MY_VBUCKET;
            engine.storeEngineSpecific(cookie, nullptr);
            /**
             * Decrement session counter here, as memcached thread wouldn't
             * visit the engine interface in case of a NOT_MY_VB notification
             */
            engine.decrementSessionCtr();
        } else {
            compactInternal(config, purgeSeqno);
        }
    } else {
        compactInternal(config, purgeSeqno);
    }

    updateCompactionTasks(vbid);

    if (cookie) {
        engine.notifyIOComplete(cookie, err);
    }
    --stats.pendingCompactions;
    return false;
}

void EPBucket::updateCompactionTasks(Vbid db_file_id) {
    LockHolder lh(compactionLock);
    bool erased = false, woke = false;
    auto it = compactionTasks.begin();
    while (it != compactionTasks.end()) {
        if ((*it).first == db_file_id) {
            it = compactionTasks.erase(it);
            erased = true;
        } else {
            ExTask& task = (*it).second;
            if (task->getState() == TASK_SNOOZED) {
                ExecutorPool::get()->wake(task->getId());
                woke = true;
            }
            ++it;
        }
        if (erased && woke) {
            break;
        }
    }
}

std::pair<uint64_t, bool> EPBucket::getLastPersistedCheckpointId(Vbid vb) {
    auto vbucket = vbMap.getBucket(vb);
    if (vbucket) {
        return {vbucket->checkpointManager->getPersistenceCursorPreChkId(),
                true};
    } else {
        return {0, true};
    }
}

ENGINE_ERROR_CODE EPBucket::getFileStats(const void* cookie,
                                         const AddStatFn& add_stat) {
    const auto numShards = vbMap.getNumShards();
    DBFileInfo totalInfo;

    for (uint16_t shardId = 0; shardId < numShards; shardId++) {
        const auto dbInfo =
                getRWUnderlyingByShard(shardId)->getAggrDbFileInfo();
        totalInfo.spaceUsed += dbInfo.spaceUsed;
        totalInfo.fileSize += dbInfo.fileSize;
    }

    add_casted_stat("ep_db_data_size", totalInfo.spaceUsed, add_stat, cookie);
    add_casted_stat("ep_db_file_size", totalInfo.fileSize, add_stat, cookie);

    return ENGINE_SUCCESS;
}

ENGINE_ERROR_CODE EPBucket::getPerVBucketDiskStats(const void* cookie,
                                                   const AddStatFn& add_stat) {
    class DiskStatVisitor : public VBucketVisitor {
    public:
        DiskStatVisitor(const void* c, const AddStatFn& a)
            : cookie(c), add_stat(a) {
        }

        void visitBucket(const VBucketPtr& vb) override {
            char buf[32];
            Vbid vbid = vb->getId();
            try {
                auto dbInfo =
                        vb->getShard()->getRWUnderlying()->getDbFileInfo(vbid);

                checked_snprintf(
                        buf, sizeof(buf), "vb_%d:data_size", vbid.get());
                add_casted_stat(buf, dbInfo.spaceUsed, add_stat, cookie);
                checked_snprintf(
                        buf, sizeof(buf), "vb_%d:file_size", vbid.get());
                add_casted_stat(buf, dbInfo.fileSize, add_stat, cookie);
            } catch (std::exception& error) {
                EP_LOG_WARN(
                        "DiskStatVisitor::visitBucket: Failed to build stat: "
                        "{}",
                        error.what());
            }
        }

    private:
        const void* cookie;
        AddStatFn add_stat;
    };

    DiskStatVisitor dsv(cookie, add_stat);
    visit(dsv);
    return ENGINE_SUCCESS;
}

VBucketPtr EPBucket::makeVBucket(
        Vbid id,
        vbucket_state_t state,
        KVShard* shard,
        std::unique_ptr<FailoverTable> table,
        NewSeqnoCallback newSeqnoCb,
        std::unique_ptr<Collections::VB::Manifest> manifest,
        vbucket_state_t initState,
        int64_t lastSeqno,
        uint64_t lastSnapStart,
        uint64_t lastSnapEnd,
        uint64_t purgeSeqno,
        uint64_t maxCas,
        int64_t hlcEpochSeqno,
        bool mightContainXattrs,
        const nlohmann::json& replicationTopology,
        uint64_t maxVisibleSeqno) {
    auto flusherCb = std::make_shared<NotifyFlusherCB>(shard);
    // Not using make_shared or allocate_shared
    // 1. make_shared doesn't accept a Deleter
    // 2. allocate_shared has inconsistencies between platforms in calling
    //    alloc.destroy (libc++ doesn't call it)
    return VBucketPtr(new EPVBucket(id,
                                    state,
                                    stats,
                                    engine.getCheckpointConfig(),
                                    shard,
                                    lastSeqno,
                                    lastSnapStart,
                                    lastSnapEnd,
                                    std::move(table),
                                    flusherCb,
                                    std::move(newSeqnoCb),
                                    makeSyncWriteResolvedCB(),
                                    makeSyncWriteCompleteCB(),
                                    makeSeqnoAckCB(),
                                    engine.getConfiguration(),
                                    eviction_policy,
                                    std::move(manifest),
                                    initState,
                                    purgeSeqno,
                                    maxCas,
                                    hlcEpochSeqno,
                                    mightContainXattrs,
                                    replicationTopology,
                                    maxVisibleSeqno),
                      VBucket::DeferredDeleter(engine));
}

ENGINE_ERROR_CODE EPBucket::statsVKey(const DocKey& key,
                                      Vbid vbucket,
                                      const void* cookie) {
    VBucketPtr vb = getVBucket(vbucket);
    if (!vb) {
        return ENGINE_NOT_MY_VBUCKET;
    }

    return vb->statsVKey(key, cookie, engine);
}

void EPBucket::completeStatsVKey(const void* cookie,
                                 const DocKey& key,
                                 Vbid vbid,
                                 uint64_t bySeqNum) {
    GetValue gcb = getROUnderlying(vbid)->get(DiskDocKey{key}, vbid);

    if (eviction_policy == EvictionPolicy::Full) {
        VBucketPtr vb = getVBucket(vbid);
        if (vb) {
            vb->completeStatsVKey(key, gcb);
        }
    }

    if (gcb.getStatus() == ENGINE_SUCCESS) {
        engine.addLookupResult(cookie, std::move(gcb.item));
    } else {
        engine.addLookupResult(cookie, NULL);
    }

    --stats.numRemainingBgJobs;
    engine.notifyIOComplete(cookie, ENGINE_SUCCESS);
}

/**
 * Class that handles the disk callback during the rollback.
 * For each mutation/deletion which was discarded as part of the rollback,
 * the callback() method is invoked with the key of the discarded update.
 * It can then lookup the state of that key using dbHandle (which represents the
 * new, rolled-back file) and correct the in-memory view:
 *
 * a) If the key is not present in the Rollback header then delete it from
 *    the HashTable (if either didn't exist yet, or had previously been
 *    deleted in the Rollback header).
 * b) If the key is present in the Rollback header then replace the in-memory
 *    value with the value from the Rollback header.
 */
class EPDiskRollbackCB : public RollbackCB {
public:
    EPDiskRollbackCB(EventuallyPersistentEngine& e, uint64_t rollbackSeqno)
        : RollbackCB(), engine(e), rollbackSeqno(rollbackSeqno) {
    }

    void callback(GetValue& val) {
        if (!val.item) {
            throw std::invalid_argument(
                    "EPDiskRollbackCB::callback: val is NULL");
        }
        if (dbHandle == nullptr) {
            throw std::logic_error(
                    "EPDiskRollbackCB::callback: dbHandle is NULL");
        }

        // Skip system keys, they aren't stored in the hashtable
        if (val.item->getKey().getCollectionID().isSystem()) {
            return;
        }

        // This is the item in its current state, after the rollback seqno
        // (i.e. the state that we are reverting)
        UniqueItemPtr postRbSeqnoItem(std::move(val.item));

        VBucketPtr vb = engine.getVBucket(postRbSeqnoItem->getVBucketId());

        // Nuke anything in the prepare namespace, we'll do a "warmup" later
        // which will restore everything to the way it should be and this is
        // far easier than dealing with individual states.
        if (postRbSeqnoItem->isPending() || postRbSeqnoItem->isAbort()) {
            // Log any prepares with majority level as they are vulnerable to
            // being "lost" to an active bounce if it comes back up within the
            // failover window. Only log from the rollback seqno as the active
            // will have any that came before this.
            if (postRbSeqnoItem->isPending() &&
                postRbSeqnoItem->getDurabilityReqs().getLevel() ==
                        cb::durability::Level::Majority &&
                postRbSeqnoItem->getBySeqno() >=
                        static_cast<int64_t>(rollbackSeqno)) {
                EP_LOG_INFO(
                        "({}) Rolling back a Majority level prepare with "
                        "key:{} and seqno:{}",
                        vb->getId(),
                        cb::UserData(postRbSeqnoItem->getKey().to_string()),
                        postRbSeqnoItem->getBySeqno());
            }
            removeDeletedDoc(*vb, *postRbSeqnoItem);
            return;
        }

        EP_LOG_DEBUG("EPDiskRollbackCB: Handling post rollback item: {}",
                     *postRbSeqnoItem);

        // The get value of the item before the rollback seqno
        GetValue preRbSeqnoGetValue =
                engine.getKVBucket()
                        ->getROUnderlying(postRbSeqnoItem->getVBucketId())
                        ->getWithHeader(dbHandle,
                                        DiskDocKey{*postRbSeqnoItem},
                                        postRbSeqnoItem->getVBucketId(),
                                        GetMetaOnly::No);

        // This is the item in the state it was before the rollback seqno
        // (i.e. the desired state). null if there was no previous
        // Item.
        UniqueItemPtr preRbSeqnoItem(std::move(preRbSeqnoGetValue.item));

        if (preRbSeqnoGetValue.getStatus() == ENGINE_SUCCESS) {
            EP_LOG_DEBUG(
                    "EPDiskRollbackCB: Item existed pre-rollback; restoring to "
                    "pre-rollback state: {}",
                    *preRbSeqnoItem);

            if (preRbSeqnoItem->isDeleted()) {
                // If the item existed before, but had been deleted, we
                // should delete it now
                removeDeletedDoc(*vb, *postRbSeqnoItem);
            } else {
                // The item existed before and was not deleted, we need to
                // revert the items state to the preRollbackSeqno state
                MutationStatus mtype = vb->setFromInternal(*preRbSeqnoItem);
                switch (mtype) {
                case MutationStatus::NotFound:
                    // NotFound is valid - if the item has been deleted
                    // in-memory, but that was not flushed to disk as of
                    // post-rollback seqno.
                    break;
                case MutationStatus::WasClean:
                    // Item hasn't been modified since it was persisted to disk
                    // as of post-rollback seqno.
                    break;
                case MutationStatus::WasDirty:
                    // Item was modifed since it was persisted to disk - this
                    // is ok because it's just a mutation which has not yet
                    // been persisted to disk as of post-rollback seqno.
                    break;
                case MutationStatus::NoMem:
                    setStatus(ENGINE_ENOMEM);
                    break;
                case MutationStatus::InvalidCas:
                case MutationStatus::IsLocked:
                case MutationStatus::NeedBgFetch:
                case MutationStatus::IsPendingSyncWrite:
                    std::stringstream ss;
                    ss << "EPDiskRollbackCB: Unexpected status:"
                       << to_string(mtype)
                       << " after setFromInternal for item:" << *preRbSeqnoItem;
                    throw std::logic_error(ss.str());
                }

                // If we are rolling back a deletion then we should increment
                // our disk counts. We need to increment the vBucket disk
                // count here too because we're not going to flush this item
                // later
                if (postRbSeqnoItem->isDeleted() &&
                    postRbSeqnoItem->isCommitted()) {
                    vb->incrNumTotalItems();
                    vb->getManifest()
                            .lock(preRbSeqnoItem->getKey())
                            .incrementDiskCount();
                }
            }
        } else if (preRbSeqnoGetValue.getStatus() == ENGINE_KEY_ENOENT) {
            // If the item did not exist before we should delete it now
            removeDeletedDoc(*vb, *postRbSeqnoItem);
        } else {
            EP_LOG_WARN(
                    "EPDiskRollbackCB::callback:Unexpected Error Status: {}",
                    preRbSeqnoGetValue.getStatus());
        }
    }

    /// Remove a deleted-on-disk document from the VBucket's hashtable.
    void removeDeletedDoc(VBucket& vb, const Item& item) {
        if (vb.removeItemFromMemory(item)) {
            setStatus(ENGINE_SUCCESS);
        } else {
            // Document didn't exist in memory - may have been deleted in since
            // the checkpoint.
            setStatus(ENGINE_KEY_ENOENT);
        }

        if (!item.isDeleted() && item.isCommitted()) {
            // Irrespective of if the in-memory delete succeeded; the document
            // doesn't exist on disk; so decrement the item count.
            vb.decrNumTotalItems();
            vb.getManifest().lock(item.getKey()).decrementDiskCount();
        }
    }

private:
    EventuallyPersistentEngine& engine;

    /// The seqno to which we are rolling back
    uint64_t rollbackSeqno;
};

RollbackResult EPBucket::doRollback(Vbid vbid, uint64_t rollbackSeqno) {
    auto cb = std::make_shared<EPDiskRollbackCB>(engine, rollbackSeqno);
    KVStore* rwUnderlying = vbMap.getShardByVbId(vbid)->getRWUnderlying();
    auto result = rwUnderlying->rollback(vbid, rollbackSeqno, cb);
    return result;
}

void EPBucket::rollbackUnpersistedItems(VBucket& vb, int64_t rollbackSeqno) {
    std::vector<queued_item> items;

    // Iterate until we have no more items for the persistence cursor
    CheckpointManager::ItemsForCursor itemsForCursor;
    do {
        itemsForCursor =
                vb.checkpointManager->getNextItemsForPersistence(items);
        for (const auto& item : items) {
            if (item->getBySeqno() <= rollbackSeqno ||
                item->isCheckPointMetaItem() ||
                item->getKey().getCollectionID().isSystem()) {
                continue;
            }

            // Currently we remove prepares from the HashTable on completion but
            // they may still exist on disk. If we were to reload the prepare
            // from disk, because we have a new unpersisted one, then we would
            // end up in an inconsistent state to pre-rollback. Just remove the
            // prepare from the HashTable. We will "warm up" any incomplete
            // prepares in a later stage of rollback.
            if (item->isPending()) {
                EP_LOG_INFO(
                        "({}) Rolling back an unpersisted {} prepare with "
                        "key:{} and seqno:{}",
                        vb.getId(),
                        to_string(item->getDurabilityReqs().getLevel()),
                        cb::UserData(item->getKey().to_string()),
                        item->getBySeqno());
                vb.removeItemFromMemory(*item);
                continue;
            }

            // Committed items only past this point
            GetValue gcb = getROUnderlying(vb.getId())
                                   ->get(DiskDocKey{*item}, vb.getId());

            if (gcb.getStatus() == ENGINE_SUCCESS) {
                vb.setFromInternal(*gcb.item.get());
            } else {
                vb.removeItemFromMemory(*item);
            }
        }
    } while (itemsForCursor.moreAvailable);
}

// Perform an in-order scan of the seqno index.
// a) For each Prepared item found, add to a map of outstanding Prepares.
// b) For each Committed (via Mutation or Prepare) item, if there's an
//    outstanding Prepare then that prepare has already been Committed,
//    hence remove it from the map.
//
// At the end of the scan, all outstanding Prepared items (which did not
// have a Commit persisted to disk) will be registered with the Durability
// Monitor.
EPBucket::LoadPreparedSyncWritesResult EPBucket::loadPreparedSyncWrites(
        folly::SharedMutex::WriteHolder& vbStateLh, VBucket& vb) {
    /// Disk load callback for scan.
    struct LoadSyncWrites : public StatusCallback<GetValue> {
        LoadSyncWrites(EPVBucket& vb, uint64_t highPreparedSeqno)
            : vb(vb), highPreparedSeqno(highPreparedSeqno) {
        }

        void callback(GetValue& val) override {
            // Abort the scan early if we have passed the HPS as we don't need
            // to load any more prepares.
            if (val.item->getBySeqno() >
                static_cast<int64_t>(highPreparedSeqno)) {
                // ENOMEM may seem like an odd status code to abort the scan but
                // disk backfill to a given seqno also returns ENGINE_ENOMEM
                // when it has received all the seqnos that it cares about to
                // abort the scan.
                setStatus(ENGINE_ENOMEM);
                return;
            }

            itemsVisited++;
            if (val.item->isPending()) {
                // Pending item which was not aborted (deleted). Add to
                // outstanding Prepare map.
                outstandingPrepares.emplace(val.item->getKey(),
                                            std::move(val.item));
                return;
            }

            if (val.item->isCommitted()) {
                // Committed item. _If_ there's an outstanding prepared
                // SyncWrite, remove it (as it has already been committed).
                outstandingPrepares.erase(val.item->getKey());
                return;
            }
        }

        EPVBucket& vb;

        // HPS after which we can abort the scan
        uint64_t highPreparedSeqno = std::numeric_limits<uint64_t>::max();

        // Number of items our callback "visits". Used to validate how many
        // items we look at when loading SyncWrites.
        uint64_t itemsVisited = 0;

        /// Map of Document key -> outstanding (not yet Committed / Aborted)
        /// prepares.
        std::unordered_map<StoredDocKey, std::unique_ptr<Item>>
                outstandingPrepares;
    };

    auto& epVb = dynamic_cast<EPVBucket&>(vb);
    const auto start = std::chrono::steady_clock::now();

    // Get the kvStore. Using the RW store as the rollback code that will call
    // this function will modify vbucket_state that will only be reflected in
    // RW store. For warmup case, we don't allow writes at this point in time
    // anyway.
    auto* kvStore = getRWUnderlyingByShard(epVb.getShard()->getId());

    // Need the HPS/HCS so the DurabilityMonitor can be fully resumed
    auto vbState = kvStore->getVBucketState(epVb.getId());
    if (!vbState) {
        throw std::logic_error("EPBucket::loadPreparedSyncWrites: processing " +
                               epVb.getId().to_string() +
                               ", but found no vbucket_state");
    }

    // Insert all outstanding Prepares into the VBucket (HashTable &
    // DurabilityMonitor).
    std::vector<queued_item> prepares;
    if (vbState->persistedPreparedSeqno == vbState->persistedCompletedSeqno) {
        // We don't need to warm up anything for this vBucket as all of our
        // prepares have been completed, but we do need to create the DM
        // with our vbucket_state.
        epVb.loadOutstandingPrepares(vbStateLh, *vbState, std::move(prepares));
        // No prepares loaded
        return {0, 0};
    }

    // We optimise this step by starting the scan at the seqno following the
    // Persisted Completed Seqno. By definition, all earlier prepares have been
    // completed (Committed or Aborted).
    uint64_t startSeqno = vbState->persistedCompletedSeqno + 1;

    // The seqno up to which we will scan for SyncWrites
    uint64_t endSeqno = vbState->persistedPreparedSeqno;

    // If we are were in the middle of receiving/persisting a Disk snapshot then
    // we cannot solely rely on the PCS and PPS due to de-dupe/out of order
    // commit. We could have our committed item higher than the HPS if we do a
    // normal mutation after a SyncWrite and we have not yet fully persisted the
    // disk snapshot to correct the high completed seqno. In this case, we need
    // to read the rest of the disk snapshot to ensure that we pick up any
    // completions of prepares that we may attempt to warm up.
    //
    // Example:
    //
    // Relica receives Disk snapshot
    // [1:Prepare(a), 2:Prepare(b), 3:Mutation(a)...]
    //
    // After receiving and flushing the mutation at seqno 3, the replica has:
    // HPS - 0 (only moves on snapshot end)
    // HCS - 1 (the DM takes care of this)
    // PPS - 2
    // PCS - 0 (we can only move the PCS correctly at snap-end)
    //
    // If we warmup in this case then we load SyncWrites from seqno 1 to 2. If
    // we do this then we will skip the logical completion at seqno 3 for the
    // prepare at seqno 1. This will cause us to have a completed SyncWrite in
    // the DM when we transition to memory which will block any further
    // SyncWrite completions on this node.
    if (vbState->checkpointType == CheckpointType::Disk &&
        static_cast<uint64_t>(vbState->highSeqno) != vbState->lastSnapEnd) {
        endSeqno = vbState->highSeqno;
    }

    auto storageCB = std::make_shared<LoadSyncWrites>(epVb, endSeqno);

    // Don't expect to find anything already in the HashTable, so use
    // NoLookupCallback.
    auto cacheCB = std::make_shared<NoLookupCallback>();

    // Use ALL_ITEMS filter for the scan. NO_DELETES is insufficient
    // because (committed) SyncDeletes manifest as a prepared_sync_write
    // (doc on disk not deleted) followed by a commit_sync_write (which
    // *is* marked as deleted as that's the resulting state).
    // We need to see that Commit, hence ALL_ITEMS.
    const auto docFilter = DocumentFilter::ALL_ITEMS;
    const auto valFilter = getValueFilterForCompressionMode();

    auto* scanCtx = kvStore->initScanContext(
            storageCB, cacheCB, epVb.getId(), startSeqno, docFilter, valFilter);

    // Storage problems can lead to a null context, kvstore logs details
    if (!scanCtx) {
        EP_LOG_CRITICAL(
                "EPBucket::loadPreparedSyncWrites: scanCtx is null for {}",
                epVb.getId());
        // No prepares loaded
        return {0, 0};
    }

    auto scanResult = kvStore->scan(scanCtx);

    // If we abort our scan early due to reaching the HPS then the scan result
    // will be failure but we will have scanned correctly.
    if (storageCB->getStatus() != ENGINE_ENOMEM) {
        Expects(scanResult == scan_success);
    }

    kvStore->destroyScanContext(scanCtx);

    EP_LOG_DEBUG(
            "EPBucket::loadPreparedSyncWrites: Identified {} outstanding "
            "prepared SyncWrites for {} in {}",
            storageCB->outstandingPrepares.size(),
            epVb.getId(),
            cb::time2text(std::chrono::steady_clock::now() - start));

    // Insert all outstanding Prepares into the VBucket (HashTable &
    // DurabilityMonitor).
    prepares.reserve(storageCB->outstandingPrepares.size());
    for (auto& prepare : storageCB->outstandingPrepares) {
        prepares.emplace_back(std::move(prepare.second));
    }
    // Sequence must be sorted by seqno (ascending) for DurabilityMonitor.
    std::sort(
            prepares.begin(), prepares.end(), [](const auto& a, const auto& b) {
                return a->getBySeqno() < b->getBySeqno();
            });

    auto numPrepares = prepares.size();
    epVb.loadOutstandingPrepares(vbStateLh, *vbState, std::move(prepares));
    return {storageCB->itemsVisited, numPrepares};
}

ValueFilter EPBucket::getValueFilterForCompressionMode() {
    auto compressionMode = engine.getCompressionMode();
    if (compressionMode != BucketCompressionMode::Off) {
        return ValueFilter::VALUES_COMPRESSED;
    }

    return ValueFilter::VALUES_DECOMPRESSED;
}

void EPBucket::notifyNewSeqno(const Vbid vbid, const VBNotifyCtx& notifyCtx) {
    if (notifyCtx.notifyFlusher) {
        notifyFlusher(vbid);
    }
    if (notifyCtx.notifyReplication) {
        notifyReplication(vbid, notifyCtx.bySeqno, notifyCtx.syncWrite);
    }
}

Warmup* EPBucket::getWarmup(void) const {
    return warmupTask.get();
}

bool EPBucket::isWarmingUp() {
    return warmupTask && !warmupTask->isComplete();
}

bool EPBucket::isWarmupOOMFailure() {
    return warmupTask && warmupTask->hasOOMFailure();
}

bool EPBucket::maybeWaitForVBucketWarmup(const void* cookie) {
    if (warmupTask) {
        return warmupTask->maybeWaitForVBucketWarmup(cookie);
    }
    return false;
}

void EPBucket::initializeWarmupTask() {
    if (engine.getConfiguration().isWarmup()) {
        warmupTask = std::make_unique<Warmup>(*this, engine.getConfiguration());
    }
}

void EPBucket::startWarmupTask() {
    if (warmupTask) {
        warmupTask->start();
    } else {
        // No warmup, immediately online the bucket.
        warmupCompleted();
    }
}

bool EPBucket::maybeEnableTraffic() {
    // @todo rename.. skal vaere isTrafficDisabled elns
    auto memoryUsed =
            static_cast<double>(stats.getEstimatedTotalMemoryUsed());
    auto maxSize = static_cast<double>(stats.getMaxDataSize());

    if (memoryUsed >= stats.mem_low_wat) {
        EP_LOG_INFO(
                "Total memory use reached to the low water mark, stop warmup"
                ": memoryUsed ({}) >= low water mark ({})",
                memoryUsed,
                uint64_t(stats.mem_low_wat.load()));
        return true;
    } else if (memoryUsed > (maxSize * stats.warmupMemUsedCap)) {
        EP_LOG_INFO(
                "Enough MB of data loaded to enable traffic"
                ": memoryUsed ({}) > (maxSize({}) * warmupMemUsedCap({}))",
                memoryUsed,
                maxSize,
                stats.warmupMemUsedCap.load());
        return true;
    } else if (eviction_policy == EvictionPolicy::Value &&
               stats.warmedUpValues >=
                       (stats.warmedUpKeys * stats.warmupNumReadCap)) {
        // Let ep-engine think we're done with the warmup phase
        // (we should refactor this into "enableTraffic")
        EP_LOG_INFO(
                "Enough number of items loaded to enable traffic (value "
                "eviction)"
                ": warmedUpValues({}) >= (warmedUpKeys({}) * "
                "warmupNumReadCap({}))",
                uint64_t(stats.warmedUpValues.load()),
                uint64_t(stats.warmedUpKeys.load()),
                stats.warmupNumReadCap.load());
        return true;
    } else if (eviction_policy == EvictionPolicy::Full &&
               stats.warmedUpValues >= (warmupTask->getEstimatedItemCount() *
                                        stats.warmupNumReadCap)) {
        // In case of FULL EVICTION, warmed up keys always matches the number
        // of warmed up values, therefore for honoring the min_item threshold
        // in this scenario, we can consider warmup's estimated item count.
        EP_LOG_INFO(
                "Enough number of items loaded to enable traffic (full "
                "eviction)"
                ": warmedUpValues({}) >= (warmup est items({}) * "
                "warmupNumReadCap({}))",
                uint64_t(stats.warmedUpValues.load()),
                uint64_t(warmupTask->getEstimatedItemCount()),
                stats.warmupNumReadCap.load());
        return true;
    }
    return false;
}

void EPBucket::warmupCompleted() {
    // Snapshot VBucket state after warmup to ensure Failover table is
    // persisted.
    scheduleVBStatePersist();

    if (engine.getConfiguration().getAlogPath().length() > 0) {
        if (engine.getConfiguration().isAccessScannerEnabled()) {
            {
                LockHolder lh(accessScanner.mutex);
                accessScanner.enabled = true;
            }
            EP_LOG_INFO("Access Scanner task enabled");
            size_t smin = engine.getConfiguration().getAlogSleepTime();
            setAccessScannerSleeptime(smin, true);
        } else {
            LockHolder lh(accessScanner.mutex);
            accessScanner.enabled = false;
            EP_LOG_INFO("Access Scanner task disabled");
        }

        Configuration& config = engine.getConfiguration();
        config.addValueChangedListener(
                "access_scanner_enabled",
                std::make_unique<ValueChangedListener>(*this));
        config.addValueChangedListener(
                "alog_sleep_time",
                std::make_unique<ValueChangedListener>(*this));
        config.addValueChangedListener(
                "alog_task_time",
                std::make_unique<ValueChangedListener>(*this));
    }

    // "0" sleep_time means that the first snapshot task will be executed
    // right after warmup. Subsequent snapshot tasks will be scheduled every
    // 60 sec by default.
    ExecutorPool* iom = ExecutorPool::get();
    ExTask task = std::make_shared<StatSnap>(&engine, 0, false);
    statsSnapshotTaskId = iom->schedule(task);

    collectionsManager->warmupCompleted(*this);
}

void EPBucket::stopWarmup(void) {
    // forcefully stop current warmup task
    if (isWarmingUp()) {
        EP_LOG_INFO(
                "Stopping warmup while engine is loading "
                "data from underlying storage, shutdown = {}",
                stats.isShutdown ? "yes" : "no");
        warmupTask->stop();
    }
}<|MERGE_RESOLUTION|>--- conflicted
+++ resolved
@@ -670,19 +670,7 @@
 
         // @todo MB-37692: Defer this call at flush-success only or reset
         //  the value if flush fails.
-<<<<<<< HEAD
         vb->setHLCEpochSeqno(proposedVBState.hlcCasEpochSeqno);
-=======
-        vb->setHLCEpochSeqno(vbstate.hlcCasEpochSeqno);
-    }
-
-    // Do we need to trigger a persist of the state?
-    // If there are no "real" items to flush, and we encountered
-    // a set_vbucket_state meta-item.
-    auto options = VBStatePersist::VBSTATE_CACHE_UPDATE_ONLY;
-    if ((flushBatchSize == 0) && mustPersistVBState) {
-        options = VBStatePersist::VBSTATE_PERSIST_WITH_COMMIT;
->>>>>>> 30bd6873
     }
 
     if (hcs) {
@@ -691,38 +679,11 @@
     }
 
     if (hps) {
-<<<<<<< HEAD
         Expects(hps > proposedVBState.persistedPreparedSeqno);
         proposedVBState.persistedPreparedSeqno = *hps;
     }
 
     proposedVBState.maxVisibleSeqno = maxVisibleSeqno;
-=======
-        Expects(hps > vbstate.persistedPreparedSeqno);
-        vbstate.persistedPreparedSeqno = *hps;
-    }
-
-    vbstate.maxVisibleSeqno = maxVisibleSeqno;
-
-    // @todo MB-37920: This call potentially does 2 things:
-    //   1) update the cached vbstate
-    //   2) persisted the new vbstate
-    // The function returns false if the operation fails. But, (1) may
-    // succeed and (2) may fail, which makes function to return false.
-    // In that case we do not rollback the cached vbstate, which exposes
-    // a wrong on-disk state at that point.
-    // Also, when we re-attempt to flush a set-vbstate item we may fail again
-    // because of the optimization at vbucket_state::needsToBePersisted().
-    if (!rwUnderlying->snapshotVBucket(vb->getId(), vbstate, options)) {
-        return {true /*moreAvailable*/, 0 /*itemsFlushed*/};
-    }
-
-    // @todo MB-37693: The call to snapshotVBucket() may not perform any
-    //   flush to disk depending on Options. Defer this to flush-success.
-    if (vb->setBucketCreation(false)) {
-        EP_LOG_DEBUG("{} created", vbid);
-    }
->>>>>>> 30bd6873
 
     // Release the memory allocated for vectors in toFlush before we call
     // into KVStore::commit. This reduces memory peaks (every queued_item in
@@ -745,26 +706,27 @@
     // that considers flush-success/no-flush equivalent.
     auto flushSuccessOrNoFlush = true;
     if (flushBatchSize > 0) {
-<<<<<<< HEAD
         Expects(commitData.is_initialized());
         flushSuccessOrNoFlush = commit(vbid, *rwUnderlying, *commitData);
-    } else if (mustCheckpointVBState) {
+    } else if (mustPersistVBState) {
         Expects(commitData.is_initialized());
+
+        // @todo MB-37920: This call potentially does 2 things:
+        //   1) update the cached vbstate
+        //   2) persisted the new vbstate
+        // The function returns false if the operation fails. But, (1) may
+        // succeed and (2) may fail, which makes function to return false.
+        // In that case we do not rollback the cached vbstate, which exposes
+        // a wrong on-disk state at that point.
+        // Also, when we re-attempt to flush a set-vbstate item we may fail
+        // again because of the optimization at
+        // vbucket_state::needsToBePersisted().
         if (!rwUnderlying->snapshotVBucket(vbid, commitData->proposedVBState)) {
             // @todo: MB-36773, vbstate update is not retried
-            return {true, 0};
+            return {true /*moreAvailable*/, 0 /*itemsFlushed*/};
         } else {
             // Update in-memory vbstate
             rwUnderlying->setVBucketState(vbid, commitData->proposedVBState);
-=======
-        flushSuccessOrNoFlush =
-                commit(vb->getId(), *rwUnderlying, collectionFlush);
-
-        // @todo MB-37693: Commit may fail, clear this flag only at success.
-        // Now the commit is complete, vBucket file must exist.
-        if (vb->setBucketCreation(false)) {
-            EP_LOG_DEBUG("{} created", vbid);
->>>>>>> 30bd6873
         }
     }
 
@@ -845,14 +807,10 @@
     stats.flusher_todo.store(vb->rejectQueue.size());
     stats.totalPersistVBState++;
 
-<<<<<<< HEAD
     if (commitData) {
+        // By definition, does not need to be called if no flush performed.
         commitData->collections.checkAndTriggerPurge(vb->getId(), *this);
     }
-=======
-    // By definition, does not need to be called if no flush performed.
-    collectionFlush.checkAndTriggerPurge(vb->getId(), *this);
->>>>>>> 30bd6873
 
     // Note: this is the end of old if(!toFlush.items.empty()) block that
     // contained all the code above.

/* -*- Mode: C++; tab-width: 4; c-basic-offset: 4; indent-tabs-mode: nil -*- */
/*
 *     Copyright 2018-Present Couchbase, Inc.
 *
 *   Use of this software is governed by the Business Source License included
 *   in the file licenses/BSL-Couchbase.txt.  As of the Change Date specified
 *   in that file, in accordance with the Business Source License, use of this
 *   software will be governed by the Apache License, Version 2.0, included in
 *   the file licenses/APL2.txt.
 */

#include "ep_bucket.h"

#include "bgfetcher.h"
#include "bucket_logger.h"
#include "checkpoint_manager.h"
#include "collections/manager.h"
#include "collections/vbucket_manifest_handles.h"
#include "ep_engine.h"
#include "ep_time.h"
#include "ep_vb.h"
#include "failover-table.h"
#include "flusher.h"
#include "item.h"
#include "kvstore/kvstore.h"
#include "kvstore/kvstore_transaction_context.h"
#include "kvstore/persistence_callback.h"
#include "kvstore/rollback_callback.h"
#include "range_scans/range_scan_callbacks.h"
#include "rollback_result.h"
#include "snapshots/cache.h"
#include "snapshots/download_snapshot_task.h"
#include "tasks.h"
#include "vb_commit.h"
#include "vb_visitors.h"
#include "vbucket_loading_task.h"
#include "vbucket_state.h"
#include "warmup.h"
#include "work_sharding.h"

#include <boost/algorithm/string/trim.hpp>
#include <executor/executorpool.h>
#include <fmt/ostream.h>
#include <folly/CancellationToken.h>
#include <folly/synchronization/Baton.h>
#include <hdrhistogram/hdrhistogram.h>
#include <memcached/document_expired.h>
#include <memcached/range_scan_optional_configuration.h>
#include <memcached/util.h>
#include <platform/split_string.h>
#include <platform/timeutils.h>
#include <statistics/cbstat_collector.h>
#include <statistics/collector.h>
#include <statistics/labelled_collector.h>
#include <utilities/logtags.h>

#include <gsl/gsl-lite.hpp>

#include <utility>

/**
 * Callback class used by EpStore, for adding relevant keys
 * to bloomfilter during compaction.
 */
class BloomFilterCallback : public Callback<Vbid&, const DocKeyView&, bool&> {
public:
    explicit BloomFilterCallback(KVBucket& eps) : store(eps) {
    }

    void callback(Vbid& vbucketId,
                  const DocKeyView& key,
                  bool& isDeleted) override {
        VBucketPtr vb = store.getVBucket(vbucketId);

        if (!vb) {
            return;
        }

        bool addToTempFilter = false;
        if (store.getItemEvictionPolicy() == EvictionPolicy::Value) {
            /**
             * VALUE-ONLY EVICTION POLICY
             * Consider deleted items only.
             */
            if (isDeleted) {
                addToTempFilter = true;
            }
        } else {
            /**
             * FULL EVICTION POLICY
             * If vbucket's resident ratio is found to be less than
             * the residency threshold, consider all items, otherwise
             * consider deleted and non-resident items only.
             */
            bool residentRatioLessThanThreshold =
                    vb->isResidentRatioUnderThreshold(
                            store.getBfiltersResidencyThreshold());
            if (residentRatioLessThanThreshold) {
                addToTempFilter = true;
            } else {
                if (isDeleted || !store.isMetaDataResident(vb, key)) {
                    addToTempFilter = true;
                }
            }
        }

        EPVBucketPtr epVbPtr = std::static_pointer_cast<EPVBucket>(vb);
        /* Check if a temporary filter has been initialized. If not,
         * initialize it. If initialization fails, throw an exception
         * to the caller and let the caller deal with it.
         */
        bool tempFilterInitialized = epVbPtr->isTempFilterAvailable();
        if (!tempFilterInitialized) {
            tempFilterInitialized = initTempFilter(vbucketId);
        }

        if (!tempFilterInitialized) {
            throw std::runtime_error(
                    "BloomFilterCallback::callback: Failed "
                    "to initialize temporary filter for " +
                    vbucketId.to_string());
        }

        if (addToTempFilter) {
            epVbPtr->addToTempFilter(key);
        }
    }

private:
    bool initTempFilter(Vbid vbucketId);
    KVBucket& store;
};

bool BloomFilterCallback::initTempFilter(Vbid vbucketId) {
    const auto& config = store.getConfiguration();
    VBucketPtr vb = store.getVBucket(vbucketId);
    if (!vb) {
        return false;
    }

    size_t initial_estimation = config.getBfilterKeyCount();
    size_t estimated_count;
    size_t num_deletes = 0;
    try {
        num_deletes = store.getRWUnderlying(vbucketId)->getNumPersistedDeletes(
                vbucketId);
    } catch (std::runtime_error& re) {
        EP_LOG_WARN_CTX(
                "BloomFilterCallback::initTempFilter: runtime error while "
                "getting number of persisted deletes",
                {"vb", vbucketId},
                {"error", re.what()});
        return false;
    }

    EvictionPolicy eviction_policy = store.getItemEvictionPolicy();
    if (eviction_policy == EvictionPolicy::Value) {
        /**
         * VALUE-ONLY EVICTION POLICY
         * Obtain number of persisted deletes from underlying kvstore.
         * Bloomfilter's estimated_key_count = 1.25 * deletes
         */
        estimated_count = round(1.25 * num_deletes);
    } else {
        /**
         * FULL EVICTION POLICY
         * First determine if the resident ratio of vbucket is less than
         * the threshold from configuration.
         */
        bool residentRatioAlert = vb->isResidentRatioUnderThreshold(
                store.getBfiltersResidencyThreshold());

        /**
         * Based on resident ratio against threshold, estimate count.
         *
         * 1. If resident ratio is greater than the threshold:
         * Obtain number of persisted deletes from underlying kvstore.
         * Obtain number of non-resident-items for vbucket.
         * Bloomfilter's estimated_key_count =
         *                              1.25 * (deletes + non-resident)
         *
         * 2. Otherwise:
         * Obtain number of items for vbucket.
         * Bloomfilter's estimated_key_count =
         *                              1.25 * (num_items)
         */

        if (residentRatioAlert) {
            estimated_count = round(1.25 * vb->getNumItems());
        } else {
            estimated_count =
                    round(1.25 * (num_deletes + vb->getNumNonResidentItems()));
        }
    }

    if (estimated_count < initial_estimation) {
        estimated_count = initial_estimation;
    }

    std::static_pointer_cast<EPVBucket>(vb)->initTempFilter(
            estimated_count, config.getBfilterFpProb());

    return true;
}

class ExpiredItemsCallback : public Callback<Item&, time_t&> {
public:
    explicit ExpiredItemsCallback(KVBucket& store) : epstore(store) {
    }

    void callback(Item& item, time_t& startTime) override {
        epstore.processExpiredItem(item, startTime, ExpireBy::Compactor);
    }

private:
    KVBucket& epstore;
};

void NotifyFlusherCB::callback(Vbid& vbid) {
    auto vb = shard->getBucket(vbid);
    if (vb) {
        vb->getFlusher()->notifyFlushEvent(*vb);
    }
}

class EPBucket::ValueChangedListener : public ::ValueChangedListener {
public:
    explicit ValueChangedListener(EPBucket& bucket) : bucket(bucket) {
    }

    void sizeValueChanged(std::string_view key, size_t value) override {
        if (key == "flusher_total_batch_limit") {
            bucket.setFlusherBatchSplitTrigger(value);
        } else if (key == "flush_batch_max_bytes") {
            bucket.setFlushBatchMaxBytes(value);
        }else if (key == "alog_sleep_time") {
            bucket.setAccessScannerSleeptime(value, false);
        } else if (key == "alog_task_time") {
            bucket.resetAccessScannerStartTime();
        } else if (key == "primary_warmup_min_memory_threshold") {
            if (auto* warmup = bucket.getPrimaryWarmup()) {
                warmup->setMemoryThreshold(value);
            }
        } else if (key == "primary_warmup_min_items_threshold") {
            if (auto* warmup = bucket.getPrimaryWarmup()) {
                warmup->setItemThreshold(value);
            }
        } else if (key == "secondary_warmup_min_memory_threshold") {
            auto* warmup = bucket.getSecondaryWarmup();
            if (warmup) {
                warmup->setMemoryThreshold(value);
            }
        } else if (key == "secondary_warmup_min_items_threshold") {
            auto* warmup = bucket.getSecondaryWarmup();
            if (warmup) {
                warmup->setItemThreshold(value);
            }
        } else {
            EP_LOG_WARN_CTX("Failed to change value for unknown variable",
                            {"key", key});
        }
    }

    void booleanValueChanged(std::string_view key, bool value) override {
        if (key == "access_scanner_enabled") {
            if (value) {
                bucket.enableAccessScannerTask();
            } else {
                bucket.disableAccessScannerTask();
            }
        } else if (key == "retain_erroneous_tombstones") {
            bucket.setRetainErroneousTombstones(value);
        } else {
            EP_LOG_WARN_CTX("Failed to change value for unknown variable",
                            {"key", key});
        }
    }

    void stringValueChanged(std::string_view key, const char* value) override {
        if (key == "warmup_behavior") {
            bucket.setupWarmupConfig(std::string_view{value});
            auto& config = bucket.getConfiguration();
            if (auto* warmup = bucket.getPrimaryWarmup()) {
                warmup->setMemoryThreshold(
                        config.getPrimaryWarmupMinMemoryThreshold());
                warmup->setItemThreshold(
                        config.getPrimaryWarmupMinItemsThreshold());
            }
            if (auto* warmup = bucket.getSecondaryWarmup()) {
                warmup->setMemoryThreshold(
                        config.getSecondaryWarmupMinMemoryThreshold());
                warmup->setItemThreshold(
                        config.getSecondaryWarmupMinItemsThreshold());
            }
        } else {
            EP_LOG_WARN_CTX("Failed to change value for unknown variable",
                            {"key", key});
        }
    }

private:
    EPBucket& bucket;
};

std::filesystem::space_info EPBucket::getDiskSpaceUsed() const {
    std::error_code ec;
    auto si = std::filesystem::space(engine.getConfiguration().getDbname(), ec);
    if (ec) {
        EP_LOG_WARN_CTX("EPBucket::getDiskSpaceUsed: std::filesystem::space.",
                        {"error", ec.message()});
    }
    return si;
}

EPBucket::EPBucket(EventuallyPersistentEngine& engine)
    : KVBucket(engine),
      rangeScans(engine.getConfiguration()),
      snapshotCache(engine.getConfiguration().getDbname()) {
    auto& config = engine.getConfiguration();
    const std::string& policy = config.getItemEvictionPolicyString();
    if (policy == "value_only") {
        eviction_policy = EvictionPolicy::Value;
    } else {
        eviction_policy = EvictionPolicy::Full;
    }

    // Pre 7.0.0 Flushers were a part of KVShard so keep the same default
    // scaling.
    auto configFlusherLimit = config.getMaxNumFlushers();
    auto flusherLimit =
            configFlusherLimit == 0 ? vbMap.getNumShards() : configFlusherLimit;
    for (size_t i = 0; i < flusherLimit; i++) {
        flushers.emplace_back(std::make_unique<Flusher>(this, i));
    }

    // Use the same number of BGFetchers as the number of reader threads.
    // Until 8.0.0 we used the number of shards as the number of BGFetchers.
    auto configBgFetcherLimit = config.getMaxNumBgfetchers();
    auto bgFetcherLimit = configBgFetcherLimit == 0
                                  ? ExecutorPool::get()->getNumReaders()
                                  : configBgFetcherLimit;

    for (size_t i = 0; i < bgFetcherLimit; i++) {
        bgFetchers.emplace_back(std::make_unique<BgFetcher>(*this));
    }

    setFlusherBatchSplitTrigger(config.getFlusherTotalBatchLimit());
    config.addValueChangedListener(
            "flusher_total_batch_limit",
            std::make_unique<ValueChangedListener>(*this));

    setFlushBatchMaxBytes(config.getFlushBatchMaxBytes());
    config.addValueChangedListener(
            "flush_batch_max_bytes",
            std::make_unique<ValueChangedListener>(*this));

    retainErroneousTombstones = config.isRetainErroneousTombstones();
    config.addValueChangedListener(
            "retain_erroneous_tombstones",
            std::make_unique<ValueChangedListener>(*this));
    config.addValueChangedListener(
            "primary_warmup_min_memory_threshold",
            std::make_unique<ValueChangedListener>(*this));
    config.addValueChangedListener(
            "primary_warmup_min_items_threshold",
            std::make_unique<ValueChangedListener>(*this));
    config.addValueChangedListener(
            "secondary_warmup_min_memory_threshold",
            std::make_unique<ValueChangedListener>(*this));
    config.addValueChangedListener(
            "secondary_warmup_min_items_threshold",
            std::make_unique<ValueChangedListener>(*this));
    config.addValueChangedListener(
            "warmup_behavior", std::make_unique<ValueChangedListener>(*this));

    setupWarmupConfig(config.getWarmupBehaviorString());

    // create the semaphore with a default capacity of 1. This will be
    // updated when a compaction is scheduled.
    compactionSemaphore = std::make_unique<cb::AwaitableSemaphore>();

    initializeWarmupTask();
}

EPBucket::~EPBucket() = default;

bool EPBucket::initialize() {
    KVBucket::initialize();

    startWarmupTask();

    enableItemPager();

    if (!startBgFetcher()) {
        EP_LOG_CRITICAL_RAW(
                "EPBucket::initialize: Failed to create and start "
                "bgFetchers");
        return false;
    }

    if (initialiseSnapshots() != cb::engine_errc::success) {
        return false;
    }

    return true;
}

void EPBucket::initializeShards() {
    vbMap.forEachShard([this](KVShard& shard) {
        shard.getRWUnderlying()->setMakeCompactionContextCallback(
                [this](Vbid vbid,
                       CompactionConfig& config,
                       uint64_t purgeSeqno) {
                    return makeCompactionContext(vbid, config, purgeSeqno);
                });
    });
}

void EPBucket::deinitialize() {
    // If Bucket is currently paused; need to resume to allow flushers
    // etc to complete.
    if (paused) {
        prepareForResume();
    }

    stopFlusher();

    allVbucketsDeinitialize();

    stopBgFetcher();

    KVBucket::deinitialize();

    // Persist the type of shutdown (stats.forceShutdown), and consequently
    // on the next warmup can determine is there was a clean shutdown - see
    // Warmup::cleanShutdown.
    persistShutdownContext();

    // Now that we've stopped all of our tasks, stop any tasks the storage
    // layer may have created.
    vbMap.forEachShard([](KVShard& shard) {
        shard.getRWUnderlying()->deinitialize();
    });
}

bool EPBucket::canDeduplicate(Item* lastFlushed,
                              Item& candidate,
                              CheckpointHistorical historical) const {
    if (isHistoryRetentionEnabled() && !candidate.canDeduplicate()) {
        return false;
    }

    if (!lastFlushed) {
        // Nothing to de-duplicate against.
        return false;
    }
    if (lastFlushed->getKey() != candidate.getKey()) {
        // Keys differ - cannot de-dupe.
        return false;
    }
    if (lastFlushed->isCommitted() != candidate.isCommitted()) {
        // Committed / pending namespace differs - cannot de-dupe.
        return false;
    }

    // items match - the candidate must have a lower seqno.
    Expects(lastFlushed->getBySeqno() > candidate.getBySeqno());

    // Otherwise - valid to de-dupe.
    return true;
}

EPBucket::FlushResult EPBucket::flushVBucket(Vbid vbid) {
    auto vb = getLockedVBucket(vbid, std::try_to_lock);
    if (!vb.owns_lock()) {
        // Try another bucket if this one is locked to avoid blocking flusher.
        return {MoreAvailable::Yes, 0};
    }

    if (!vb) {
        return {MoreAvailable::No, 0};
    }

    return flushVBucket_UNLOCKED(std::move(vb));
}

EPBucket::FlushResult EPBucket::flushVBucket_UNLOCKED(LockedVBucketPtr vbPtr) {
    if (!vbPtr || !vbPtr.owns_lock()) {
        // should never really hit this code, if we do you're using the method
        // incorrectly
        throw std::logic_error(fmt::format(
                "EPBucket::flushVBucket_UNLOCKED(): should always be called "
                "with a valid LockedVBucketPtr: VbucketPtr:{} owns_lock:{}",
                bool{vbPtr},
                vbPtr.owns_lock()));
    }

    auto& vb = vbPtr.getEPVbucket();
    const auto flushStart = cb::time::steady_clock::now();
    // Obtain the set of items to flush, up to the maximum allowed for
    // a single flush.
    auto toFlush =
            vb.getItemsToPersist(flusherBatchSplitTrigger, flushBatchMaxBytes);

    // Callback must be initialized at persistence
    Expects(toFlush.flushHandle.get());

    const auto moreAvailable =
            toFlush.moreAvailable ? MoreAvailable::Yes : MoreAvailable::No;

    if (toFlush.items.empty()) {
        return {moreAvailable, 0};
    }

    // The range becomes initialised only when an item is flushed
    std::optional<snapshot_range_t> range;
    auto* rwUnderlying = getRWUnderlying(vb.getId());

    auto ctx = rwUnderlying->begin(
            vb.getId(), std::make_unique<EPPersistenceCallback>(stats, *vbPtr));
    while (!ctx) {
        ++stats.beginFailed;
        EP_LOG_WARN_CTX(
                "EPBucket::flushVBucket_UNLOCKED: Failed to start a "
                "transaction. Retry in 1 second.",
                {"vb", vb.getId()});
        std::this_thread::sleep_for(std::chrono::seconds(1));
        ctx = rwUnderlying->begin(
                vb.getId(),
                std::make_unique<EPPersistenceCallback>(stats, *vbPtr));
    }

    bool mustDedupe =
            !rwUnderlying->getStorageProperties().hasAutomaticDeduplication();

    if (mustDedupe) {
        rwUnderlying->prepareForDeduplication(toFlush.items);
    }

    Item* prev = nullptr;

    // Read the vbucket_state from disk as many values from the
    // in-memory vbucket_state may be ahead of what we are flushing.
    const auto* persistedVbState =
            rwUnderlying->getCachedVBucketState(vb.getId());

    // The first flush we do populates the cachedVBStates of the KVStore
    // so we may not (if this is the first flush) have a state returned
    // from the KVStore.
    vbucket_state vbstate;
    if (persistedVbState) {
        vbstate = *persistedVbState;
    }

    // Callback executed at KVStore::commit.
    bool logged = false;
    const auto callback = [this, &logged, &vb](const std::system_error& err) {
        if (!logged) {
            EP_LOG_WARN_CTX("EPBucket::flushVBucket_UNLOCKED: ",
                            {"vb", vb.getId()},
                            {"error", err.what()});
            logged = true;
        }

        // MB-42224: sync-header failure callback increments
        // ep_data_write_failed, which is what ns_server uses for
        // detecting a high rate of disk-write failures and failing the
        // node if the user enabled auto-failover.
        ++(this->stats.commitFailed);

        // Return true to let couchstore re-try the operation
        return true;
    };

    WriteOperation writeOp = WriteOperation::Upsert;

    // A disk snapshot has unique items and if we're receiving a vbucket from
    // the start (seqno 0), we can issue Insert operations. This benefits some
    // KVStore implementations since a lookup isn't needed. This scenario
    // commonly occurs in rebalance where a vbucket is taken over by a new node.
    if (toFlush.ranges.size() == 1 &&
        toFlush.checkpointType == CheckpointType::InitialDisk &&
        toFlush.historical == CheckpointHistorical::No) {
        writeOp = WriteOperation::Insert;
    }

    VB::Commit commitData(vb.getManifest(),
                          writeOp,
                          vbstate,
                          callback,
                          toFlush.historical,
                          toFlush.purgeSeqno);

    vbucket_state& proposedVBState = commitData.proposedVBState;

    // We need to set a few values from the in-memory state.
    uint64_t maxSeqno = 0;
    uint64_t maxVbStateOpCas = 0;

    auto minSeqno = std::numeric_limits<uint64_t>::max();

    // Stores the number of items added to the flush-batch in KVStore.
    // Note:
    //  - Does not carry any information on whether the flush-batch is
    //    successfully persisted or not
    //  - Does not account set-vbstate items
    size_t flushBatchSize = 0;

    // Set if we process an explicit set-vbstate item, which requires a flush
    // to disk regardless of whether we have any other item to flush or not
    bool mustPersistVBState = false;

    // HCS is optional because we have to update it on disk only if some
    // Commit/Abort SyncWrite is found in the flush-batch. If we're
    // flushing Disk checkpoints then the toFlush value may be
    // supplied. In this case, this should be the HCS received from the
    // Active node and should be greater than or equal to the HCS for
    // any other item in this flush batch. This is required because we
    // send mutations instead of a commits and would not otherwise
    // update the HCS on disk.
    std::optional<uint64_t> hcs;

    // HPS is optional because we have to update it on disk only if a
    // prepare is found in the flush-batch
    // This value is read at warmup to determine what seqno to stop
    // loading prepares at (there will not be any prepares after this
    // point) but cannot be used to initialise a PassiveDM after warmup
    // as this value will advance into snapshots immediately, without
    // the entire snapshot needing to be persisted.
    std::optional<uint64_t> hps;

    // We always maintain the maxVisibleSeqno at the current value
    // and only change it to a higher-seqno when a flush of a visible
    // item is seen. This value must be tracked to provide a correct
    // snapshot range for non-sync write aware consumers during backfill
    // (the snapshot should not end on a prepare or an abort, as these
    // items will not be sent). This value is also used at warmup so
    // that vbuckets can resume with the same visible seqno as before
    // the restart.
    Monotonic<uint64_t> maxVisibleSeqno{proposedVBState.maxVisibleSeqno};

    if (toFlush.maxDeletedRevSeqno) {
        proposedVBState.maxDeletedSeqno = toFlush.maxDeletedRevSeqno.value();
    }

    AggregatedFlushStats aggStats;

    // Iterate through items, checking if we (a) can skip persisting,
    // (b) can de-duplicate as the previous key was the same, or (c)
    // actually need to persist.
    // Note: This assumes items have been sorted by key and then by
    // seqno (see prepareForDeduplication() above) such that duplicate keys are
    // adjacent but with the highest seqno first.
    // Note(2): The de-duplication here is an optimization to save
    // creating and enqueuing multiple set() operations on the
    // underlying KVStore - however the KVStore itself only stores a
    // single value per key, and so even if we don't de-dupe here the
    // KVStore will eventually - just potentialy after unnecessary work.
    for (const auto& item : toFlush.items) {
        if (!item->shouldPersist()) {
            continue;
        }

        const auto op = item->getOperation();
        if ((op == queue_op::commit_sync_write ||
             op == queue_op::abort_sync_write) &&
            !isDiskCheckpointType(toFlush.checkpointType)) {
            // If we are receiving a disk snapshot then we want to skip
            // the HCS update as we will persist a correct one when we
            // flush the last item. If we were to persist an incorrect
            // HCS then we would have to backtrack the start seqno of
            // our warmup to ensure that we do warmup prepares that may
            // not have been completed if they were completed out of
            // order.
            hcs = std::max(hcs.value_or(0), item->getPrepareSeqno());
        }

        if (item->isVisible() &&
            static_cast<uint64_t>(item->getBySeqno()) > maxVisibleSeqno) {
            maxVisibleSeqno = static_cast<uint64_t>(item->getBySeqno());
        }

        if (op == queue_op::pending_sync_write) {
            Expects(item->getBySeqno() > 0);
            hps = std::max(hps.value_or(0),
                           static_cast<uint64_t>(item->getBySeqno()));
        }

        if (item->isSystemEvent()) {
            commitData.collections.recordSystemEvent(*item);
        }

        if (op == queue_op::set_vbucket_state) {
            // Only process vbstate if it's sequenced higher (by cas).
            // We use the cas instead of the seqno here because a
            // set_vbucket_state does not increment the lastBySeqno in
            // the CheckpointManager when it is created. This means that
            // it is possible to have two set_vbucket_state items that
            // follow one another with the same seqno. The cas will be
            // bumped for every item so it can be used to distinguish
            // which item is the latest and should be flushed.
            if (item->getCas() > maxVbStateOpCas) {
                // Should only bump the stat once for the latest state
                // change that we want to flush
                if (maxVbStateOpCas == 0) {
                    // There is at least a commit to be done, so
                    // increase todo
                    ++stats.flusher_todo;
                }

                maxVbStateOpCas = item->getCas();

                // It could be the case that the set_vbucket_state is
                // alone, i.e. no mutations are being flushed, we must
                // trigger an update of the vbstate, which will always
                // happen when we set this.
                mustPersistVBState = true;

                // Process the Item's value into the transition struct
                proposedVBState.transition.fromItem(*item);
            }
        } else if (!mustDedupe ||
                   !canDeduplicate(prev, *item, commitData.historical)) {
            // This is an item we must persist.
            prev = item.get();
            ++flushBatchSize;

            if (cb::mcbp::datatype::is_xattr(item->getDataType())) {
                proposedVBState.mightContainXattrs = true;
            }

            flushOneDelOrSet(*ctx, item, vb);

            maxSeqno = std::max(maxSeqno, (uint64_t)item->getBySeqno());

            // Track the lowest seqno, so we can set the HLC epoch
            minSeqno = std::min(minSeqno, (uint64_t)item->getBySeqno());

            ++stats.flusher_todo;

            if (!range.has_value()) {
                range = snapshot_range_t{
                        proposedVBState.lastSnapStart,
                        toFlush.ranges.empty()
                                ? proposedVBState.lastSnapEnd
                                : toFlush.ranges.back().getEnd()};
            }

            // Is the item the end item of one of the ranges we're
            // flushing? Note all the work here only affects replica VBs
            auto itr =
                    std::ranges::find_if(toFlush.ranges, [&item](auto& range) {
                        return uint64_t(item->getBySeqno()) == range.getEnd();
                    });

            // If this is the end item, we can adjust the start of our
            // flushed range, which would be used for failure purposes.
            // Primarily by bringing the start to be a consistent point
            // allows for promotion to active to set the fail-over table
            // to a consistent point.
            if (itr != toFlush.ranges.end()) {
                // Use std::max as the flusher is not visiting in seqno
                // order.
                range->setStart(
                        std::max(range->getStart(), itr->range.getEnd()));
                // HCS may be weakly monotonic when received via a disk
                // snapshot so we special case this for the disk
                // snapshot instead of relaxing the general constraint.
                if (isDiskCheckpointType(toFlush.checkpointType) &&
                    itr->highCompletedSeqno !=
                            proposedVBState.persistedCompletedSeqno) {
                    hcs = itr->highCompletedSeqno;
                }

                // Now that the end of a snapshot has been reached,
                // store the hps tracked by the checkpoint to disk
                switch (toFlush.checkpointType) {
                case CheckpointType::Memory:
                    if (itr->highPreparedSeqno) {
                        proposedVBState.highPreparedSeqno =
                                std::max(proposedVBState.highPreparedSeqno,
                                         *(itr->highPreparedSeqno));
                    }
                    break;
                case CheckpointType::Disk:
                case CheckpointType::InitialDisk:
                    // Checkpoints created using snapshot marker v2.2 have the
                    // high prepare seqno for the disk snapshot received. Update
                    // the hps on the vbstate to this value, else update the hps
                    // to the last seqno in the snapshot.
                    if (itr->highPreparedSeqno) {
                        proposedVBState.highPreparedSeqno =
                                std::max(proposedVBState.highPreparedSeqno,
                                         *(itr->highPreparedSeqno));
                    } else {
                        proposedVBState.highPreparedSeqno =
                                std::max(proposedVBState.highPreparedSeqno,
                                         itr->getEnd());
                    }

                    break;
                }
            }
        } else {
            // Item is the same key as the previous[1] one - don't need
            // to flush to disk.
            // [1] Previous here really means 'next' - prepareForDeduplication()
            //     above has actually re-ordered items such that items
            //     with the same key are ordered from high->low seqno.
            //     This means we only write the highest (i.e. newest)
            //     item for a given key, and discard any duplicate,
            //     older items.
            ++stats.totalDeduplicatedFlusher;
        }

        // Register the item for deferred (flush success only) stats update.
        aggStats.accountItem(*item);
    }

    // The new maxCas was computed when visiting the checkpoint(s) that made up
    // the flush batch.
    proposedVBState.maxCas = toFlush.maxCas;

    // Just return if nothing to flush
    if (!mustPersistVBState && flushBatchSize == 0) {
        return {moreAvailable, 0};
    }

    // Decrement flusher_todo stat on return as we have processed
    // the current flush batch.
    auto flusherTodoStatReset = folly::makeGuard([&]() {
        stats.flusher_todo.fetch_sub(flushBatchSize + mustPersistVBState);
    });

    if (proposedVBState.transition.state == vbucket_state_active) {
        if (maxSeqno) {
            range = snapshot_range_t(maxSeqno, maxSeqno);
        }
    }

    // Update VBstate based on the changes we have just made,
    // then tell the rwUnderlying the 'new' state
    // (which will persisted as part of the commit() below).

    // only update the snapshot range if items were flushed, i.e.
    // don't appear to be in a snapshot when you have no data for it
    // We also update the checkpointType here as this should only
    // change with snapshots.
    if (range) {
        proposedVBState.lastSnapStart = range->getStart();
        proposedVBState.lastSnapEnd = range->getEnd();
        proposedVBState.checkpointType = toFlush.checkpointType;
    }

    // Track the lowest seqno written in spock and record it as
    // the HLC epoch, a seqno which we can be sure the value has a
    // HLC CAS.
    proposedVBState.hlcCasEpochSeqno = vb.getHLCEpochSeqno();
    if (proposedVBState.hlcCasEpochSeqno == HlcCasSeqnoUninitialised &&
        minSeqno != std::numeric_limits<uint64_t>::max()) {
        proposedVBState.hlcCasEpochSeqno = minSeqno;

        // @todo MB-37692: Defer this call at flush-success only or reset
        //  the value if flush fails.
        vb.setHLCEpochSeqno(proposedVBState.hlcCasEpochSeqno);
    }

    if (hcs) {
        if (hcs <= proposedVBState.persistedCompletedSeqno) {
            throw std::logic_error(fmt::format(
                    "EPBucket::flushVBucket_UNLOCKED: {} Trying to set PCS to "
                    "{} but "
                    "the current value is {} and the PCS must be monotonic. "
                    "The current checkpoint type is {}. Flush's seqno "
                    "range:[{},{}], proposedVBState:'{}'.",
                    vb.getId(),
                    *hcs,
                    proposedVBState.persistedCompletedSeqno,
                    to_string(toFlush.checkpointType),
                    minSeqno,
                    maxSeqno,
                    proposedVBState));
        }
        proposedVBState.persistedCompletedSeqno = *hcs;
    }

    if (hps) {
        if (hps <= proposedVBState.persistedPreparedSeqno) {
            throw std::logic_error(fmt::format(
                    "EPBucket::flushVBucket_UNLOCKED: {} Trying to set PPS to "
                    "{} but "
                    "the current value is {} and the PPS must be monotonic. "
                    "The current checkpoint type is {}. Flush's seqno "
                    "range:[{},{}], proposedVBState:'{}'.",
                    vb.getId(),
                    *hps,
                    proposedVBState.persistedPreparedSeqno,
                    to_string(toFlush.checkpointType),
                    minSeqno,
                    maxSeqno,
                    proposedVBState));
        }
        proposedVBState.persistedPreparedSeqno = *hps;
    }

    proposedVBState.maxVisibleSeqno = maxVisibleSeqno;

    // Are we flushing only a new vbstate?
    if (mustPersistVBState && (flushBatchSize == 0)) {
        if (!rwUnderlying->snapshotVBucket(vb.getId(), commitData)) {
            flushFailureEpilogue(vb, toFlush, 0, "none", "none");
            return {MoreAvailable::Yes, 0};
        }

        // The new vbstate was the only thing to flush. All done.
        // @todo: ideally pass vb over *vbPtr which is already an EPVbucket&
        flushSuccessEpilogue(*vbPtr,
                             flushStart,
                             0 /*itemsFlushed*/,
                             aggStats,
                             commitData.collections);

        return {moreAvailable, 0};
    }

    // The flush-batch must be non-empty by logic at this point.
    Expects(flushBatchSize > 0);

    // Release the memory allocated for vectors in toFlush before we call
    // into KVStore::commit. This reduces memory peaks (every queued_item in
    // toFlush.items is a pointer (8 bytes); also, having a big
    // toFlush.ranges is not likely but may happen).
    //
    // Note:
    //  - std::vector::clear() leaves the capacity of vector unchanged,
    //    so memory is not released.
    //  - we cannot rely on clear() + shrink_to_fit() as the latter is a
    //    non-binding request to reduce capacity() to size(), it depends on
    //    the implementation whether the request is fulfilled.
    const std::size_t numItems = toFlush.items.size();
    std::string snapStart = "none";
    std::string snapEnd = "none";
    if (!toFlush.ranges.empty()) {
        snapStart = std::to_string(toFlush.ranges.front().getStart());
        snapEnd = std::to_string(toFlush.ranges.back().getEnd());
    }

    {
        const auto itemsToRelease = std::move(toFlush.items);
        const auto rangesToRelease = std::move(toFlush.ranges);
    }

    // Persist the flush-batch.
    if (!commit(*rwUnderlying, std::move(ctx), commitData)) {
        flushFailureEpilogue(vb, toFlush, numItems, snapStart, snapEnd);
        return {MoreAvailable::Yes, 0};
    }

    // Note: We want to update the snap-range only if we have flushed at least
    // one item. I.e. don't appear to be in a snap when you have no data for it
    Expects(range.has_value());
    vb.setPersistedSnapshot(*range);

    uint64_t highSeqno = rwUnderlying->getLastPersistedSeqno(vb.getId());
    if (highSeqno > 0 && highSeqno != vb.getPersistenceSeqno()) {
        vb.setPersistenceSeqno(highSeqno);
    }

    // Notify the local DM that the Flusher has run. Persistence
    // could unblock some pending Prepares in the DM.
    // If it is the case, this call updates the High Prepared Seqno
    // for this node.
    // In the case of a Replica node, that could trigger a SeqnoAck
    // to the Active.
    //
    // Note: This is a NOP if the there's no Prepare queued in DM.
    //     We could notify the DM only if strictly required (i.e.,
    //     only when the Flusher has persisted up to the snap-end
    //     mutation of an in-memory snapshot, see HPS comments in
    //     PassiveDM for details), but that requires further work.
    //     The main problem is that in general a flush-batch does
    //     not coincide with in-memory snapshots (ie, we don't
    //     persist at snapshot boundaries). So, the Flusher could
    //     split a single in-memory snapshot into multiple
    //     flush-batches. That may happen at Replica, e.g.:
    //
    //     1) received snap-marker [1, 2]
    //     2) received 1:PRE
    //     3) flush-batch {1:PRE}
    //     4) received 2:mutation
    //     5) flush-batch {2:mutation}
    //
    //     In theory we need to notify the DM only at step (5) and
    //     only if the the snapshot contains at least 1 Prepare
    //     (which is the case in our example), but the problem is
    //     that the Flusher doesn't know about 1:PRE at step (5).
    //
    //     So, given that here we are executing in a slow bg-thread
    //     (write+sync to disk), then we can just afford to calling
    //     back to the DM unconditionally.
    vb.notifyPersistenceToDurabilityMonitor();

    // If a purgeSeqno is specified, the vb should now reflect that
    if (toFlush.purgeSeqno) {
        vb.maybeSetPurgeSeqno(toFlush.purgeSeqno);
    }

    // @todo: ideally pass vb over *vbPtr which is already an EPVbucket&
    flushSuccessEpilogue(*vbPtr,
                         flushStart,
                         flushBatchSize /*itemsFlushed*/,
                         aggStats,
                         commitData.collections);

    // Handle Seqno Persistence requests
    vb.notifyHighPriorityRequests(engine, vb.getPersistenceSeqno());

    return {moreAvailable, flushBatchSize};
}

void EPBucket::flushSuccessEpilogue(
        VBucket& vb,
        const cb::time::steady_clock::time_point flushStart,
        size_t itemsFlushed,
        const AggregatedFlushStats& aggStats,
        Collections::VB::Flush& collectionFlush) {
    // Clear the flag if set (ie, only at vbucket creation)
    if (vb.setBucketCreation(false)) {
        EP_LOG_DEBUG("EPBucket::flushSuccessEpilogue: {} created", vb.getId());
    }

    // Update flush stats
    const auto flushEnd = cb::time::steady_clock::now();
    const auto transTime =
            std::chrono::duration_cast<std::chrono::milliseconds>(flushEnd -
                                                                  flushStart)
                    .count();
    const auto transTimePerItem =
            itemsFlushed ? static_cast<double>(transTime) / itemsFlushed : 0;
    lastTransTimePerItem.store(transTimePerItem);
    stats.cumulativeFlushTime.fetch_add(transTime);
    stats.totalPersistVBState++;
    ++stats.flusherCommits;

    vb.doAggregatedFlushStats(aggStats);

    // By definition, does not need to be called if no flush performed or
    // if flush failed.
    collectionFlush.flushSuccess(vb.getId(), *this);

    // By definition, this function is called after persisting a batch of
    // data, so it can be safely skipped if no flush performed or if flush
    // failed.
    getRWUnderlying(vb.getId())->pendingTasks();
}

void EPBucket::flushFailureEpilogue(EPVBucket& vb,
                                    ItemsToFlush& flush,
                                    std::size_t numItems,
                                    std::string_view snapStart,
                                    std::string_view snapEnd) {
    // Flush failed, we need to reset the pcursor to the original
    // position. At the next run the flusher will re-attempt by retrieving
    // all the items from the disk queue again.
    flush.flushHandle->markFlushFailed(vb);
    if (vb.shouldWarnForFlushFailure()) {
        EP_LOG_WARN_CTX(
                "EPBucket::flushVBucket: failed",
                {"vb", vb.getId()},
                {"items", numItems},
                {"snap_start", snapStart},
                {"snap_end", snapEnd},
                {"more_available", flush.moreAvailable},
                {"max_deleted_rev_seqno", flush.maxDeletedRevSeqno.value_or(0)},
                {"checkpoint_type", to_string(flush.checkpointType)},
                {"historical", to_string(flush.historical)},
                {"max_cas", flush.maxCas},
                {"purge_seqno", flush.purgeSeqno});
    }
    ++stats.commitFailed;
}

void EPBucket::setFlusherBatchSplitTrigger(size_t limit) {
    // If limit is lower than the number of writers then we should run with a
    // limit of 1 as a 0 limit could cause us to fail to flush anything.
    flusherBatchSplitTrigger =
            std::max(size_t(1), limit / ExecutorPool::get()->getNumWriters());
}

size_t EPBucket::getFlusherBatchSplitTrigger() {
    return flusherBatchSplitTrigger;
}

void EPBucket::setFlushBatchMaxBytes(size_t bytes) {
    flushBatchMaxBytes = bytes;
}

size_t EPBucket::getFlushBatchMaxBytes() const {
    return flushBatchMaxBytes;
}

bool EPBucket::commit(KVStoreIface& kvstore,
                      std::unique_ptr<TransactionContext> txnCtx,
                      VB::Commit& commitData) {
    HdrMicroSecBlockTimer timer(
            &stats.diskCommitHisto, "disk_commit", stats.timingLog.get());
    const auto commit_start = cb::time::steady_clock::now();

    auto vbid = txnCtx->vbid;
    const auto res = kvstore.commit(std::move(txnCtx), commitData);
    if (!res) {
        EP_LOG_WARN_CTX("KVBucket::commit: kvstore.commit failed",
                        {"vb", vbid});
    }

    const auto commit_time =
            std::chrono::duration_cast<std::chrono::milliseconds>(
                    cb::time::steady_clock::now() - commit_start)
                    .count();
    stats.commit_time.store(commit_time);
    stats.cumulativeCommitTime.fetch_add(commit_time);

    return res;
}

void EPBucket::startFlusher() {
    for (const auto& flusher : flushers) {
        flusher->start();
    }
}

void EPBucket::stopFlusher() {
    for (const auto& flusher : flushers) {
        EP_LOG_INFO_CTX("Attempting to stop flusher",
                        {"flusher", flusher->getId()});
        bool rv = flusher->stop(stats.forceShutdown);
        if (rv && !stats.forceShutdown) {
            flusher->wait();
        }
    }
}

bool EPBucket::pauseFlusher() {
    bool rv = true;
    for (const auto& flusher : flushers) {
        if (!flusher->pause()) {
            EP_LOG_WARN_CTX("Attempted to pause flusher in state",
                            {"state", flusher->stateName()},
                            {"flusher", flusher->getId()});
            rv = false;
        }
    }

    return rv;
}

bool EPBucket::resumeFlusher() {
    bool rv = true;
    for (const auto& flusher : flushers) {
        if (!flusher->resume()) {
            EP_LOG_WARN_CTX("Attempted to resume flusher in state",
                            {"state", flusher->stateName()},
                            {"flusher", flusher->getId()});
            rv = false;
        }
    }
    return rv;
}

void EPBucket::wakeUpFlusher() {
    if (stats.getDiskQueueSize() == 0) {
        for (const auto& flusher : flushers) {
            flusher->wake();
        }
    }
}

bool EPBucket::startBgFetcher() {
    for (const auto& bgFetcher : bgFetchers) {
        bgFetcher->start();
    }
    return true;
}

void EPBucket::stopBgFetcher() {
    EP_LOG_INFO_RAW("Stopping bg fetchers");

    for (const auto& bgFetcher : bgFetchers) {
        bgFetcher->stop();
    }
}

void EPBucket::allVbucketsDeinitialize() {
    for (const auto& shard : vbMap.shards) {
        for (const auto vbid : shard->getVBuckets()) {
            VBucketPtr vb = shard->getBucket(vbid);
            if (vb) {
                if (vb->hasPendingBGFetchItems()) {
                    EP_LOG_WARN_CTX(
                            "Shutting down engine while there are still pending"
                            "data read for shard",
                            {"vb", vbid},
                            {"shard", shard->getId()});
                }

                // MB-53953: Ensure all RangeScans are cancelled and release
                // their snapshots
                auto& epVb = dynamic_cast<EPVBucket&>(*vb);
                epVb.cancelRangeScans();
            }
        }
    }
}

cb::engine_errc EPBucket::scheduleOrRescheduleCompaction(
        Vbid vbid,
        const CompactionConfig& config,
        CookieIface* cookie,
        std::chrono::milliseconds delay) {
    cb::engine_errc errCode = checkForDBExistence(vbid);
    if (errCode != cb::engine_errc::success) {
        return errCode;
    }

    /* Obtain the vbucket so we can get the previous purge seqno */
    VBucketPtr vb = vbMap.getBucket(vbid);
    if (!vb) {
        return cb::engine_errc::not_my_vbucket;
    }

    auto handle = compactionTasks.wlock();

    // First, let's update compaction concurrency, in case the workload
    // pattern has changed to/from READ_HEAVY.
    updateCompactionConcurrency();

    // find the earliest time the compaction task should start, to obey
    // the requested delay
    auto requestedStartTime = cb::time::steady_clock::now() + delay;
    // Convert delay to ExecutorPool 'double' e.g. 1500ms = 1.5 secs
    std::chrono::duration<double> execDelay = delay;

    // try to emplace an empty shared_ptr
    auto [itr, emplaced] = handle->try_emplace(vbid, nullptr);
    auto& task = itr->second;
    CompactionConfig tasksConfig;

    if (!emplaced) {
        // The existing task must be poked - it needs to either reschedule if
        // it is currently running or run with the given config.
        tasksConfig = task->runCompactionWithConfig(
                config, cookie, requestedStartTime);
        // now wake the task - the config has changed and it may need to
        // work out a new wake time.
        ExecutorPool::get()->wake(task->getId());
    } else {
        // Nothing in the map for this vbid now construct the task
        task = std::make_shared<CompactTask>(*this,
                                             vbid,
                                             config,
                                             requestedStartTime,
                                             cookie,
                                             *compactionSemaphore);
        if (execDelay.count() > 0.0) {
            task->snooze(execDelay.count());
        }
        ExecutorPool::get()->schedule(task);

        tasksConfig = config;
    }

    EP_LOG_INFO_CTX("Compaction scheduled",
                    {"vb", vbid},
                    {"task", task->getId()},
                    {"purge_before_ts", tasksConfig.purge_before_ts},
                    {"purge_before_seq", tasksConfig.purge_before_seq},
                    {"drop_deletes", tasksConfig.drop_deletes},
                    {"internal", tasksConfig.internally_requested},
                    {"status", !emplaced ? "rescheduled" : "created"},
                    {"delay", execDelay.count()});

    return cb::engine_errc::would_block;
}

void EPBucket::updateCompactionConcurrency() {
    // Avoid too many concurrent compaction tasks as they
    // could impact flushing throughout (and latency) in a
    // couple of related ways:
    //
    // 1. We can only concurrently execute as many Writer
    //    tasks as we have Writer threads - if compaction
    //    tasks consume most / all of the available threads
    //    then no Flusher tasks can run.
    //
    // 2. When compacting a given vBucket, flushing the same
    //    vBucket is potentially impacted. For Couchstore we
    //    must interlock the final phase of compaction and
    //    flushing; pausing flushing while compaction "catches
    //    up" with any updates made since the last compaction
    //    iteration.
    //    (Note Magma handles its own compaction and hence
    //    isn't directly subject to this case).
    //
    // We therefore limit the number of concurrent compactors
    // in the following (somewhat non-scientific way).

    if (engine.getWorkLoadPolicy().getWorkLoadPattern() == READ_HEAVY) {
        // only allow one compaction task if the workload is read heavy
        compactionSemaphore->setCapacity(1);
        return;
    }

    const int maxConcurrentWriterTasks = std::min(
            ExecutorPool::get()->getNumWriters(), vbMap.getNumShards());
    const int maxConcurrentAuxIOTasks = ExecutorPool::get()->getNumAuxIO();
    const int compactionConcurrentTaskLimit =
            std::min(maxConcurrentWriterTasks, maxConcurrentAuxIOTasks);

    // Calculate how many compaction tasks we will permit. We always
    // allow at least one, then we limit to a fraction of the available
    // AuxIO/WriterTasks (whichever is lower) imposing an upper bound so there
    // is at least 1 AuxIO task slot available for other tasks (i.e.
    // BackfillManagerTask). We want to take the lower of AuxIO and
    // Writer threads when calculating this number as whilst we run
    // compaction tasks on the AuxIO pool we don't want to saturate disk
    // if we have few writers, and we don't want to saturate the AuxIO
    // pool if we have more writers.
    const int maxConcurrentCompactTasks = std::clamp(
            int(compactionConcurrentTaskLimit * compactionMaxConcurrency),
            1, // min of one task must be allowed to run
            maxConcurrentAuxIOTasks - 1 /* max */);

    compactionSemaphore->setCapacity(maxConcurrentCompactTasks);
}

cb::engine_errc EPBucket::scheduleCompaction(Vbid vbid,
                                             const CompactionConfig& config,
                                             CookieIface* cookie,
                                             std::chrono::milliseconds delay) {
    return scheduleOrRescheduleCompaction(vbid, config, cookie, delay);
}

cb::engine_errc EPBucket::scheduleCompaction(Vbid vbid,
                                             std::chrono::milliseconds delay) {
    CompactionConfig cfg;
    cfg.internally_requested = true;
    return scheduleOrRescheduleCompaction(vbid, cfg, nullptr, delay);
}

cb::engine_errc EPBucket::cancelCompaction(Vbid vbid) {
    auto handle = compactionTasks.wlock();
    for (const auto& task : *handle) {
        task.second->cancel();
    }
    return cb::engine_errc::success;
}

void EPBucket::flushOneDelOrSet(TransactionContext& txnCtx,
                                const queued_item& qi,
                                EPVBucket& vb) {
    int64_t bySeqno = qi->getBySeqno();
    const bool deleted = qi->isDeleted() && !qi->isPending();

    std::chrono::microseconds dirtyAge =
            std::chrono::duration_cast<std::chrono::microseconds>(
                    cb::time::steady_clock::now() - qi->getQueuedTime());
    stats.dirtyAgeHisto.add(dirtyAge);

    // Keep count of the number of items flushed that come from a history=true
    // collection - i.e. CanDeuplicate::No
    if (!qi->canDeduplicate()) {
        vb.incrementHistoricalItemsFlushed();
    }

    auto* rwUnderlying = getRWUnderlying(qi->getVBucketId());
    if (!deleted) {
        // TODO: Need to separate disk_insert from disk_update because
        // bySeqno doesn't give us that information.
        HdrMicroSecBlockTimer timer(
                bySeqno == -1 ? &stats.diskInsertHisto : &stats.diskUpdateHisto,
                bySeqno == -1 ? "disk_insert" : "disk_update",
                stats.timingLog.get());
        if (qi->isSystemEvent()) {
            rwUnderlying->setSystemEvent(txnCtx, qi);
        } else {
            rwUnderlying->set(txnCtx, qi);
        }
    } else {
        {
            std::shared_lock rlh(vb.getStateLock());
            if (qi->deletionSource() == DeleteSource::TTL &&
                vb.getState() == vbucket_state_active) {
                cb::server::document_expired(engine, qi->getNBytes());
            }
        }
        HdrMicroSecBlockTimer timer(
                &stats.diskDelHisto, "disk_delete", stats.timingLog.get());
        if (qi->isSystemEvent()) {
            rwUnderlying->delSystemEvent(txnCtx, qi);
        } else {
            rwUnderlying->del(txnCtx, qi);
        }
    }
}

void EPBucket::dropKey(VBucket& vb,
                       const DiskDocKey& diskKey,
                       int64_t bySeqno,
                       bool isAbort,
                       int64_t highCompletedSeqno) {
    // dropKey is called to remove a key from the in memory structures
    // (HashTable, DurabilityMonitors etc.). We skip calling this for aborts
    // as they don't exist in the HashTable and this allows us to make stricter
    // sanity checks when dropping keys from the DurabilityMonitors.
    if (isAbort) {
        return;
    }

    auto docKey = diskKey.getDocKey();
    if (docKey.isInSystemEventCollection()) {
        // SystemEvents aren't in memory so return.
        return;
    }

    if (diskKey.isPrepared() && bySeqno > highCompletedSeqno) {
        // ... drop it from the DurabilityMonitor
        vb.dropPendingKey(docKey, bySeqno);
    }

    // ... drop it from the VB (hashtable)
    vb.dropKey(docKey, bySeqno);
}

std::shared_ptr<CompactionContext> EPBucket::makeCompactionContext(
        Vbid vbid, CompactionConfig& config, uint64_t purgeSeqno) {
    const auto& configuration = getConfiguration();

    if (config.purge_before_ts == 0) {
        config.purge_before_ts =
                ep_real_time() - configuration.getPersistentMetadataPurgeAge();
    }

    std::optional<time_t> expireFrom;
    if (configuration.isCompactionExpireFromStart()) {
        expireFrom = ep_real_time();
    }

    auto vb = getVBucket(vbid);
    if (!vb) {
        return nullptr;
    }

    auto ctx = std::make_shared<CompactionContext>(
            std::move(vb), config, purgeSeqno, expireFrom);

    ctx->obsolete_keys = config.obsolete_keys;

    BloomFilterCBPtr filter(new BloomFilterCallback(*this));
    ctx->bloomFilterCallback = filter;

    ExpiredItemsCBPtr expiry(new ExpiredItemsCallback(*this));
    ctx->expiryCallback = expiry;

    // take a raw ref to the context as if the function is being called we know
    // it's not out of scope, so there's no need to add a ref to it.
    ctx->droppedKeyCb = [this, &ctxRef = *ctx](const DiskDocKey& diskKey,
                                               int64_t bySeqno,
                                               bool isAbort,
                                               int64_t highCompletedSeqno) {
        dropKey(*ctxRef.getVBucket(),
                diskKey,
                bySeqno,
                isAbort,
                highCompletedSeqno);
    };

    ctx->completionCallback = [this](CompactionContext& ctx) {
        compactionCompletionCallback(ctx);
    };

    // take a raw ref to the context as if the function is being called we know
    // it's not out of scope, so there's no need to add a ref to it.
    ctx->maybeUpdateVBucketPurgeSeqno =
            [this, &ctxRef = *ctx](uint64_t seqno) -> void {
        ctxRef.getVBucket()->maybeSetPurgeSeqno(seqno);
        postPurgeSeqnoImplicitCompactionHook();
    };

    auto& epStats = getEPEngine().getEpStats();
    ctx->isShuttingDown = [&epStats, &ctxRef = *ctx, this]() -> bool {
        // stop compaction if the bucket is shutting down, the vbucket is
        // awaiting deferred deletion.
        return epStats.isShutdown ||
               ctxRef.getVBucket()->isDeletionDeferred() ||
               cancelEWBCompactionTasks;
    };
    return ctx;
}

void EPBucket::compactionCompletionCallback(CompactionContext& ctx) {
    auto vb = ctx.getVBucket();

    // Grab a pre-compaction snapshot of the stats
    auto prePurgeSeqno = vb->getPurgeSeqno();
    auto preNumTotalItems = vb->getNumTotalItems();

    auto preCollectionSizes = ctx.stats.collectionSizeUpdates;
    bool preDropInProgess = vb->getManifest().isDropInProgress();
    for (auto& [cid, newSize] : preCollectionSizes) {
        auto handle = vb->getManifest().lock(cid);

        if (handle.valid()) {
            newSize = handle.getDiskSize();
        }
    }

    try {
        postCompactionCompletionStatsUpdateHook();

        vb->maybeSetPurgeSeqno(ctx.getRollbackPurgeSeqno());
        vb->decrNumTotalItems(ctx.stats.collectionsItemsPurged);

        updateCollectionStatePostCompaction(
                *vb,
                ctx.stats.collectionSizeUpdates,
                ctx.eraserContext->doesOnDiskDroppedDataExist());

    } catch (std::exception&) {
        // Re-apply our pre-compaction stats snapshot
        vb->maybeSetPurgeSeqno(prePurgeSeqno);
        vb->setNumTotalItems(preNumTotalItems);

        updateCollectionStatePostCompaction(
                *vb, preCollectionSizes, preDropInProgess);

        // And re-throw to "undo" the on disk compaction
        throw;
    }
}

void EPBucket::updateCollectionStatePostCompaction(
        VBucket& vb,
        CompactionStats::CollectionSizeUpdates& collectionSizeUpdates,
        bool onDiskDroppedCollectionDataExists) {
    for (const auto& [cid, newSize] : collectionSizeUpdates) {
        auto handle = vb.getManifest().lock(cid);

        if (handle.valid()) {
            handle.setDiskSize(newSize);
        }
    }

    // Set the dropInProgress flag to true if ondisk dropped data exists
    vb.getManifest().setDropInProgress(onDiskDroppedCollectionDataExists);
}

bool EPBucket::compactInternal(LockedVBucketPtr& vb, CompactionConfig& config) {
    auto ctx = makeCompactionContext(vb->getId(), config, vb->getPurgeSeqno());
    auto* shard = vbMap.getShardByVbId(vb->getId());
    auto* store = shard->getRWUnderlying();
    CompactDBStatus result;
    try {
        result = store->compactDB(vb.getLock(), ctx);
    } catch (const std::exception& e) {
        EP_LOG_ERR_CTX(
                "EPBucket::compactInternal(): compactDB() threw exception",
                {"vb", vb->getId()},
                {"error", e.what()});
        stats.compactionFailed++;
        return false;
    }

    switch (result) {
    case CompactDBStatus::Failed:
        EP_LOG_ERR_CTX("EPBucket::compactInternal: compaction failed",
                       {"vb", vb->getId()});
        stats.compactionFailed++;
        break;
    case CompactDBStatus::Aborted:
        EP_LOG_DEBUG_CTX("EPBucket::compactInternal: compaction aborted",
                         {"vb", vb->getId()});
        stats.compactionAborted++;
        break;
    case CompactDBStatus::Success:
        break;
    }

    auto& epVb = vb.getEPVbucket();
    if (getConfiguration().isBfilterEnabled() &&
        result == CompactDBStatus::Success) {
        epVb.swapFilter();
    } else {
        epVb.clearFilter();
    }

    EP_LOG_INFO_CTX("Compaction complete",
                    {"vb", vb->getId()},
                    {"result", result},
                    {"purged",
                     {{"tombstones", ctx->stats.tombstonesPurged},
                      {"prepares", ctx->stats.preparesPurged},
                      {"prepare_bytes", ctx->stats.prepareBytesPurged},
                      {"collections_items", ctx->stats.collectionsItemsPurged},
                      {"collections_deleted_items",
                       ctx->stats.collectionsDeletedItemsPurged},
                      {"collections", ctx->stats.collectionsPurged}}},
                    {"pre",
                     {{"size", ctx->stats.pre.size},
                      {"items", ctx->stats.pre.items},
                      {"deleted_items", ctx->stats.pre.deletedItems},
                      {"purge_seqno", ctx->stats.pre.purgeSeqno}}},
                    {"post",
                     {{"size", ctx->stats.post.size},
                      {"items", ctx->stats.post.items},
                      {"deleted_items", ctx->stats.post.deletedItems},
                      {"purge_seqno", ctx->stats.post.purgeSeqno}}});
    return result == CompactDBStatus::Success;
}

// Running on WriterTask - CompactTask
bool EPBucket::doCompact(Vbid vbid,
                         CompactionConfig& config,
                         std::vector<CookieIface*>& cookies) {
    cb::engine_errc status = cb::engine_errc::success;

    auto vb = getLockedVBucket(vbid, std::try_to_lock);
    if (!vb.owns_lock()) {
        // VB currently locked; try again later.
        return true;
    }

    /**
     * MB-30015: Check to see if tombstones that have invalid
     * data needs to be retained. The goal is to try and retain
     * the erroneous tombstones especially in customer environments
     * for further analysis
     */
    config.retain_erroneous_tombstones = isRetainErroneousTombstones();

    bool reschedule = false;
    if (vb) {
        if (!compactInternal(vb, config)) {
            status = cb::engine_errc::failed;

            // Only if an internal request was made should we reschedule. If
            // compaction came externally, it is up to the client to retry
            reschedule = config.internally_requested;
        }
    } else {
        status = cb::engine_errc::not_my_vbucket;
    }

    if (status != cb::engine_errc::success && !cookies.empty()) {
        // The memcached core won't call back into the engine if the error
        // code returned in notifyIOComplete is != success so we need to
        // do all of the clean-up here.
        for (const auto& cookie : cookies) {
            engine.clearEngineSpecific(*cookie);
        }
    }

    for (const auto& cookie : cookies) {
        engine.notifyIOComplete(cookie, status);
    }
    // All cookies notified so clear the container
    cookies.clear();

    // Must ensure reschedule request is ignored when shutting down
    return reschedule && !stats.isShutdown;
}

bool EPBucket::updateCompactionTasks(Vbid vbid) {
    auto handle = compactionTasks.wlock();

    // remove the calling task if it does not need to run again.
    if (auto itr = handle->find(vbid); itr != handle->end()) {
        const auto& task = (*itr).second;
        if (task->isRescheduleRequired()) {
            // Nope can't erase! Must re-schedule this task.
            return true;
        }
        // Done, can now erase from the compactionTasks map
        handle->erase(itr);
    } else {
        throw std::logic_error(
                "EPBucket::updateCompactionTasks no task for vbid:" +
                vbid.to_string());
    }

    return false;
}

DBFileInfo EPBucket::getAggregatedFileInfo() {
    const auto numShards = vbMap.getNumShards();
    DBFileInfo totalInfo;
    totalInfo.historyStartTimestamp = std::chrono::seconds::max();
    for (uint16_t shardId = 0; shardId < numShards; shardId++) {
        const auto dbInfo =
                getRWUnderlyingByShard(shardId)->getAggrDbFileInfo();
        totalInfo.spaceUsed += dbInfo.spaceUsed;
        totalInfo.fileSize += dbInfo.fileSize;
        totalInfo.prepareBytes += dbInfo.prepareBytes;
        totalInfo.historyDiskSize += dbInfo.historyDiskSize;

        if (dbInfo.historyStartTimestamp > std::chrono::seconds(0)) {
            totalInfo.historyStartTimestamp =
                    std::min(totalInfo.historyStartTimestamp,
                             dbInfo.historyStartTimestamp);
        }
    }
    return totalInfo;
}

std::variant<cb::engine_errc, std::unordered_set<std::string>>
EPBucket::getEncryptionKeyIds() {
    const auto numShards = vbMap.getNumShards();
    std::unordered_set<std::string> keys;
    for (uint16_t shardId = 0; shardId < numShards; shardId++) {
        auto underlying = getRWUnderlyingByShard(shardId);
        auto rv = underlying->getEncryptionKeyIds();
        if (std::holds_alternative<cb::engine_errc>(rv)) {
            return std::get<cb::engine_errc>(rv);
        }
        auto& inuse = std::get<std::unordered_set<std::string>>(rv);
        keys.insert(inuse.begin(), inuse.end());
    }

    return keys;
}

uint64_t EPBucket::getTotalDiskSize() {
    using namespace cb::stats;
    return getAggregatedFileInfo().fileSize;
}

cb::engine_errc EPBucket::getFileStats(const BucketStatCollector& collector) {
    auto totalInfo = getAggregatedFileInfo();

    using namespace cb::stats;
    collector.addStat(Key::ep_db_data_size, totalInfo.getEstimatedLiveData());
    collector.addStat(Key::ep_db_file_size, totalInfo.fileSize);
    collector.addStat(Key::ep_db_history_file_size, totalInfo.historyDiskSize);
    collector.addStat(Key::ep_db_prepare_size, totalInfo.prepareBytes);
    collector.addStat(Key::ep_db_history_start_timestamp,
                      totalInfo.historyStartTimestamp.count());

    return cb::engine_errc::success;
}

cb::engine_errc EPBucket::getImplementationStats(
        const BucketStatCollector& collector) const {
    using namespace cb::stats;
    collector.addStat(Key::ep_pending_compactions,
                      compactionTasks.rlock()->size());
    return cb::engine_errc::success;
}

cb::engine_errc EPBucket::getPerVBucketDiskStats(CookieIface& cookie,
                                                 const AddStatFn& add_stat) {
    class DiskStatVisitor : public VBucketVisitor {
    public:
        DiskStatVisitor(CookieIface& c, AddStatFn a)
            : cookie(c), add_stat(std::move(a)) {
        }

        void visitBucket(VBucket& vb) override {
            std::array<char, 32> buf;
            Vbid vbid = vb.getId();
            try {
                auto dbInfo =
                        vb.getShard()->getRWUnderlying()->getDbFileInfo(vbid);

                checked_snprintf(
                        buf.data(), buf.size(), "vb_%d:data_size", vbid.get());
                add_casted_stat(buf.data(),
                                dbInfo.getEstimatedLiveData(),
                                add_stat,
                                cookie);
                checked_snprintf(
                        buf.data(), buf.size(), "vb_%d:file_size", vbid.get());
                add_casted_stat(buf.data(), dbInfo.fileSize, add_stat, cookie);
                checked_snprintf(buf.data(),
                                 buf.size(),
                                 "vb_%d:prepare_size",
                                 vbid.get());
                add_casted_stat(
                        buf.data(), dbInfo.prepareBytes, add_stat, cookie);
                checked_snprintf(buf.data(),
                                 buf.size(),
                                 "vb_%d:history_disk_size",
                                 vbid.get());
                add_casted_stat(
                        buf.data(), dbInfo.historyDiskSize, add_stat, cookie);
                checked_snprintf(buf.data(),
                                 buf.size(),
                                 "vb_%d:history_start_timestamp",
                                 vbid.get());
                add_casted_stat(buf.data(),
                                dbInfo.historyStartTimestamp.count(),
                                add_stat,
                                cookie);
            } catch (std::exception& error) {
                EP_LOG_WARN(
                        "DiskStatVisitor::visitBucket: Failed to build stat: "
                        "{}",
                        error.what());
            }
        }

    private:
        CookieIface& cookie;
        AddStatFn add_stat;
    };

    DiskStatVisitor dsv(cookie, add_stat);
    visit(dsv);
    return cb::engine_errc::success;
}

size_t EPBucket::getPageableMemCurrent() const {
    // EP Buckets can (theoretically) page out all memory, active(+pending) or
    // replica.
    return stats.getEstimatedTotalMemoryUsed();
}

size_t EPBucket::getPageableMemHighWatermark() const {
    return stats.mem_high_wat;
}

size_t EPBucket::getPageableMemLowWatermark() const {
    return stats.mem_low_wat;
}

VBucketPtr EPBucket::makeVBucket(
        Vbid id,
        vbucket_state_t state,
        KVShard* shard,
        std::unique_ptr<FailoverTable> table,
        std::unique_ptr<Collections::VB::Manifest> manifest,
        vbucket_state_t initState,
        int64_t lastSeqno,
        uint64_t lastSnapStart,
        uint64_t lastSnapEnd,
        uint64_t purgeSeqno,
        uint64_t maxCas,
        int64_t hlcEpochSeqno,
        bool mightContainXattrs,
        const nlohmann::json* replicationTopology,
        uint64_t maxVisibleSeqno,
        uint64_t maxPrepareSeqno) {
    // Not using make_shared or allocate_shared
    // 1. make_shared doesn't accept a Deleter
    // 2. allocate_shared has inconsistencies between platforms in calling
    //    alloc.destroy (libc++ doesn't call it)
    return {new EPVBucket(id,
                          state,
                          stats,
                          engine.getCheckpointConfig(),
                          shard,
                          lastSeqno,
                          lastSnapStart,
                          lastSnapEnd,
                          std::move(table),
                          std::make_shared<NotifyFlusherCB>(shard),
                          makeSyncWriteResolvedCB(),
                          makeSyncWriteCompleteCB(),
                          syncWriteTimeoutFactory,
                          makeSeqnoAckCB(),
                          engine.getConfiguration(),
                          eviction_policy,
                          std::move(manifest),
                          this,
                          initState,
                          purgeSeqno,
                          maxCas,
                          hlcEpochSeqno,
                          mightContainXattrs,
                          replicationTopology,
                          maxVisibleSeqno,
                          maxPrepareSeqno),
            VBucket::DeferredDeleter(engine)};
}

KVBucketResult<std::vector<std::string>> EPBucket::mountVBucket(
        CookieIface& cookie, Vbid vbid, const std::vector<std::string>& paths) {
    if (!getStorageProperties().supportsFusion()) {
        return folly::Unexpected(cb::engine_errc::not_supported);
    }
    const auto connId = cookie.getConnectionId();
    std::unique_lock vbset(vbsetMutex);
    if (auto foundTask = vbucketsLoading.find(vbid);
        foundTask != vbucketsLoading.end()) {
        const auto& task = *foundTask->second;
        if (&cookie != &task.getCookie()) {
            EP_LOG_WARN_CTX(
                    "Received mount vbucket request while existing task is "
                    "running",
                    {"conn_id", connId},
                    {"task_conn_id", task.getCookie().getConnectionId()},
                    {"vb", vbid},
                    {"paths", paths});
            return folly::Unexpected(cb::engine_errc::key_already_exists);
        }
        const auto ret = task.getErrorCode(vbset);
        if (ret == cb::engine_errc::would_block) {
            return folly::Unexpected(ret);
        }
        const auto isMountingTask = task.isMountingTask();
        auto deks = task.getDekIds(vbset);
        vbucketsLoading.erase(foundTask);
        if (!isMountingTask) {
            throw std::logic_error(
                    fmt::format("EPBucket::mountVBucket: Cookie which "
                                "requested vbucket mounting found loading "
                                "task instead {} conn_id:{}",
                                vbid,
                                connId));
        }
        if (ret != cb::engine_errc::success) {
            return folly::Unexpected(ret);
        }
        return {std::move(deks)};
    }
    VBucketPtr vb = vbMap.getBucket(vbid);
    if (vb) {
        EP_LOG_WARN_CTX("Received mount vbucket request for existing vbucket",
                        {"conn_id", connId},
                        {"vb", vbid},
                        {"paths", paths});
        return folly::Unexpected(cb::engine_errc::key_already_exists);
    }
    if (vbid.get() >= vbMap.getSize()) {
        return folly::Unexpected(cb::engine_errc::out_of_range);
    }
    auto task =
            VBucketLoadingTask::makeMountingTask(cookie,
                                                 *this,
                                                 vbid,
                                                 VBucketSnapshotSource::Fusion,
                                                 std::move(paths));
    vbucketsLoading[vbid] = task;
    ExecutorPool::get()->schedule(std::move(task));
    EP_LOG_INFO_CTX("Scheduled vbucket mounting task",
                    {"conn_id", connId},
                    {"vb", vbid});
    return folly::Unexpected(cb::engine_errc::would_block);
}

cb::engine_errc EPBucket::unmountVBucket(Vbid vbid) {
    std::unique_lock vbset(vbsetMutex);
    if (vbid.get() >= vbMap.getSize()) {
        return cb::engine_errc::out_of_range;
    }
    if (vbMap.getBucket(vbid)) {
        // The VBucket is already instantiated (i.e. it's not just mounted) so
        // unmounting is a logic error. Deletion could be requested instead.
        return cb::engine_errc::key_already_exists;
    }
    if (vbucketsLoading.contains(vbid)) {
        // Unmount is requested while a loading task is running (it could be a
        // mounting or creation task).
        return cb::engine_errc::temporary_failure;
    }
    auto* underlying = getRWUnderlying(vbid);
    Expects(underlying);
    if (!underlying->getStorageProperties().supportsFusion()) {
        // Unmount is only used for Fusion
        return cb::engine_errc::not_supported;
    }
    auto rev = underlying->prepareToDelete(vbid);
    // We obtain the revision to delete under lock, and do the IO outside.
    vbset.unlock();
    underlying->delVBucket(vbid, std::move(rev));
    return cb::engine_errc::success;
}

bool EPBucket::isVBucketLoading_UNLOCKED(
        Vbid vbid, const std::unique_lock<std::mutex>& vbset) const {
    return vbucketsLoading.contains(vbid);
}

struct LoadVBucketOptions {
    cb::engine_errc status = cb::engine_errc::failed;
    VBucketSnapshotSource source = VBucketSnapshotSource::Local;
    nlohmann::json topology;
};

static void from_json(const nlohmann::json& meta, LoadVBucketOptions& options) {
    auto useSnapshot = meta.find("use_snapshot");
    if (useSnapshot == meta.end() || !useSnapshot->is_string()) {
        options.status = cb::engine_errc::invalid_arguments;
        return;
    }
    using namespace std::string_view_literals;
    auto value = useSnapshot->get<std::string_view>();
    if (value == "fbr"sv) {
        options.source = VBucketSnapshotSource::Local;
    } else if (value == "fusion"sv) {
        options.source = VBucketSnapshotSource::Fusion;
    } else {
        options.status = cb::engine_errc::not_supported;
        return;
    }
    auto topology = meta.find("topology");
    if (topology != meta.end()) {
        options.topology = *topology;
    }
    options.status = cb::engine_errc::success;
}

cb::engine_errc EPBucket::loadVBucket_UNLOCKED(
        CookieIface& cookie,
        Vbid vbid,
        vbucket_state_t toState,
        const nlohmann::json& meta,
        std::unique_lock<std::mutex>& vbset) {
    const auto connId = cookie.getConnectionId();
    if (auto foundTask = vbucketsLoading.find(vbid);
        foundTask != vbucketsLoading.end()) {
        const auto& task = *foundTask->second;
        if (&cookie != &task.getCookie()) {
            EP_LOG_WARN_CTX(
                    "Received load vbucket request while existing task is "
                    "running",
                    {"conn_id", connId},
                    {"vb", vbid},
                    {"to", VBucket::toString(toState)},
                    {"meta", meta});
            return cb::engine_errc::key_already_exists;
        }
        const auto ret = task.getErrorCode(vbset);
        if (ret == cb::engine_errc::would_block) {
            return ret;
        }
        const auto isMountingTask = task.isMountingTask();
        vbucketsLoading.erase(foundTask);
        if (isMountingTask) {
            throw std::logic_error(
                    fmt::format("EPBucket::loadVBucket_UNLOCKED: Cookie  which "
                                "requested vbucket loading found mounting task "
                                "instead {} conn_id:{}",
                                vbid,
                                connId));
        }
        // Creation task; return result
        return ret;
    }
    if (vbMap.getBucket(vbid)) {
        EP_LOG_WARN_CTX("Received load vbucket request for existing vbucket",
                        {"conn_id", connId},
                        {"vb", vbid},
                        {"to", VBucket::toString(toState)},
                        {"meta", meta});
        return cb::engine_errc::key_already_exists;
    }
    LoadVBucketOptions options = meta;
    if (options.status != cb::engine_errc::success) {
        return options.status;
    }
    std::vector<std::string> paths;
    if (options.source == VBucketSnapshotSource::Local) {
        // Get file paths from the snapshot manifest
        const auto maybeManifest = snapshotCache.lookup(vbid);
        if (!maybeManifest) {
            EP_LOG_WARN_CTX(
                    "EPBucket::loadVBucket_UNLOCKED: Snapshot not found",
                    {"conn_id", connId},
                    {"vb", vbid},
                    {"to", VBucket::toString(toState)},
                    {"meta", meta});
            return cb::engine_errc::not_stored;
        }
        const auto& manifest = *maybeManifest;
        if (getConfiguration().getBackendString() == "magma") {
            paths.push_back(
                    snapshotCache.make_absolute({}, manifest.uuid).string());
        } else {
            paths.reserve(manifest.files.size());
            for (const auto& file : manifest.files) {
                paths.push_back(
                        snapshotCache.make_absolute(file.path, manifest.uuid)
                                .string());
            }
        }
    }
    auto task =
            VBucketLoadingTask::makeCreationTask(cookie,
                                                 *this,
                                                 vbid,
                                                 options.source,
                                                 std::move(paths),
                                                 toState,
                                                 std::move(options.topology));
    vbucketsLoading[vbid] = task;
    ExecutorPool::get()->schedule(std::move(task));
    EP_LOG_INFO_CTX("Scheduled vbucket loading task",
                    {"conn_id", connId},
                    {"vb", vbid});
    return cb::engine_errc::would_block;
}

cb::engine_errc EPBucket::statsVKey(const DocKeyView& key,
                                    Vbid vbucket,
                                    CookieIface& cookie) {
    VBucketPtr vb = getVBucket(vbucket);
    if (!vb) {
        return cb::engine_errc::not_my_vbucket;
    }

    return vb->statsVKey(key, cookie, engine);
}

void EPBucket::completeStatsVKey(CookieIface& cookie,
                                 const DocKeyView& key,
                                 Vbid vbid,
                                 uint64_t bySeqNum) {
    GetValue gcb = getROUnderlying(vbid)->get(DiskDocKey{key}, vbid);

    if (eviction_policy == EvictionPolicy::Full) {
        VBucketPtr vb = getVBucket(vbid);
        if (vb) {
            vb->completeStatsVKey(key, gcb);
        }
    }

    if (gcb.getStatus() == cb::engine_errc::success) {
        engine.addLookupResult(cookie, std::move(gcb.item));
    } else {
        engine.addLookupResult(cookie, nullptr);
    }

    --stats.numRemainingBgJobs;
    engine.notifyIOComplete(cookie, cb::engine_errc::success);
}

/**
 * Class that handles the disk callback during the rollback.
 * For each mutation/deletion which was discarded as part of the rollback,
 * the callback() method is invoked with the key of the discarded update.
 * It can then lookup the state of that key using dbHandle (which represents the
 * new, rolled-back file) and correct the in-memory view:
 *
 * a) If the key is not present in the Rollback header then delete it from
 *    the HashTable (if either didn't exist yet, or had previously been
 *    deleted in the Rollback header).
 * b) If the key is present in the Rollback header then replace the in-memory
 *    value with the value from the Rollback header.
 */
class EPDiskRollbackCB : public RollbackCB {
public:
    EPDiskRollbackCB(EventuallyPersistentEngine& e, uint64_t rollbackSeqno)
        : RollbackCB(), engine(e), rollbackSeqno(rollbackSeqno) {
    }

    void callback(GetValue& val) override {
        if (!val.item) {
            throw std::invalid_argument(
                    "EPDiskRollbackCB::callback: val is NULL");
        }
        if (!kvFileHandle) {
            throw std::logic_error(
                    "EPDiskRollbackCB::callback: kvFileHandle is nullptr");
        }

        // Skip system keys, they aren't stored in the hashtable
        if (val.item->getKey().isInSystemEventCollection()) {
            return;
        }

        EP_LOG_DEBUG("EPDiskRollbackCB: Handling discarded update: {}",
                     *val.item);

        // This is the item in its current state, after the rollback seqno
        // (i.e. the state that we are reverting)
        UniqueItemPtr postRbSeqnoItem(std::move(val.item));

        VBucketPtr vb = engine.getVBucket(postRbSeqnoItem->getVBucketId());

        // Nuke anything in the prepare namespace, we'll do a "warmup" later
        // which will restore everything to the way it should be and this is
        // far easier than dealing with individual states.
        if (postRbSeqnoItem->isPending() || postRbSeqnoItem->isAbort()) {
            // Log any prepares with majority level as they are vulnerable to
            // being "lost" to an active bounce if it comes back up within the
            // failover window. Only log from the rollback seqno as the active
            // will have any that came before this.
            if (postRbSeqnoItem->isPending() &&
                postRbSeqnoItem->getDurabilityReqs().getLevel() ==
                        cb::durability::Level::Majority &&
                postRbSeqnoItem->getBySeqno() >=
                        static_cast<int64_t>(rollbackSeqno)) {
                EP_LOG_INFO_CTX(
                        "Rolling back a Majority level prepare",
                        {"vb", vb->getId()},
                        {"key",
                         cb::UserData(postRbSeqnoItem->getKey().to_string())},
                        {"seqno", postRbSeqnoItem->getBySeqno()});
            }
            removeDeletedDoc(*vb, *postRbSeqnoItem);
            return;
        }

        EP_LOG_DEBUG("EPDiskRollbackCB: Handling post rollback item: {}",
                     *postRbSeqnoItem);

        // The get value of the item before the rollback seqno
        GetValue preRbSeqnoGetValue =
                engine.getKVBucket()
                        ->getROUnderlying(postRbSeqnoItem->getVBucketId())
                        ->getWithHeader(*kvFileHandle,
                                        DiskDocKey{*postRbSeqnoItem},
                                        postRbSeqnoItem->getVBucketId(),
                                        ValueFilter::VALUES_DECOMPRESSED);

        // This is the item in the state it was before the rollback seqno
        // (i.e. the desired state). null if there was no previous
        // Item.
        UniqueItemPtr preRbSeqnoItem(std::move(preRbSeqnoGetValue.item));

        if (preRbSeqnoGetValue.getStatus() == cb::engine_errc::success) {
            EP_LOG_DEBUG(
                    "EPDiskRollbackCB: Item existed pre-rollback; restoring to "
                    "pre-rollback state: {}",
                    *preRbSeqnoItem);

            if (preRbSeqnoItem->isDeleted()) {
                // If the item existed before, but had been deleted, we
                // should delete it now
                removeDeletedDoc(*vb, *postRbSeqnoItem);
            } else {
                // The item existed before and was not deleted, we need to
                // revert the items state to the preRollbackSeqno state
                MutationStatus mtype = vb->setFromInternal(*preRbSeqnoItem);
                switch (mtype) {
                case MutationStatus::NotFound:
                    // NotFound is valid - if the item has been deleted
                    // in-memory, but that was not flushed to disk as of
                    // post-rollback seqno.
                    break;
                case MutationStatus::WasClean:
                    // Item hasn't been modified since it was persisted to disk
                    // as of post-rollback seqno.
                    break;
                case MutationStatus::WasDirty:
                    // Item was modifed since it was persisted to disk - this
                    // is ok because it's just a mutation which has not yet
                    // been persisted to disk as of post-rollback seqno.
                    break;
                case MutationStatus::NoMem:
                                yield();
                    break;
                case MutationStatus::InvalidCas:
                case MutationStatus::IsLocked:
                case MutationStatus::NeedBgFetch:
                case MutationStatus::IsPendingSyncWrite:
                    std::stringstream ss;
                    ss << "EPDiskRollbackCB: Unexpected status:"
                       << to_string(mtype)
                       << " after setFromInternal for item:" << *preRbSeqnoItem;
                    throw std::logic_error(ss.str());
                }
            }
        } else if (preRbSeqnoGetValue.getStatus() ==
                   cb::engine_errc::no_such_key) {
            EP_LOG_DEBUG_RAW(
                    "EPDiskRollbackCB: Item did not exist pre-rollback; "
                    "removing from VB");

            // If the item did not exist before we should delete it now
            removeDeletedDoc(*vb, *postRbSeqnoItem);
        } else {
            EP_LOG_WARN_CTX(
                    "EPDiskRollbackCB::callback:Unexpected Error Status",
                    {"error", preRbSeqnoGetValue.getStatus()});
        }
    }

    /// Remove a deleted-on-disk document from the VBucket's hashtable.
    void removeDeletedDoc(VBucket& vb, const Item& item) {
        vb.removeItemFromMemory(item);
        // If the doc was or was not in memory, still set status as success, the
        // rollback can continue. !success here will cancel the scan
        setStatus(cb::engine_errc::success);
    }

private:
    EventuallyPersistentEngine& engine;

    /// The seqno to which we are rolling back
    uint64_t rollbackSeqno;
};

std::unique_ptr<RollbackCtx> EPBucket::prepareToRollback(Vbid vbid) {
    auto* rwUnderlying = vbMap.getShardByVbId(vbid)->getRWUnderlying();
    return rwUnderlying->prepareToRollback(vbid);
}

RollbackResult EPBucket::doRollback(Vbid vbid, uint64_t rollbackSeqno) {
    auto* rwUnderlying = vbMap.getShardByVbId(vbid)->getRWUnderlying();
    auto result = rwUnderlying->rollback(
            vbid,
            rollbackSeqno,
            std::make_unique<EPDiskRollbackCB>(engine, rollbackSeqno));
    return result;
}

void EPBucket::rollbackUnpersistedItems(VBucket& vb, int64_t rollbackSeqno) {
    std::vector<queued_item> items;

    // Iterate until we have no more items for the persistence cursor
    CheckpointManager::ItemsForCursor itemsForCursor;
    do {
        itemsForCursor =
                vb.checkpointManager->getNextItemsForPersistence(items);
        // RAII callback, need to trigger it manually here
        itemsForCursor.flushHandle.reset();

        for (const auto& item : items) {
            if (item->getBySeqno() <= rollbackSeqno ||
                item->isCheckPointMetaItem() ||
                item->getKey().isInSystemEventCollection()) {
                continue;
            }

            // Currently we remove prepares from the HashTable on completion but
            // they may still exist on disk. If we were to reload the prepare
            // from disk, because we have a new unpersisted one, then we would
            // end up in an inconsistent state to pre-rollback. Just remove the
            // prepare from the HashTable. We will "warm up" any incomplete
            // prepares in a later stage of rollback.
            if (item->isPending()) {
                EP_LOG_INFO_CTX(
                        "Rolling back an unpersisted prepare",
                        {"vb", vb.getId()},
                        {"level",
                         to_string(item->getDurabilityReqs().getLevel())},
                        {"key", cb::UserData(item->getKey().to_string())},
                        {"seqno", item->getBySeqno()});
                vb.removeItemFromMemory(*item);
                continue;
            }

            if (item->isAbort()) {
                EP_LOG_INFO_CTX(
                        "Rolling back an unpersisted abort",
                        {"vb", vb.getId()},
                        {"key", cb::UserData(item->getKey().to_string())},
                        {"seqno", item->getBySeqno()});
                // Aborts are not kept in the hashtable so do not
                // need to be removed.
                continue;
            }

            // Committed items only past this point
            GetValue gcb = getROUnderlying(vb.getId())
                                   ->get(DiskDocKey{*item}, vb.getId());

            if (gcb.getStatus() == cb::engine_errc::success) {
                vb.setFromInternal(*gcb.item);
            } else {
                vb.removeItemFromMemory(*item);
            }
        }
    } while (itemsForCursor.moreAvailable);
}

// Perform an in-order scan of the seqno index.
// a) For each Prepared item found, add to a map of outstanding Prepares.
// b) For each Committed (via Mutation or Prepare) item, if there's an
//    outstanding Prepare then that prepare has already been Committed,
//    hence remove it from the map.
//
// At the end of the scan, all outstanding Prepared items (which did not
// have a Commit persisted to disk) will be registered with the Durability
// Monitor.
EPBucket::LoadPreparedSyncWritesResult EPBucket::loadPreparedSyncWrites(
        VBucket& vb) {
    /// Disk load callback for scan.
    struct LoadSyncWrites : public StatusCallback<GetValue> {
        LoadSyncWrites(EPVBucket& vb, uint64_t highPreparedSeqno)
            : vb(vb), highPreparedSeqno(highPreparedSeqno) {
        }

        void callback(GetValue& val) override {
            // Abort the scan early if we have passed the HPS as we don't need
            // to load any more prepares.
            if (val.item->getBySeqno() >
                static_cast<int64_t>(highPreparedSeqno)) {
                yield(); // Trigger yield and return from KVStore::scan
                return;
            }

            itemsVisited++;
            if (val.item->isPending()) {
                // Pending item which was not aborted (deleted). Add to
                // outstanding Prepare map.
                outstandingPrepares.emplace(val.item->getKey(),
                                            std::move(val.item));
                return;
            }

            if (val.item->isCommitted()) {
                if (val.item->getKey().isInDefaultCollection()) {
                    highestDefaultCollectionVisible =
                            std::max(highestDefaultCollectionVisible,
                                     uint64_t(val.item->getBySeqno()));
                }
                // Committed item. _If_ there's an outstanding prepared
                // SyncWrite, remove it (as it has already been committed).
                outstandingPrepares.erase(val.item->getKey());
                return;
            }
        }

        EPVBucket& vb;

        // HPS after which we can abort the scan
        uint64_t highPreparedSeqno = std::numeric_limits<uint64_t>::max();

        // Number of items our callback "visits". Used to validate how many
        // items we look at when loading SyncWrites.
        uint64_t itemsVisited = 0;

        uint64_t highestDefaultCollectionVisible = 0;

        /// Map of Document key -> outstanding (not yet Committed / Aborted)
        /// prepares.
        std::unordered_map<StoredDocKey, std::unique_ptr<Item>>
                outstandingPrepares;
    };

    auto& epVb = dynamic_cast<EPVBucket&>(vb);
    const auto start = cb::time::steady_clock::now();

    // Get the kvStore. Using the RW store as the rollback code that will call
    // this function will modify vbucket_state that will only be reflected in
    // RW store. For warmup case, we don't allow writes at this point in time
    // anyway.
    auto* kvStore = getRWUnderlyingByShard(epVb.getShard()->getId());

    // Need the HPS/HCS so the DurabilityMonitor can be fully resumed
    auto vbState = kvStore->getCachedVBucketState(epVb.getId());
    if (!vbState) {
        throw std::logic_error("EPBucket::loadPreparedSyncWrites: processing " +
                               epVb.getId().to_string() +
                               ", but found no vbucket_state");
    }

    // Insert all outstanding Prepares into the VBucket (HashTable &
    // DurabilityMonitor).
    std::vector<queued_item> prepares;
    if (vbState->persistedPreparedSeqno == vbState->persistedCompletedSeqno) {
        // We don't need to warm up anything for this vBucket as all of our
        // prepares have been completed, but we do need to create the DM
        // with our vbucket_state.
        epVb.loadOutstandingPrepares(*vbState, std::move(prepares));
        // No prepares loaded
        return {0, 0, 0, true};
    }

    // We optimise this step by starting the scan at the seqno following the
    // Persisted Completed Seqno. By definition, all earlier prepares have been
    // completed (Committed or Aborted).
    uint64_t startSeqno = vbState->persistedCompletedSeqno + 1;

    // The seqno up to which we will scan for SyncWrites
    uint64_t endSeqno = vbState->persistedPreparedSeqno;

    // If we are were in the middle of receiving/persisting a Disk snapshot then
    // we cannot solely rely on the PCS and PPS due to de-dupe/out of order
    // commit. We could have our committed item higher than the HPS if we do a
    // normal mutation after a SyncWrite and we have not yet fully persisted the
    // disk snapshot to correct the high completed seqno. In this case, we need
    // to read the rest of the disk snapshot to ensure that we pick up any
    // completions of prepares that we may attempt to warm up.
    //
    // Example:
    //
    // Relica receives Disk snapshot
    // [1:Prepare(a), 2:Prepare(b), 3:Mutation(a)...]
    //
    // After receiving and flushing the mutation at seqno 3, the replica has:
    // HPS - 0 (only moves on snapshot end)
    // HCS - 1 (the DM takes care of this)
    // PPS - 2
    // PCS - 0 (we can only move the PCS correctly at snap-end)
    //
    // If we warmup in this case then we load SyncWrites from seqno 1 to 2. If
    // we do this then we will skip the logical completion at seqno 3 for the
    // prepare at seqno 1. This will cause us to have a completed SyncWrite in
    // the DM when we transition to memory which will block any further
    // SyncWrite completions on this node.
    if (isDiskCheckpointType(vbState->checkpointType) &&
        static_cast<uint64_t>(vbState->highSeqno) != vbState->lastSnapEnd) {
        endSeqno = vbState->highSeqno;

        EP_LOG_INFO_CTX(
                "EPBucket::loadPreparedSyncWrites: current snapshot is "
                "disk type and incomplete so loading all prepare",
                {"vb", vb.getId()},
                {"from", startSeqno},
                {"to", endSeqno});
    }

    // Use ALL_ITEMS filter for the scan. NO_DELETES is insufficient
    // because (committed) SyncDeletes manifest as a prepared_sync_write
    // (doc on disk not deleted) followed by a commit_sync_write (which
    // *is* marked as deleted as that's the resulting state).
    // We need to see that Commit, hence ALL_ITEMS.
    const auto docFilter = DocumentFilter::ALL_ITEMS;
    const auto valFilter = getValueFilterForCompressionMode();

    // Don't expect to find anything already in the HashTable, so use
    // NoLookupCallback.
    auto scanCtx = kvStore->initBySeqnoScanContext(
            std::make_unique<LoadSyncWrites>(epVb, endSeqno),
            std::make_unique<NoLookupCallback>(),
            epVb.getId(),
            startSeqno,
            docFilter,
            valFilter,
            SnapshotSource::Head);

    // Storage problems can lead to a null context, kvstore logs details
    if (!scanCtx) {
        EP_LOG_CRITICAL_CTX(
                "EPBucket::loadPreparedSyncWrites: scanCtx is null for",
                {"vb", epVb.getId()});
        // No prepares loaded
        return {0, 0, false};
    }

    auto scanResult = kvStore->scan(*scanCtx);

    switch (scanResult) {
    case ScanStatus::Success:
        break;
    case ScanStatus::Yield:
        // If we abort our scan early due to reaching the HPS (by setting
        // storageCB.getStatus) then the scan result will be 'Yield' but we
        // will have scanned correctly.
        break;
    case ScanStatus::Failed: {
        EP_LOG_CRITICAL_CTX("EPBucket::loadPreparedSyncWrites: scan() failed",
                            {"vb", epVb.getId()});
        return {0, 0, false};
    }
    case ScanStatus::Cancelled: {
        // Cancelled is not expected as the callbacks never set a runtime error
        Expects(ScanStatus::Cancelled != scanResult);
    }
    }

    auto& storageCB = static_cast<LoadSyncWrites&>(scanCtx->getValueCallback());
    EP_LOG_DEBUG(
            "EPBucket::loadPreparedSyncWrites: Identified {} outstanding "
            "prepared SyncWrites for {} in {}",
            storageCB.outstandingPrepares.size(),
            epVb.getId(),
            cb::time2text(cb::time::steady_clock::now() - start));

    // Insert all outstanding Prepares into the VBucket (HashTable &
    // DurabilityMonitor).
    prepares.reserve(storageCB.outstandingPrepares.size());
    for (auto& prepare : storageCB.outstandingPrepares) {
        prepares.emplace_back(std::move(prepare.second));
    }
    // Sequence must be sorted by seqno (ascending) for DurabilityMonitor.
    std::ranges::sort(prepares, [](const auto& a, const auto& b) {
        return a->getBySeqno() < b->getBySeqno();
    });

    auto numPrepares = prepares.size();
    epVb.loadOutstandingPrepares(*vbState, std::move(prepares));

    return {storageCB.itemsVisited,
            numPrepares,
            storageCB.highestDefaultCollectionVisible,
            true};
}

ValueFilter EPBucket::getValueFilterForCompressionMode(
        CookieIface* cookie) const {
    auto compressionMode = engine.getCompressionMode();
    auto filter = ValueFilter::VALUES_COMPRESSED;
    if (compressionMode == BucketCompressionMode::Off) {
        filter = ValueFilter::VALUES_DECOMPRESSED;
    }
    if (cookie &&
        !cookie->isDatatypeSupported(PROTOCOL_BINARY_DATATYPE_SNAPPY)) {
        filter = ValueFilter::VALUES_DECOMPRESSED;
    }
    return filter;
}

void EPBucket::notifyNewSeqno(const Vbid vbid, const VBNotifyCtx& notifyCtx) {
    if (notifyCtx.isNotifyFlusher()) {
        notifyFlusher(vbid);
    }
    if (notifyCtx.isNotifyReplication()) {
        notifyReplication(vbid, notifyCtx.getOp());
    }
}

Warmup* EPBucket::getPrimaryWarmup() const {
    return warmupTask.get();
}

Warmup* EPBucket::getSecondaryWarmup() const {
    return secondaryWarmup.getUnlocked();
}

bool EPBucket::isWarmupLoadingData() const {
    if (isPrimaryWarmupLoadingData()) {
        return true;
    }
    const auto* secondary = secondaryWarmup.getUnlocked();
    return secondary && !secondary->isFinishedLoading();
}

bool EPBucket::isPrimaryWarmupLoadingData() const {
    // This function only needs to check Primary warmup as this controls things
    // like enableTraffic and isDegraded. In both of those cases the Secondary
    // warmup could be loading data, but it doesn't change the outcome of this
    return warmupTask && !warmupTask->isFinishedLoading();
}

bool EPBucket::isPrimaryWarmupComplete() const {
    return warmupTask && warmupTask->isComplete();
}

bool EPBucket::hasPrimaryWarmupLoadedMetaData() {
    return warmupTask && warmupTask->hasLoadedMetaData();
}

cb::engine_errc EPBucket::doWarmupStats(const AddStatFn& add_stat,
                                        CookieIface& cookie) const {
    if (!warmupTask) {
        return cb::engine_errc::no_such_key;
    }

    // This call adds important stats that are required for correct operation of
    // the bucket, e.g. "ep_warmup_thread" that ns_server is monitoring. Thus if
    // secondary warmup exists, do not call addStats on the secondary instance
    CBStatCollector collector(add_stat, cookie);
    warmupTask->addStats(collector);

    bool noSecondary =
            secondaryWarmup.withLock([&collector](const auto& warmup) {
                if (warmup) {
                    warmup->addSecondaryWarmupStats(collector);
                }
                return warmup == nullptr;
            });

    if (noSecondary) {
        using namespace cb::stats;
        collector.addStat(Key::ep_secondary_warmup_status, "uninitialized");
    }
    return cb::engine_errc::success;
}

bool EPBucket::isWarmupOOMFailure() const {
    return (warmupTask && warmupTask->hasOOMFailure()) ||
           secondaryWarmup.withLock([](const auto& warmup) {
               return warmup && warmup->hasOOMFailure();
           });
}

bool EPBucket::hasWarmupSetVbucketStateFailed() const {
    return warmupTask && warmupTask->hasSetVbucketStateFailure();
}

bool EPBucket::maybeWaitForVBucketWarmup(CookieIface* cookie) {
    if (warmupTask) {
        return warmupTask->maybeWaitForVBucketWarmup(cookie);
    }
    return false;
}

void EPBucket::initializeWarmupTask() {
    const auto& config = engine.getConfiguration();
    if (config.isWarmup()) {
        warmupTask = std::make_unique<Warmup>(
                *this,
                config,
                [this]() { primaryWarmupCompleted(); },
                config.getPrimaryWarmupMinMemoryThreshold(),
                config.getPrimaryWarmupMinItemsThreshold(),
                "Primary");
    }
}

void EPBucket::startWarmupTask() {
    if (warmupTask) {
        warmupTask->start();
    } else {
        // No warm-up, immediately online the bucket.
        primaryWarmupCompleted();
    }
}

void EPBucket::primaryWarmupCompleted() {
    if (!engine.getConfiguration().getAlogPath().empty()) {
        if (engine.getConfiguration().isAccessScannerEnabled()) {
            accessScanner.wlock()->enabled = true;
            EP_LOG_INFO_RAW("Access Scanner task enabled");
            auto smin = engine.getConfiguration().getAlogSleepTime();
            setAccessScannerSleeptime(smin, true);
        } else {
            accessScanner.wlock()->enabled = false;
            EP_LOG_INFO_RAW("Access Scanner task disabled");
        }

        Configuration& config = engine.getConfiguration();
        config.addValueChangedListener(
                "access_scanner_enabled",
                std::make_unique<ValueChangedListener>(*this));
        config.addValueChangedListener(
                "alog_sleep_time",
                std::make_unique<ValueChangedListener>(*this));
        config.addValueChangedListener(
                "alog_task_time",
                std::make_unique<ValueChangedListener>(*this));
    }

    // Whilst we do schedule a compaction here and it can run before we call
    // initializeShards below (which sets makeCompactionContext), this scheduled
    // compaction will execute correctly as it takes the compactDB path which
    // will generate a compaction context in EPBucket instead of by calling
    // makeCompactionContext.
    collectionsManager->warmupCompleted(*this);

    // Now warmup is completed, reconfigure each KVStore to use the "proper"
    // makeCompactionContext which allows expiry via compaction, purging
    // collections etc..
    initializeShards();

    // Check if secondary warmup should now be created and continue background
    // warmup.
    const auto& config = engine.getConfiguration();
    if (warmupTask && (config.getSecondaryWarmupMinMemoryThreshold() ||
                       config.getSecondaryWarmupMinItemsThreshold())) {
        secondaryWarmup.withLock([this, &config](auto& warmup) {
            // primaryWarmupCompleted is a one-shot function that will create
            // the secondary warmup object - there should be no second call once
            // created.
            Expects(!warmup);
            // This construction path will automatically call step and begin
            // scheduling of the next step of warm-up.
            warmup = std::make_unique<Warmup>(
                    *warmupTask,
                    config.getSecondaryWarmupMinMemoryThreshold(),
                    config.getSecondaryWarmupMinItemsThreshold(),
                    "Secondary");
        });
    }
}

void EPBucket::stopWarmup() {
    // forcefully stop current warmup task
    if (isPrimaryWarmupLoadingData()) {
        EP_LOG_INFO_CTX(
                "Stopping warmup while engine is loading data from underlying "
                "storage",
                {"shutdown", stats.isShutdown ? "yes" : "no"});
        warmupTask->stop();
    }

    // Stop the secondaryWarmup if it exists
    secondaryWarmup.withLock([this](auto& warmup) {
        if (!warmup) {
            return;
        }
        if (!warmup->isComplete()) {
            EP_LOG_INFO_CTX(
                    "Stopping secondary warmup while engine is loading data "
                    "from underlying storage",
                    {"shutdown", stats.isShutdown ? "yes" : "no"});
            warmup->stop();
        }
    });
}

bool EPBucket::isByIdScanSupported() const {
    return getStorageProperties().hasByIdScan();
}

bool EPBucket::isValidBucketDurabilityLevel(cb::durability::Level level) const {
    switch (level) {
    case cb::durability::Level::None:
    case cb::durability::Level::Majority:
    case cb::durability::Level::MajorityAndPersistOnMaster:
    case cb::durability::Level::PersistToMajority:
        return true;
    }
    folly::assume_unreachable();
}

std::ostream& operator<<(std::ostream& os, const EPBucket::FlushResult& res) {
    os << std::boolalpha << "moreAvailable:{"
       << (res.moreAvailable == EPBucket::MoreAvailable::Yes) << "} "
       << "numFlushed:{" << res.numFlushed << "}";
    return os;
}

BgFetcher& EPBucket::getBgFetcher(Vbid vbid, uint32_t distributionKey) {
    const auto numBgFetchers = bgFetchers.size();
    const auto numActiveVBuckets = vbMap.getVBStateCount(vbucket_state_active);
    const auto bgFetcher = selectWorkerForVBucket(
            numBgFetchers, numActiveVBuckets, vbid, distributionKey);
    return *bgFetchers.at(bgFetcher);
}

Flusher* EPBucket::getFlusher(Vbid vbid) {
    // For now we just use modulo, same as we do/would for shards to pick out
    // the associated BgFetcher
    auto id = vbid.get() % flushers.size();
    return flushers.at(id).get();
}

Flusher* EPBucket::getOneFlusher() {
    Expects(!flushers.empty());
    return flushers.front().get();
}

void EPBucket::releaseBlockedCookies() {
    KVBucket::releaseBlockedCookies();

    // Abort any running compactions, there's no point running them for any
    // external clients because we're disconnecting them.
    cancelEWBCompactionTasks = true;

    // It's not enough to abort any running compactions though. We could have
    // some waiting in the queue behind other tasks for other buckets which are
    // not getting cancelled. As such, we should notify the cookies to
    // disconnect them and let the tasks get cleaned up later.
    auto compactionsHandle = compactionTasks.wlock();
    for (auto& [vbid, task] : *compactionsHandle) {
        auto cookies = task->takeCookies();
        for (const auto& cookie : cookies) {
            // The status doesn't really matter here, it gets returned as
            // success if we are completing a blocked request but it feels wrong
            // to return success here.
            engine.notifyIOComplete(cookie, cb::engine_errc::failed);
        }
    }
}

void EPBucket::initiateShutdown() {
    // MB-56646: A crash occurred because DCP connections are able to disconnect
    // as part of initiate_shutdown (see KVBucket::initiateShutdown). Having
    // Warmup notify cookies as part of releaseBlockedCookies (which comes after
    // initiateShutdown) is therefore not safe, it could end up with a dangling
    // pointer to notify. Therefore it is important to notify the warmup waiters
    // before KVBucket::initiateShutdown is called.
    if (warmupTask) {
        warmupTask->notifyWaitingCookies(cb::engine_errc::disconnect);
    }

    KVBucket::initiateShutdown();

    // Finally signal to warmup to stop
    stopWarmup();
}

std::shared_ptr<RangeScan> EPBucket::takeNextRangeScan(size_t taskId) {
    return rangeScans.takeNextScan(taskId);
}

std::pair<cb::engine_errc, cb::rangescan::Id> EPBucket::createRangeScan(
        CookieIface& cookie,
        std::unique_ptr<RangeScanDataHandlerIFace> handler,
        const cb::rangescan::CreateParameters& params) {
    auto vb = getVBucket(params.vbid);
    if (!vb) {
        ++stats.numNotMyVBuckets;
        return {cb::engine_errc::not_my_vbucket, {}};
    }
    // Scanning of active only
    std::shared_lock rlh(vb->getStateLock());
    if (vb->getState() != vbucket_state_active) {
        ++stats.numNotMyVBuckets;
        return {cb::engine_errc::not_my_vbucket, {}};
    }

    // read lock on collections - the collection must exist to continue.
    auto handle = vb->getManifest().lock(params.cid);
    cb::engine_errc status = cb::engine_errc::success;
    if (!handle.valid()) {
        engine.setUnknownCollectionErrorContext(cookie,
                                                handle.getManifestUid());

        status = cb::engine_errc::unknown_collection;
    } else if (params.snapshotReqs) {
        if (vb->failovers->getLatestUUID() != params.snapshotReqs->vbUuid) {
            status = cb::engine_errc::vbuuid_not_equal;
        } else if (vb->getPersistenceSeqno() < params.snapshotReqs->seqno &&
                   !params.snapshotReqs->timeout) {
            status = cb::engine_errc::temporary_failure;
        }
    }

    if (status != cb::engine_errc::success) {
        // This maybe the continuation of a create - the create task may of
        // succeeded, yet the vb/collection has now gone - require a clean-up
        auto& epVb = dynamic_cast<EPVBucket&>(*vb);
        auto checkStatus = epVb.checkAndCancelRangeScanCreate(cookie);

        // A task (to cancel) must of been scheduled (would_block)
        // This is the first part of the request (success)
        if (checkStatus != cb::engine_errc::would_block &&
            checkStatus != cb::engine_errc::success) {
            EP_LOG_WARN_CTX("createRangeScan failed to cancel",
                            {"vb", vb->getId()},
                            {"collection_id", params.cid},
                            {"status", status},
                            {"checkStatus", checkStatus});
        }
        return {status, {}};
    }

    return vb->createRangeScan(cookie, std::move(handler), params);
}

cb::engine_errc EPBucket::continueRangeScan(
        CookieIface& cookie, const cb::rangescan::ContinueParameters& params) {
    auto vb = getVBucket(params.vbid);
    if (!vb) {
        ++stats.numNotMyVBuckets;
        return cb::engine_errc::not_my_vbucket;
    }

    return vb->continueRangeScan(cookie, params);
}

cb::engine_errc EPBucket::cancelRangeScan(Vbid vbid,
                                          cb::rangescan::Id uuid,
                                          CookieIface& cookie) {
    auto vb = getVBucket(vbid);
    if (!vb) {
        ++stats.numNotMyVBuckets;
        return cb::engine_errc::not_my_vbucket;
    }
    return vb->cancelRangeScan(uuid, &cookie);
}

cb::engine_errc EPBucket::prepareForPause(
        folly::CancellationToken cancellationToken) {
    // 1. Wait for all outstanding disk writing operations to complete.
    // a) Flusher, Rollback, DeleteVB - These all require that the
    //    appropriate vb_mutexes element has been acquired, so we simply
    //    acquire _all_ of them here, which means any of the above in-flight
    //    operations will have to complete before we continue - and that no
    //    more can begin.
    //    Once all preparations have been completed; we set EPBucket::paused
    //    to true and unlock the mutexes - any future attempts to lock them
    //    will be blocked until EPBucket::paused is cleared
    //    (via prepareForResume()).
    EP_LOG_DEBUG_RAW(
            "EPBucket::prepareForPause: waiting for in-flight Flusher, "
            "Rollback, DeleteVB tasks to complete");
    std::vector<std::unique_lock<std::mutex>> vb_locks;
    for (auto& mutex : vb_mutexes) {
        prepareForPauseTestingHook("Lock vb_mutexes");

        std::unique_lock<std::mutex> lock{mutex, std::try_to_lock};
        while (!lock.owns_lock()) {
            // Sleep for a short while to avoid busy-wait while current owner
            // of mutex finishes with it. (We don't want to use a blocking wait
            // we want to be able to check for cancellation promptly).
            std::this_thread::sleep_for(std::chrono::milliseconds{1});
            (void)lock.try_lock();
            if (cancellationToken.isCancellationRequested()) {
                // Return from this method; all vb_mutexes locked so far
                // will be unlocked via unique_locks going out of scope.
                return cb::engine_errc::cancelled;
            }
        }
        // Transfer this lock into vb_locks; if we need to cancel this ensures
        // all mutexes locked so far are unlocked on return.
        vb_locks.push_back(std::move(lock));
    }

    // All vb_mutex locks acquired; check again for cancellation before
    // continuing.
    if (cancellationToken.isCancellationRequested()) {
        // As above, RAII destruction of vb_locks will undo the pause steps so
        // far.
        return cb::engine_errc::cancelled;
    }

    // b) Compaction - This only requires that the appropriate vb_mutexes are
    //    acquired for critical sections (assuming that the KVStore supports
    //    concurrent compaction, which Couchstore & Magma do). As such, we need
    //    to do more - we reduce the capacity of the compaction semaphore to
    //    1, then acquire this last token. This prevents any new compaction
    //    tasks from running, and if are compaction tasks already then
    //    we block acquiring the singular token until they have finished.
    EP_LOG_DEBUG_RAW(
            "EPBucket::prepareForPause: waiting for all Compaction tasks to "
            "complete");
    compactionSemaphore->setCapacity(1);
    struct BlockingWaiter : public cb::Waiter {
        BlockingWaiter(cb::AwaitableSemaphore& sem) : semaphore{sem} {
        }
        cb::AwaitableSemaphore& semaphore;
        folly::Baton<> baton;
        void signal() override {
            // Note: signal() only indicates that we _might_ now be able to
            // acquire a token, it doesn't mean the token has been returned.
            if (semaphore.acquire_or_wait(weak_from_this())) {
                baton.post();
            }
        }
    };
    auto waiter = std::make_shared<BlockingWaiter>(*compactionSemaphore);
    // "Signal" the waiter - ie. check if we can acquire the semaphore now.
    // (This is done to avoid repeating the same initial acquire_or_wait()
    //  logic here).
    waiter->signal();
    // And wait until the waiter successfully acquires a token.
    waiter->baton.wait();

    // If cancelled at or after this point need to release the compaction
    // semaphore and undo the reduction in capacity.
    folly::CancellationCallback compactionUndoPauseCB(cancellationToken, [&] {
        compactionSemaphore->release();
        updateCompactionConcurrency();
    });

    // 2. Tell all the KVStores to pause. This ensures any background IO
    //    operations which ep-engine is unaware of are also completed (and no
    //    new ones started).
    bool allSuccess = true;
    std::vector<KVShard::id_type> pausedShards;
    vbMap.forEachShard([&](KVShard& shard) {
        EP_LOG_DEBUG("EPBucket::prepareForPause: pausing KVShard:{}", shard.getId());
        prepareForPauseTestingHook("Pause KVStore");

        // Skip pausing any remaining shards if one has already failed.
        if (!allSuccess) {
            return;
        }
        if (cancellationToken.isCancellationRequested()) {
            EP_LOG_INFO_CTX(
                    "EPBucket::prepareForPause: Cancelling pause, skipping "
                    "pause of shard",
                    {"shard", shard.getId()});
        } else {
            if (shard.getRWUnderlying()->pause()) {
                pausedShards.push_back(shard.getId());
            } else {
                EP_LOG_WARN_CTX(
                        "EPBucket::prepareForPause: shard failed to pause",
                        {"shard", shard.getId()});
                allSuccess = false;
            }
        }
    });

    // If cancelled at or after this point then need to unpause all paused
    // shards and reset paused state.
    folly::CancellationCallback kvStoreUndoPauseCB(cancellationToken, [&] {
        for (auto shardId : pausedShards) {
            vbMap.getShard(shardId)->getRWUnderlying()->resume();
        }
    });

    if (cancellationToken.isCancellationRequested()) {
        return cb::engine_errc::cancelled;
    }

    if (allSuccess) {
        // Successfully prepared for pausing without being cancelled; set
        // paused flag to true before we unlock all the vb_mutexes; that will
        // inhibit anyone from acquiring the mutexes again until paused is set
        // to false.
        paused.store(true);
        return cb::engine_errc::success;
    }

    return cb::engine_errc::failed;
}

cb::engine_errc EPBucket::prepareForResume() {
    // This is the reverse of prepareForResume() - see that for more details.

    // 1. Tell all KVStores to resume. This allows them schedule background
    //    write operations on their own accord, and also perform write
    //    operations issued by ep-engine.
    vbMap.forEachShard([](KVShard& shard) {
        EP_LOG_DEBUG("EPBucket::prepareForResume: resuming KVShard:{}",
                     shard.getId());
        shard.getRWUnderlying()->resume();
    });

    // 2. Resume ep-engine operations.
    // a) Clear EPBucket::paused so disk writing operations can
    //    resume.
    EP_LOG_DEBUG_RAW(
            "EPBucket::prepareForResume: unblocking all Flusher, "
            "Rollback, DeleteVB tasks.");
    paused.store(false);

    // b) Reset compaction concurrency
    EP_LOG_DEBUG_RAW(
            "EPBucket::prepareForResume: resuming all Compaction tasks");
    compactionSemaphore->release();
    updateCompactionConcurrency();

    return cb::engine_errc::success;
}

bool EPBucket::disconnectReplicationAtOOM() const {
    return false;
}
<<<<<<< HEAD

void EPBucket::setupWarmupConfig(std::string_view behavior) {
    auto& config = getConfiguration();

    if (behavior == "background") {
        config.setPrimaryWarmupMinItemsThreshold(0);
        config.setPrimaryWarmupMinMemoryThreshold(0);
        config.setSecondaryWarmupMinItemsThreshold(100);
        config.setSecondaryWarmupMinMemoryThreshold(100);
    } else if (behavior == "blocking") {
        config.setPrimaryWarmupMinItemsThreshold(100);
        config.setPrimaryWarmupMinMemoryThreshold(100);
        config.setSecondaryWarmupMinItemsThreshold(0);
        config.setSecondaryWarmupMinMemoryThreshold(0);
    } else if (behavior == "none") {
        config.setPrimaryWarmupMinItemsThreshold(0);
        config.setPrimaryWarmupMinMemoryThreshold(0);
        config.setSecondaryWarmupMinItemsThreshold(0);
        config.setSecondaryWarmupMinMemoryThreshold(0);
    } else if (behavior == "use_config") {
        EP_LOG_INFO_RAW(
                "EPBucket::setupWarmupConfig: \"use_config\" is set - "
                "Using configuration values for warmup thresholds");
    } else {
        throw std::logic_error(fmt::format(
                "EPBucket::setupWarmupConfig: Unknown behavior:{}", behavior));
    }
}

cb::engine_errc EPBucket::prepareSnapshot(
        CookieIface& cookie,
        Vbid vbid,
        const std::function<void(const nlohmann::json&)>& callback) {
    auto vb = getVBucket(vbid);
    if (!vb) {
        return cb::engine_errc::not_my_vbucket;
    }
    std::shared_lock rlh(vb->getStateLock());
    if (vb->getState() != vbucket_state_active) {
        return cb::engine_errc::not_my_vbucket;
    }

    auto rv = snapshotCache.prepare(
            vbid, [this](const std::filesystem::path& path, Vbid vb) {
                return getRWUnderlying(vb)->prepareSnapshot(path, vb);
            });
    if (std::holds_alternative<cb::engine_errc>(rv)) {
        EP_LOG_WARN_CTX("EPBucket::prepareSnapshot failed",
                        {"conn_id", cookie.getConnectionId()},
                        {"vb", vbid},
                        {"error", std::get<cb::engine_errc>(rv)});
        return std::get<cb::engine_errc>(rv);
    }

    callback(std::get<cb::snapshot::Manifest>(rv));
    return cb::engine_errc::success;
}

cb::engine_errc EPBucket::downloadSnapshot(CookieIface& cookie,
                                           Vbid vbid,
                                           std::string_view metadata) {
    auto listener = snapshotController.createListener(vbid);
    if (!listener) {
        EP_LOG_WARN_CTX(
                "EPBucket::downloadSnapshot failed to create listener; already "
                "exists",
                {"conn_id", cookie.getConnectionId()},
                {"vb", vbid});
        return cb::engine_errc::key_already_exists;
    }
    ExecutorPool::get()->schedule(
            std::make_shared<cb::snapshot::DownloadSnapshotTask>(
                    getEPEngine(),
                    snapshotCache,
                    std::move(listener),
                    vbid,
                    nlohmann::json::parse(metadata)));
    return cb::engine_errc::success;
}

cb::engine_errc EPBucket::getSnapshotFileInfo(
        CookieIface& cookie,
        std::string_view uuid,
        std::size_t file_id,
        const std::function<void(const nlohmann::json&)>& callback) {
    auto manifest = snapshotCache.lookup(std::string(uuid));
    if (!manifest) {
        return cb::engine_errc::no_such_key;
    }

    for (const auto& file : manifest->files) {
        if (file.id == file_id) {
            nlohmann::json full = file;
            full["path"] =
                    snapshotCache.make_absolute(file.path, manifest->uuid)
                            .string();
            callback(full);
            return cb::engine_errc::success;
        }
    }
    for (const auto& file : manifest->deks) {
        if (file.id == file_id) {
            nlohmann::json full = file;
            full["path"] =
                    snapshotCache.make_absolute(file.path, manifest->uuid)
                            .string();
            callback(full);
            return cb::engine_errc::success;
        }
    }

    return cb::engine_errc::no_such_key;
}

cb::engine_errc EPBucket::releaseSnapshot(
        CookieIface& cookie,
        std::variant<Vbid, std::string_view> snapshotToRelease) {
    // It's not an error if there is no listener for the given vbucket or uuid.
    // We may have restarted, so have located a snapshot but no controller. The
    // remove will remove if found.
    snapshotController.removeListener(snapshotToRelease);
    if (std::holds_alternative<Vbid>(snapshotToRelease)) {
        return snapshotCache.release(std::get<Vbid>(snapshotToRelease));
    }
    return snapshotCache.release(
            std::string{std::get<std::string_view>(snapshotToRelease)});
}

cb::engine_errc EPBucket::doSnapshotDebugStats(const StatCollector& collector) {
    snapshotCache.addDebugStats(collector);
    snapshotController.addStats(collector);
    return cb::engine_errc::success;
}

cb::engine_errc EPBucket::doSnapshotStatus(const StatCollector& collector,
                                           std::string_view input) {
    const std::string_view stat_key = "snapshot-status ";

    // Configure for 1 vbid or all known vbuckets
    std::vector<Vbid> ids;
    if (input.size() > stat_key.size()) {
        // input should be a vbid
        input.remove_prefix(stat_key.size());
        uint16_t vbucket_id(0);
        if (!safe_strtous(input, vbucket_id)) {
            return cb::engine_errc::invalid_arguments;
        }
        ids.emplace_back(vbucket_id);
    } else {
        // Populate for all possible vbuckets.
        for (size_t i = 0; i < vbMap.getSize(); i++) {
            ids.emplace_back(i);
        }
    }

    // For each of the vbucket IDs produce a single status for the snapshot.
    // The snapshot may not exist, be downloading or be in the cache.
    for (const auto id : ids) {
        fmt::memory_buffer key;
        fmt::format_to(std::back_inserter(key), "vb_{}:status", id.get());
        auto manifest = snapshotCache.lookup(id);
        if (manifest) {
            collector.addStat(std::string_view(key.data(), key.size()),
                              manifest->getStatus());
        } else if (auto optional = snapshotController.findState(id); optional) {
            if (*optional == cb::snapshot::DownloadSnapshotTaskState::Failed) {
                collector.addStat(std::string_view(key.data(), key.size()),
                                  "failed");
            } else {
                // Even if state is Finished - say running as all subsequent
                // operations should be from cache.
                collector.addStat(std::string_view(key.data(), key.size()),
                                  "running");
            }
        } else {
            collector.addStat(std::string_view(key.data(), key.size()), "none");
        }
    }

    return cb::engine_errc::success;
}

cb::engine_errc EPBucket::syncFusionLogstore(Vbid vbid) {
    auto* underlying = getRWUnderlying(vbid);
    Expects(underlying);
    if (!underlying->getStorageProperties().supportsFusion()) {
        return cb::engine_errc::not_supported;
    }
    return getRWUnderlying(vbid)->syncFusionLogstore(vbid);
}

cb::engine_errc EPBucket::startFusionUploader(Vbid vbid, uint64_t term) {
    auto* underlying = getRWUnderlying(vbid);
    Expects(underlying);
    if (!underlying->getStorageProperties().supportsFusion()) {
        return cb::engine_errc::not_supported;
    }
    return getRWUnderlying(vbid)->startFusionUploader(vbid, term);
}

cb::engine_errc EPBucket::stopFusionUploader(Vbid vbid) {
    auto* underlying = getRWUnderlying(vbid);
    Expects(underlying);
    if (!underlying->getStorageProperties().supportsFusion()) {
        return cb::engine_errc::not_supported;
    }
    return getRWUnderlying(vbid)->stopFusionUploader(vbid);
}

cb::engine_errc EPBucket::doFusionStats(CookieIface& cookie,
                                        const AddStatFn& add_stat,
                                        std::string_view statKey) {
    if (!getStorageProperties().supportsFusion()) {
        EP_LOG_WARN_RAW(
                "EPBucket::::doFusionStats: Not supported on non-magma "
                "buckets");
        return cb::engine_errc::not_supported;
    }

    std::optional<std::string> subCmd;
    std::optional<Vbid> vbid;

    // Format: "fusion opt<sub_cmd> opt<vbid>"
    std::string trimmedStatKey(statKey);
    boost::algorithm::trim(trimmedStatKey);
    const auto args = cb::string::split(trimmedStatKey, ' ');
    if (args.size() == 0 || args.size() > 3) {
        EP_LOG_WARN_CTX("EPBucket::::doFusionStats: invalid arguments",
                        {"stat_key", statKey});
        return cb::engine_errc::invalid_arguments;
    }

    Expects(args.at(0) == "fusion");
    if (args.size() == 2) {
        const auto second = std::string(args.at(1));
        if (std::ranges::all_of(second, ::isdigit)) {
            // "fusion <vbid>"
            vbid = Vbid(std::stoul(second));
        } else {
            // "fusion <sub_cmd>"
            subCmd = second;
        }
    } else if (args.size() == 3) {
        // "fusion <sub_cmd> <vbid>"
        subCmd = args.at(1);
        const auto third = std::string(args.at(2));
        if (!std::ranges::all_of(third, ::isdigit)) {
            EP_LOG_WARN_CTX("EPBucket::::doFusionStats: invalid arguments",
                            {"stat_key", statKey});
            return cb::engine_errc::invalid_arguments;
        }
        vbid = Vbid(std::stoul(third));
    }

    if (!subCmd) {
        return cb::engine_errc::not_supported;
    }

    const auto stat = toFusionStat(*subCmd);
    if (stat == FusionStat::Invalid) {
        EP_LOG_WARN_CTX("EPBucket::doFusionStats: Invalid arguments",
                        {"stat", *subCmd});
        return cb::engine_errc::invalid_arguments;
    }

    if (vbid) {
        return doFusionVBucketStats(cookie, add_stat, stat, *vbid);
    }

    return doFusionAggregatedStats(cookie, add_stat, stat);
}

cb::engine_errc EPBucket::doFusionVBucketStats(CookieIface& cookie,
                                               const AddStatFn& add_stat,
                                               FusionStat stat,
                                               Vbid vbid) {
    const auto [errc, json] = getRWUnderlying(vbid)->getFusionStats(stat, vbid);
    if (errc != cb::engine_errc::success) {
        // Details logged at KVStore level
        return errc;
    }
    add_stat("fusion", json.dump(), cookie);
    return cb::engine_errc::success;
}

cb::engine_errc EPBucket::doFusionAggregatedStats(CookieIface& cookie,
                                                  const AddStatFn& add_stat,
                                                  FusionStat stat) {
    switch (stat) {
    case FusionStat::ActiveGuestVolumes:
        return doFusionAggregatedGuestVolumesStats(cookie, add_stat);
    case FusionStat::Uploader:
    case FusionStat::Migration:
        return doFusionAggregatedStatGroup(stat, cookie, add_stat);
    case FusionStat::SyncInfo:
    case FusionStat::Invalid: {
        EP_LOG_WARN_CTX("EPBucket::doFusionAggregatedStats: Not supported",
                        {"stat", stat});
        return cb::engine_errc::not_supported;
    }
    }
    folly::assume_unreachable();
}

cb::engine_errc EPBucket::doFusionAggregatedGuestVolumesStats(
        CookieIface& cookie, const AddStatFn& add_stat) {
    const auto vbuckets = vbMap.getBuckets();
    std::unordered_set<std::string> volumes;
    for (const auto vbid : vbuckets) {
        const auto [errc, json] = getRWUnderlying(vbid)->getFusionStats(
                FusionStat::ActiveGuestVolumes, vbid);
        if (errc != cb::engine_errc::success) {
            // Details logged at KVStore level
            return errc;
        }
        if (!json.is_array()) {
            EP_LOG_WARN_CTX(
                    "EPBucket::doFusionAggregatedGuestVolumesStats: json is "
                    "not array",
                    {"json", json.dump()});
            return cb::engine_errc::failed;
        }
        std::vector<std::string> vbVolumes;
        try {
            vbVolumes = json;
        } catch (const std::exception& e) {
            EP_LOG_WARN_CTX(
                    "EPBucket::doFusionAggregatedGuestVolumesStats: Invalid "
                    "json",
                    {"json", json.dump()},
                    {"error", e.what()});
            return cb::engine_errc::failed;
        }

        const std::vector<std::string> vbVols = json;
        volumes.insert(vbVols.begin(), vbVols.end());
    }

    nlohmann::json ret;
    ret = volumes;
    add_stat("fusion", ret.dump(), cookie);
    return cb::engine_errc::success;
}

cb::engine_errc EPBucket::doFusionAggregatedStatGroup(
        FusionStat statGroup, CookieIface& cookie, const AddStatFn& add_stat) {
    const auto vbuckets = vbMap.getBuckets();
    nlohmann::json json;
    for (const auto vbid : vbuckets) {
        const auto [errc, stats] =
                getRWUnderlying(vbid)->getFusionStats(statGroup, vbid);
        if (errc != cb::engine_errc::success) {
            // Details logged at KVStore level
            return errc;
        }
        const auto vb = "vb_" + std::to_string(vbid.get());
        json[vb] = stats;
    }
    add_stat("fusion", json.dump(), cookie);
    return cb::engine_errc::success;
}

cb::engine_errc EPBucket::initialiseSnapshots() {
    const auto path =
            std::filesystem::path{getConfiguration().getDbname()} / "snapshots";
    const auto status =
            getOneROUnderlying()->processSnapshots(path, snapshotCache);
    if (status != cb::engine_errc::success) {
        EP_LOG_WARN_CTX("EPBucket::initialize: processSnapshots failed.",
                        {"path", path},
                        {"status", status});
    }
    return status;
}

std::filesystem::space_info EPBucket::getCachedDiskSpaceInfo() {
    return diskSpaceInfo.withLock([this](auto& info) {
        return info.getAndMaybeRefreshValue(
                [this]() { return getDiskSpaceUsed(); });
    });
=======
void EPBucket::persistVBState(Vbid vbid) {
    VBucketPtr vb = getVBucket(vbid);

    if (!vb) {
        EP_LOG_WARN("EPBucket::persistVBState: {} does not not exist.", vbid);
        return;
    }

    vb->checkpointManager->queueSetVBState();
>>>>>>> bb223e67
}<|MERGE_RESOLUTION|>--- conflicted
+++ resolved
@@ -3115,7 +3115,6 @@
 bool EPBucket::disconnectReplicationAtOOM() const {
     return false;
 }
-<<<<<<< HEAD
 
 void EPBucket::setupWarmupConfig(std::string_view behavior) {
     auto& config = getConfiguration();
@@ -3496,7 +3495,8 @@
         return info.getAndMaybeRefreshValue(
                 [this]() { return getDiskSpaceUsed(); });
     });
-=======
+}
+
 void EPBucket::persistVBState(Vbid vbid) {
     VBucketPtr vb = getVBucket(vbid);
 
@@ -3506,5 +3506,10 @@
     }
 
     vb->checkpointManager->queueSetVBState();
->>>>>>> bb223e67
+}
+
+void EPBucket::persistVBState() {
+    for (auto vbid : vbMap.getBuckets()) {
+        persistVBState(vbid);
+    }
 }
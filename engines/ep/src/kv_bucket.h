--- conflicted
+++ resolved
@@ -940,7 +940,6 @@
     getSeqnoPersistenceNotifyTaskWakeTime() const;
 
     /**
-<<<<<<< HEAD
      * Set how many of seconds of history the bucket should retain.
      * This function can influence the return result of
      *  KVBucket::isHistoryRetentionEnabled
@@ -968,7 +967,8 @@
 
     /// @return true if the configuration defines retention seconds or size
     bool isHistoryRetentionEnabled() const;
-=======
+
+    /**
      * Set whether compaction threads should immediately fetch (in the current
      * thread) values from disk, if required for expiry.
      */
@@ -982,7 +982,6 @@
      * thread running the bgfetcher task.
      */
     bool isCompactionExpiryFetchInline() const;
->>>>>>> e69faeb8
 
 protected:
     /**

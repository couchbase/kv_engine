--- conflicted
+++ resolved
@@ -1227,19 +1227,17 @@
      */
     std::shared_ptr<SeqnoPersistenceNotifyTask> seqnoPersistenceNotifyTask;
 
-<<<<<<< HEAD
     /// Seconds of history a bucket should aim to retain on disk.
     std::atomic<std::chrono::seconds> historyRetentionSeconds;
 
     /// Max bytes of history an individual vbucket should aim to retain on disk.
     std::atomic<size_t> historyRetentionBytes;
-=======
+
     /**
      * Hook called after creating (and possibly queueing) a compaction
      * bgfetch context. For tests.
      */
     TestingHook<> processExpiredItemHook;
->>>>>>> e8397d89
 
     friend class KVBucketTest;
 

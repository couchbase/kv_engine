--- conflicted
+++ resolved
@@ -662,7 +662,6 @@
 
     void wakeUpCheckpointMemRecoveryTask() override;
 
-<<<<<<< HEAD
     /**
      * Wake up the requested number of checkpoint removers and get notified
      * when they complete.
@@ -674,9 +673,8 @@
      */
     void wakeUpChkRemoversAndGetNotified(
             const std::shared_ptr<cb::Waiter>& waiter, size_t count) override;
-=======
+
     void runWorkloadMonitor() override;
->>>>>>> 35522f64
 
     void runDefragmenterTask() override;
 

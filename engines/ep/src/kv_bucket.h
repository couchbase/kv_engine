--- conflicted
+++ resolved
@@ -1477,13 +1477,11 @@
 
     cb::RelaxedAtomic<size_t> minimumHashTableSize;
 
-<<<<<<< HEAD
     cb::RelaxedAtomic<size_t> htTempItemsAllowedPercent;
-=======
+
     /// Error code to return when attempting to unlock
     /// an item that is not locked
     cb::RelaxedAtomic<cb::engine_errc> notLockedError;
->>>>>>> 1f7ceabe
 
     /**
      * Status of XATTR support for this bucket - this is set from the

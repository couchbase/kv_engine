/* -*- Mode: C++; tab-width: 4; c-basic-offset: 4; indent-tabs-mode: nil -*- */
/*
 *     Copyright 2015-Present Couchbase, Inc.
 *
 *   Use of this software is governed by the Business Source License included
 *   in the file licenses/BSL-Couchbase.txt.  As of the Change Date specified
 *   in that file, in accordance with the Business Source License, use of this
 *   software will be governed by the Apache License, Version 2.0, included in
 *   the file licenses/APL2.txt.
 */

#include "item_pager.h"

#include "bucket_logger.h"
#include "checkpoint_manager.h"
#include "connmap.h"
#include "dcp/dcpconnmap.h"
#include "ep_engine.h"
#include "ep_time.h"
#include "item.h"
#include "kv_bucket.h"
#include "kv_bucket_iface.h"
#include "learning_age_and_mfu_based_eviction.h"
#include "mfu_only_item_eviction.h"
#include "paging_visitor.h"
#include "vbucket.h"
#include <executor/executorpool.h>

#include <folly/lang/Assume.h>
#include <folly/portability/Unistd.h>
#include <phosphor/phosphor.h>
#include <platform/platform_time.h>
#include <platform/semaphore.h>

#include <gsl/gsl-lite.hpp>
#include <chrono>
#include <cmath>
#include <cstdlib>
#include <iostream>
#include <limits>
#include <list>
#include <string>
#include <utility>

#include <memory>

/// 1 GiB (base 2)
static constexpr size_t GiB = 1024ULL * 1024 * 1024;

ItemPager::ItemPager(size_t numConcurrentPagers,
                     std::chrono::milliseconds sleepTime)
    : numConcurrentPagers(numConcurrentPagers),
      pagerSemaphore(std::make_shared<cb::Semaphore>(numConcurrentPagers)),
      doEvict(false),
      sleepTime(sleepTime) {
}

std::optional<VBucketFilter> ItemPager::createVBucketFilter(
        KVBucket& kvBucket, PermittedVBStates acceptedStates) {
    VBucketFilter filter;
    for (auto state : {vbucket_state_active,
                       vbucket_state_pending,
                       vbucket_state_replica,
                       vbucket_state_dead}) {
        if (!acceptedStates.test(state)) {
            continue;
        }
        for (auto vbid : kvBucket.getVBucketsInState(state)) {
            filter.addVBucket(vbid);
        }
    }
    if (filter.empty()) {
        return {};
    }
    return filter;
}

PermittedVBStates ItemPager::getStatesForEviction(EvictionRatios ratios) const {
    PermittedVBStates statesToEvictFrom;
    if (ratios.replica > 0.0) {
        statesToEvictFrom.set(vbucket_state_replica);
    }
    if (ratios.activeAndPending > 0.0) {
        statesToEvictFrom.set(vbucket_state_active);
        statesToEvictFrom.set(vbucket_state_pending);
    }
    return statesToEvictFrom;
}

StrictQuotaItemPager::StrictQuotaItemPager(EventuallyPersistentEngine& e,
                                           EPStats& st,
                                           size_t numConcurrentPagers)
    : EpNotifiableTask(
              e,
              TaskId::ItemPager,
              std::chrono::duration_cast<std::chrono::duration<double>>(
                      std::chrono::milliseconds(
                              e.getConfiguration().getPagerSleepTimeMs()))
                      .count(),
              false),
      ItemPager(numConcurrentPagers,
                std::chrono::milliseconds(
                        e.getConfiguration().getPagerSleepTimeMs())),
      stats(st) {
}

EvictionRatios StrictQuotaItemPager::getEvictionRatios(
        const std::vector<std::reference_wrapper<KVBucket>>& kvBuckets,
        const std::size_t bytesToEvict) const {
    if (kvBuckets.size() != 1) {
        throw std::invalid_argument("Only 1 bucket can be specified");
    }
    auto& kvBucket = kvBuckets[0].get();

    auto remainingBytesToEvict = gsl::narrow<ssize_t>(bytesToEvict);
    double replicaEvictionRatio = 0.0;
    if (kvBucket.canEvictFromReplicas()) {
        const double replicaEvictableMem =
                getEvictableBytes(kvBucket, {vbucket_state_replica});
        // try evict from replicas first if we can
        replicaEvictionRatio =
                std::min(1.0, remainingBytesToEvict / replicaEvictableMem);

        remainingBytesToEvict -= replicaEvictableMem;
    }

    double activeAndPendingEvictionRatio = 0.0;
    if (remainingBytesToEvict > 0) {
        const double activePendingEvictableMem = getEvictableBytes(
                kvBucket, {vbucket_state_active, vbucket_state_pending});
        // replicas are not sufficient (or are not eligible for eviction if
        // ephemeral). Not enough memory can be reclaimed from them to
        // reach the low watermark.
        // Consider active and pending vbuckets too.
        // active and pending share an eviction ratio, it need only be
        // set once
        activeAndPendingEvictionRatio = std::min(
                1.0, remainingBytesToEvict / activePendingEvictableMem);
    }

    return {activeAndPendingEvictionRatio, replicaEvictionRatio};
}

std::chrono::microseconds StrictQuotaItemPager::maxExpectedVisitorDuration()
        const {
    // Based on YCSB D tests comparing p99.9 and p99.99 based on bucket quota:
    // - p99.9 grows linearly from 65ms for 10 GiB to 255ms for 50 GiB.
    // - p99.99 stays at ~125ms for 10 - 25 GiB quota, then jumps to 255ms
    // for 37.5 - 50.
    // We take the p99.99 as baseline and linearly interpolate upwards from 10
    // GiB. maxExpectedDuration becomes 575ms for 100 GiB quota.
    const auto quotaInGiB =
            gsl::narrow<int64_t>(stats.getMaxDataSize() / GiB);
    return std::chrono::milliseconds(125 +
                                     std::max(quotaInGiB - 10, int64_t(0)) * 5);
}

void StrictQuotaItemPager::wakeUp() {
    EpNotifiableTask::wakeup();
}

ItemPager::PageableMemInfo StrictQuotaItemPager::getPageableMemInfo() const {
    KVBucket* kvBucket = engine->getKVBucket();
    auto current = kvBucket->getPageableMemCurrent();
    auto upper = kvBucket->getPageableMemHighWatermark();
    auto lower = kvBucket->getPageableMemLowWatermark();
    return {current, upper, lower};
}

<<<<<<< HEAD
bool ItemPager::runPager(bool manuallyNotified) {
    TRACE_EVENT0("ep-engine/task", "ItemPager");

    const auto memInfo = getPageableMemInfo();

    if (memInfo.current <= memInfo.lower) {
=======
    KVBucket* kvBucket = engine.getKVBucket();
    auto currentTotal = stats.getEstimatedTotalMemoryUsed();
    auto current = engine.getKVBucket()->getPageableMemCurrent();
    auto lower = engine.getKVBucket()->getPageableMemLowWatermark();

    if (current <= lower || currentTotal <= stats.mem_low_wat) {
>>>>>>> 64ba590b
        // doEvict may have been set to ensure eviction would continue until the
        // low watermark was reached - it now has, so clear the flag.
        doEvict = false;
        // If a PagingVisitor were to be created now, it would visit vbuckets
        // but not try to evict anything. Stop now instead.
        return true;
    }

<<<<<<< HEAD
    // It could be that we've gone over HWM have been notified to run,
    // then came back down (e.g. 1 byte under HWM), we should still page in this
    // scenario. wasNotified would be false if we were woken by the
    // periodic scheduler.
    if ((memInfo.current > memInfo.upper) || doEvict || manuallyNotified) {
=======
    if (wasNotified || doEvict || currentTotal > stats.mem_high_wat) {
>>>>>>> 64ba590b
        if (!pagerSemaphore->try_acquire(numConcurrentPagers)) {
            // could not acquire the required number of tokens, so there's
            // still a paging visitor running. Don't create more.
            return true;
        }
        // acquired token, PagingVisitor::complete() will call
        // pagerSemaphore->signal() to release it.

        std::ptrdiff_t bytesToEvict = memInfo.current - memInfo.lower;
        schedulePagingVisitors(bytesToEvict);
    }

    return true;
}

std::function<std::unique_ptr<ItemEvictionStrategy>()>
StrictQuotaItemPager::getEvictionStrategyFactory(
        EvictionRatios evictionRatios) {
    const auto& cfg = engine->getConfiguration();

    auto strategy = cfg.getItemEvictionStrategy();

    if (strategy == "upfront_mfu_only") {
        MFUHistogram activePendingMFUHist;
        MFUHistogram replicaMFUHist;

        KVBucket* kvBucket = engine->getKVBucket();
        for (auto& vbucket : kvBucket->getVBuckets()) {
            switch (vbucket.getState()) {
            case vbucket_state_active:
            case vbucket_state_pending:
                activePendingMFUHist += vbucket.getEvictableMFUHistogram();
                break;
            case vbucket_state_replica:
                replicaMFUHist += vbucket.getEvictableMFUHistogram();
                break;
            case vbucket_state_dead:
                break;
            }
        }
        MFUOnlyItemEviction::Thresholds thresholds;

        if (evictionRatios.activeAndPending) {
            // if the ratio is _exactly_ zero, we don't want to evict anything,
            // so don't set the (optional) threshold. Note that this is
            // distinct from setting the threshold to 0, which would still evict
            // items with MFU == 0.
            thresholds.activePending =
                    activePendingMFUHist.getValueAtPercentile(
                            evictionRatios.activeAndPending * 100);
        }

        if (evictionRatios.replica) {
            thresholds.replica = replicaMFUHist.getValueAtPercentile(
                    evictionRatios.replica * 100);
        }

        return [thresholds] {
            return std::make_unique<MFUOnlyItemEviction>(thresholds);
        };
    } else if (strategy == "learning_age_and_mfu") {
        auto agePercentage = cfg.getItemEvictionAgePercentage();
        auto ageThreshold = cfg.getItemEvictionFreqCounterAgeThreshold();

        return [evictionRatios, agePercentage, ageThreshold, &stats = stats] {
            return std::make_unique<LearningAgeAndMFUBasedEviction>(
                    evictionRatios, agePercentage, ageThreshold, &stats);
        };
    }

    throw std::logic_error(
            "ItemPager::getEvictionStrategyFactory: Invalid eviction strategy "
            "in config");
}

/**
 * Visitor used to aggregate how much memory could potentially be reclaimed
 * by evicting every eligible item from specified vbuckets
 */
class VBucketEvictableMemVisitor : public VBucketVisitor {
public:
    explicit VBucketEvictableMemVisitor(const VBucketFilter& filter)
        : filter(filter) {
    }

    void visitBucket(VBucket& vb) override {
        if (!filter.empty() && filter(vb.getId())) {
            totalEvictableMemory += vb.getPageableMemUsage();
        }
    }

    size_t getTotalEvictableMemory() const {
        return totalEvictableMemory;
    }

private:
    const VBucketFilter& filter;
    size_t totalEvictableMemory = 0;
};

size_t ItemPager::getEvictableBytes(KVBucket& kvBucket,
                                    PermittedVBStates states) const {
    auto filter = createVBucketFilter(kvBucket, states);
    if (!filter) {
        return 0;
    }
    VBucketEvictableMemVisitor visitor(*filter);
    kvBucket.visit(visitor);

    return visitor.getTotalEvictableMemory();
}

void StrictQuotaItemPager::schedulePagingVisitors(std::size_t bytesToEvict) {
    auto* kvBucket = engine->getKVBucket();
    if (kvBucket->getItemEvictionPolicy() == EvictionPolicy::Value) {
        doEvict = true;
    }

    ++stats.pagerRuns;

    auto evictionRatios = getEvictionRatios({*kvBucket}, bytesToEvict);

    EP_LOG_DEBUG(
            "Using {} bytes of memory, paging out {}% of active and "
            "pending items, {}% of replica items.",
            stats.getEstimatedTotalMemoryUsed(),
            (evictionRatios.activeAndPending * 100.0),
            (evictionRatios.replica * 100.0));

    PermittedVBStates statesToEvictFrom = getStatesForEviction(evictionRatios);

    auto makeEvictionStrategy = getEvictionStrategyFactory(evictionRatios);

    // distribute the vbuckets that should be visited among multiple
    // paging visitors.
    auto filter = createVBucketFilter(*kvBucket, statesToEvictFrom);
    if (!filter) {
        // No vBuckets in the states we wanted to evict from.
        return;
    }

    auto partFilters = filter->split(numConcurrentPagers);
    if (partFilters.size() < numConcurrentPagers) {
        // Couldn't split into as many visitors. The number of vBuckets
        // to visit is less than the desired concurrency.
        pagerSemaphore->release(numConcurrentPagers - partFilters.size());
    }
    for (const auto& partFilter : partFilters) {
        auto pv = std::make_unique<ItemPagingVisitor>(
                *kvBucket,
                stats,
                makeEvictionStrategy(),
                pagerSemaphore,
                true, /* allow pausing between vbuckets */
                partFilter);

        kvBucket->visitAsync(std::move(pv),
                             "Item pager",
                             TaskId::ItemPagerVisitor,
                             maxExpectedVisitorDuration());
    }
}

ExpiredItemPager::ExpiredItemPager(EventuallyPersistentEngine& e,
                                   EPStats& st,
                                   size_t stime,
                                   ssize_t taskTime,
                                   int numConcurrentExpiryPagers)
    : EpTask(e, TaskId::ExpiredItemPager, static_cast<double>(stime), false),
      engine(&e),
      stats(st),
      pagerSemaphore(
              std::make_shared<cb::Semaphore>(numConcurrentExpiryPagers)) {
    auto cfg = config.wlock();
    cfg->sleepTime = std::chrono::seconds(stime);
    cfg->initialRunTime = taskTime;
    snooze(calculateWakeTimeFromCfg(*cfg).count());
}

void ExpiredItemPager::updateSleepTime(std::chrono::seconds sleepTime) {
    auto cfg = config.wlock();
    cfg->sleepTime = sleepTime;
    ExecutorPool::get()->snooze(getId(),
                                calculateWakeTimeFromCfg(*cfg).count());
}
void ExpiredItemPager::updateInitialRunTime(ssize_t initialRunTime) {
    auto cfg = config.wlock();
    cfg->initialRunTime = initialRunTime;
    ExecutorPool::get()->snooze(getId(),
                                calculateWakeTimeFromCfg(*cfg).count());
}

std::chrono::seconds ExpiredItemPager::getSleepTime() const {
    return config.rlock()->sleepTime;
}

bool ExpiredItemPager::enable() {
    auto cfg = config.wlock();
    if (cfg->enabled) {
        return false;
    }
    cfg->enabled = true;
    snooze(calculateWakeTimeFromCfg(*cfg).count());
    ExecutorPool::get()->schedule(shared_from_this());
    return true;
}

bool ExpiredItemPager::disable() {
    auto cfg = config.wlock();
    if (!cfg->enabled) {
        return false;
    }
    cfg->enabled = false;
    ExecutorPool::get()->cancel(getId());
    return true;
}

bool ExpiredItemPager::isEnabled() const {
    return config.rlock()->enabled;
}

std::chrono::microseconds ExpiredItemPager::maxExpectedVisitorDuration() const {
    // Based on YCSB D tests comparing p99.9 and p99.99 based on bucket quota:
    // - p99.9 linearly from 55ms for 10 GiB to 112ms for 50 GiB.
    // - p99.99 is ~55ms for 10 GiB quota, then jumps to 127ms
    // for 25 - 50.
    // We take the p99.99 as baseline and linearly interpolate upwards from 10
    // GiB. maxExpectedDuration becomes 235ms for 100 GiB quota.
    const auto quotaInGiB =
            gsl::narrow<int64_t>(stats.getMaxDataSize() / GiB);
    return std::chrono::milliseconds(55 +
                                     std::max(quotaInGiB - 10, int64_t(0)) * 2);
}

std::chrono::seconds ExpiredItemPager::calculateWakeTimeFromCfg(
        const ExpiredItemPager::Config& cfg) {
    auto initialSleep = double(cfg.sleepTime.count());
    if (cfg.initialRunTime != -1) {
        /*
         * Ensure task start time will always be within a range of (0, 23).
         * A validator is already in place in the configuration file.
         */
        size_t startTime = cfg.initialRunTime % 24;

        /*
         * The following logic calculates the amount of time this task
         * needs to sleep for initially so that it would wake up at the
         * designated task time, note that this logic kicks in only when
         * taskTime is set to value other than -1.
         * Otherwise this task will wake up periodically in a time
         * specified by sleeptime.
         */
        time_t now = ep_abs_time(ep_current_time());
        struct tm timeNow, timeTarget;
        cb_gmtime_r(&now, &timeNow);
        timeTarget = timeNow;
        if (timeNow.tm_hour >= (int)startTime) {
            timeTarget.tm_mday += 1;
        }
        timeTarget.tm_hour = startTime;
        timeTarget.tm_min = 0;
        timeTarget.tm_sec = 0;

        initialSleep = difftime(mktime(&timeTarget), mktime(&timeNow));
    }
    updateExpPagerTime(initialSleep);
    using namespace std::chrono;
    return duration_cast<seconds>(duration<double>(initialSleep));
}

bool ExpiredItemPager::run() {
    TRACE_EVENT0("ep-engine/task", "ExpiredItemPager");
    KVBucket* kvBucket = engine->getKVBucket();

    // create multiple paging visitors, as configured
    const auto concurrentVisitors = pagerSemaphore->getCapacity();

    if (pagerSemaphore->try_acquire(concurrentVisitors)) {
        // acquired token, PagingVisitor::complete() will call
        // pagerSemaphore->signal() to release it.
        ++stats.expiryPagerRuns;

        VBucketFilter filter;
        for (auto vbid : kvBucket->getVBuckets().getBuckets()) {
            filter.addVBucket(vbid);
        }

        // distribute the vbuckets that should be visited among multiple
        // paging visitors.
        auto partFilters = filter.split(concurrentVisitors);
        if (partFilters.size() < concurrentVisitors) {
            // Couldn't split into as many visitors. The number of vBuckets
            // to visit is less than the desired concurrency.
            pagerSemaphore->release(concurrentVisitors - partFilters.size());
        }
        for (const auto& partFilter : partFilters) {
            // TODO MB-53980: consider splitting a simpler expiry visitor out of
            //       paging visitor. Expiry behaviour is shared, but it
            //       may be cleaner to introduce a subtype for eviction.
            auto pv = std::make_unique<ExpiredPagingVisitor>(
                    *kvBucket, stats, pagerSemaphore, true, partFilter);

            // track spawned tasks for shutdown..
            kvBucket->visitAsync(std::move(pv),
                                 "Expired item remover",
                                 TaskId::ExpiredItemPagerVisitor,
                                 maxExpectedVisitorDuration());
        }
    }
    {
        // hold the lock while calling snooze - avoids a config change updating
        // the sleep time immediately after we read it, then this snooze
        // here overwriting the wake time with the old value
        auto cfg = config.rlock();
        auto sleepTime = cfg->sleepTime.count();
        snooze(sleepTime);
        updateExpPagerTime(sleepTime);
    }

    return true;
}

void ExpiredItemPager::updateExpPagerTime(double sleepSecs) {
    struct timeval _waketime;
    gettimeofday(&_waketime, nullptr);
    _waketime.tv_sec += sleepSecs;
    stats.expPagerTime.store(_waketime.tv_sec);
}<|MERGE_RESOLUTION|>--- conflicted
+++ resolved
@@ -167,21 +167,31 @@
     return {current, upper, lower};
 }
 
-<<<<<<< HEAD
+bool StrictQuotaItemPager::shouldPage(const ItemPager::PageableMemInfo&) const {
+    return stats.getEstimatedTotalMemoryUsed() > stats.mem_high_wat;
+}
+
+bool StrictQuotaItemPager::shouldStopPaging(
+        const ItemPager::PageableMemInfo& memInfo) const {
+    return memInfo.current <= memInfo.lower ||
+           stats.getEstimatedTotalMemoryUsed() <= stats.mem_low_wat;
+}
+
+bool ItemPager::shouldPage(const ItemPager::PageableMemInfo& memInfo) const {
+    return memInfo.current > memInfo.upper;
+}
+
+bool ItemPager::shouldStopPaging(
+        const ItemPager::PageableMemInfo& memInfo) const {
+    return memInfo.current <= memInfo.lower;
+}
+
 bool ItemPager::runPager(bool manuallyNotified) {
     TRACE_EVENT0("ep-engine/task", "ItemPager");
 
     const auto memInfo = getPageableMemInfo();
 
-    if (memInfo.current <= memInfo.lower) {
-=======
-    KVBucket* kvBucket = engine.getKVBucket();
-    auto currentTotal = stats.getEstimatedTotalMemoryUsed();
-    auto current = engine.getKVBucket()->getPageableMemCurrent();
-    auto lower = engine.getKVBucket()->getPageableMemLowWatermark();
-
-    if (current <= lower || currentTotal <= stats.mem_low_wat) {
->>>>>>> 64ba590b
+    if (shouldStopPaging(memInfo)) {
         // doEvict may have been set to ensure eviction would continue until the
         // low watermark was reached - it now has, so clear the flag.
         doEvict = false;
@@ -190,15 +200,11 @@
         return true;
     }
 
-<<<<<<< HEAD
     // It could be that we've gone over HWM have been notified to run,
     // then came back down (e.g. 1 byte under HWM), we should still page in this
     // scenario. wasNotified would be false if we were woken by the
     // periodic scheduler.
-    if ((memInfo.current > memInfo.upper) || doEvict || manuallyNotified) {
-=======
-    if (wasNotified || doEvict || currentTotal > stats.mem_high_wat) {
->>>>>>> 64ba590b
+    if (manuallyNotified || doEvict || shouldPage(memInfo)) {
         if (!pagerSemaphore->try_acquire(numConcurrentPagers)) {
             // could not acquire the required number of tokens, so there's
             // still a paging visitor running. Don't create more.

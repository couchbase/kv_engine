/* -*- Mode: C++; tab-width: 4; c-basic-offset: 4; indent-tabs-mode: nil -*- */
/*
 *     Copyright 2018-Present Couchbase, Inc.
 *
 *   Use of this software is governed by the Business Source License included
 *   in the file licenses/BSL-Couchbase.txt.  As of the Change Date specified
 *   in that file, in accordance with the Business Source License, use of this
 *   software will be governed by the Apache License, Version 2.0, included in
 *   the file licenses/APL2.txt.
 */
#include "active_stream.h"

#include "bucket_logger.h"
#include "checkpoint.h"
#include "checkpoint_manager.h"
#include "configuration.h"
#include "dcp/backfill-manager.h"
#include "dcp/producer.h"
#include "dcp/response.h"
#include "ep_time.h"
#include "kv_bucket.h"
#include "kvstore/kvstore_iface.h"
#include "queue_op.h"
#include "vbucket.h"

#include <collections/vbucket_manifest_handles.h>
#include <fmt/chrono.h>
#include <folly/lang/Assume.h>
#include <logger/logger.h>
#include <mcbp/protocol/json_utilities.h>
#include <memcached/protocol_binary.h>
#include <platform/backtrace.h>
#include <platform/exceptions.h>
#include <platform/optional.h>
#include <platform/timeutils.h>
#include <statistics/cbstat_collector.h>

std::string_view format_as(ActiveStream::BackfillType type) {
    switch (type) {
    case ActiveStream::BackfillType::InOrder:
        return "InOrder";
    case ActiveStream::BackfillType::OutOfSequenceOrder:
        return "OSO";
    }
    folly::assume_unreachable();
}

// OutstandingItemsResult ctor and dtor required to be defined out of
// line to allow us to forward declare CheckpointSnapshotRange
ActiveStream::OutstandingItemsResult::OutstandingItemsResult() = default;
ActiveStream::OutstandingItemsResult::~OutstandingItemsResult() = default;

ActiveStream::ActiveStream(EventuallyPersistentEngine* e,
                           std::shared_ptr<DcpProducer> p,
                           const std::string& n,
                           cb::mcbp::DcpAddStreamFlag flags,
                           uint32_t opaque,
                           VBucket& vbucket,
                           uint64_t st_seqno,
                           uint64_t en_seqno,
                           uint64_t vb_uuid,
                           uint64_t snap_start_seqno,
                           uint64_t snap_end_seqno,
                           IncludeValue includeVal,
                           IncludeXattrs includeXattrs,
                           IncludeDeleteTime includeDeleteTime,
                           IncludeDeletedUserXattrs includeDeletedUserXattrs,
                           MarkerVersion maxMarkerVersion,
                           Collections::VB::Filter f)
    : Stream(f.getStreamId() ? n + f.getStreamId().to_string() : n,
             flags,
             opaque,
             vbucket.getId(),
             st_seqno,
             vb_uuid,
             snap_start_seqno,
             snap_end_seqno),
      lastReadSeqno(st_seqno, {*this}),
      includeValue(includeVal),
      includeXattributes(includeXattrs),
      includeDeletedUserXattrs(includeDeletedUserXattrs),
      maxMarkerVersion(maxMarkerVersion),
      lastSentSeqno(st_seqno, {*this}),
      lastSentSeqnoAdvance(0, {*this}),
      curChkSeqno(st_seqno, {*this}),
      engine(e),
      producerPtr(p),
      takeoverSendMaxTime(e->getConfiguration().getDcpTakeoverMaxTime()),
      lastSentSnapStartSeqno(0, {*this}),
      lastSentSnapEndSeqno(0, {*this}),
      includeDeleteTime(includeDeleteTime),
      includeCollectionID(f.isLegacyFilter() ? DocKeyEncodesCollectionId::No
                                             : DocKeyEncodesCollectionId::Yes),
      enableExpiryOutput(p->isDCPExpiryEnabled() ? EnableExpiryOutput::Yes
                                                 : EnableExpiryOutput::No),
      snappyEnabled(p->isSnappyEnabled() ? SnappyEnabled::Yes
                                         : SnappyEnabled::No),
      forceValueCompression(p->isForceValueCompressionEnabled()
                                    ? ForceValueCompression::Yes
                                    : ForceValueCompression::No),
      syncReplication(p->getSyncReplSupport()),
      flatBuffersSystemEventsEnabled(p->areFlatBuffersSystemEventsEnabled()),
      filter(std::move(f)),
      sid(filter.getStreamId()),
      changeStreamsEnabled(p->areChangeStreamsEnabled()),
      endSeqno(en_seqno),
      checkpointDequeueLimit(
              e->getConfiguration().getDcpCheckpointDequeueLimit()) {
    if (isTakeoverStream()) {
        endSeqno = dcpMaxSeqno;
    }

<<<<<<< HEAD
    std::shared_lock rlh(vbucket.getStateLock());
=======
>>>>>>> 61e4cd99
    if (vbucket.getState() == vbucket_state_replica) {
        snapshot_info_t info = vbucket.checkpointManager->getSnapshotInfo();
        if (info.range.getEnd() > en_seqno) {
            endSeqno = info.range.getEnd();
        }
    }

    logPrefix = "(" + vbucket.getId().to_string() + ")";
    if (sid) {
        logPrefix += " (" + sid.to_string() + ")";
    }

    logWithContext(spdlog::level::info,
                   "Creating stream",
                   {{"takeover", isTakeoverStream()},
                    {"start_seqno", st_seqno},
                    {"end_seqno", endSeqno},
                    {"requested_end_seqno", en_seqno},
                    {"flags", flags},
                    {"snapshot", {snap_start_seqno, snap_end_seqno}},
                    {"filter", filter.summary()}});

    backfillItems.memory = 0;
    backfillItems.disk = 0;
    backfillItems.sent = 0;

    bufferedBackfill.bytes = 0;
    bufferedBackfill.items = 0;

    takeoverStart = 0;

    if (st_seqno == 0 && filter.isCollectionFilter()) {
        // Generate the more optimal start position for the backfill. This is
        // done here because the streamMutex is not yet held. Trying to defer
        // this to later in execution puts this code into a path where the
        // streamMutex is required and that causes a lock inversion with the
        // VB::Manifest lock that is required to lookup the start seqno.
        collectionStartSeqno = getCollectionStreamStart(vbucket);
    }

    if (start_seqno_ >= endSeqno) {
        /* streamMutex lock needs to be acquired because endStream
         * potentially makes call to pushToReadyQueue.
         */
        std::lock_guard<std::mutex> lh(streamMutex);
        endStream(cb::mcbp::DcpStreamEndStatus::Ok);
        itemsReady.store(true);
        // lock is released on leaving the scope
    }
}

ActiveStream::~ActiveStream() {
    if (state_ != StreamState::Dead) {
        removeCheckpointCursor();
    }

    std::shared_ptr<DcpProducer> producer;
    if (backfillUID && (producer = producerPtr.lock())) {
        if (!producer->removeBackfill(backfillUID)) {
            // Note: if this object is being destructed from the backfill itself
            // then we will fail to remove the backfill object (as it is not in
            // the backfill queues when running). Just log as debug as there
            // could be many "safe" reasons why the DCPBackfill object is not
            // removed by this call.
            logWithContext(spdlog::level::debug,
                           "~ActiveStream expected to remove backfill",
                           {{"backfill_uid", backfillUID}});
        }
    }
}

std::unique_ptr<DcpResponse> ActiveStream::next(DcpProducer& producer) {
    std::lock_guard<std::mutex> lh(streamMutex);

    // Clear notification flag before checking for a response, as if there was
    // nothing available when we checked, we want to be notified again when
    // more items are available. We do this to avoid a lost wake-up, in the
    // event we are notified about a new seqno just after we have found
    // no response is ready.
    // Note however this does mean we can get spurious wakeups between here
    // and when we set itemsReady at the end of this function.
    itemsReady.store(false);

    std::unique_ptr<DcpResponse> response;
    switch (state_.load()) {
    case StreamState::Pending:
        break;
    case StreamState::Backfilling:
        response = backfillPhase(producer, lh);
        break;
    case StreamState::InMemory:
        response = inMemoryPhase(producer);
        break;
    case StreamState::TakeoverSend:
        response = takeoverSendPhase(producer);
        break;
    case StreamState::TakeoverWait:
        response = takeoverWaitPhase(producer);
        break;
    case StreamState::Dead:
        response = deadPhase(producer);
        break;
    }

    if (nextHook) {
        nextHook(response.get());
    }

    // We have at least one response, and hence will call next() at least one
    // more time (a null response is used to indicate the Stream has no items
    // currently available) - as such set the itemsReady flag to avoid
    // unnecessary notifications - we know we need to check again.
    if (response) {
        itemsReady.store(true);
    }
    return response;
}

bool ActiveStream::isActive() const {
    return state_.load() != StreamState::Dead;
}

bool ActiveStream::isBackfilling() const {
    return state_.load() == StreamState::Backfilling;
}

bool ActiveStream::isInMemory() const {
    return state_.load() == StreamState::InMemory;
}

bool ActiveStream::isPending() const {
    return state_.load() == StreamState::Pending;
}

bool ActiveStream::isTakeoverSend() const {
    return state_.load() == StreamState::TakeoverSend;
}

bool ActiveStream::isTakeoverWait() const {
    return state_.load() == StreamState::TakeoverWait;
}

void ActiveStream::registerCursor(CheckpointManager& chkptmgr,
                                  uint64_t lastProcessedSeqno) {
    try {
        CursorRegResult result = chkptmgr.registerCursorBySeqno(
                name_, lastProcessedSeqno, CheckpointCursor::Droppable::Yes);

        if (result.tryBackfill) {
            pendingBackfill = true;
        }
        curChkSeqno = result.nextSeqno;
        cursor = result.takeCursor();

        Expects(result.position);
        logWithContext(spdlog::level::level_enum::info,
                       "ActiveStream::registerCursor",
                       {{"cursor", name_},
                        {"last_processed_seqno", lastProcessedSeqno},
                        {"pending_backfill", pendingBackfill},
                        {"try_backfill", result.tryBackfill},
                        {"op", ::to_string(result.position->getOperation())},
                        {"seqno", result.position->getBySeqno()},
                        {"next_seqno", result.nextSeqno}});
    } catch (std::exception& error) {
        logWithContext(spdlog::level::level_enum::warn,
                       "Failed to register cursor",
                       {{"error", error.what()}});
        endStream(cb::mcbp::DcpStreamEndStatus::StateChanged);
    }
}

// Helper function for setting the lastSentSnapEndSeqno (which is Monotonic)
//.The History snapshot can follow a NoHistory snapshot but both are the same
// underlying disk-snapshot. The endSeqno from each phase is equal. Here we
// avoid a Monotonic exception for that case without switching to a weak
// monotonic type or incorrectly using reset
static bool mustAssignEndSeqno(SnapshotType source,
                               uint64_t newEndSeqno,
                               uint64_t currentEndSeqno) {
    switch (source) {
    case SnapshotType::NoHistory:
    case SnapshotType::NoHistoryPrecedingHistory:
        // Always attempt assignment for these sources so we catch every
        // monotonic violation.
        return true;
    case SnapshotType::History:
    case SnapshotType::HistoryFollowingNoHistory:
        // tolerate newEndSeqno == currentEndSeqno, so only assign if they
        // are different, which catches every other monotonic violation.
        return newEndSeqno != currentEndSeqno;
    }

    folly::assume_unreachable();
}

bool ActiveStream::markDiskSnapshot(uint64_t diskStartSeqno,
                                    uint64_t diskEndSeqno,
                                    std::optional<uint64_t> highCompletedSeqno,
                                    std::optional<uint64_t> highPreparedSeqno,
                                    uint64_t maxVisibleSeqno,
                                    uint64_t purgeSeqno,
                                    SnapshotType snapshotType) {
    {
        std::unique_lock<std::mutex> lh(streamMutex);

        const auto originalEndSeqno = diskEndSeqno;

        if (!isBackfilling()) {
            logWithContext(spdlog::level::level_enum::warn,
                           "ActiveStream::markDiskSnapshot: Unexpected state",
                           {{"state", to_string(state_.load())}});
            return false;
        }

        if (!supportSyncWrites()) {
            if (!isCollectionEnabledStream()) {
                /* the connection does not support sync writes or collections,
                 * so the snapshot end must be set to the seqno of a visible
                 * item. Thus, items after the MVS will not be sent. As we are
                 * the client can not process non-visible items nor can we
                 * inform it that a seqno has moved to the end of the snapshot
                 * using a SeqnoAdvanced op.
                 */
                diskEndSeqno = maxVisibleSeqno;
            }
            if (diskEndSeqno < diskStartSeqno) {
                // no visible items in backfill, should not send
                // a snapshot marker at all (no data will be sent)
                logWithContext(
                        spdlog::level::level_enum::info,
                        "ActiveStream::markDiskSnapshot not sending snapshot "
                        "because it contains no visible items");
                // reregister cursor at original end seqno
                notifyEmptyBackfill_UNLOCKED(originalEndSeqno);
                return false;
            }
        }

        /* We may need to send the requested 'snap_start_seqno_' as the snapshot
           start when we are sending the first snapshot because the first
           snapshot could be resumption of a previous snapshot */
        const bool wasFirst = !firstMarkerSent;
        diskStartSeqno = adjustStartIfFirstSnapshot(
                diskStartSeqno,
                snapshotType != SnapshotType::NoHistoryPrecedingHistory);

        VBucketPtr vb = engine->getVBucket(vb_);
        if (!vb) {
            logWithContext(spdlog::level::level_enum::warn,
                           "ActiveStream::markDiskSnapshot, vbucket "
                           "does not exist");
            return false;
        }
        // An atomic read of vbucket state without acquiring the
        // reader lock for state should suffice here.
        if (vb->getState() == vbucket_state_replica) {
            if (endSeqno > diskEndSeqno) {
                /* We possibly have items in the open checkpoint
                   (incomplete snapshot) */
                snapshot_info_t info = vb->checkpointManager->getSnapshotInfo();
                logWithContext(
                        spdlog::level::level_enum::info,
                        "Merging backfill and memory snapshot for a "
                        "replica vbucket",
                        {{"backfill_start_seqno", diskStartSeqno},
                         {"backfill_end_seqno", diskEndSeqno},
                         {"new_snapshot_range",
                          {{info.range.getStart(), info.range.getEnd()}}}});
                diskEndSeqno = info.range.getEnd();
            }
        }

        // If the stream supports SyncRep then send the HCS in the
        // SnapshotMarker if it is not 0
        auto sendHCS = supportSyncReplication() && highCompletedSeqno;
        auto hcsToSend = sendHCS ? highCompletedSeqno : std::nullopt;

        // A consumer might have previously receive a snapshot marker from a
        // lower version node & the HPS on the replica could have already been
        // bumped to the snapEnd of the previous disk snapshot. When this node
        // become active & resumes DCP replication the HPS we could send could
        // be lower than the last send snapEnd. Make sure to pack the HPS in the
        // snapshot marker only if it is in the snapshot range.

        auto hpsInSnapshotRange = highPreparedSeqno &&
                                  highPreparedSeqno >= diskStartSeqno &&
                                  highPreparedSeqno <= diskEndSeqno;

        auto sendMarkerV2_2 =
                hpsInSnapshotRange && (maxMarkerVersion == MarkerVersion::V2_2);

        const auto sendHPS = supportSyncReplication() && sendMarkerV2_2;
        auto hpsToSend = sendHPS ? highPreparedSeqno : std::nullopt;

        // The diskEndSeqno & purgeSeqno are derived from the same
        // BySeqnoScanContext and therefore purge seqno will always be <= end
        // seqno. Expect the same to true.
        Expects(purgeSeqno <= diskEndSeqno);

        auto psToSend =
                sendMarkerV2_2 ? std::make_optional(purgeSeqno) : std::nullopt;

        auto mvsToSend = supportSyncReplication()
                                 ? std::make_optional(maxVisibleSeqno)
                                 : std::nullopt;

        auto flags =
                DcpSnapshotMarkerFlag::Disk | DcpSnapshotMarkerFlag::Checkpoint;

        if (snapshotType == SnapshotType::History ||
            snapshotType == SnapshotType::HistoryFollowingNoHistory) {
            flags |= (DcpSnapshotMarkerFlag::History |
                      DcpSnapshotMarkerFlag::MayContainDuplicates);
        }

        if (snapshotType == SnapshotType::NoHistoryPrecedingHistory) {
            // When the source is the prologue to history, don't send the marker
            // but stash it until the backfill definitely returns data.
            // backfillRecevied can send it if it exists.
            pendingDiskMarker = std::make_unique<SnapshotMarker>(opaque_,
                                                                 vb_,
                                                                 diskStartSeqno,
                                                                 diskEndSeqno,
                                                                 flags,
                                                                 hcsToSend,
                                                                 hpsToSend,
                                                                 mvsToSend,
                                                                 psToSend,
                                                                 sid);
        } else {
            logWithContext(
                    spdlog::level::level_enum::info,
                    "ActiveStream::markDiskSnapshot: Sending disk snapshot",
                    {{"snapshot", {diskStartSeqno, diskEndSeqno}},
                     {"flags", flags},
                     {"high_completed_seqno", hcsToSend},
                     {"max_visible_seqno", mvsToSend},
                     {"last_backfilled_seqno", lastBackfilledSeqno},
                     {"high_prepared_seqno", hpsToSend},
                     {"purge_seqno", psToSend}});
            // Clear the pending marker, it's no longer needed.
            // Note: Missing to reset the pending marker here would lead to
            // sending it unnecessarily in the case where the stream has an
            // empty NonHistory prologue.
            pendingDiskMarker.reset();
            pushToReadyQ(std::make_unique<SnapshotMarker>(opaque_,
                                                          vb_,
                                                          diskStartSeqno,
                                                          diskEndSeqno,
                                                          flags,
                                                          hcsToSend,
                                                          hpsToSend,
                                                          mvsToSend,
                                                          psToSend,
                                                          sid));
            // Update the last start seqno seen but handle base case as
            // lastSentSnapStartSeqno is initial zero
            if (diskStartSeqno > 0) {
                lastSentSnapStartSeqno = diskStartSeqno;
            }

            // Only compare last sent start with last sent end if end has
            // already been set (note ignore 0 == 0). When an OSO snapshot comes
            // before a history seqno-ordered snapshot, wasFirst is false, yet
            // the snapshot variables are still zero and we would hit this
            // exception.
            // Also, any subsequent backfill phase (eg, by CursorDrop) can
            // generate double markers with same seqno range for CDC
            // NonHistoryPrologue->History jumps, so we this check is invalid in
            // that case.
            if (!wasFirst && lastSentSnapStartSeqno <= lastSentSnapEndSeqno &&
                lastSentSnapStartSeqno && lastSentSnapEndSeqno &&
                snapshotType != SnapshotType::HistoryFollowingNoHistory) {
                auto msg = fmt::format(
                        "ActiveStream::markDiskSnapshot:"
                        "sent snapshot marker to client with snap start <= "
                        "previous snap end "
                        "{} "
                        "lastSentSnapStart:{} "
                        "lastSentSnapEnd:{} "
                        "snapStart:{} "
                        "snapEnd:{} "
                        "sid:{} "
                        "producer name:{} "
                        "lastReadSeqno:{} "
                        "curChkSeqno:{}",
                        vb_,
                        lastSentSnapStartSeqno.load(),
                        lastSentSnapEndSeqno.load(),
                        diskStartSeqno,
                        diskEndSeqno,
                        sid,
                        getName(),
                        lastReadSeqno.load(),
                        curChkSeqno.load());
                throw std::logic_error(msg);
            }

            // CDC: There are cases where there's no need to assign the seqno
            // again
            if (mustAssignEndSeqno(
                        snapshotType, diskEndSeqno, lastSentSnapEndSeqno)) {
                lastSentSnapEndSeqno.store(diskEndSeqno,
                                           std::memory_order_relaxed);
            }
        }

        if (!isDiskOnly() &&
            snapshotType != SnapshotType::HistoryFollowingNoHistory) {
            // Only re-register the cursor if we still need to get memory
            // snapshots and this is not the second markDiskSnapshot of a
            // combined CDC snapshot
            registerCursor(*vb->checkpointManager, originalEndSeqno);
        }
    }
    notifyStreamReady();
    return true;
}

bool ActiveStream::markOSODiskSnapshot(uint64_t diskEndSeqno) {
    {
        std::unique_lock<std::mutex> lh(streamMutex);

        if (!isBackfilling()) {
            logWithContext(
                    spdlog::level::level_enum::warn,
                    "ActiveStream::markOSODiskSnapshot: Unexpected state",
                    {{"state", to_string(state_.load())}});
            return false;
        }

        if (!isDiskOnly()) {
            VBucketPtr vb = engine->getVBucket(vb_);
            if (!vb) {
                logWithContext(spdlog::level::level_enum::warn,
                               "ActiveStream::markOSODiskSnapshot: vbucket "
                               "does not exist");
                return false;
            }
            registerCursor(*vb->checkpointManager, diskEndSeqno);
            logWithContext(spdlog::level::level_enum::info,
                           "ActiveStream::markOSODiskSnapshot: Sent snapshot "
                           "begin marker",
                           {{"cursor_req_seqno", diskEndSeqno},
                            {"cursor_chk_seqno", curChkSeqno.load()}});
        } else {
            logWithContext(spdlog::level::level_enum::info,
                           "ActiveStream::markOSODiskSnapshot: Sent snapshot "
                           "begin marker");
        }
        pushToReadyQ(std::make_unique<OSOSnapshot>(opaque_, vb_, sid));
    }
    notifyStreamReady();
    return true;
}

bool ActiveStream::backfillReceived(std::unique_ptr<Item> item,
                                    backfill_source_t backfill_source) {
    if (!item) {
        return false;
    }

    auto producer = producerPtr.lock();
    if (!producer) {
        // Producer no longer valid (e.g. DCP connection closed), return false
        // to stop backfill task.
        return false;
    }

    try {
        backfillReceivedHook();
        // Should the item replicate?
        // Is the item accepted by the stream filter (e.g matching collection) ?
        if (!shouldProcessItem(*item) || !filter.checkAndUpdate(*item)) {
            // Skip this item, but continue backfill at next item.
            return true;
        }

        queued_item qi(std::move(item));
        // We need to send a mutation instead of a commit if this Item is a
        // commit as we may have de-duped the preceding prepare and the replica
        // needs to know what to commit.
        auto resp = makeResponseFromItem(qi, SendCommitSyncWriteAs::Mutation);

        bool buffersFull = false;
        {
            // Locked scope for ActiveStream state reads / writes. Note
            // streamMutex is heavily contended - frontend thread must acquire
            // it to consume data from ActiveStream::readyQ so try to minimise
            // work under lock.
            std::unique_lock<std::mutex> lh(streamMutex);

            // isBackfilling reads ActiveStream::state hence requires
            // streamMutex.
            if (!isBackfilling()) {
                // Stream no longer backfilling; return false to stop backfill
                // task.
                return false;
            }

            // Note: ActiveStream and Producer/BackfillManager buffer bytes
            // counters need to be both updated under streamMutex. That's
            // because the end-stream path uses stream counters for updating
            // prod/bm counters, so they need to be consistent.
            if (pendingDiskMarker) {
                // There is a marker, move it to the readyQ
                logWithContext(
                        spdlog::level::level_enum::info,
                        "ActiveStream::backfillReceived: Sending pending "
                        "disk snapshot with start:{}, end:{}, flags:{}, "
                        "hcs:{}, mvs:{}",
                        {{"seqno", *resp->getBySeqno()},
                         {"snapshot",
                          {pendingDiskMarker->getStartSeqno(),
                           pendingDiskMarker->getEndSeqno()}},
                         {"flags", pendingDiskMarker->getFlags()},
                         {"high_completed_seqno",
                          pendingDiskMarker->getHighCompletedSeqno()},
                         {"max_visible_seqno",
                          pendingDiskMarker->getMaxVisibleSeqno()},
                         {"high_prepared_seqno",
                          pendingDiskMarker->getHighPreparedSeqno()},
                         {"purge_seqno", pendingDiskMarker->getPurgeSeqno()}});

                // Note: The presence of a pending disk marker means that we
                // were at SnapshotType::NoHistoryPrecedingHistory before this
                // point and now we have moved to SnapshotType::History. See
                // detail in the SnapshotType enum.
                if (mustAssignEndSeqno(SnapshotType::History,
                                       pendingDiskMarker->getEndSeqno(),
                                       lastSentSnapEndSeqno)) {
                    lastSentSnapEndSeqno.store(pendingDiskMarker->getEndSeqno(),
                                               std::memory_order_relaxed);
                }
                pushToReadyQ(std::move(pendingDiskMarker));
            }

            // Passed all checks, item will be added to ready queue now.
            const auto respSize = resp->getApproximateSize();
            bufferedBackfill.bytes.fetch_add(respSize);
            bufferedBackfill.items++;
            lastBackfilledSeqno = std::max<uint64_t>(
                    lastBackfilledSeqno, uint64_t(*resp->getBySeqno()));
            pushToReadyQ(std::move(resp));

            // Note: recordBackfillManagerBytesRead requires a valid backillMgr
            // hence must occur after isBackfilling check (and hence must be in
            // locked region) :(
            buffersFull = !producer->recordBackfillManagerBytesRead(respSize);
        }

        // Note: The call locks on streamMutex, so this needs to be executed
        // without holding the lock.
        notifyStreamReady(false /*force*/, producer.get());

        if (backfill_source == BACKFILL_FROM_MEMORY) {
            backfillItems.memory++;
        } else {
            backfillItems.disk++;
        }

        // We have processed this item but now the backfill buffers are full.
        // We need to inform the caller that this backfill has to yield.
        return !buffersFull;
    } catch (const std::exception& e) {
        handleDcpProducerException(e);
        return false;
    }
}

void ActiveStream::completeBackfill(uint64_t maxScanSeqno,
                                    cb::time::steady_clock::duration runtime,
                                    size_t diskBytesRead,
                                    size_t keysScanned) {
    completeBackfillInner(BackfillType::InOrder,
                          maxScanSeqno,
                          runtime,
                          diskBytesRead,
                          keysScanned);
}

void ActiveStream::completeOSOBackfill(uint64_t maxScanSeqno,
                                       cb::time::steady_clock::duration runtime,
                                       size_t diskBytesRead,
                                       size_t keysScanned) {
    completeBackfillInner(BackfillType::OutOfSequenceOrder,
                          maxScanSeqno,
                          runtime,
                          diskBytesRead,
                          keysScanned);
    firstMarkerSent = true;
}

void ActiveStream::snapshotMarkerAckReceived() {
    if (--waitForSnapshot == 0) {
        notifyStreamReady();
    }
}

void ActiveStream::setVBucketStateAckRecieved(DcpProducer& producer) {
    VBucketPtr vbucket = engine->getVBucket(vb_);
    if (!vbucket) {
        logWithContext(spdlog::level::level_enum::warn,
                       "Vbucket not present during ack for set vbucket during "
                       "takeover");
        return;
    }

    {
        // Order in which the below 3 locks are acquired is important to avoid
        // any potential lock inversion problems.
        //
        // Plus, CheckpointManager::queueSetVBState() notifies streams. We need
        // to make that call after releasing the streamMutex, we might deadlock
        // by lock-inversion or double-lock otherwise.
        std::unique_lock<std::mutex> epVbSetLh(
                engine->getKVBucket()->getVbSetMutexLock());
        std::unique_lock vbStateLh(vbucket->getStateLock());

        bool needToSetVbState = false;
        {
            std::unique_lock<std::mutex> lh(streamMutex);
            if (!isTakeoverWait()) {
                logWithContext(spdlog::level::level_enum::warn,
                               "Unexpected ack for set vbucket op",
                               {{"state", to_string(state_.load())}});
                return;
            }

            if (takeoverState == vbucket_state_pending) {
                logWithContext(spdlog::level::level_enum::debug,
                               "Receive ack for set vbucket state to "
                               "pending message");
                takeoverState = vbucket_state_active;
                transitionState(StreamState::TakeoverSend);
                needToSetVbState = true;
            } else {
                logWithContext(spdlog::level::level_enum::info,
                               "Receive ack for set vbucket state to "
                               "active message");
                endStream(cb::mcbp::DcpStreamEndStatus::Ok);
            }
        }

        if (needToSetVbState) {
            // Note: streamMutex released when making the call
            engine->getKVBucket()->setVBucketState_UNLOCKED(
                    vbucket,
                    vbucket_state_dead,
                    false /* deleteVB */,
                    nullptr /* meta */,
                    TransferVB::No,
                    false /* notifyDcp */,
                    epVbSetLh,
                    vbStateLh);
            logWithContext(spdlog::level::level_enum::info,
                           "Vbucket marked as dead",
                           {{"last_sent_seqno", lastSentSeqno.load()},
                            {"high_seqno", vbucket->getHighSeqno()}});
        }
    }

    notifyStreamReady(false /*force*/, &producer);
}

void ActiveStream::setBackfillRemaining(size_t value) {
    std::lock_guard<std::mutex> guard(streamMutex);
    setBackfillRemaining_UNLOCKED(value);
}

void ActiveStream::setBackfillRemaining_UNLOCKED(size_t value) {
    backfillRemaining = value;
}

std::unique_ptr<DcpResponse> ActiveStream::backfillPhase(
        DcpProducer& producer, std::lock_guard<std::mutex>& lh) {
    auto resp = nextQueuedItem(producer);

    if (resp) {
        producer.recordBackfillManagerBytesSent(resp->getApproximateSize());
        bufferedBackfill.bytes.fetch_sub(resp->getApproximateSize());
        if (!resp->isMetaEvent() || resp->isSystemEvent()) {
            bufferedBackfill.items--;
        }

        // Only DcpResponse objects representing items from "disk" have a size
        // so only update backfillRemaining when non-zero
        if (resp->getApproximateSize() && backfillRemaining.has_value()) {
            (*backfillRemaining)--;
        }
    }

    if (!isBackfillTaskRunning && readyQ.empty()) {
        // Given readyQ.empty() is True resp will be NULL
        // The previous backfill has completed.  Check to see if another
        // backfill needs to be scheduled.
        if (pendingBackfill) {
            scheduleBackfill_UNLOCKED(producer, true);
            pendingBackfill = false;
            // After scheduling a backfill we may now have items in readyQ -
            // so re-check if we didn't already have a response.
            if (!resp) {
                resp = nextQueuedItem(producer);
            }
        } else {
            if (lastReadSeqno.load() >= endSeqno) {
                endStream(cb::mcbp::DcpStreamEndStatus::Ok);
            } else if (isTakeoverStream()) {
                transitionState(StreamState::TakeoverSend);
            } else if (isDiskOnly()) {
                endStream(cb::mcbp::DcpStreamEndStatus::Ok);
            } else {
                if (backfillRemaining && *backfillRemaining != 0) {
                    /* No more items will be received from the backfill at this
                     * point but backfill remaining count may be an overestimate
                     * if the stream is not sync write aware.
                     * This is an expected situation.
                     */
                    logWithContext(
                            spdlog::level::level_enum::debug,
                            "ActiveStream::completeBackfill: Backfill complete",
                            {{"items_remaining", backfillRemaining->load()}});

                    // reset value to zero just in case.
                    setBackfillRemaining_UNLOCKED(0);
                }
                transitionState(StreamState::InMemory);
            }

            if (!resp) {
                resp = nextQueuedItem(producer);
            }
        }
    }

    return resp;
}

std::unique_ptr<DcpResponse> ActiveStream::inMemoryPhase(
        DcpProducer& producer) {
    if (readyQ.empty()) {
        if (pendingBackfill) {
            // Moving the state from InMemory to Backfilling will result in a
            // backfill being scheduled
            transitionState(StreamState::Backfilling);
            pendingBackfill = false;
            return {};
        }
        if (nextCheckpointItem(producer)) {
            return {};
        }
    }

    return nextQueuedItem(producer);
}

std::unique_ptr<DcpResponse> ActiveStream::takeoverSendPhase(
        DcpProducer& producer) {
    VBucketPtr vb = engine->getVBucket(vb_);
    if (vb && takeoverStart != 0 && !vb->isTakeoverBackedUp() &&
        (ep_current_time() - takeoverStart) > takeoverSendMaxTime) {
        vb->setTakeoverBackedUpState(true);

        logWithContext(spdlog::level::level_enum::info,
                       "ActiveStream::takeoverSend: Entered backup state",
                       {{"last_sent_seqno", lastSentSeqno.load()}});
    }

    if (!readyQ.empty()) {
        return nextQueuedItem(producer);
    }
    if (nextCheckpointItem(producer)) {
        return {};
    }

    if (waitForSnapshot != 0) {
        return {};
    }

    takeoverSendPhaseHook();

    if (producer.bufferLogInsert(SetVBucketState::baseMsgBytes)) {
        transitionState(StreamState::TakeoverWait);
        return std::make_unique<SetVBucketState>(opaque_, vb_, takeoverState);
    }
    // Force notification of the stream, with no new mutations we might get
    // stuck otherwise as returning no item doesn't add this vBucket back to
    // the producer's readyQueue
    notifyStreamReady(true, &producer);

    return {};
}

std::unique_ptr<DcpResponse> ActiveStream::takeoverWaitPhase(
        DcpProducer& producer) {
    return nextQueuedItem(producer);
}

std::unique_ptr<DcpResponse> ActiveStream::deadPhase(DcpProducer& producer) {
    auto resp = nextQueuedItem(producer);
    if (!resp) {
        logWithContext(spdlog::level::level_enum::info,
                       "Stream closed",
                       {{"backfill_sent", backfillItems.sent},
                        {"memory_phase", itemsFromMemoryPhase},
                        {"last_sent_seqno", lastSentSeqno.load()}});
    }
    return resp;
}

bool ActiveStream::isCompressionEnabled() const {
    auto producer = producerPtr.lock();
    if (producer) {
        return producer->isCompressionEnabled();
    }
    /* If the 'producer' is deleted, what we return doesn't matter */
    return false;
}

void ActiveStream::addStats(const AddStatFn& add_stat, CookieIface& c) {
    Stream::addStats(add_stat, c);

    try {
        const auto addStat = [&add_stat, &c](const auto& statKey,
                                             auto statValue) {
            add_casted_stat(statKey, statValue, add_stat, c);
        };
        addStat("end_seqno", getEndSeqno()); // obtains streamMutex for read.
        addStat("backfill_disk_items", backfillItems.disk.load());
        addStat("backfill_mem_items", backfillItems.memory.load());
        addStat("backfill_sent", backfillItems.sent.load());
        addStat("memory_phase", itemsFromMemoryPhase.load());
        addStat("last_sent_seqno", lastSentSeqno.load());
        addStat("last_sent_seqno_advance", lastSentSeqnoAdvance.load());
        addStat("last_sent_snap_end_seqno",
                lastSentSnapEndSeqno.load(std::memory_order_relaxed));
        addStat("last_read_seqno", lastReadSeqno.load());
        addStat("ready_queue_memory", getReadyQueueMemory());
        addStat("backfill_buffer_bytes", bufferedBackfill.bytes.load());
        addStat("backfill_buffer_items", bufferedBackfill.items.load());
        addStat("cursor_registered", cursor.lock() != nullptr);
        addStat("change_streams_enabled", changeStreamsEnabled);

        if (isTakeoverSend() && takeoverStart != 0) {
            addStat("takeover_since", ep_current_time() - takeoverStart);
        }
    } catch (std::exception& error) {
        logWithContext(spdlog::level::level_enum::warn,
                       "ActiveStream::addStats: Failed to build stats",
                       {"error", error.what()});
    }

    auto addFilterStat = [&add_stat](auto k, auto v, auto& c) {
        add_stat(fmt::format("filter_{}", k), v, c);
    };
    filter.addStats(addFilterStat, c, vb_);
}

void ActiveStream::addTakeoverStats(const AddStatFn& add_stat,
                                    CookieIface& cookie,
                                    const VBucket& vb) {
    std::optional<cb::NonNegativeCounter<size_t>> bfillRemaining;
    uint64_t endSeq{0};
    uint64_t curChkSeq{0};

    {
        // Snapshot the state and drop the lock, then report them
        std::lock_guard<std::mutex> lh(streamMutex);
        bfillRemaining = backfillRemaining;
        endSeq = endSeqno;
        curChkSeq = curChkSeqno;
    }
    add_casted_stat("name", name_, add_stat, cookie);
    auto state = state_.load();
    if (state == StreamState::Dead) {
        logWithContext(spdlog::level::level_enum::warn,
                       "ActiveStream::addTakeoverStats: Stream has "
                       "status StreamDead");
        add_casted_stat("status", "stream_is_dead", add_stat, cookie);
        add_casted_stat("estimate", 0, add_stat, cookie);
        add_casted_stat("backfillRemaining", 0, add_stat, cookie);
        return;
    }

    size_t total = 0;
    const char* status = nullptr;
    if (state == StreamState::Backfilling) {
        if (bfillRemaining) {
            status = "backfilling";
            total += *bfillRemaining;
        } else {
            status = "calculating-item-count";
        }
    } else {
        status = "in-memory";
    }
    add_casted_stat("status", status, add_stat, cookie);

    if (bfillRemaining) {
        add_casted_stat("backfillRemaining", *bfillRemaining, add_stat, cookie);
    }

    const size_t vb_items = vb.getNumItems();
    size_t chk_items = 0;
    auto sp = cursor.lock();
    if (vb_items > 0 && sp) {
        chk_items = vb.checkpointManager->getNumItemsForCursor(*sp);
    }

    size_t del_items = 0;
    try {
        del_items = vb.getNumPersistedDeletes();
    } catch (std::runtime_error& e) {
        logWithContext(
                spdlog::level::level_enum::warn,
                "ActiveStream:addTakeoverStats: exception while getting num "
                "persisted deletes - treating as 0 deletes",
                {{"error", e.what()}});
    }

    if (endSeq < curChkSeq) {
        chk_items = 0;
    } else if ((endSeq - curChkSeq) < chk_items) {
        chk_items = endSeq - curChkSeq + 1;
    }
    total += chk_items;

    add_casted_stat("estimate", total, add_stat, cookie);
    add_casted_stat("chk_items", chk_items, add_stat, cookie);
    add_casted_stat("vb_items", vb_items, add_stat, cookie);
    add_casted_stat("on_disk_deletes", del_items, add_stat, cookie);
}

std::unique_ptr<DcpResponse> ActiveStream::nextQueuedItem(
        DcpProducer& producer) {
    if (!readyQ.empty()) {
        auto& response = readyQ.front();
        if (producer.bufferLogInsert(response->getMessageSize())) {
            auto seqno = response->getBySeqno();
            if (seqno) {
                // When OSO is enabled, and we're backfilling lastSentSeqno
                // isn't monotonic so just reset() to set it.
                if (producer.isOutOfOrderSnapshotsEnabled() &&
                    isBackfilling()) {
                    lastSentSeqno.reset(*seqno);
                } else {
                    lastSentSeqno.store(*seqno);
                }

                if (isBackfilling()) {
                    backfillItems.sent++;
                } else {
                    itemsFromMemoryPhase++;
                }
            }

            return popFromReadyQ();
        }
    }
    return nullptr;
}

bool ActiveStream::nextCheckpointItem(DcpProducer& producer) {
    auto vb = engine->getVBucket(vb_);
    if (vb) {
        const auto curs = cursor.lock();
        if (curs && vb->checkpointManager->hasItemsForCursor(*curs)) {
            // Schedule the stream-processor for pulling items from checkpoints
            // and pushing them into the stream readyQ
            producer.scheduleCheckpointProcessorTask(vb_);
            return true;
        }
    }

    return chkptItemsExtractionInProgress;
}

void ActiveStream::nextCheckpointItemTask() {
    try {
        // MB-29369: Obtain stream mutex here
        std::lock_guard<std::mutex> lh(streamMutex);
        nextCheckpointItemTask(lh);
    } catch (const std::exception& e) {
        handleDcpProducerException(e);
    }
}

void ActiveStream::nextCheckpointItemTask(
        const std::lock_guard<std::mutex>& streamMutex) {
    auto vbucket = engine->getVBucket(vb_);
    if (!vbucket) {
        // The entity deleting the vbucket must set stream to dead,
        // calling setDead(cb::mcbp::DcpStreamEndStatus::StateChanged) will
        // cause deadlock because it will try to grab streamMutex which is
        // already acquired at this point here
        return;
    }

    if (!producerPtr.lock()) {
        // Nothing to do, the connection is being shut down
        return;
    }

    // MB-29369: only run the task's work if the stream is in an in-memory
    // phase (of which takeover is a variant).
    if (!(isInMemory() || isTakeoverSend())) {
        return;
    }

    auto res = getOutstandingItems(*vbucket);
    processItems(streamMutex, res);
}

ActiveStream::OutstandingItemsResult ActiveStream::getOutstandingItems(
        VBucket& vb) {
    OutstandingItemsResult result;
    // Commencing item processing - set guard flag.
    chkptItemsExtractionInProgress.store(true);

    auto _begin_ = cb::time::steady_clock::now();
    CheckpointManager::ItemsForCursor itemsForCursor{};
    auto cursorPtr = cursor.lock();
    if (cursorPtr) {
        itemsForCursor = vb.checkpointManager->getNextItemsForDcp(
                *cursorPtr, result.items, checkpointDequeueLimit);
    }
    engine->getEpStats().dcpCursorsGetItemsHisto.add(
            std::chrono::duration_cast<std::chrono::microseconds>(
                    cb::time::steady_clock::now() - _begin_));

    result.checkpointType = itemsForCursor.checkpointType;
    result.ranges = itemsForCursor.ranges;
    result.historical = itemsForCursor.historical;
    result.visibleSeqno = itemsForCursor.visibleSeqno;

    if (itemsForCursor.ranges.empty()) {
        Expects(result.items.empty());
        logWithContext(
                spdlog::level::level_enum::debug,
                "ActiveStream::getOutstandingItems: no data from checkpoints",
                {{"type", ::to_string(itemsForCursor.checkpointType)},
                 {"historical", ::to_string(itemsForCursor.historical)},
                 {"ranges", itemsForCursor.ranges.size()},
                 {"high_completed_seqno", itemsForCursor.highCompletedSeqno},
                 {"max_visible_seqno", itemsForCursor.visibleSeqno},
                 {"items", result.items.size()}});
        return result;
    }

    if (isDiskCheckpointType(result.checkpointType)) {
        // CM can never return multiple disk checkpoints or checkpoints of
        // different types. So if Disk, then one range.

        if (itemsForCursor.ranges.size() != 1) {
            const auto msg = fmt::format(
                    "ActiveStream::getOutstandingItems: stream:{} {} "
                    "processing checkpoint type:{}, {}, ranges:{}, HCS:{}, "
                    "HPS:{} "
                    "MVS:{}, items:{}",
                    name_,
                    vb_,
                    ::to_string(itemsForCursor.checkpointType),
                    ::to_string(itemsForCursor.historical),
                    itemsForCursor.ranges.size(),
                    ::to_string_or_none(itemsForCursor.highCompletedSeqno),
                    ::to_string_or_none(itemsForCursor.highPreparedSeqno),
                    itemsForCursor.visibleSeqno,
                    result.items.size());
            cb::throwWithTrace(std::logic_error(msg));
        }

        const auto& range = itemsForCursor.ranges.front();
        if (!itemsForCursor.highCompletedSeqno) {
            const auto msg = fmt::format(
                    "ActiveStream::getOutstandingItems: stream:{} {} processing"
                    " checkpoint type:{}, {}, snapStart:{}, snapEnd:{} -"
                    " missing HCS",
                    name_,
                    vb_,
                    ::to_string(itemsForCursor.checkpointType),
                    ::to_string(itemsForCursor.historical),
                    range.getStart(),
                    range.getEnd());
            cb::throwWithTrace(std::logic_error(msg));
        }

        if (!itemsForCursor.highPreparedSeqno) {
            const auto msg = fmt::format(
                    "ActiveStream::getOutstandingItems: stream:{} {} "
                    "processing checkpoint type:{}, {}, snapStart:{}, "
                    "snapEnd:{} - missing HPS",
                    name_,
                    vb_,
                    ::to_string(itemsForCursor.checkpointType),
                    ::to_string(itemsForCursor.historical),
                    range.getStart(),
                    range.getEnd());
            cb::throwWithTrace(std::logic_error(msg));
        }

        result.diskCheckpointState =
                OutstandingItemsResult::DiskCheckpointState();
        result.diskCheckpointState->highCompletedSeqno =
                *itemsForCursor.highCompletedSeqno;
        result.diskCheckpointState->purgeSeqno = itemsForCursor.purgeSeqno;
        result.diskCheckpointState->highPreparedSeqno =
                *itemsForCursor.highPreparedSeqno;
    }

    return result;
}

/**
 * This function is used to find out if a given item's value
 * needs to be changed
 */
static bool shouldModifyItem(const queued_item& item,
                             IncludeValue includeValue,
                             IncludeXattrs includeXattrs,
                             IncludeDeletedUserXattrs includeDeletedUserXattrs,
                             bool isForceValueCompressionEnabled,
                             bool isSnappyEnabled) {
    // If there is no value, no modification needs to be done
    if (item->getValue()) {
        /**
         * If value needs to be included
         */
        if ((includeValue == IncludeValue::No) ||
            (includeValue == IncludeValue::NoWithUnderlyingDatatype)) {
            return true;
        }

        /**
         * Check if value needs to be compressed or decompressed
         * If yes, then then value definitely needs modification
         */
        if (isSnappyEnabled) {
            if (isForceValueCompressionEnabled) {
                if (!cb::mcbp::datatype::is_snappy(item->getDataType())) {
                    return true;
                }
            }
        } else {
            if (cb::mcbp::datatype::is_snappy(item->getDataType())) {
                return true;
            }
        }

        /**
         * If the value doesn't have to be compressed, then
         * check if xattrs need to be pruned. If not, then
         * value needs no modification
         */
        if (cb::mcbp::datatype::is_xattr(item->getDataType())) {
            // Do we want to strip all xattrs regardless of whether the item is
            // a mutation or deletion?
            if (includeXattrs == IncludeXattrs::No) {
                return true;
            }

            // Do we want to strip user-xattrs for deletions?
            if (includeDeletedUserXattrs == IncludeDeletedUserXattrs::No &&
                item->isDeleted()) {
                return true;
            }
        }
    }

    return false;
}

std::unique_ptr<DcpResponse> ActiveStream::makeResponseFromItem(
        queued_item& item, SendCommitSyncWriteAs sendCommitSyncWriteAs) {
    // Note: This function is hot - it is called for every item to be
    // sent over the DCP connection.

    // If this Stream supports SyncReplication then we may send a
    // CommitSyncWrite. If this Stream does not support SyncReplication then we
    // will only send Mutation messages.
    //
    // We will send a CommitSyncWrite when streaming from Checkpoints, and a
    // Mutation instead of a Commit (as this contains the full value) when
    // streaming from disk/backfill. If we have a Disk Checkpoint then we will
    // send Mutations as all of our Items will be mutations (streamed to us by
    // and old active as a Mutation).
    if ((item->getOperation() == queue_op::commit_sync_write) &&
        (supportSyncWrites()) &&
        sendCommitSyncWriteAs == SendCommitSyncWriteAs::Commit) {
        return std::make_unique<CommitSyncWrite>(opaque_,
                                                 item->getVBucketId(),
                                                 item->getPrepareSeqno(),
                                                 item->getBySeqno(),
                                                 item->getKey(),
                                                 includeCollectionID);
    }

    if (item->getOperation() == queue_op::abort_sync_write) {
        return std::make_unique<AbortSyncWrite>(
                opaque_,
                item->getVBucketId(),
                item->getKey(),
                item->getPrepareSeqno(),
                item->getBySeqno() /*abortSeqno*/,
                includeCollectionID);
    }

    if (item->getOperation() != queue_op::system_event) {
        if (shouldModifyItem(item,
                             includeValue,
                             includeXattributes,
                             includeDeletedUserXattrs,
                             isForceValueCompressionEnabled(),
                             isSnappyEnabled())) {
            auto finalItem = make_STRCPtr<Item>(*item);
            const auto wasInflated = finalItem->removeBodyAndOrXattrs(
                    includeValue, includeXattributes, includeDeletedUserXattrs);

            if (isSnappyEnabled()) {
                if (isForceValueCompressionEnabled()) {
                    if (finalItem->getNBytes() > 0) {
                        bool compressionFailed = false;

                        if (!cb::mcbp::datatype::is_snappy(
                                    finalItem->getDataType())) {
                            compressionFailed = !finalItem->compressValue();
                        } else if (wasInflated == Item::WasValueInflated::Yes) {
                            // MB-40493: IncludeValue::NoWithUnderlyingDatatype
                            // may reset the datatype to Snappy and leave an
                            // inflated Xattr chunk that requires compression.
                            // We would miss to compress here if we check just
                            // the datatype.
                            compressionFailed =
                                    !finalItem->compressValue(true /*force*/);
                        }

                        if (compressionFailed) {
                            logWithContext(spdlog::level::level_enum::warn,
                                           "Failed to snappy compress an "
                                           "uncompressed value");
                        }
                    }
                }
            } else {
                // The purpose of this block is to uncompress compressed items
                // as they are being streamed over a connection that doesn't
                // support compression.
                //
                // MB-40493: IncludeValue::NoWithUnderlyingDatatype may reset
                //  datatype to SNAPPY, even if the value has been already
                //  decompressed (eg, the original value contained Body+Xattr
                //  and Body have been removed) or if there is no value at all
                //  (eg, the original value contained only a Body, now removed).
                //  We need to avoid the call to Item::decompress in both cases,
                //  we log an unnecessary warning otherwise.
                if (cb::mcbp::datatype::is_snappy(finalItem->getDataType()) &&
                    (wasInflated == Item::WasValueInflated::No) &&
                    (finalItem->getNBytes() > 0)) {
                    if (!finalItem->decompressValue()) {
                        logWithContext(spdlog::level::level_enum::warn,
                                       "Failed to snappy uncompress a "
                                       "compressed value");
                    }
                }
            }

            /**
             * Create a mutation response to be placed in the ready queue.
             */
            return std::make_unique<MutationResponse>(std::move(finalItem),
                                                      opaque_,
                                                      includeValue,
                                                      includeXattributes,
                                                      includeDeleteTime,
                                                      includeDeletedUserXattrs,
                                                      includeCollectionID,
                                                      enableExpiryOutput,
                                                      sid);
        }

        // Item unmodified - construct response from original.
        return std::make_unique<MutationResponse>(item,
                                                  opaque_,
                                                  includeValue,
                                                  includeXattributes,
                                                  includeDeleteTime,
                                                  includeDeletedUserXattrs,
                                                  includeCollectionID,
                                                  enableExpiryOutput,
                                                  sid);
    }

    if (flatBuffersSystemEventsEnabled) {
        return SystemEventProducerMessage::makeWithFlatBuffersValue(
                opaque_, item, sid);
    }
    return SystemEventProducerMessage::make(opaque_, item, sid);
}

void ActiveStream::processItemsInner(
        const std::lock_guard<std::mutex>& lg,
        OutstandingItemsResult& outstandingItemsResult) {
    if (outstandingItemsResult.items.empty()) {
        return;
    }

    // Transform the sequence of items from the CheckpointManager into
    // a sequence of DCP messages which this stream should receive. There
    // are a couple of sublties to watch out for here:
    //
    // 1. Unlike CheckpointManager, In DCP there are no individual 'start' /
    // end messages book-ending mutations - instead we prefix a sequence of
    // mutations with a snapshot_marker{start, end, flags}. However, we do
    // not know the end seqno until we get to the end of the checkpoint. To
    // handle this we accumulate the set of mutations which will make up a
    // snapshot into 'mutations', and when we encounter the next
    // checkpoint_start message we call snapshot() on our mutations to
    // prepend the snapshot_marker; followed by the mutations it contains.
    //
    // 2. For each checkpoint_start item we need to create a snapshot with
    // the DcpSnapshotMarkerFlag::Checkpoint set - so the destination knows this
    // represents a consistent point and should create it's own checkpoint on
    // this boundary. However, a snapshot marker must contain at least 1
    // (non-snapshot_start) item, but if the last item in `items` is a
    // checkpoint_marker then it is not possible to create a valid snapshot
    // (yet). We must instead defer calling snapshot() until we have at
    // least one item - i.e on a later call to processItems.
    // Therefore we record the pending DcpSnapshotMarkerFlag::Checkpoint as part
    // of the object's state in nextSnapshotIsCheckpoint. When we subsequently
    // receive at least one more mutation (and hence can enqueue a
    // SnapshotMarker), we can use nextSnapshotIsCheckpoint to snapshot
    // it correctly.
    std::deque<std::unique_ptr<DcpResponse>> mutations;

    // Initialise to the first visibleSeqno of the batch of items
    uint64_t visibleSeqno = outstandingItemsResult.visibleSeqno;
    /*
     * highNonVisibleSeqno is used to track the current seqno of non visible
     * seqno of a snapshot before we filter them out. This is only used when
     * collections is enabled on a stream and sync write support is not.
     * This allows us to inform the consumer of the high seqno of a
     * collection regardless if it is committed or not. By sending a
     * SeqnoAdvanced op. This solves the problem where a snapshot would be
     * sent to a non sync write aware client with the last mutation of the
     * snapshot was a prepare or abort and the final seqno would never be
     * sent meaning the snapshot was never completed.
     */
    std::optional<uint64_t> highNonVisibleSeqno;
    uint64_t newLastReadSeqno = 0;

    // Record each seqno of all items which *could* replicate (they may not
    // due to configuration). This value is needed for SeqnoAdvance trigger.
    // initialised as 0 so nothing happens if no replicate-able items are seen.
    uint64_t lastReplicateableSeqno = 0;

    for (auto& qi : outstandingItemsResult.items) {
        if (qi->getOperation() == queue_op::checkpoint_end) {
            // At the end of each checkpoint remove its snapshot range, so
            // we don't use it to set nextSnapStart for the next checkpoint.
            // We can just erase the range at the head of ranges as every
            // time as CheckpointManager::getItemsForCursor() will always
            // ensure there is a snapshot range for if there is a
            // queue_op::checkpoint_end in the items it returns.
            auto rangeItr = outstandingItemsResult.ranges.begin();
            outstandingItemsResult.ranges.erase(rangeItr);
        }

        if (qi->getOperation() == queue_op::checkpoint_start) {
            /* if there are already other mutations, then they belong to the
               previous checkpoint and hence we must create a snapshot and
               put them onto readyQ */
            if (!mutations.empty()) {
                snapshot(outstandingItemsResult,
                         mutations,
                         visibleSeqno,
                         highNonVisibleSeqno,
                         newLastReadSeqno);
                /* clear out all the mutations since they are already put
                   onto the readyQ */
                mutations.clear();
                highNonVisibleSeqno = std::nullopt;
            }

            if (outstandingItemsResult.ranges.empty()) {
                cb::throwWithTrace(
                        std::logic_error("ActiveStream::processItems: found "
                                         "no snapshot ranges but we have a "
                                         "checkpoint start with seqno:" +
                                         std::to_string(qi->getBySeqno())));
            }

            /* mark true as it indicates a new checkpoint snapshot */
            nextSnapshotIsCheckpoint = true;
            /* and record the checkpoint's snapshot start, as we use it to
             * override the snapshot_marker start seqno to guard against things
             * like MB-50543 */
            nextSnapStart = outstandingItemsResult.ranges.begin()->getStart();

            continue;
        }

        if (!qi->isCheckPointMetaItem()) {
            // Set curChkSeqno to the seqno we have visited and record the
            // seqno of this item for use in seqno-advance decision
            curChkSeqno = lastReplicateableSeqno = qi->getBySeqno();
        }

        if (shouldProcessItem(*qi)) {
            newLastReadSeqno = qi->getBySeqno();

            // Check if the item is allowed on the stream, note the filter
            // updates itself for collection deletion events
            if (filter.checkAndUpdate(*qi)) {
                if (qi->isVisible()) {
                    visibleSeqno = qi->getBySeqno();
                }
                mutations.push_back(makeResponseFromItem(
                        qi, SendCommitSyncWriteAs::Commit));
            }

        } else if (isSeqnoAdvancedEnabled() && !qi->isCheckPointMetaItem() &&
                   filter.checkAndUpdate(*qi)) {
            // Can replace with SeqnoAdvance and the item is for this stream
            highNonVisibleSeqno = qi->getBySeqno();
        }
    }

    if (!mutations.empty()) {
        // We have a snapshot with mutations to send. Push it into the ready
        // queue, all done then.
        snapshot(outstandingItemsResult,
                 mutations,
                 visibleSeqno,
                 highNonVisibleSeqno,
                 newLastReadSeqno);
        return;
    }

    // No mutations to send but we might need to send a SeqnoAdvanced
    if (!isSeqnoAdvancedEnabled()) {
        return;
    }
    // Note that we cannot enter this case if supportSyncReplication()
    // returns true (see isSeqnoAdvancedEnabled). This means that we
    // do not need to set the HCS/MVS or timestamp parameters of the
    // snapshot marker. MB-47877 tracks enabling sync-writes+filtering
    //
    // MB-65581 introduces the (curChkSeqno >= snap_end_seqno_) condition.
    // Meaning: We must not send any SnapMarker+SeqnoAdvance in the case where a
    // stream (that got a partial snapshot) reconnects and registers it cursor
    // in a checkpoint that overlaps with the previous partial snapshot (ie
    // curChkSeqno < snap_end_seqno_ by logic).
    // If we do send that SnapMarker+SeqnoAdvance in that case, then we might
    // prematurely update lastReadSeqno. Then a subsequent ActiveStreamProcessor
    // run might try to reset lastReadSeqno to the same (or lower) value, thus
    // breaking lastReadSeqno's monotonicity invariant.
    // So to address MB-65581:
    //  1. We skip this block (ie the current ActiveStreamProcessor run doesn't
    //     push any data over the stream). By that we avoid a premature update
    //     on lastReadSeqno;
    //  2. Then, a subsequent ActiveStreamProcessor run will move the stream
    //     by processing remaining checkpoint items. That will set lastReadSeqno
    //     successfully.
    // The covered scenario is quite complex; details in MB-65581 and in the
    // unit test included with the fix.
    // MB-66612 switches from curChkSeqno to lastReplicateableSeqno as there are
    // cases when curChkSeqno represents the next seqno (not assigned to any
    // item yet). lastReplicateableSeqno will mean we enter this code block only
    // when a non-meta item has been processed.
    if (!firstMarkerSent && lastReadSeqno < snap_end_seqno_ &&
        lastReplicateableSeqno >= snap_end_seqno_) {
        // MB-47009: This first snapshot has been completely filtered
        // away. The remaining items must not of been for this client.
        // We must still send a snapshot marker so that the client is
        // moved to their end seqno - so a snapshot + seqno advance is
        // needed.
        sendSnapshotAndSeqnoAdvanced(
                outstandingItemsResult, start_seqno_, lastReplicateableSeqno);
        firstMarkerSent = true;
    } else if (isSeqnoGapAtEndOfSnapshot(lastReplicateableSeqno)) {
        auto vb = engine->getVBucket(getVBucket());
        if (vb) {
            if (vb->getState() == vbucket_state_replica) {
                /*
                 * If this is a collection stream and we're not sending
                 * any mutations from memory and we haven't queued a
                 * snapshot and we're a replica. Then our snapshot
                 * covers backfill and in memory. So we have one
                 * snapshot marker for both items on disk and in memory.
                 * Thus, we need to send a SeqnoAdvanced to push the
                 * consumer's seqno to the end of the snapshot. This is
                 * needed when no items for the collection we're
                 * streaming are present in memory.
                 */
                queueSeqnoAdvanced();
            }
        } else {
            logWithContext(spdlog::level::level_enum::warn,
                           "processItems() for vbucket which does not exist");
        }
    } else if (highNonVisibleSeqno &&
               curChkSeqno >= highNonVisibleSeqno.value()) {
        // MB-48368: Nothing directly available for the stream, but a
        // non-visible item was available - bring the client up-to-date
        sendSnapshotAndSeqnoAdvanced(outstandingItemsResult,
                                     highNonVisibleSeqno.value(),
                                     highNonVisibleSeqno.value());
    } else if (lastReadSeqno < curChkSeqno) {
        // So here we are in the case where:
        // - We have moved the DCP cursor and pulled some items
        // - There was some non-meta items (as curChkSeqno has been
        //   bumped)
        // - We have filtered out some item (lastReadSeqno not aligned
        //   to curChkSeqno)
        // - Actually we have filtered all the items and we have skipped
        //   the call to snapshot().
        //
        // We need to bump lastReadSeqno.
        // The local newLastReadSeqno variable is updated with all
        // seqnos that belong the stream, regardless of whether they are
        // filtered out by the stream filter. That's the quantity that
        // we normally use in the snapshot() golden-path for updating
        // AS::lastReadSeqno. Used here with the same semantic.
        if (lastReadSeqno < newLastReadSeqno) {
            lastReadSeqno = newLastReadSeqno;
        }
    }
}

void ActiveStream::processItems(
        const std::lock_guard<std::mutex>& lg,
        OutstandingItemsResult& outstandingItemsResult) {
    processItemsHook();
    processItemsInner(lg, outstandingItemsResult);

    // If we've processed past the stream's end seqno then transition to the
    // stream to the dead state and add a stream end to the ready queue
    if (curChkSeqno >= endSeqno) {
        endStream(cb::mcbp::DcpStreamEndStatus::Ok);
    }

    // After the snapshot has been processed, check if the filter is now
    // empty. A stream with an empty filter does nothing but self close.
    if (filter.empty()) {
        endStream(cb::mcbp::DcpStreamEndStatus::FilterEmpty);
    }

    // Completed item processing - clear guard flag and notify producer.
    chkptItemsExtractionInProgress.store(false);
    notifyStreamReady(true);
}

bool ActiveStream::shouldProcessItem(const Item& item) {
    if (!item.shouldReplicate(supportSyncWrites())) {
        return false;
    }

    if (item.getOperation() == queue_op::system_event) {
        switch (SystemEvent(item.getFlags())) {
        case SystemEvent::Collection:
        case SystemEvent::Scope:
            return true;
        case SystemEvent::ModifyCollection:
            // Modify cannot be transmitted unless opted-in
            return flatBuffersSystemEventsEnabled;
        }
        return false;
    }
    return true;
}

void ActiveStream::snapshot(const OutstandingItemsResult& meta,
                            std::deque<std::unique_ptr<DcpResponse>>& items,
                            uint64_t maxVisibleSeqno,
                            std::optional<uint64_t> highNonVisibleSeqno,
                            uint64_t newLastReadSeqno) {
    if (items.empty()) {
        return;
    }

    lastReadSeqno.store(newLastReadSeqno);

    // Note: ActiveStream is in a complete snapshot
    // - Always, on active vbuckets
    // - If we have sent up to the last seqno in the last marker range, for
    //   non-active vbuckets
    //
    // * Update on the above*
    // At the time of writing I have introduced the
    // MemorySnapshotFromPartialReplica DCP test. Test stresses the behaviour
    // here for replica vbuckets. The test proves that the condition that we
    // enforce here isn't enough for ensuring that replica vbuckets stream
    // consistent snapshots to the peer. See that test for details.
    // @todo: MB-59288
    const auto isReplicaSnapshotComplete =
            lastSentSnapEndSeqno.load(std::memory_order_relaxed) <
            lastReadSeqno;

    // Note: Here we consider "!replica" rather than "active", but I believe
    // that streaming from "pending|dead" is just illegal, so we should change
    // this.

    const auto vb = engine->getVBucket(vb_);
    if (vb && (vb->getState() != vbucket_state_replica ||
               isReplicaSnapshotComplete)) {
        // Get OptionalSeqnos which for the items list types should have values
        auto seqnoStart = items.front()->getBySeqno();
        auto seqnoEnd = items.back()->getBySeqno();
        if (!seqnoStart || !seqnoEnd) {
            cb::throwWithTrace(std::logic_error(
                    logPrefix +
                    "ActiveStream::snapshot incorrect DcpEvent, missing a "
                    "seqno " +
                    std::string(items.front()->to_string()) + " " +
                    std::string(items.back()->to_string()) + " " + logPrefix));
        }

        uint64_t snapStart = *seqnoStart;
        uint64_t snapEnd = *seqnoEnd;

        // MB-50333: Pin the snapshot start seqno to the start seqno of the
        // checkpoint that the items we are processing belong to.
        // MB-50543: Since AS::snapshot() can pick up items from a previous
        // checkpoint, starting after the start seqno, and also items from the
        // next checkpoint in one go, we need to check whether we've already
        // sent the snapshot marker for the previous checkpoint, which would end
        // at a higher seqno.
        if (nextSnapshotIsCheckpoint && nextSnapStart > lastSentSnapEndSeqno) {
            // MB-59759: We should consider the requested snap_start_seqno_, as
            // when a stream starts in the middle of a checkpoint and all items
            // up to that point have been deduped or expelled, the checkpoint
            // start seqno can be before the snapshot at the consumer, causing
            // failures in the consumer (see monotonics in
            // PassiveStream::reconnectStream).
            snapStart = std::max(snap_start_seqno_, nextSnapStart);
        }

        /*
         * If the highNonVisibleSeqno has been set and it higher than the snap
         * end of the filtered mutations it means that the last item in the snap
         * shot is not visible i.e. a prepare or abort. Thus we need need to
         * extend the snapshot end to this value and then send a SeqnoAdvanced
         * at the end of the snapshot to inform the client of this.
         */
        if (highNonVisibleSeqno.has_value() &&
            highNonVisibleSeqno.value() > snapEnd) {
            snapEnd = highNonVisibleSeqno.value();
        }

        auto flags = getMarkerFlags(meta);
        if (isTakeoverSend()) {
            waitForSnapshot++;
            flags |= DcpSnapshotMarkerFlag::Acknowledge;
        }

        // If the stream supports SyncRep then send the HCS for CktpType::disk
        const auto sendHCS = supportSyncReplication() &&
                             isDiskCheckpointType(meta.checkpointType);
        std::optional<uint64_t> hcsToSend;
        if (sendHCS) {
            Expects(meta.diskCheckpointState);
            hcsToSend = meta.diskCheckpointState->highCompletedSeqno;
            logWithContext(spdlog::level::level_enum::info,
                           "ActiveStream::snapshot: Sending disk snapshot",
                           {{"snapshot", {snapStart, snapEnd}},
                            {"high_completed_seqno", *hcsToSend}});
        }

        /* We need to send the requested 'snap_start_seqno_' as the snapshot
           start when we are sending the first snapshot because the first
           snapshot could be resumption of a previous snapshot */
        const bool wasFirst = !firstMarkerSent;
        if (!firstMarkerSent) {
            snapStart = std::min(snap_start_seqno_, snapStart);
            firstMarkerSent = true;
        }

        const auto mvsToSend = supportSyncReplication()
                                       ? std::make_optional(maxVisibleSeqno)
                                       : std::nullopt;

        const auto sendPurgeSeqno = (maxMarkerVersion == MarkerVersion::V2_2) &&
                                    isDiskCheckpointType(meta.checkpointType);

        std::optional<uint64_t> psToSend;
        if (sendPurgeSeqno) {
            Expects(meta.diskCheckpointState);
            psToSend = meta.diskCheckpointState->purgeSeqno;
        }

        pushToReadyQ(std::make_unique<SnapshotMarker>(opaque_,
                                                      vb_,
                                                      snapStart,
                                                      snapEnd,
                                                      flags,
                                                      hcsToSend,
                                                      std::nullopt,
                                                      mvsToSend,
                                                      psToSend,
                                                      sid));
        // Update the last start seqno seen but handle base case as
        // lastSentSnapStartSeqno is initial zero
        if (snapStart > 0) {
            lastSentSnapStartSeqno = snapStart;
        }

        // We only consider failing here if the vBucket state is active. If this
        // is a replica vBucket (and as such this must be a view stream) then it
        // is possible for us to send a snap start < previous snap end as we
        // attempt to merge disk and memory snapshots.
        if (!wasFirst && lastSentSnapStartSeqno <= lastSentSnapEndSeqno &&
            engine->getVBucket(vb_)->getState() == vbucket_state_active) {
            auto msg = fmt::format(
                    "ActiveStream::snapshot: sent "
                    "snapshot marker to client with snap start <= previous "
                    "snap end "
                    "{} "
                    "lastSentSnapStart:{} "
                    "lastSentSnapEnd:{} "
                    "snapStart:{} "
                    "snapEnd:{} "
                    "flags:{} "
                    "sid:{} "
                    "producer name:{} "
                    "lastReadSeqno:{} "
                    "curChkSeqno:{}",
                    vb_,
                    lastSentSnapStartSeqno.load(),
                    lastSentSnapEndSeqno.load(),
                    snapStart,
                    snapEnd,
                    flags,
                    sid,
                    getName(),
                    lastReadSeqno.load(),
                    curChkSeqno.load());
            cb::throwWithTrace(std::logic_error(msg));
        }
        lastSentSnapEndSeqno.store(snapEnd, std::memory_order_relaxed);

        // Here we can just clear this flag as it is set every time we process
        // a checkpoint_start item in ActiveStream::processItems.
        nextSnapshotIsCheckpoint = false;
    }

    for (auto& item : items) {
        pushToReadyQ(std::move(item));
    }

    if (isSeqnoAdvancedEnabled() && isSeqnoGapAtEndOfSnapshot(curChkSeqno)) {
        queueSeqnoAdvanced();
    }
}

void ActiveStream::setDeadInner(cb::mcbp::DcpStreamEndStatus status) {
    {
        std::lock_guard<std::mutex> lh(streamMutex);
        if (status == cb::mcbp::DcpStreamEndStatus::BackfillFail) {
            // This case is called from the IO task doing the backfill - it has
            // failed and the DCPBackfill object will be removed by the task
            backfillUID = 0;
        }
        endStream(status);
    }

    if (status != cb::mcbp::DcpStreamEndStatus::Disconnected) {
        notifyStreamReady();
    }
}

void ActiveStream::setDead(cb::mcbp::DcpStreamEndStatus status) {
    setDeadInner(status);
    removeAcksFromDM();
}

void ActiveStream::setDead(cb::mcbp::DcpStreamEndStatus status,
                           std::unique_lock<folly::SharedMutex>& vbstateLock) {
    setDeadInner(status);
    removeAcksFromDM(&vbstateLock);
}

void ActiveStream::removeAcksFromDM(
        std::unique_lock<folly::SharedMutex>* vbstateLock) {
    // Remove any unknown acks for the stream. Why here and not on
    // destruction of the object? We could be replacing an existing
    // DcpProducer with another. This old ActiveStream may then live on
    // (owned by a backfill) and clear a seqno ack from a new ActiveStream.
    if (supportSyncReplication()) {
        auto vb = engine->getVBucket(vb_);
        if (!vb) {
            return;
        }

        // Get the consumer name from the producer so that we can clear the
        // correct ack
        std::string consumerName;
        {
            auto p = producerPtr.lock();
            if (!p) {
                logWithContext(spdlog::level::warn,
                               "Producer could not be locked when attempting "
                               "to clear queued seqno acks");
                return;
            }
            consumerName = p->getConsumerName();
        }

        if (consumerName.empty()) {
            logWithContext(spdlog::level::warn,
                           "Consumer name not found for producer when "
                           "attempting to clear "
                           "queued seqno acks");
            return;
        }

        if (vbstateLock) {
            vb->removeAcksFromADM(consumerName, *vbstateLock);
        } else {
            vb->removeAcksFromADM(
                    consumerName,
                    std::shared_lock<folly::SharedMutex>(vb->getStateLock()));
        }
    }
}

void ActiveStream::notifySeqnoAvailable(DcpProducer& producer) {
    if (isActive()) {
        notifyStreamReady(false /*force*/, &producer);
    }
}

void ActiveStream::endStream(cb::mcbp::DcpStreamEndStatus reason) {
    if (isActive()) {
        pendingBackfill = false;
        if (isBackfilling()) {
            // If Stream were in Backfilling state, clear out the
            // backfilled items to clear up the backfill buffer.
            clear_UNLOCKED();
            auto producer = producerPtr.lock();
            if (producer) {
                producer->recordBackfillManagerBytesSent(
                        bufferedBackfill.bytes);
            }
            bufferedBackfill.bytes = 0;
            bufferedBackfill.items = 0;
        }

        // Reset the vbucket takeover state
        if (isTakeoverStream()) {
            auto vb = engine->getVBucket(vb_);
            if (vb) {
                vb->setTakeoverBackedUpState(false);
            }
        }

        transitionState(StreamState::Dead);

        if (reason != cb::mcbp::DcpStreamEndStatus::Disconnected) {
            pushToReadyQ(std::make_unique<StreamEndResponse>(
                    opaque_, reason, vb_, sid));
        }

        // If we ended normally then print at info level. Normally covers the
        // expected reasons for ending a stream, such as vbucket state changed
        // or a change in privileges, they are operationally quite normal.
        auto level = spdlog::level::level_enum::info;

        switch (reason) {
        case cb::mcbp::DcpStreamEndStatus::Ok:
        case cb::mcbp::DcpStreamEndStatus::Closed:
        case cb::mcbp::DcpStreamEndStatus::StateChanged:
        case cb::mcbp::DcpStreamEndStatus::LostPrivileges:
        case cb::mcbp::DcpStreamEndStatus::FilterEmpty:
            break;
        // A disconnect is abnormal
        case cb::mcbp::DcpStreamEndStatus::Disconnected:
        // A slow client is abnormal (never sent)
        case cb::mcbp::DcpStreamEndStatus::Slow:
        // A failing backfill is not good
        case cb::mcbp::DcpStreamEndStatus::BackfillFail:
        // Rollback indicates a failure/failover may of occurred
        case cb::mcbp::DcpStreamEndStatus::Rollback:
            level = spdlog::level::level_enum::warn;
        }
        logWithContext(level,
                       "Stream closing",
                       {{"last_sent_seqno", lastSentSeqno.load()},
                        {"ready_queue_size", readyQ.size()},
                        {"status", cb::mcbp::to_string(reason)}});
    }
}

std::optional<uint64_t> ActiveStream::getCollectionStreamStart(
        VBucket& vb) const {
    // For a passthrough or scope stream don't do anything (scope stream could
    // be improved)
    if (filter.isPassThroughFilter() || filter.isScopeFilter()) {
        return std::nullopt;
    }

    // else find a better start seqno for filtered streams.
    std::optional<uint64_t> lowestStartSeqno;
    for (const auto& [cid, entry] : filter) {
        auto handle = vb.getManifest().lock(cid);
        if (!handle.valid()) {
            // Collection in the filter is no-longer in VB::Manifest (dropped).
            // Do not optimise this case as we don't know where it was dropped.
            return std::nullopt;
        }
        lowestStartSeqno =
                std::min(handle.getStartSeqno(),
                         lowestStartSeqno.value_or(
                                 std::numeric_limits<uint64_t>::max()));
    }

    return lowestStartSeqno;
}

void ActiveStream::scheduleBackfill_UNLOCKED(DcpProducer& producer,
                                             bool reschedule) {
    if (isBackfillTaskRunning) {
        logWithContext(spdlog::level::level_enum::info,
                       "Skipping scheduleBackfill_UNLOCKED",
                       {{"last_read_seqno", lastReadSeqno.load()},
                        {"reschedule", reschedule}});
        return;
    }

    VBucketPtr vbucket = engine->getVBucket(vb_);
    if (!vbucket) {
        logWithContext(spdlog::level::level_enum::warn,
                       "Failed to schedule "
                       "backfill as unable to get vbucket",
                       {{"last_read_seqno", lastReadSeqno.load()},
                        {"reschedule", reschedule}});
        return;
    }

    auto inMemoryStart = lastReadSeqno.load();
    uint64_t backfillStart = inMemoryStart + 1;

    if (inMemoryStart == 0 && collectionStartSeqno && *collectionStartSeqno) {
        inMemoryStart = *collectionStartSeqno - 1;
        backfillStart = inMemoryStart + 1;
    }

    uint64_t backfillEnd{0};
    bool requireBackfill{false};

    if (isDiskOnly()) {
        // if disk only, always backfill to the requested end seqno
        backfillEnd = endSeqno;
        requireBackfill = true;
    } else {
        /* not disk only - stream may require backfill but will transition to
         * in-memory afterward; register the cursor now.
         * There are two expected cases:
         *  1: registerResult.tryBackfill=true, which means
         *     - Cursor at start of first checkpoint
         *     - CheckpointManager can't provide all the items needed
         *       so a backfill may be required before moving to
         *       in-memory streaming.
         *  2: registerResult.tryBackfill=false
         *     - The CheckpointManager contains the required items
         *     - No backfill needed
         */

        CursorRegResult registerResult;
        try {
            registerResult = vbucket->checkpointManager->registerCursorBySeqno(
                    name_, inMemoryStart, CheckpointCursor::Droppable::Yes);
        } catch (std::exception& error) {
            logWithContext(spdlog::level::level_enum::warn,
                           "Failed to register cursor",
                           {{"error", error.what()}});
            endStream(cb::mcbp::DcpStreamEndStatus::StateChanged);
            return;
        }

        scheduleBackfillRegisterCursorHook();

        curChkSeqno = registerResult.nextSeqno;
        requireBackfill = registerResult.tryBackfill;
        cursor = registerResult.takeCursor();

        logWithContext(
                spdlog::level::level_enum::info,
                "ActiveStream::scheduleBackfill_UNLOCKED register cursor",
                {
                        {"cursor_req_seqno", inMemoryStart},
                        {"try_backfill", registerResult.tryBackfill},
                        {"op",
                         ::to_string(registerResult.position->getOperation())},
                        {"seqno", registerResult.position->getBySeqno()},
                        {"next_seqno", curChkSeqno.load()},
                });

        if (inMemoryStart > curChkSeqno) {
            // something went wrong registering the cursor - it is too early
            // and could read items this stream has already sent.
            throw std::logic_error(
                    "ActiveStream::scheduleBackfill_UNLOCKED: "
                    "lastReadSeqno (which is " +
                    std::to_string(inMemoryStart) +
                    " ) is greater than curChkSeqno (which is " +
                    std::to_string(curChkSeqno) + " ). " + "for stream " +
                    producer.logHeader() + "; " + logPrefix);
        }

        // _if_ a backfill is required, it should end either at the
        // requested stream end seqno OR the seqno immediately
        // before what the checkpoint manager can provide
        // - whichever is lower.
        backfillEnd = std::min(endSeqno, curChkSeqno - 1);
    }

    numBackfillPauses = 0;

    if (!requireBackfill) {
        abortScheduleBackfill(reschedule, producer);
        return;
    }

    if (backfillStart > backfillEnd) {
        // No items to backfill.
        endStream(cb::mcbp::DcpStreamEndStatus::Ok);
        return;
    }

    if (tryAndScheduleOSOBackfill(producer, *vbucket)) {
        return;
    }

    backfillUID = producer.scheduleBackfillManager(
            *vbucket, shared_from_this(), backfillStart, backfillEnd);

    // backfill will be needed to catch up to the items in the
    // CheckpointManager
    logWithContext(spdlog::level::level_enum::info,
                   "Scheduling backfill",
                   {{"backfill_start_seqno", backfillStart},
                    {"backfill_end_seqno", backfillEnd},
                    {"backfill_uid", backfillUID},
                    {"reschedule", reschedule}});

    isBackfillTaskRunning.store(true);
    /// Number of backfill items is unknown until the Backfill task
    /// completes the scan phase - reset backfillRemaining counter.
    backfillRemaining.reset();
}

void ActiveStream::abortScheduleBackfill(bool notifyStream,
                                         DcpProducer& producer) {
    if (isDiskOnly()) {
        endStream(cb::mcbp::DcpStreamEndStatus::Ok);
    } else if (isTakeoverStream()) {
        transitionState(StreamState::TakeoverSend);
    } else {
        transitionState(StreamState::InMemory);
    }
    if (notifyStream) {
        /*
         * It is not absolutely necessary to notify immediately as conn
         * manager or an incoming item will cause a notification eventually,
         * but wouldn't hurt to do so.
         *
         * Note: must not notify when we schedule a backfill for the first
         * time (i.e. when reschedule is false) because the stream is not
         * yet in producer conn list of streams.
         */
        notifyStreamReady(false /*force*/, &producer);
    }
}
bool ActiveStream::tryAndScheduleOSOBackfill(DcpProducer& producer,
                                             VBucket& vb) {
    // OSO only _allowed_ (but may not be chosen):
    // if the client has enabled OSO
    // if the size of the collection filter fits the current configured max
    // if this is the initial backfill request (diskonly or not)
    const auto& config = engine->getConfiguration();

    if (producer.isOutOfOrderSnapshotsEnabled() &&
        filter.isOsoSuitable(config.getDcpOsoMaxCollectionsPerBackfill()) &&
        lastReadSeqno.load() == 0 &&
        ((curChkSeqno.load() > lastReadSeqno.load() + 1) || (isDiskOnly()))) {
        // however OSO is only _used_ if:
        // - dcp_oso_backfill is set to enabled,
        // - dcp_oso_backfill is set to "auto", and OSO is predicted to be
        //   faster for this backfill.
        const auto osoBackfill = config.getDcpOsoBackfillString();
        if (osoBackfill == "disabled") {
            return false;
        }
        if (osoBackfill == "auto") {
            auto [colItemCount, colDiskSize] =
                    filter.getSizeStats(vb.getManifest());

            const auto vbItemCount = vb.getNumItems();
            if (!isOSOPreferredForCollectionBackfill(
                        config, colItemCount, colDiskSize, vbItemCount)) {
                logWithContext(spdlog::level::level_enum::info,
                               "Skipping OSO backfill",
                               {{"filter_size", filter.size()},
                                {"collection_item_count", colItemCount},
                                {"vbucket_item_count", vbItemCount},
                                {"percentage",
                                 (float(colItemCount) * 100) / vbItemCount},
                                {"error",
                                 "total collection item count is too large a "
                                 "percentage of the vBucket item count"}});
                return false;
            }
        }

        // OSO possible - engage.
        backfillUID = producer.scheduleBackfillManager(vb, shared_from_this());

        // Expect a non zero UID. 0 is reserved to mean "no backfill to remove"
        Expects(backfillUID);

        // backfill will be needed to catch up to the items in the
        // CheckpointManager
        logWithContext(spdlog::level::level_enum::info,
                       "Scheduling OSO backfill",
                       {{"filter_size", filter.size()},
                        {"disk_only", isDiskOnly()},
                        {"last_read_seqno", lastReadSeqno.load()},
                        {"cursor_chk_seqno", curChkSeqno.load()}});

        isBackfillTaskRunning.store(true);
        /// Number of backfill items is unknown until the Backfill task
        /// completes the scan phase - reset backfillRemaining counter.
        backfillRemaining.reset();
        return true;
    }
    return false;
}

void ActiveStream::completeBackfillInner(
        BackfillType backfillType,
        uint64_t maxScanSeqno,
        cb::time::steady_clock::duration runtime,
        size_t diskBytesRead,
        size_t keysScanned) {
    {
        std::lock_guard<std::mutex> lh(streamMutex);

        // backfills can be scheduled and return nothing, leaving
        // lastBackfilledSeqno to be behind lastReadSeqno. Only update when
        // greater.
        if (lastBackfilledSeqno > lastReadSeqno) {
            lastReadSeqno.store(lastBackfilledSeqno);
        }

        if (backfillType == BackfillType::InOrder) {
            const auto vb = engine->getVBucket(vb_);
            if (!vb) {
                logWithContext(spdlog::level::level_enum::warn,
                               "ActiveStream::completeBackfillInner(): Vbucket "
                               "does not exist");
                return;
            }

            // In-order backfills may require a seqno-advanced message if
            // there is a stream filter present (e.g. only streaming a single
            // collection).
            if (isSeqnoAdvancedEnabled() &&
                isSeqnoGapAtEndOfSnapshot(maxScanSeqno)) {
                // Active:  We must send a SeqnoAdvanced to bump the DCP
                //          client's seqno to snap-end.
                // Replica: Vbucket may transition backfill->memory without
                //          sending another snapshot. Thus, in this case we
                //          do not want to send a SeqnoAdvanced at the end
                //          of backfill. So check that we don't have an in
                //          memory range to stream from.
                const auto replicaVucketSeqnoAdvance =
                        maxScanSeqno > lastBackfilledSeqno &&
                        maxScanSeqno == lastSentSnapEndSeqno;
                if (vb->getState() != vbucket_state_replica ||
                    replicaVucketSeqnoAdvance) {
                    queueSeqnoAdvanced();
                }
            }

            // Client does not support collections, so we cannot send a
            // seqno-advanced message to tell them that the last streamed seqno
            // is below the snap_end. However, we should still move the
            // lastReadSeqno as we do when we send a SeqnoAdvanced, as
            // otherwise, if there is a backfill pending, we'd start that
            // backfill from the last seqno we sent, no the last seqno we read.
            // In this case, if the purgeSeqno has advanced past the
            // lastReadSeqno, we'd fail with reason=Rollback, and could get in a
            // perpetual cycle of backfill from zero, reschedule, fail
            // (MB-56084).
            if (!isCollectionEnabledStream() && maxScanSeqno > lastReadSeqno) {
                lastReadSeqno.store(maxScanSeqno);
            }
        }

        if (isBackfilling()) {
            const auto diskItemsRead = backfillItems.disk.load();
            const auto runtimeSecs =
                    std::chrono::duration<double>(runtime).count();
            logWithContext(
                    spdlog::level::level_enum::info,
                    "Backfill complete",
                    {{"type", backfillType},
                     {"keys_scanned", keysScanned},
                     {"disk_bytes_read", diskBytesRead},
                     {"stream_stats",
                      {
                              {"backfill_disk_items", diskItemsRead},
                              {"backfill_mem_items", backfillItems.memory},
                              {"backfill_pauses", numBackfillPauses.load()},
                      }},
                     {"last_read_seqno", lastReadSeqno.load()},
                     {"last_sent_seqno_advance", lastSentSeqnoAdvance.load()},
                     {"last_sent_snapshot",
                      {lastSentSnapStartSeqno.load(),
                       lastSentSnapEndSeqno.load()}},
                     {"pending_backfill", pendingBackfill},
                     {"runtime", runtime},
                     {"items_per_second",
                      diskItemsRead ? (diskItemsRead / runtimeSecs) : 0.0},
                     {"throughput",
                      cb::calculateThroughput(diskBytesRead, runtime)}});
        } else {
            logWithContext(
                    spdlog::level::level_enum::warn,
                    "ActiveStream::completeBackfillInner: Unexpected state",
                    {{"state", to_string(state_.load())}});
        }

        if (backfillType == BackfillType::OutOfSequenceOrder) {
            auto producer = producerPtr.lock();

            if (!producer) {
                logWithContext(spdlog::level::level_enum::warn,
                               "ActiveStream::completeBackfillInner: producer "
                               "unavailable");
            } else if (
                    producer->isOutOfOrderSnapshotsEnabledWithSeqnoAdvanced() &&
                    maxScanSeqno != lastBackfilledSeqno) {
                pushToReadyQ(std::make_unique<SeqnoAdvanced>(
                        opaque_, vb_, sid, maxScanSeqno));
                lastSentSeqnoAdvance.store(maxScanSeqno);
            }

            // Now that the OSO backfill has ended, we can tweak
            // lastReadSeqno so that it reflects the end of the snapshot
            // we've just processed. This ensures any pending backfill which
            // follows continues from maxSeqno and not the max seqno of the
            // collection(s) in the OSO scan, which could be way less.
            if (maxScanSeqno > lastReadSeqno) {
                lastReadSeqno = maxScanSeqno;
            }

            pushToReadyQ(std::make_unique<OSOSnapshot>(
                    opaque_, vb_, sid, OSOSnapshot::End{}));
        }

        // Set back to 0 so we disable explicit clean-up.
        backfillUID = 0;
    }

    if (completeBackfillHook) {
        completeBackfillHook();
    }

    bool inverse = true;
    isBackfillTaskRunning.compare_exchange_strong(inverse, false);

    // MB-37468: Items may not be ready, but we need to notify the stream
    // regardless as a racing stepping producer that had just finished
    // processing all items and found an empty ready queue could clear the flag
    // immediately after we call notifyStreamReady (which does not notify as
    // itemsReady is true). This would then result in us not notifying the
    // stream and not putting it back in the producer's readyQueue. A similar
    // case exists for transitioning state to TakeoverSend or InMemory.
    notifyStreamReady(true);
}

void ActiveStream::clear_UNLOCKED() {
    while (!readyQ.empty()) {
        popFromReadyQ();
    }
}

void ActiveStream::notifyEmptyBackfill_UNLOCKED(uint64_t lastSeenSeqno) {
    setBackfillRemaining_UNLOCKED(0);
    auto vbucket = engine->getVBucket(vb_);
    if (!cursor.lock()) {
        try {
            CursorRegResult result =
                    vbucket->checkpointManager->registerCursorBySeqno(
                            name_,
                            lastSeenSeqno,
                            CheckpointCursor::Droppable::Yes);
            logWithContext(spdlog::level::level_enum::info,
                           "ActiveStream::notifyEmptyBackfill: Re-registering "
                           "dropped cursor",
                           {{"last_seen_seqno", lastSeenSeqno},
                            {"try_backfill", result.tryBackfill},
                            {"next_seqno", result.nextSeqno}});
            curChkSeqno = result.nextSeqno;
            cursor = result.takeCursor();
        } catch (std::exception& error) {
            logWithContext(spdlog::level::level_enum::warn,
                           "Failed to register cursor",
                           {{"error", error.what()}});
            endStream(cb::mcbp::DcpStreamEndStatus::StateChanged);
        }
    }
}

bool ActiveStream::handleSlowStream() {
    std::lock_guard<std::mutex> lh(streamMutex);
    logWithContext(spdlog::level::level_enum::info,
                   "Handling slow stream",
                   {{"state", to_string(state_.load())},
                    {"last_read_seqno", lastReadSeqno.load()},
                    {"last_sent_seqno", lastSentSeqno.load()},
                    {"high_seqno", engine->getVBucket(vb_)->getHighSeqno()},
                    {"cursor_chk_seqno", curChkSeqno.load()},
                    {"backfill_task_running", isBackfillTaskRunning}});

    bool status = false;
    switch (state_.load()) {
    case StreamState::Backfilling:
    case StreamState::InMemory:
        /* Drop the existing cursor and set pending backfill */
        status = dropCheckpointCursor_UNLOCKED();
        pendingBackfill = true;
        return status;
    case StreamState::TakeoverSend:
    /* To be handled later if needed */
    case StreamState::TakeoverWait:
    /* To be handled later if needed */
    case StreamState::Dead:
        /* To be handled later if needed */
        return false;
    case StreamState::Pending: {
        auto producer = producerPtr.lock();
        std::string connHeader = producer ? producer->logHeader()
                                          : "DCP (Producer): **Deleted conn**";
        throw std::logic_error(
                "ActiveStream::handleSlowStream: "
                "called with state " +
                to_string(state_.load()) +
                " "
                "for stream " +
                connHeader + "; " + logPrefix);
    }
    }
    return false;
}

void ActiveStream::handleDcpProducerException(const std::exception& exception) {
    cb::logger::Json ctx{
            {"last_sent_seqno", getLastSentSeqno()},
            {"error", exception.what()},
    };
    if (const auto* backtrace = cb::getBacktrace(exception)) {
        auto callstack = cb::logger::Json::array();
        print_backtrace_frames(*backtrace, [&callstack](const char* frame) {
            callstack.emplace_back(frame);
        });
        ctx["backtrace"] = callstack;
    }
    logWithContext(spdlog::level::level_enum::critical,
                   "ActiveStream::handleDcpProducerException: Caught exception",
                   std::move(ctx));

    if (engine->getConfiguration().isDcpProducerCatchExceptions()) {
        setDead(cb::mcbp::DcpStreamEndStatus::Disconnected);
        // Disconnect the connection
        auto producer = producerPtr.lock();
        if (producer) {
            producer->flagDisconnect();
            // Notify producer to close front-end connection and
            // remaining streams.
            producer->scheduleNotify();
        }
    } else {
        throw;
    }
}

std::string ActiveStream::getStreamTypeName() const {
    return "Active";
}

std::string ActiveStream::getStateName() const {
    return to_string(state_);
}

void ActiveStream::transitionState(StreamState newState) {
    if (state_ == newState) {
        return;
    }

    bool validTransition = false;
    switch (state_.load()) {
    case StreamState::Pending:
        if (newState == StreamState::Backfilling ||
            newState == StreamState::Dead) {
            validTransition = true;
        }
        break;
    case StreamState::Backfilling:
        if (newState == StreamState::InMemory ||
            newState == StreamState::TakeoverSend ||
            newState == StreamState::Dead) {
            validTransition = true;
        }
        break;
    case StreamState::InMemory:
        if (newState == StreamState::Backfilling ||
            newState == StreamState::Dead) {
            validTransition = true;
        }
        break;
    case StreamState::TakeoverSend:
        if (newState == StreamState::TakeoverWait ||
            newState == StreamState::Dead) {
            validTransition = true;
        }
        break;
    case StreamState::TakeoverWait:
        if (newState == StreamState::TakeoverSend ||
            newState == StreamState::Dead) {
            validTransition = true;
        }
        break;
    case StreamState::Dead:
        // Once DEAD, no other transitions should occur.
        validTransition = false;
        break;
    }

    if (!validTransition) {
        throw std::invalid_argument(
                "ActiveStream::transitionState:"
                " newState (which is " +
                to_string(newState) +
                ") is not valid for current state (which is " +
                to_string(state_.load()) + ") " + logPrefix);
    }

    StreamState oldState = state_.load();
    state_ = newState;

    cb::logger::Json extraInfo;

    switch (newState) {
    case StreamState::Backfilling: {
        auto producer = producerPtr.lock();
        if (producer) {
            if (StreamState::Pending == oldState) {
                scheduleBackfill_UNLOCKED(*producer, false /* reschedule */);
            } else if (StreamState::InMemory == oldState) {
                scheduleBackfill_UNLOCKED(*producer, true /* reschedule */);
            }
        }
        break;
    }
    case StreamState::InMemory:
        // Check if the producer has sent up till the last requested
        // sequence number already, if not - move checkpoint items into
        // the ready queue.
        if (lastSentSeqno.load() >= endSeqno) {
            // Stream transitioning to DEAD state
            endStream(cb::mcbp::DcpStreamEndStatus::Ok);
            notifyStreamReady();
        } else {
            // Starting a new in-memory snapshot which could contain duplicate
            // keys compared to the previous backfill snapshot. Therefore set
            // the Checkpoint flag on the next snapshot so the Consumer will
            // know to create a new Checkpoint.
            nextSnapshotIsCheckpoint = true;

            auto producer = producerPtr.lock();
            if (producer) {
                nextCheckpointItem(*producer);
            }
        }
        break;
    case StreamState::TakeoverSend: {
        const auto vb = engine->getVBucket(vb_);
        Expects(vb);
        extraInfo = cb::logger::Json{{"vb_state", vb->toString(vb->getState())},
                                     {"last_sent_seqno", lastSentSeqno.load()}};

        takeoverStart = ep_current_time();

        // Starting a new in-memory (takeover) snapshot which could contain
        // duplicate keys compared to the previous Backfill snapshot. Therefore
        // set the Checkpoint flag on the next snapshot so the Consumer will
        // know to create a new Checkpoint.
        nextSnapshotIsCheckpoint = true;

        auto producer = producerPtr.lock();
        if (producer && !nextCheckpointItem(*producer)) {
            notifyStreamReady(true);
        }
    } break;
    case StreamState::Dead:
        removeCheckpointCursor();
        break;
    case StreamState::TakeoverWait: {
        const auto vb = engine->getVBucket(vb_);
        Expects(vb);
        extraInfo = cb::logger::Json{{"vb_state", vb->toString(vb->getState())},
                                     {"last_sent_seqno", lastSentSeqno.load()}};
    } break;
    case StreamState::Pending:
        break;
    }

    auto logLevel = getTransitionStateLogLevel(state_, newState);
    logWithContext(logLevel,
                   "ActiveStream::transitionState: Transitioning",
                   {{"from", to_string(state_.load())},
                    {"to", to_string(newState)},
                    {"details", extraInfo}});
}

size_t ActiveStream::getItemsRemaining() {
    VBucketPtr vbucket = engine->getVBucket(vb_);

    if (!vbucket || !isActive()) {
        return 0;
    }

    // Items remaining is the sum of:
    // (a) Items outstanding in checkpoints
    // (b) Items pending in our readyQ
    size_t ckptItems = 0;
    if (auto sp = cursor.lock()) {
        ckptItems = vbucket->checkpointManager->getNumItemsForCursor(*sp);
    }

    // Note: concurrent access to readyQ guarded by streamMutex
    std::lock_guard<std::mutex> lh(streamMutex);
    return ckptItems + readyQ.size();
}

size_t ActiveStream::getBackfillItemsDisk() const {
    return backfillItems.disk;
}

size_t ActiveStream::getBackfillItemsMemory() const {
    return backfillItems.memory;
}

uint64_t ActiveStream::getLastReadSeqno() const {
    return lastReadSeqno.load();
}

uint64_t ActiveStream::getLastSentSeqno() const {
    return lastSentSeqno.load();
}

bool ActiveStream::dropCheckpointCursor_UNLOCKED() {
    VBucketPtr vbucket = engine->getVBucket(vb_);
    if (!vbucket) {
        endStream(cb::mcbp::DcpStreamEndStatus::StateChanged);
        notifyStreamReady();
    }
    return removeCheckpointCursor();
}

spdlog::level::level_enum ActiveStream::getTransitionStateLogLevel(
        StreamState currState, StreamState newState) {
    if ((currState == StreamState::Pending) ||
        (newState == StreamState::Dead)) {
        return spdlog::level::level_enum::debug;
    }
    return spdlog::level::level_enum::info;
}

void ActiveStream::notifyStreamReady(bool force, DcpProducer* producer) {
    bool inverse = false;
    if (force || itemsReady.compare_exchange_strong(inverse, true)) {
        /**
         * The below block of code exists to reduce the amount of times that we
         * have to promote the producerPtr (weak_ptr<DcpProducer>). Callers that
         * have already done so can supply a raw ptr for us to use instead.
         */
        if (producer) {
            // Caller supplied a producer to call this on, use that
            producer->notifyStreamReady(vb_);
            return;
        }

        // No producer supplied, promote the weak_ptr and use that
        auto lkProducer = producerPtr.lock();
        if (!lkProducer) {
            return;
        }
        lkProducer->notifyStreamReady(vb_);
    }
}

bool ActiveStream::removeCheckpointCursor() {
    VBucketPtr vb = engine->getVBucket(vb_);
    if (vb) {
        removeCursorPreLockHook();
        auto lockedCursor = cursor.lock();
        if (lockedCursor &&
            vb->checkpointManager->removeCursor(*lockedCursor)) {
            /*
             * Although the cursor has been removed from the cursor map
             * the underlying shared_ptr can still be valid due to other
             * uses of the cursor not yet going out of scope
             * (e.g. CheckpointMemRecoveryTask).  Therefore
             * cursor.lock().get() may not return the nullptr, so reset the
             * cursor to ensure that it is not used.
             */
            cursor.reset();
            return true;
        }
    }
    return false;
}

cb::engine_errc ActiveStream::seqnoAck(const std::string& consumerName,
                                       uint64_t preparedSeqno) {
    VBucketPtr vb = engine->getVBucket(vb_);
    if (!vb) {
        return cb::engine_errc::not_my_vbucket;
    }

    // Take the vb state lock so that we don't change the state of
    // this vb. Done before the streamMutex is acquired to prevent a lock order
    // inversion.
    {
        std::shared_lock vbStateLh(vb->getStateLock());

        // Locked with the streamMutex to ensure that we cannot race with a
        // stream end
        {
            std::lock_guard<std::mutex> lh(streamMutex);

            // We cannot ack something on a dead stream.
            if (!isActive()) {
                return cb::engine_errc::success;
            }

            if (preparedSeqno > getLastSentSeqno()) {
                throw std::logic_error(
                        vb_.to_string() + " replica \"" + consumerName +
                        "\" acked seqno:" + std::to_string(preparedSeqno) +
                        " which is greater than last sent seqno:" +
                        std::to_string(getLastSentSeqno()));
            }

            return vb->seqnoAcknowledged(
                    vbStateLh, consumerName, preparedSeqno);
        } // end stream mutex lock scope
    } // end vb state lock scope
}

std::string ActiveStream::to_string(StreamState st) {
    switch (st) {
    case StreamState::Pending:
        return "pending";
    case StreamState::Backfilling:
        return "backfilling";
    case StreamState::InMemory:
        return "in-memory";
    case StreamState::TakeoverSend:
        return "takeover-send";
    case StreamState::TakeoverWait:
        return "takeover-wait";
    case StreamState::Dead:
        return "dead";
    }
    throw std::invalid_argument("ActiveStream::to_string(StreamState): " +
                                std::to_string(int(st)));
}

bool ActiveStream::collectionAllowed(DocKeyView key) const {
    return filter.check(key);
}

bool ActiveStream::endIfRequiredPrivilegesLost(DcpProducer& producer) {
    // Does this stream still have the appropriate privileges to operate?
    if (filter.checkPrivileges(*producer.getCookie(), *engine) !=
        cb::engine_errc::success) {
        std::unique_lock lh(streamMutex);
        endStream(cb::mcbp::DcpStreamEndStatus::LostPrivileges);
        lh.unlock();
        notifyStreamReady();
        return true;
    }
    return false;
}

std::unique_ptr<DcpResponse> ActiveStream::makeEndStreamResponse(
        cb::mcbp::DcpStreamEndStatus reason) {
    return std::make_unique<StreamEndResponse>(opaque_, reason, vb_, sid);
}

void ActiveStream::incrementNumBackfillPauses() {
    numBackfillPauses++;
}

void ActiveStream::queueSeqnoAdvanced() {
    const auto seqno = lastSentSnapEndSeqno.load();
    pushToReadyQ(std::make_unique<SeqnoAdvanced>(opaque_, vb_, sid, seqno));
    lastSentSeqnoAdvance.store(seqno);

    // MB-47009 and MB-47534
    // Set the lastReadSeqno to be the seqno-advance.
    // We have read and then discarded something - setting this value to be
    // where the stream has read to ensures we don't send further seqno
    // advances unless a new snapshot is generated.
    // This is conditional as at least one path already manages lastReadSeqno
    // before getting here (lastReadSeqno is a Monotonic type).
    if (lastReadSeqno.load() < seqno) {
        lastReadSeqno.store(seqno);
    }
}

bool ActiveStream::isDiskOnly() const {
    return isFlagSet(flags_, cb::mcbp::DcpAddStreamFlag::DiskOnly);
}

bool ActiveStream::isTakeoverStream() const {
    return isFlagSet(flags_, cb::mcbp::DcpAddStreamFlag::TakeOver);
}

bool ActiveStream::isIgnoringPurgedTombstones() const {
    return isFlagSet(flags_,
                     cb::mcbp::DcpAddStreamFlag::IgnorePurgedTombstones);
}

bool ActiveStream::isSeqnoAdvancedEnabled() const {
    // SeqnoAdvance can only be sent if collections enabled as that's what added
    // the message.
    // Then we only require SeqnoAdvance for streams which don't enable:
    // sync-writes - so we can replace abort/prepare with seqno-advance
    // FlatBuffers - so we can replace ModifyCollection with seqno-advance
    return isCollectionEnabledStream() &&
           (syncReplication == SyncReplication::No ||
            !flatBuffersSystemEventsEnabled);
}

bool ActiveStream::isSeqnoGapAtEndOfSnapshot(uint64_t streamSeqno) const {
    return (lastSentSnapEndSeqno.load() > lastReadSeqno.load()) &&
           lastSentSnapEndSeqno.load() == streamSeqno;
}

void ActiveStream::sendSnapshotAndSeqnoAdvanced(
        const OutstandingItemsResult& meta, uint64_t start, uint64_t end) {
    const bool wasFirst = !firstMarkerSent;

    start = adjustStartIfFirstSnapshot(start, true);
    const auto flags = getMarkerFlags(meta);
    const auto vb = engine->getVBucket(vb_);

    const auto sendPurgeSeqno = (maxMarkerVersion == MarkerVersion::V2_2) &&
                                isDiskCheckpointType(meta.checkpointType);

    std::optional<uint64_t> psToSend;
    if (sendPurgeSeqno) {
        Expects(meta.diskCheckpointState);
        psToSend = meta.diskCheckpointState->purgeSeqno;
    }

    pushToReadyQ(std::make_unique<SnapshotMarker>(opaque_,
                                                  vb_,
                                                  start,
                                                  end,
                                                  flags,
                                                  std::nullopt,
                                                  std::nullopt,
                                                  std::nullopt,
                                                  psToSend,
                                                  sid));
    // Update the last start seqno seen but handle base case as
    // lastSentSnapStartSeqno is initial zero
    if (start > 0) {
        lastSentSnapStartSeqno = start;
    }

    // Only compare last sent start with last sent end if end has already
    // been set
    if (!wasFirst && lastSentSnapStartSeqno <= lastSentSnapEndSeqno) {
        auto msg = fmt::format(
                "ActiveStream::sendSnapshotAndSeqnoAdvanced: sent snapshot "
                "marker to client with snap start <= previous snap end "
                "{} "
                "lastSentSnapStart:{} "
                "lastSentSnapEnd:{} "
                "snapStart:{} "
                "snapEnd:{} "
                "flags:{} "
                "sid:{} "
                "producer name:{} "
                "lastReadSeqno:{} "
                "curChkSeqno:{}",
                vb_,
                lastSentSnapStartSeqno.load(),
                lastSentSnapEndSeqno.load(),
                start,
                end,
                flags,
                sid,
                getName(),
                lastReadSeqno.load(),
                curChkSeqno.load());
        cb::throwWithTrace(std::logic_error(msg));
    }

    lastSentSnapEndSeqno.store(end, std::memory_order_relaxed);
    nextSnapshotIsCheckpoint = false;

    queueSeqnoAdvanced();
}

uint64_t ActiveStream::adjustStartIfFirstSnapshot(uint64_t start,
                                                  bool isCompleteSnapshot) {
    if (!firstMarkerSent) {
        if (isCompleteSnapshot) {
            firstMarkerSent = true;
        }
        return std::min(snap_start_seqno_, start);
    }
    return start;
}

DcpSnapshotMarkerFlag ActiveStream::getMarkerFlags(
        const OutstandingItemsResult& meta) const {
    auto flags = isDiskCheckpointType(meta.checkpointType)
                         ? DcpSnapshotMarkerFlag::Disk
                         : DcpSnapshotMarkerFlag::Memory;

    if (changeStreamsEnabled &&
        (meta.historical == CheckpointHistorical::Yes)) {
        flags |= DcpSnapshotMarkerFlag::History;
    }

    if (nextSnapshotIsCheckpoint) {
        flags |= DcpSnapshotMarkerFlag::Checkpoint;
    }

    return flags;
}

ValueFilter ActiveStream::getValueFilter() const {
    ValueFilter valFilter = ValueFilter::VALUES_DECOMPRESSED;
    if (isKeyOnly()) {
        valFilter = ValueFilter::KEYS_ONLY;
    } else if (isCompressionEnabled()) {
        valFilter = ValueFilter::VALUES_COMPRESSED;
    }
    return valFilter;
}

void ActiveStream::setEndSeqno(uint64_t seqno) {
    std::lock_guard<std::mutex> lg(streamMutex);
    endSeqno = seqno;
}

std::string ActiveStream::Labeller::getLabel(const char* name) const {
    return fmt::format("ActiveStream({} {})::{}",
                       stream.getName(),
                       stream.getLogPrefix(),
                       name);
}

bool ActiveStream::areChangeStreamsEnabled() const {
    return changeStreamsEnabled;
}

bool ActiveStream::isFlatBuffersSystemEventEnabled() const {
    return flatBuffersSystemEventsEnabled;
}

bool ActiveStream::isOSOPreferredForCollectionBackfill(
        const Configuration& config,
        uint64_t collectionItems,
        uint64_t collectionDiskSize,
        uint64_t totalItems) {
    // Determine if OSO backfill or seqno backfill should be used for this
    // collection - which is expected to be faster?
    //
    // === Background ===
    //
    // In the abstract, OSO backfill _should_ always be faster than seqno as it
    // only has to scan the specific keys which are part of the collection,
    // whereas seqno backfill must scan _all_ items in the vbucket, only
    // fetching the values which belong to the requested collection.
    // However, in practice this isn't actually the case :-
    // - Couchstore arranges values in seqno order, so iterating in seqno
    //   order results in less random IO and more sequential IO.
    // - Magma places values next to their seqno, which means that iterating
    //   by seqno will find the value immediately next to the seqno without
    //   any extra IO, whereas iterating by key requires a random IO per
    //   fetched document.
    //
    // As such, performing a seqno scan requires less random IO and hence a
    // "brute force" approach of iterating over all seqnos but only sending
    // the ones which match the collection can be *much* faster.
    //
    // For example, performing backfills of a collection which contains 1.5%
    // of all 511M items from the Bucket, with a value size of 232B, using a
    // cloud EBS-style disk, the runtime of OSO & seqno backfill for Magma and
    // Couchstore is:
    //
    //    Magma OSO:        202 seconds
    //    Magma seqno:       63 seconds
    //    Couchstore OSO:   286 seconds
    //    Couchstore seqno: 185 seconds
    //
    // In other words, it's 3.2x (Magma) or ~1.5x (Couchstore) faster to use
    // a seqno scan instead of an OSO scan in this setup. Thedifference is
    // more significant the larger the collections are - speedups of over 20x
    // have been observed when the collection is the entire bucket.
    //
    // === Experimental Results ===
    //
    // Various experiments have been performed to measure backfill runtimes
    // under different configs (see MB-56346), and based on those, OSO vs seqno
    // ratio function can be estimated by a power function with a negative
    // coefficient:
    //
    //     oso/seqno ratio = Mx ^ E
    //
    //  where:
    //     'x' is the size of the collection as a fraction of the
    //         bucket (0, 1.0).
    //     'M' has been observed to range from 20 to 350.
    //     'E' has been observed to range from -0.9 to -0.6.
    //
    // The coefficient and exponent vary somewhat based on the value size,
    // storage engine (Couchstore vs Magma), disk type and concurrency being
    // driven - and as such the break-even point collection size has been
    // observed to range from ~0.2% to ~6% of the bucket items.
    //
    // Generating an accurate model (where we can determine the coefficient and
    // exponent to use for a given backfill) is difficult - those values appear
    // to depend on (at least):
    //
    // a) Properties of the data (collection size as a percentage of bucket
    //    items, collection item sizes).
    // b) Which storage engine is used.
    // c) Properties of the environment (disk sequential IO vs random IO,
    //    disk throughput at different IO sizes, ...).
    //
    // While (a) and (b) can be measured reasonably easily inside ep-engine,
    // (c) is much more difficult, can vary significantly, and has a very
    // big impact on the performance of each method. For example, the exact
    // same backfill setup above but performed on a local NVMe disk shows
    // the following runtimes:
    //
    //    Magma NVMe OSO:    87 seconds
    //    Magma NVMe seqno:  61 seconds
    //
    // i.e. seqno scan time is 1.03x faster than what it was with an EBS-style
    // disk, however OSO is 2.3x faster - which moves where the break-even point
    // between the two approaches is.
    //
    // === Chosen model ===
    //
    // Given the challenge in determining the "correct" coefficient & exponent
    // values all of the above, we use a pretty simple model whose primary
    // aim is to avoid any pathological behaviour :-
    //
    //   - If the average item size is "small", then use OSO if collection size
    //     is less than dcp_oso_backfill_small_value_ratio (e.g. 0.5% of
    //     bucket).
    //   - If the average item size is "large", then use OSO if collection
    //     size is less than dcp_oso_backfill_large_value_ratio (e.g. 4% of
    //     bucket).
    //   - The threshold for considering average item size of small vs large
    //     is determined by dcp_oso_backfill_small_vs_large_item_size_threshold.
    //
    // The rationale for this approach is based on the fact that the largest
    // collection size which OSO is beneficial (across all experiments) is only
    // 6% - i.e. even in the best case, OSO is only beneficial to a very small
    // range of collection sizes. Given we can only test so many environments,
    // it would be dangerous to try to "overfit" a power series to the limited
    // experimental evidence we have. Additionally, a simple model like the one
    // chosen is easy to understand and explain.

    // If the collection is empty then we should always use OSO - a key index
    // scan should be able to efficiently find "all" items in the collection.
    // This also avoids a potential div-by-zero case below.
    if (collectionItems == 0) {
        return true;
    }

    const auto collectionRatio = double(collectionItems) / totalItems;
    const auto meanCollectionItemSize = collectionDiskSize / collectionItems;
    const auto maxCollectionRatioForOso =
            meanCollectionItemSize <
                            config.getDcpOsoBackfillSmallItemSizeThreshold()
                    ? config.getDcpOsoBackfillSmallValueRatio()
                    : config.getDcpOsoBackfillLargeValueRatio();

    return collectionRatio < maxCollectionRatioForOso;
}

void ActiveStream::removeBackfill(BackfillManager& bfm) {
    uint64_t removeThis{0};
    {
        std::lock_guard<std::mutex> lh(streamMutex);
        removeThis = std::exchange(backfillUID, 0);
    }

    if (removeThis) {
        bfm.removeBackfill(removeThis);
    }
}

void ActiveStream::logWithContext(spdlog::level::level_enum severity,
                                  std::string_view msg,
                                  cb::logger::Json ctx) const {
    // Format: {"vb:"vb:X", "sid": "sid:none", ...}
    auto& object = ctx.get_ref<cb::logger::Json::object_t&>();
    if (sid) {
        object.insert(object.begin(), {"sid", sid.to_string()});
    }
    object.insert(object.begin(), {"vb", getVBucket()});

    auto producer = producerPtr.lock();
    if (producer) {
        producer->getLogger().logWithContext(severity, msg, std::move(ctx));
    } else {
        if (getGlobalBucketLogger()->should_log(severity)) {
            getGlobalBucketLogger()->logWithContext(
                    severity, msg, std::move(ctx));
        }
    }
}

void ActiveStream::logWithContext(spdlog::level::level_enum severity,
                                  std::string_view msg) const {
    logWithContext(severity, msg, cb::logger::Json::object());
}<|MERGE_RESOLUTION|>--- conflicted
+++ resolved
@@ -110,10 +110,6 @@
         endSeqno = dcpMaxSeqno;
     }
 
-<<<<<<< HEAD
-    std::shared_lock rlh(vbucket.getStateLock());
-=======
->>>>>>> 61e4cd99
     if (vbucket.getState() == vbucket_state_replica) {
         snapshot_info_t info = vbucket.checkpointManager->getSnapshotInfo();
         if (info.range.getEnd() > en_seqno) {

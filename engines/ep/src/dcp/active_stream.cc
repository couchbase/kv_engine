/* -*- Mode: C++; tab-width: 4; c-basic-offset: 4; indent-tabs-mode: nil -*- */
/*
 *     Copyright 2018-Present Couchbase, Inc.
 *
 *   Use of this software is governed by the Business Source License included
 *   in the file licenses/BSL-Couchbase.txt.  As of the Change Date specified
 *   in that file, in accordance with the Business Source License, use of this
 *   software will be governed by the Apache License, Version 2.0, included in
 *   the file licenses/APL2.txt.
 */

#include "active_stream_impl.h"

#include "checkpoint.h"
#include "checkpoint_manager.h"
#include "dcp/producer.h"
#include "dcp/response.h"
#include "ep_time.h"
#include "kv_bucket.h"
#include "kvstore/kvstore_iface.h"
#include "vbucket.h"

#include <fmt/chrono.h>
#include <memcached/protocol_binary.h>
#include <platform/optional.h>
#include <platform/timeutils.h>
#include <statistics/cbstat_collector.h>

// OutstandingItemsResult ctor and dtor required to be defined out of line to
// allow us to forward declare CheckpointSnapshotRange
ActiveStream::OutstandingItemsResult::OutstandingItemsResult() = default;
ActiveStream::OutstandingItemsResult::~OutstandingItemsResult() = default;

ActiveStream::ActiveStream(EventuallyPersistentEngine* e,
                           std::shared_ptr<DcpProducer> p,
                           const std::string& n,
                           uint32_t flags,
                           uint32_t opaque,
                           VBucket& vbucket,
                           uint64_t st_seqno,
                           uint64_t en_seqno,
                           uint64_t vb_uuid,
                           uint64_t snap_start_seqno,
                           uint64_t snap_end_seqno,
                           IncludeValue includeVal,
                           IncludeXattrs includeXattrs,
                           IncludeDeleteTime includeDeleteTime,
                           IncludeDeletedUserXattrs includeDeletedUserXattrs,
                           Collections::VB::Filter f)
    : Stream(n,
             flags,
             opaque,
             vbucket.getId(),
             st_seqno,
             en_seqno,
             vb_uuid,
             snap_start_seqno,
             snap_end_seqno),
      isBackfillTaskRunning(false),
      pendingBackfill(false),
      lastReadSeqno(st_seqno, {*this}),
      backfillRemaining(),
      includeValue(includeVal),
      includeXattributes(includeXattrs),
      includeDeletedUserXattrs(includeDeletedUserXattrs),
      lastReadSeqnoUnSnapshotted(st_seqno),
      lastSentSeqno(st_seqno, {*this}),
      lastSentSeqnoAdvance(0, {*this}),
      curChkSeqno(st_seqno, {*this}),
      nextSnapStart(0, {*this}),
      takeoverState(vbucket_state_pending),
      itemsFromMemoryPhase(0),
      firstMarkerSent(false),
      waitForSnapshot(0),
      engine(e),
      producerPtr(p),
      takeoverSendMaxTime(e->getConfiguration().getDcpTakeoverMaxTime()),
      lastSentSnapStartSeqno(0, {*this}),
      lastSentSnapEndSeqno(0, {*this}),
      chkptItemsExtractionInProgress(false),
      includeDeleteTime(includeDeleteTime),
      pitrEnabled(p->isPointInTimeEnabled()),
      includeCollectionID(f.isLegacyFilter() ? DocKeyEncodesCollectionId::No
                                             : DocKeyEncodesCollectionId::Yes),
      enableExpiryOutput(p->isDCPExpiryEnabled() ? EnableExpiryOutput::Yes
                                                 : EnableExpiryOutput::No),
      snappyEnabled(p->isSnappyEnabled() ? SnappyEnabled::Yes
                                         : SnappyEnabled::No),
      forceValueCompression(p->isForceValueCompressionEnabled()
                                    ? ForceValueCompression::Yes
                                    : ForceValueCompression::No),
      syncReplication(p->getSyncReplSupport()),
      flatBuffersSystemEventsEnabled(p->areFlatBuffersSystemEventsEnabled()),
      filter(std::move(f)),
      sid(filter.getStreamId()),
      changeStreamsEnabled(p->areChangeStreamsEnabled()) {
    const char* type = "";
    if (isTakeoverStream()) {
        type = "takeover ";
        end_seqno_ = dcpMaxSeqno;
    } else if (pitrEnabled == PointInTimeEnabled::Yes) {
        type = "PiTR ";
    }

    folly::SharedMutex::ReadHolder rlh(vbucket.getStateLock());
    if (vbucket.getState() == vbucket_state_replica) {
        snapshot_info_t info = vbucket.checkpointManager->getSnapshotInfo();
        if (info.range.getEnd() > en_seqno) {
            end_seqno_ = info.range.getEnd();
        }
    }

    logPrefix = "(" + vbucket.getId().to_string() + ")";
    if (sid) {
        // name must be unique to ensure we get our own cursor
        name_ += sid.to_string();
        logPrefix += " (" + sid.to_string() + ")";
    }

    log(spdlog::level::info,
        "{} Creating {}stream with start seqno {} and end seqno {}; "
        "requested end seqno was {}, flags:{:x}, snapshot:{{{},{}}} "
        "collections-filter-size:{} {}",
        logPrefix,
        type,
        st_seqno,
        end_seqno_,
        en_seqno,
        flags,
        snap_start_seqno,
        snap_end_seqno,
        filter.size(),
        sid);

    backfillItems.memory = 0;
    backfillItems.disk = 0;
    backfillItems.sent = 0;

    bufferedBackfill.bytes = 0;
    bufferedBackfill.items = 0;

    takeoverStart = 0;

    if (start_seqno_ >= end_seqno_) {
        /* streamMutex lock needs to be acquired because endStream
         * potentially makes call to pushToReadyQueue.
         */
        std::lock_guard<std::mutex> lh(streamMutex);
        endStream(cb::mcbp::DcpStreamEndStatus::Ok);
        itemsReady.store(true);
        // lock is released on leaving the scope
    }
}

ActiveStream::~ActiveStream() {
    if (state_ != StreamState::Dead) {
        removeCheckpointCursor();
    }
}

std::unique_ptr<DcpResponse> ActiveStream::next(DcpProducer& producer) {
    std::lock_guard<std::mutex> lh(streamMutex);

    // Clear notification flag before checking for a response, as if there was
    // nothing available when we checked, we want to be notified again when
    // more items are available. We do this to avoid a lost wake-up, in the
    // event we are notified about a new seqno just after we have found
    // no response is ready.
    // Note however this does mean we can get spurious wakeups between here
    // and when we set itemsReady at the end of this function.
    itemsReady.store(false);

    std::unique_ptr<DcpResponse> response;
    switch (state_.load()) {
    case StreamState::Pending:
        break;
    case StreamState::Backfilling:
        response = backfillPhase(producer, lh);
        break;
    case StreamState::InMemory:
        response = inMemoryPhase(producer);
        break;
    case StreamState::TakeoverSend:
        response = takeoverSendPhase(producer);
        break;
    case StreamState::TakeoverWait:
        response = takeoverWaitPhase(producer);
        break;
    case StreamState::Dead:
        response = deadPhase(producer);
        break;
    }

    if (nextHook) {
        nextHook(response.get());
    }

    // We have at least one response, and hence will call next() at least one
    // more time (a null response is used to indicate the Stream has no items
    // currently available) - as such set the itemsReady flag to avoid
    // unnecessary notifications - we know we need to check again.
    if (response) {
        itemsReady.store(true);
    }
    return response;
}

bool ActiveStream::isActive() const {
    return state_.load() != StreamState::Dead;
}

bool ActiveStream::isBackfilling() const {
    return state_.load() == StreamState::Backfilling;
}

bool ActiveStream::isInMemory() const {
    return state_.load() == StreamState::InMemory;
}

bool ActiveStream::isPending() const {
    return state_.load() == StreamState::Pending;
}

bool ActiveStream::isTakeoverSend() const {
    return state_.load() == StreamState::TakeoverSend;
}

bool ActiveStream::isTakeoverWait() const {
    return state_.load() == StreamState::TakeoverWait;
}

void ActiveStream::registerCursor(CheckpointManager& chkptmgr,
                                  uint64_t lastProcessedSeqno) {
    try {
        CursorRegResult result = chkptmgr.registerCursorBySeqno(
                name_, lastProcessedSeqno, CheckpointCursor::Droppable::Yes);

        log(spdlog::level::level_enum::info,
            "{} ActiveStream::registerCursor name \"{}\", "
            "lastProcessedSeqno:{}, registeredSeqno:{}, backfill:{}",
            logPrefix,
            name_,
            lastProcessedSeqno,
            result.seqno,
            result.tryBackfill);

        /*
         * MB-22960:  Due to cursor dropping we re-register the replication
         * cursor only during backfill when we mark the disk snapshot.  However
         * by this point it is possible that the CheckpointManager no longer
         * contains the next sequence number the replication stream requires
         * (i.e. next one after the backfill seqnos).
         *
         * To avoid this data loss when we register the cursor we check to see
         * if the result is greater than the lastProcessedSeqno + 1.
         * If so we know we may have missed some items and may need to perform
         * another backfill.
         *
         * We actually only need to do another backfill if the result is greater
         * than the lastProcessedSeqno + 1 and registerCursorBySeqno returns
         * true, indicating that the resulting seqno starts with the first item
         * on a checkpoint.
         */
        const uint64_t nextRequiredSeqno = lastProcessedSeqno + 1;
        if (result.seqno > nextRequiredSeqno && result.tryBackfill) {
            pendingBackfill = true;
        }
        curChkSeqno = result.seqno;
        cursor = result.cursor;
    } catch (std::exception& error) {
        log(spdlog::level::level_enum::warn,
            "{} Failed to register cursor: {}",
            logPrefix,
            error.what());
        endStream(cb::mcbp::DcpStreamEndStatus::StateChanged);
    }
}

bool ActiveStream::markDiskSnapshot(uint64_t startSeqno,
                                    uint64_t endSeqno,
                                    std::optional<uint64_t> highCompletedSeqno,
                                    uint64_t maxVisibleSeqno,
                                    std::optional<uint64_t> timestamp) {
    {
        std::unique_lock<std::mutex> lh(streamMutex);

        uint64_t chkCursorSeqno = endSeqno;

        if (!isBackfilling()) {
            log(spdlog::level::level_enum::warn,
                "{} ActiveStream::"
                "markDiskSnapshot: Unexpected state_:{}",
                logPrefix,
                to_string(state_.load()));
            return false;
        }

        if (!supportSyncWrites()) {
            if (!isCollectionEnabledStream()) {
                /* the connection does not support sync writes or collections,
                 * so the snapshot end must be set to the seqno of a visible
                 * item. Thus, items after the MVS will not be sent. As we are
                 * the client can not process non-visible items nor can we
                 * inform it that a seqno has moved to the end of the snapshot
                 * using a SeqnoAdvanced op.
                 */
                endSeqno = maxVisibleSeqno;
            }
            if (endSeqno < startSeqno) {
                // no visible items in backfill, should not send
                // a snapshot marker at all (no data will be sent)
                log(spdlog::level::level_enum::info,
                    "{} "
                    "ActiveStream::markDiskSnapshot not sending snapshot "
                    "because it contains no visible items",
                    logPrefix);
                // reregister cursor at original end seqno
                notifyEmptyBackfill_UNLOCKED(chkCursorSeqno);
                return false;
            }
        }

        /* We may need to send the requested 'snap_start_seqno_' as the snapshot
           start when we are sending the first snapshot because the first
           snapshot could be resumption of a previous snapshot */
        const bool wasFirst = !firstMarkerSent;
        startSeqno = adjustStartIfFirstSnapshot(startSeqno);

        VBucketPtr vb = engine->getVBucket(vb_);
        if (!vb) {
            log(spdlog::level::level_enum::warn,
                "{} "
                "ActiveStream::markDiskSnapshot, vbucket "
                "does not exist",
                logPrefix);
            return false;
        }
        // An atomic read of vbucket state without acquiring the
        // reader lock for state should suffice here.
        if (vb->getState() == vbucket_state_replica) {
            if (end_seqno_ > endSeqno) {
                /* We possibly have items in the open checkpoint
                   (incomplete snapshot) */
                snapshot_info_t info = vb->checkpointManager->getSnapshotInfo();
                log(spdlog::level::level_enum::info,
                    "{} Merging backfill and memory snapshot for a "
                    "replica vbucket, backfill start seqno {}, "
                    "backfill end seqno {}, "
                    "snapshot end seqno after merge s:{} - e:{}",
                    logPrefix,
                    startSeqno,
                    endSeqno,
                    info.range.getStart(),
                    info.range.getEnd());
                endSeqno = info.range.getEnd();
            }
        }

        // If the stream supports SyncRep then send the HCS in the
        // SnapshotMarker if it is not 0
        auto sendHCS = supportSyncReplication() && highCompletedSeqno;
        auto hcsToSend = sendHCS ? highCompletedSeqno : std::nullopt;
        auto mvsToSend = supportSyncReplication()
                                 ? std::make_optional(maxVisibleSeqno)
                                 : std::nullopt;
        log(spdlog::level::level_enum::info,
            "{} ActiveStream::markDiskSnapshot: Sending disk snapshot with "
            "start {}, end {}, and high completed {}, max visible {}",
            logPrefix,
            startSeqno,
            endSeqno,
            to_string_or_none(hcsToSend),
            to_string_or_none(mvsToSend));
        pushToReadyQ(std::make_unique<SnapshotMarker>(
                opaque_,
                vb_,
                startSeqno,
                endSeqno,
                MARKER_FLAG_DISK | MARKER_FLAG_CHK,
                hcsToSend,
                mvsToSend,
                timestamp,
                sid));
        // Update the last start seqno seen but handle base case as
        // lastSentSnapStartSeqno is initial zero
        if (startSeqno > 0) {
            lastSentSnapStartSeqno = startSeqno;
        }

        // Only compare last sent start with last sent end if end has already
        // been set
        if (!wasFirst && lastSentSnapStartSeqno <= lastSentSnapEndSeqno) {
            auto msg = fmt::format(
                    "ActiveStream::markDiskSnapshot:"
                    "sent snapshot marker to client with snap start <= "
                    "previous snap end "
                    "{} "
                    "lastSentSnapStart:{} "
                    "lastSentSnapEnd:{} "
                    "snapStart:{} "
                    "snapEnd:{} "
                    "sid:{} "
                    "producer name:{} "
                    "lastReadSeqno:{} "
                    "curChkSeqno:{} "
                    "lastReadSeqnoUnSnapshotted:{}",
                    vb_,
                    lastSentSnapStartSeqno,
                    lastSentSnapEndSeqno,
                    startSeqno,
                    endSeqno,
                    sid,
                    getName(),
                    lastReadSeqno,
                    curChkSeqno,
                    lastReadSeqnoUnSnapshotted);
            throw std::logic_error(msg);
        }

        lastSentSnapEndSeqno.store(endSeqno, std::memory_order_relaxed);

        if (!isDiskOnly()) {
            // Only re-register the cursor if we still need to get memory
            // snapshots
            registerCursor(*vb->checkpointManager, chkCursorSeqno);
        }
    }
    notifyStreamReady();
    return true;
}

bool ActiveStream::markOSODiskSnapshot(uint64_t endSeqno) {
    {
        std::unique_lock<std::mutex> lh(streamMutex);

        if (!isBackfilling()) {
            log(spdlog::level::level_enum::warn,
                "{} ActiveStream::"
                "markOSODiskSnapshot: Unexpected state_:{}",
                logPrefix,
                to_string(state_.load()));
            return false;
        }

        if (!isDiskOnly()) {
            VBucketPtr vb = engine->getVBucket(vb_);
            if (!vb) {
                log(spdlog::level::level_enum::warn,
                    "{} "
                    "ActiveStream::markOSODiskSnapshot, vbucket "
                    "does not exist",
                    logPrefix);
                return false;
            }
            registerCursor(*vb->checkpointManager, endSeqno);
            log(spdlog::level::level_enum::info,
                "{} ActiveStream::markOSODiskSnapshot: Sent snapshot "
                "begin marker, cursor requested:{} curChkSeqno:{}",
                logPrefix,
                endSeqno,
                curChkSeqno.load());
        } else {
            log(spdlog::level::level_enum::info,
                "{} ActiveStream::markOSODiskSnapshot: Sent snapshot "
                "begin marker",
                logPrefix);
        }
        pushToReadyQ(std::make_unique<OSOSnapshot>(opaque_, vb_, sid));
    }
    notifyStreamReady();
    return true;
}

bool ActiveStream::backfillReceived(std::unique_ptr<Item> item,
                                    backfill_source_t backfill_source) {
    if (!item) {
        return false;
    }

    auto producer = producerPtr.lock();
    if (!producer) {
        // Producer no longer valid (e.g. DCP connection closed), return false
        // to stop backfill task.
        return false;
    }

    // Should the item replicate?
    // Is the item accepted by the stream filter (e.g matching collection) ?
    if (!shouldProcessItem(*item) || !filter.checkAndUpdate(*item)) {
        // Skip this item, but continue backfill at next item.
        return true;
    }

    queued_item qi(std::move(item));
    // We need to send a mutation instead of a commit if this Item is a
    // commit as we may have de-duped the preceding prepare and the replica
    // needs to know what to commit.
    auto resp = makeResponseFromItem(qi, SendCommitSyncWriteAs::Mutation);

    bool buffersFull = false;
    {
        // Locked scope for ActiveStream state reads / writes. Note
        // streamMutex is heavily contended - frontend thread must acquire it
        // to consume data from ActiveStream::readyQ so try to minimise work
        // under lock.
        std::unique_lock<std::mutex> lh(streamMutex);

        // isBackfilling reads ActiveStream::state hence requires streamMutex.
        if (!isBackfilling()) {
            // Stream no longer backfilling; return false to stop backfill
            // task.
            return false;
        }

        // Note: ActiveStream and Producer/BackfillManager buffer bytes counters
        // need to be both updated under streamMutex. That's because the
        // end-stream path uses stream counters for updating prod/bm counters,
        // so they need to be consistent.

        // Passed all checks, item will be added to ready queue now.
        const auto respSize = resp->getApproximateSize();
        bufferedBackfill.bytes.fetch_add(respSize);
        bufferedBackfill.items++;
        lastBackfilledSeqno = std::max<uint64_t>(lastBackfilledSeqno,
                                                 uint64_t(*resp->getBySeqno()));
        pushToReadyQ(std::move(resp));

        // Note: recordBackfillManagerBytesRead requires a valid backillMgr
        // hence must occur after isBackfilling check (and hence must be in
        // locked region) :(
        buffersFull = !producer->recordBackfillManagerBytesRead(respSize);
    }

    // Note: The call locks on streamMutex, so this needs to be executed without
    //  holding the lock.
    notifyStreamReady(false /*force*/, producer.get());

    if (backfill_source == BACKFILL_FROM_MEMORY) {
        backfillItems.memory++;
    } else {
        backfillItems.disk++;
    }

    // We have processed this item but now the backfill buffers are full.
    // We need to inform the caller that this backfill has to yield.
    return !buffersFull;
}

void ActiveStream::completeBackfill(std::chrono::steady_clock::duration runtime,
                                    size_t diskBytesRead) {
    // maxSeqno is not needed for InOrder completion
    completeBackfillInner(
            BackfillType::InOrder, 0 /*maxSeqno*/, runtime, diskBytesRead);
}

void ActiveStream::completeOSOBackfill(
        uint64_t maxSeqno,
        std::chrono::steady_clock::duration runtime,
        size_t diskBytesRead) {
    completeBackfillInner(
            BackfillType::OutOfSequenceOrder, maxSeqno, runtime, diskBytesRead);
    firstMarkerSent = true;
}

void ActiveStream::snapshotMarkerAckReceived() {
    if (--waitForSnapshot == 0) {
        notifyStreamReady();
    }
}

void ActiveStream::setVBucketStateAckRecieved(DcpProducer& producer) {
    VBucketPtr vbucket = engine->getVBucket(vb_);
    if (!vbucket) {
        log(spdlog::level::level_enum::warn,
            "{} not present during ack for set "
            "vbucket during takeover",
            logPrefix);
        return;
    }

    {
        // Order in which the below 3 locks are acquired is important to avoid
        // any potential lock inversion problems.
        //
        // Plus, CheckpointManager::queueSetVBState() notifies streams. We need
        // to make that call after releasing the streamMutex, we might deadlock
        // by lock-inversion or double-lock otherwise.
        std::unique_lock<std::mutex> epVbSetLh(
                engine->getKVBucket()->getVbSetMutexLock());
        folly::SharedMutex::WriteHolder vbStateLh(vbucket->getStateLock());

        bool needToSetVbState = false;
        {
            std::unique_lock<std::mutex> lh(streamMutex);
            if (!isTakeoverWait()) {
                log(spdlog::level::level_enum::warn,
                    "{} Unexpected ack for set vbucket op on "
                    "stream '{}' state '{}'",
                    logPrefix,
                    name_,
                    to_string(state_.load()));
                return;
            }

            if (takeoverState == vbucket_state_pending) {
                log(spdlog::level::level_enum::debug,
                    "{} Receive ack for set vbucket state to "
                    "pending message",
                    logPrefix);
                takeoverState = vbucket_state_active;
                transitionState(StreamState::TakeoverSend);
                needToSetVbState = true;
            } else {
                log(spdlog::level::level_enum::info,
                    "{} Receive ack for set vbucket state to "
                    "active message",
                    logPrefix);
                endStream(cb::mcbp::DcpStreamEndStatus::Ok);
            }
        }

        if (needToSetVbState) {
            // Note: streamMutex released when making the call
            engine->getKVBucket()->setVBucketState_UNLOCKED(
                    vbucket,
                    vbucket_state_dead,
                    {},
                    TransferVB::No,
                    false /* notify_dcp */,
                    epVbSetLh,
                    vbStateLh);
            log(spdlog::level::level_enum::info,
                "{} Vbucket marked as dead, last sent "
                "seqno: {}, high seqno: {}",
                logPrefix,
                lastSentSeqno.load(),
                vbucket->getHighSeqno());
        }
    }

    notifyStreamReady(false /*force*/, &producer);
}

void ActiveStream::setBackfillRemaining(size_t value) {
    std::lock_guard<std::mutex> guard(streamMutex);
    setBackfillRemaining_UNLOCKED(value);
}

void ActiveStream::setBackfillRemaining_UNLOCKED(size_t value) {
    backfillRemaining = value;
}

std::unique_ptr<DcpResponse> ActiveStream::backfillPhase(
        DcpProducer& producer, std::lock_guard<std::mutex>& lh) {
    auto resp = nextQueuedItem(producer);

    if (resp) {
        producer.recordBackfillManagerBytesSent(resp->getApproximateSize());
        bufferedBackfill.bytes.fetch_sub(resp->getApproximateSize());
        if (!resp->isMetaEvent() || resp->isSystemEvent()) {
            bufferedBackfill.items--;
        }

        // Only DcpResponse objects representing items from "disk" have a size
        // so only update backfillRemaining when non-zero
        if (resp->getApproximateSize() && backfillRemaining.has_value()) {
            (*backfillRemaining)--;
        }
    }

    if (!isBackfillTaskRunning && readyQ.empty()) {
        // Given readyQ.empty() is True resp will be NULL
        // The previous backfill has completed.  Check to see if another
        // backfill needs to be scheduled.
        if (pendingBackfill) {
            scheduleBackfill_UNLOCKED(producer, true);
            pendingBackfill = false;
            // After scheduling a backfill we may now have items in readyQ -
            // so re-check if we didn't already have a response.
            if (!resp) {
                resp = nextQueuedItem(producer);
            }
        } else {
            if (lastReadSeqno.load() >= end_seqno_) {
                endStream(cb::mcbp::DcpStreamEndStatus::Ok);
            } else if (isTakeoverStream()) {
                transitionState(StreamState::TakeoverSend);
            } else if (isDiskOnly()) {
                endStream(cb::mcbp::DcpStreamEndStatus::Ok);
            } else {
                if (backfillRemaining && *backfillRemaining != 0) {
                    /* No more items will be received from the backfill at this
                     * point but backfill remaining count may be an overestimate
                     * if the stream is not sync write aware.
                     * This is an expected situation.
                     */
                    log(spdlog::level::level_enum::debug,
                        "{} ActiveStream::completeBackfill: "
                        "Backfill complete with items remaining:{}",
                        logPrefix,
                        *backfillRemaining);

                    // reset value to zero just in case.
                    setBackfillRemaining_UNLOCKED(0);
                }
                transitionState(StreamState::InMemory);
            }

            if (!resp) {
                resp = nextQueuedItem(producer);
            }
        }
    }

    return resp;
}

std::unique_ptr<DcpResponse> ActiveStream::inMemoryPhase(
        DcpProducer& producer) {
    if (readyQ.empty()) {
        if (pendingBackfill) {
            // Moving the state from InMemory to Backfilling will result in a
            // backfill being scheduled
            transitionState(StreamState::Backfilling);
            pendingBackfill = false;
            return {};
        } else if (nextCheckpointItem(producer)) {
            return {};
        }
    }

    return nextQueuedItem(producer);
}

std::unique_ptr<DcpResponse> ActiveStream::takeoverSendPhase(
        DcpProducer& producer) {
    VBucketPtr vb = engine->getVBucket(vb_);
    if (vb && takeoverStart != 0 && !vb->isTakeoverBackedUp() &&
        (ep_current_time() - takeoverStart) > takeoverSendMaxTime) {
        vb->setTakeoverBackedUpState(true);
    }

    if (!readyQ.empty()) {
        return nextQueuedItem(producer);
    } else {
        if (nextCheckpointItem(producer)) {
            return {};
        }
    }

    if (waitForSnapshot != 0) {
        return {};
    }

    takeoverSendPhaseHook();

    if (producer.bufferLogInsert(SetVBucketState::baseMsgBytes)) {
        transitionState(StreamState::TakeoverWait);
        return std::make_unique<SetVBucketState>(opaque_, vb_, takeoverState);
    } else {
        // Force notification of the stream, with no new mutations we might get
        // stuck otherwise as returning no item doesn't add this vBucket back to
        // the producer's readyQueue
        notifyStreamReady(true, &producer);
    }

    return {};
}

std::unique_ptr<DcpResponse> ActiveStream::takeoverWaitPhase(
        DcpProducer& producer) {
    return nextQueuedItem(producer);
}

std::unique_ptr<DcpResponse> ActiveStream::deadPhase(DcpProducer& producer) {
    auto resp = nextQueuedItem(producer);
    if (!resp) {
        log(spdlog::level::level_enum::info,
            "{} Stream closed, "
            "{} items sent from backfill phase, "
            "{} items sent from memory phase, "
            "{} was last seqno sent",
            logPrefix,
            backfillItems.sent.load(),
            itemsFromMemoryPhase.load(),
            lastSentSeqno.load());
    }
    return resp;
}

bool ActiveStream::isCompressionEnabled() const {
    auto producer = producerPtr.lock();
    if (producer) {
        return producer->isCompressionEnabled();
    }
    /* If the 'producer' is deleted, what we return doesn't matter */
    return false;
}

void ActiveStream::addStats(const AddStatFn& add_stat, CookieIface& c) {
    Stream::addStats(add_stat, c);

    try {
        fmt::memory_buffer keyBuff;
        fmt::format_to(
                std::back_inserter(keyBuff), "{}:stream_{}_", name_, vb_.get());
        const auto prefixLen = keyBuff.size();
        const auto addStat = [&keyBuff, prefixLen, add_stat, &c](
                                     const auto& statKey, auto statValue) {
            keyBuff.resize(prefixLen);
            fmt::format_to(std::back_inserter(keyBuff), "{}", statKey);
            add_casted_stat(
                    {keyBuff.data(), keyBuff.size()}, statValue, add_stat, c);
        };
        addStat("backfill_disk_items", backfillItems.disk.load());
        addStat("backfill_mem_items", backfillItems.memory.load());
        addStat("backfill_sent", backfillItems.sent.load());
        addStat("memory_phase", itemsFromMemoryPhase.load());
        addStat("last_sent_seqno", lastSentSeqno.load());
        addStat("last_sent_seqno_advance", lastSentSeqnoAdvance.load());
        addStat("last_sent_snap_end_seqno",
                lastSentSnapEndSeqno.load(std::memory_order_relaxed));
        addStat("last_read_seqno", lastReadSeqno.load());
        addStat("last_read_seqno_unsnapshotted",
                lastReadSeqnoUnSnapshotted.load());
        addStat("ready_queue_memory", getReadyQueueMemory());
        addStat("backfill_buffer_bytes", bufferedBackfill.bytes.load());
        addStat("backfill_buffer_items", bufferedBackfill.items.load());
        addStat("cursor_registered", cursor.lock() != nullptr);
        addStat("change_streams_enabled", changeStreamsEnabled);

        if (isTakeoverSend() && takeoverStart != 0) {
            addStat("takeover_since", ep_current_time() - takeoverStart);
        }
    } catch (std::exception& error) {
        log(spdlog::level::level_enum::warn,
            "{} ActiveStream::addStats: Failed to build stats: {}",
            logPrefix,
            error.what());
    }

    filter.addStats(add_stat, c, name_, vb_);
}

void ActiveStream::addTakeoverStats(const AddStatFn& add_stat,
                                    CookieIface& cookie,
                                    const VBucket& vb) {
    std::lock_guard<std::mutex> lh(streamMutex);

    add_casted_stat("name", name_, add_stat, cookie);
    if (!isActive()) {
        log(spdlog::level::level_enum::warn,
            "{} "
            "ActiveStream::addTakeoverStats: Stream has "
            "status StreamDead",
            logPrefix);
        // Return status of does_not_exist to ensure rebalance does not hang.
        add_casted_stat("status", "does_not_exist", add_stat, cookie);
        add_casted_stat("estimate", 0, add_stat, cookie);
        add_casted_stat("backfillRemaining", 0, add_stat, cookie);
        return;
    }

    size_t total = 0;
    const char* status = nullptr;
    if (isBackfilling()) {
        if (backfillRemaining) {
            status = "backfilling";
            total += *backfillRemaining;
        } else {
            status = "calculating-item-count";
        }
    } else {
        status = "in-memory";
    }
    add_casted_stat("status", status, add_stat, cookie);

    if (backfillRemaining) {
        add_casted_stat(
                "backfillRemaining", *backfillRemaining, add_stat, cookie);
    }

    size_t vb_items = vb.getNumItems();
    size_t chk_items = 0;
    auto sp = cursor.lock();
    if (vb_items > 0 && sp) {
        chk_items = vb.checkpointManager->getNumItemsForCursor(*sp);
    }

    size_t del_items = 0;
    try {
        del_items = vb.getNumPersistedDeletes();
    } catch (std::runtime_error& e) {
        log(spdlog::level::level_enum::warn,
            "{} ActiveStream:addTakeoverStats: exception while getting num "
            "persisted "
            "deletes"
            " - treating as 0 deletes. "
            "Details: {}",
            logPrefix,
            e.what());
    }

    if (end_seqno_ < curChkSeqno) {
        chk_items = 0;
    } else if ((end_seqno_ - curChkSeqno) < chk_items) {
        chk_items = end_seqno_ - curChkSeqno + 1;
    }
    total += chk_items;

    add_casted_stat("estimate", total, add_stat, cookie);
    add_casted_stat("chk_items", chk_items, add_stat, cookie);
    add_casted_stat("vb_items", vb_items, add_stat, cookie);
    add_casted_stat("on_disk_deletes", del_items, add_stat, cookie);
}

std::unique_ptr<DcpResponse> ActiveStream::nextQueuedItem(
        DcpProducer& producer) {
    if (!readyQ.empty()) {
        auto& response = readyQ.front();
        if (producer.bufferLogInsert(response->getMessageSize())) {
            auto seqno = response->getBySeqno();
            if (seqno) {
                // When OSO is enabled, and we're backfilling lastSentSeqno
                // isn't monotonic so just reset() to set it.
                if (producer.isOutOfOrderSnapshotsEnabled() &&
                    isBackfilling()) {
                    lastSentSeqno.reset(*seqno);
                } else {
                    lastSentSeqno.store(*seqno);
                }

                if (isBackfilling()) {
                    backfillItems.sent++;
                } else {
                    itemsFromMemoryPhase++;
                }
            }

            return popFromReadyQ();
        }
    }
    return nullptr;
}

bool ActiveStream::nextCheckpointItem(DcpProducer& producer) {
    auto vb = engine->getVBucket(vb_);
    if (vb) {
        const auto curs = cursor.lock();
        if (curs && vb->checkpointManager->hasItemsForCursor(*curs)) {
            // Schedule the stream-processor for pulling items from checkpoints
            // and pushing them into the stream readyQ
            producer.scheduleCheckpointProcessorTask(shared_from_this());
            return true;
        }
    }

    return chkptItemsExtractionInProgress;
}

void ActiveStream::nextCheckpointItemTask() {
    // MB-29369: Obtain stream mutex here
    std::lock_guard<std::mutex> lh(streamMutex);
    nextCheckpointItemTask(lh);
}

void ActiveStream::nextCheckpointItemTask(
        const std::lock_guard<std::mutex>& streamMutex) {
    auto vbucket = engine->getVBucket(vb_);
    if (!vbucket) {
        // The entity deleting the vbucket must set stream to dead,
        // calling setDead(cb::mcbp::DcpStreamEndStatus::StateChanged) will
        // cause deadlock because it will try to grab streamMutex which is
        // already acquired at this point here
        return;
    }

    if (!producerPtr.lock()) {
        // Nothing to do, the connection is being shut down
        return;
    }

    // MB-29369: only run the task's work if the stream is in an in-memory
    // phase (of which takeover is a variant).
    if (!(isInMemory() || isTakeoverSend())) {
        return;
    }

    auto res = getOutstandingItems(*vbucket);
    processItems(streamMutex, res);
}

ActiveStream::OutstandingItemsResult ActiveStream::getOutstandingItems(
        VBucket& vb) {
    OutstandingItemsResult result;
    // Commencing item processing - set guard flag.
    chkptItemsExtractionInProgress.store(true);

    auto _begin_ = std::chrono::steady_clock::now();
    CheckpointManager::ItemsForCursor itemsForCursor{};
    auto cursorPtr = cursor.lock();
    if (cursorPtr) {
        itemsForCursor = vb.checkpointManager->getNextItemsForDcp(*cursorPtr,
                                                                  result.items);
    }
    engine->getEpStats().dcpCursorsGetItemsHisto.add(
            std::chrono::duration_cast<std::chrono::microseconds>(
                    std::chrono::steady_clock::now() - _begin_));

    result.checkpointType = itemsForCursor.checkpointType;
    result.ranges = itemsForCursor.ranges;
    if (isDiskCheckpointType(result.checkpointType)) {
        result.diskCheckpointState =
                OutstandingItemsResult::DiskCheckpointState();
        Expects(itemsForCursor.highCompletedSeqno);
        result.diskCheckpointState->highCompletedSeqno =
                *itemsForCursor.highCompletedSeqno;
    }

    result.visibleSeqno = itemsForCursor.visibleSeqno;

    return result;
}

/**
 * This function is used to find out if a given item's value
 * needs to be changed
 */
static bool shouldModifyItem(const queued_item& item,
                             IncludeValue includeValue,
                             IncludeXattrs includeXattrs,
                             IncludeDeletedUserXattrs includeDeletedUserXattrs,
                             bool isForceValueCompressionEnabled,
                             bool isSnappyEnabled) {
    // If there is no value, no modification needs to be done
    if (item->getValue()) {
        /**
         * If value needs to be included
         */
        if ((includeValue == IncludeValue::No) ||
            (includeValue == IncludeValue::NoWithUnderlyingDatatype)) {
            return true;
        }

        /**
         * Check if value needs to be compressed or decompressed
         * If yes, then then value definitely needs modification
         */
        if (isSnappyEnabled) {
            if (isForceValueCompressionEnabled) {
                if (!cb::mcbp::datatype::is_snappy(item->getDataType())) {
                    return true;
                }
            }
        } else {
            if (cb::mcbp::datatype::is_snappy(item->getDataType())) {
                return true;
            }
        }

        /**
         * If the value doesn't have to be compressed, then
         * check if xattrs need to be pruned. If not, then
         * value needs no modification
         */
        if (cb::mcbp::datatype::is_xattr(item->getDataType())) {
            // Do we want to strip all xattrs regardless of whether the item is
            // a mutation or deletion?
            if (includeXattrs == IncludeXattrs::No) {
                return true;
            }

            // Do we want to strip user-xattrs for deletions?
            if (includeDeletedUserXattrs == IncludeDeletedUserXattrs::No &&
                item->isDeleted()) {
                return true;
            }
        }
    }

    return false;
}

std::unique_ptr<DcpResponse> ActiveStream::makeResponseFromItem(
        queued_item& item, SendCommitSyncWriteAs sendCommitSyncWriteAs) {
    // Note: This function is hot - it is called for every item to be
    // sent over the DCP connection.

    // If this Stream supports SyncReplication then we may send a
    // CommitSyncWrite. If this Stream does not support SyncReplication then we
    // will only send Mutation messages.
    //
    // We will send a CommitSyncWrite when streaming from Checkpoints, and a
    // Mutation instead of a Commit (as this contains the full value) when
    // streaming from disk/backfill. If we have a Disk Checkpoint then we will
    // send Mutations as all of our Items will be mutations (streamed to us by
    // and old active as a Mutation).
    if ((item->getOperation() == queue_op::commit_sync_write) &&
        (supportSyncWrites()) &&
        sendCommitSyncWriteAs == SendCommitSyncWriteAs::Commit) {
        return std::make_unique<CommitSyncWrite>(opaque_,
                                                 item->getVBucketId(),
                                                 item->getPrepareSeqno(),
                                                 item->getBySeqno(),
                                                 item->getKey(),
                                                 includeCollectionID);
    }

    if (item->getOperation() == queue_op::abort_sync_write) {
        return std::make_unique<AbortSyncWrite>(
                opaque_,
                item->getVBucketId(),
                item->getKey(),
                item->getPrepareSeqno(),
                item->getBySeqno() /*abortSeqno*/,
                includeCollectionID);
    }

    if (item->getOperation() != queue_op::system_event) {
        if (shouldModifyItem(item,
                             includeValue,
                             includeXattributes,
                             includeDeletedUserXattrs,
                             isForceValueCompressionEnabled(),
                             isSnappyEnabled())) {
            auto finalItem = make_STRCPtr<Item>(*item);
            const auto wasInflated = finalItem->removeBodyAndOrXattrs(
                    includeValue, includeXattributes, includeDeletedUserXattrs);

            if (isSnappyEnabled()) {
                if (isForceValueCompressionEnabled()) {
                    if (finalItem->getNBytes() > 0) {
                        bool compressionFailed = false;

                        if (!cb::mcbp::datatype::is_snappy(
                                    finalItem->getDataType())) {
                            compressionFailed = !finalItem->compressValue();
                        } else if (wasInflated == Item::WasValueInflated::Yes) {
                            // MB-40493: IncludeValue::NoWithUnderlyingDatatype
                            // may reset the datatype to Snappy and leave an
                            // inflated Xattr chunk that requires compression.
                            // We would miss to compress here if we check just
                            // the datatype.
                            compressionFailed =
                                    !finalItem->compressValue(true /*force*/);
                        }

                        if (compressionFailed) {
                            log(spdlog::level::level_enum::warn,
                                "{} Failed to snappy compress an uncompressed "
                                "value",
                                logPrefix);
                        }
                    }
                }
            } else {
                // The purpose of this block is to uncompress compressed items
                // as they are being streamed over a connection that doesn't
                // support compression.
                //
                // MB-40493: IncludeValue::NoWithUnderlyingDatatype may reset
                //  datatype to SNAPPY, even if the value has been already
                //  decompressed (eg, the original value contained Body+Xattr
                //  and Body have been removed) or if there is no value at all
                //  (eg, the original value contained only a Body, now removed).
                //  We need to avoid the call to Item::decompress in both cases,
                //  we log an unnecessary warning otherwise.
                if (cb::mcbp::datatype::is_snappy(finalItem->getDataType()) &&
                    (wasInflated == Item::WasValueInflated::No) &&
                    (finalItem->getNBytes() > 0)) {
                    if (!finalItem->decompressValue()) {
                        log(spdlog::level::level_enum::warn,
                            "{} Failed to snappy uncompress a compressed value",
                            logPrefix);
                    }
                }
            }

            /**
             * Create a mutation response to be placed in the ready queue.
             */
            return std::make_unique<MutationResponse>(std::move(finalItem),
                                                      opaque_,
                                                      includeValue,
                                                      includeXattributes,
                                                      includeDeleteTime,
                                                      includeDeletedUserXattrs,
                                                      includeCollectionID,
                                                      enableExpiryOutput,
                                                      sid);
        }

        // Item unmodified - construct response from original.
        return std::make_unique<MutationResponse>(item,
                                                  opaque_,
                                                  includeValue,
                                                  includeXattributes,
                                                  includeDeleteTime,
                                                  includeDeletedUserXattrs,
                                                  includeCollectionID,
                                                  enableExpiryOutput,
                                                  sid);
    }

    if (flatBuffersSystemEventsEnabled) {
        return SystemEventProducerMessage::makeWithFlatBuffersValue(
                opaque_, item, sid);
    }
    return SystemEventProducerMessage::make(opaque_, item, sid);
}

void ActiveStream::processItemsInner(
        const std::lock_guard<std::mutex>& lg,
        OutstandingItemsResult& outstandingItemsResult) {
    if (outstandingItemsResult.items.empty()) {
        return;
    }

    // Transform the sequence of items from the CheckpointManager into
    // a sequence of DCP messages which this stream should receive. There
    // are a couple of sublties to watch out for here:
    //
    // 1. Unlike CheckpointManager, In DCP there are no individual 'start' /
    // end messages book-ending mutations - instead we prefix a sequence of
    // mutations with a snapshot_marker{start, end, flags}. However, we do
    // not know the end seqno until we get to the end of the checkpoint. To
    // handle this we accumulate the set of mutations which will make up a
    // snapshot into 'mutations', and when we encounter the next
    // checkpoint_start message we call snapshot() on our mutations to
    // prepend the snapshot_marker; followed by the mutations it contains.
    //
    // 2. For each checkpoint_start item we need to create a snapshot with
    // the MARKER_FLAG_CHK set - so the destination knows this represents
    // a consistent point and should create it's own checkpoint on this
    // boundary.
    // However, a snapshot marker must contain at least 1
    // (non-snapshot_start) item, but if the last item in `items` is a
    // checkpoint_marker then it is not possible to create a valid snapshot
    // (yet). We must instead defer calling snapshot() until we have at
    // least one item - i.e on a later call to processItems.
    // Therefore we record the pending MARKER_FLAG_CHK as part of the
    // object's state in nextSnapshotIsCheckpoint. When we subsequently
    // receive at least one more mutation (and hence can enqueue a
    // SnapshotMarker), we can use nextSnapshotIsCheckpoint to snapshot
    // it correctly.
    std::deque<std::unique_ptr<DcpResponse>> mutations;

    // Initialise to the first visibleSeqno of the batch of items
    uint64_t visibleSeqno = outstandingItemsResult.visibleSeqno;
    /*
     * highNonVisibleSeqno is used to track the current seqno of non visible
     * seqno of a snapshot before we filter them out. This is only used when
     * collections is enabled on a stream and sync write support is not.
     * This allows us to inform the consumer of the high seqno of a
     * collection regardless if it is committed or not. By sending a
     * SeqnoAdvanced op. This solves the problem where a snapshot would be
     * sent to a non sync write aware client with the last mutation of the
     * snapshot was a prepare or abort and the final seqno would never be
     * sent meaning the snapshot was never completed.
     */
    std::optional<uint64_t> highNonVisibleSeqno;
    for (auto& qi : outstandingItemsResult.items) {
        if (qi->getOperation() == queue_op::checkpoint_end) {
            // At the end of each checkpoint remove its snapshot range, so
            // we don't use it to set nextSnapStart for the next checkpoint.
            // We can just erase the range at the head of ranges as every
            // time as CheckpointManager::getItemsForCursor() will always
            // ensure there is a snapshot range for if there is a
            // queue_op::checkpoint_end in the items it returns.
            auto rangeItr = outstandingItemsResult.ranges.begin();
            outstandingItemsResult.ranges.erase(rangeItr);
        }

        if (qi->getOperation() == queue_op::checkpoint_start) {
            /* if there are already other mutations, then they belong to the
               previous checkpoint and hence we must create a snapshot and
               put them onto readyQ */
            if (!mutations.empty()) {
                snapshot(outstandingItemsResult.checkpointType,
                         mutations,
                         outstandingItemsResult.diskCheckpointState,
                         visibleSeqno,
                         highNonVisibleSeqno);
                /* clear out all the mutations since they are already put
                   onto the readyQ */
                mutations.clear();
                highNonVisibleSeqno = std::nullopt;
            }
            /* mark true as it indicates a new checkpoint snapshot */
            nextSnapshotIsCheckpoint = true;

            if (outstandingItemsResult.ranges.empty()) {
                throw std::logic_error(
                        "ActiveStream::processItems: found "
                        "no snapshot ranges but we have a "
                        "checkpoint start with seqno:" +
                        std::to_string(qi->getBySeqno()));
            }

            nextSnapStart = outstandingItemsResult.ranges.begin()->getStart();

            continue;
        }

        if (!qi->isCheckPointMetaItem()) {
            curChkSeqno = qi->getBySeqno();
        }

        if (shouldProcessItem(*qi)) {
            lastReadSeqnoUnSnapshotted = qi->getBySeqno();
            // Check if the item is allowed on the stream, note the filter
            // updates itself for collection deletion events
            if (filter.checkAndUpdate(*qi)) {
                if (qi->isVisible()) {
                    visibleSeqno = qi->getBySeqno();
                }
                mutations.push_back(makeResponseFromItem(
                        qi, SendCommitSyncWriteAs::Commit));
            }

        } else if (isSeqnoAdvancedEnabled()) {
            /*
             * If we're a collection stream that does not support sync
             * writes then we want to be able to send a SeqnoAdvanced op.
             * Thus, if we see a non visible mutation i.e. an abort or
             * prepare then up highNonVisibleSeqno with the items seqno only
             * if the item is for the streaming collections.
             */
            if ((qi->isPending() || qi->isAbort()) &&
                filter.checkAndUpdate(*qi)) {
                highNonVisibleSeqno = qi->getBySeqno();
            }
        }
    }

<<<<<<< HEAD
    if (!mutations.empty()) {
        // We have a snapshot with mutations to send. Push it into the ready
        // queue, all done then.
        snapshot(outstandingItemsResult.checkpointType,
                 mutations,
                 outstandingItemsResult.diskCheckpointState,
                 visibleSeqno,
                 highNonVisibleSeqno);
        return;
    }

    // No mutations to send but we might need to send a SeqnoAdvanced
    if (!isSeqnoAdvancedEnabled()) {
        return;
    }
    // Note that we cannot enter this case if supportSyncReplication()
    // returns true (see isSeqnoAdvancedEnabled). This means that we
    // do not need to set the HCS/MVS or timestamp parameters of the
    // snapshot marker. MB-47877 tracks enabling sync-writes+filtering
    if (!firstMarkerSent && lastReadSeqno < snap_end_seqno_) {
        // MB-47009: This first snapshot has been completely filtered
        // away. The remaining items must not of been for this client.
        // We must still send a snapshot marker so that the client is
        // moved to their end seqno - so a snapshot + seqno advance is
        // needed.
        sendSnapshotAndSeqnoAdvanced(outstandingItemsResult.checkpointType,
                                     snap_start_seqno_,
                                     snap_end_seqno_);
        firstMarkerSent = true;
    } else if (isSeqnoGapAtEndOfSnapshot(curChkSeqno)) {
        auto vb = engine->getVBucket(getVBucket());
        if (vb) {
            if (vb->getState() == vbucket_state_replica) {
                /*
                 * If this is a collection stream and we're not sending
                 * any mutations from memory and we haven't queued a
                 * snapshot and we're a replica. Then our snapshot
                 * covers backfill and in memory. So we have one
                 * snapshot marker for both items on disk and in memory.
                 * Thus, we need to send a SeqnoAdvanced to push the
                 * consumer's seqno to the end of the snapshot. This is
                 * needed when no items for the collection we're
                 * streaming are present in memory.
                 */
                queueSeqnoAdvanced();
=======
            if (shouldProcessItem(*qi)) {
                lastReadSeqnoUnSnapshotted = qi->getBySeqno();
                // Check if the item is allowed on the stream, note the filter
                // updates itself for collection deletion events
                if (filter.checkAndUpdate(*qi)) {
                    if (qi->isVisible()) {
                        visibleSeqno = qi->getBySeqno();
                    }
                    mutations.push_back(makeResponseFromItem(
                            qi, SendCommitSyncWriteAs::Commit));
                }
            } else if (isSeqnoAdvancedEnabled() &&
                       !qi->isCheckPointMetaItem() &&
                       filter.checkAndUpdate(*qi)) {
                // Can replace with SeqnoAdvance and the item is for this stream
                highNonVisibleSeqno = qi->getBySeqno();
>>>>>>> 43a19081
            }
        } else {
            log(spdlog::level::level_enum::warn,
                "{} processItems() for vbucket which does not "
                "exist",
                logPrefix);
        }
    } else if (highNonVisibleSeqno &&
               curChkSeqno >= highNonVisibleSeqno.value()) {
        // MB-48368: Nothing directly available for the stream, but a
        // non-visible item was available - bring the client up-to-date
        sendSnapshotAndSeqnoAdvanced(outstandingItemsResult.checkpointType,
                                     highNonVisibleSeqno.value(),
                                     highNonVisibleSeqno.value());
    }
}

void ActiveStream::processItems(
        const std::lock_guard<std::mutex>& lg,
        OutstandingItemsResult& outstandingItemsResult) {
    processItemsInner(lg, outstandingItemsResult);

    // If we've processed past the stream's end seqno then transition to the
    // stream to the dead state and add a stream end to the ready queue
    if (curChkSeqno >= getEndSeqno()) {
        endStream(cb::mcbp::DcpStreamEndStatus::Ok);
    }

    // After the snapshot has been processed, check if the filter is now
    // empty. A stream with an empty filter does nothing but self close.
    if (filter.empty()) {
        endStream(cb::mcbp::DcpStreamEndStatus::FilterEmpty);
    }

    // Completed item processing - clear guard flag and notify producer.
    chkptItemsExtractionInProgress.store(false);
    notifyStreamReady(true);
}

bool ActiveStream::shouldProcessItem(const Item& item) {
    if (!item.shouldReplicate(supportSyncWrites())) {
        return false;
    }

    if (item.getOperation() == queue_op::system_event) {
        switch (SystemEvent(item.getFlags())) {
        case SystemEvent::Collection:
        case SystemEvent::Scope:
            return true;
        case SystemEvent::ModifyCollection:
            // Modify cannot be transmitted unless opted-in
            return flatBuffersSystemEventsEnabled;
        }
        return false;
    }
    return true;
}

void ActiveStream::snapshot(
        CheckpointType checkpointType,
        std::deque<std::unique_ptr<DcpResponse>>& items,
        std::optional<OutstandingItemsResult::DiskCheckpointState>
                diskCheckpointState,
        uint64_t maxVisibleSeqno,
        std::optional<uint64_t> highNonVisibleSeqno) {
    if (items.empty()) {
        return;
    }

    /* This assumes that all items in the "items deque" is put onto readyQ */
    lastReadSeqno.store(lastReadSeqnoUnSnapshotted);

    if (isCurrentSnapshotCompleted()) {
        const auto isCkptTypeDisk = isDiskCheckpointType(checkpointType);
        uint32_t flags = isCkptTypeDisk ? MARKER_FLAG_DISK : MARKER_FLAG_MEMORY;

        if (changeStreamsEnabled) {
            flags |= MARKER_FLAG_HISTORY;
        }

        // Get OptionalSeqnos which for the items list types should have values
        auto seqnoStart = items.front()->getBySeqno();
        auto seqnoEnd = items.back()->getBySeqno();
        if (!seqnoStart || !seqnoEnd) {
            throw std::logic_error(
                    logPrefix +
                    "ActiveStream::snapshot incorrect DcpEvent, missing a "
                    "seqno " +
                    std::string(items.front()->to_string()) + " " +
                    std::string(items.back()->to_string()) + " " + logPrefix);
        }

        uint64_t snapStart = *seqnoStart;
        uint64_t snapEnd = *seqnoEnd;

        // Pin the snapshot start seqno to the checkpoint's start seqno if this
        // a checkpoint snapshot. But only do this if there's a gap in the seqno
        // range between the last snapshot's endSeqno and this snapshot's
        // startSeqno
        if (nextSnapshotIsCheckpoint && nextSnapStart > lastSentSnapEndSeqno) {
            snapStart = nextSnapStart;
        }

        /*
         * If the highNonVisibleSeqno has been set and it higher than the snap
         * end of the filtered mutations it means that the last item in the snap
         * shot is not visible i.e. a prepare or abort. Thus we need need to
         * extend the snapshot end to this value and then send a SeqnoAdvanced
         * at the end of the snapshot to inform the client of this.
         */
        if (highNonVisibleSeqno.has_value() &&
            highNonVisibleSeqno.value() > snapEnd) {
            snapEnd = highNonVisibleSeqno.value();
        }

        if (nextSnapshotIsCheckpoint) {
            flags |= MARKER_FLAG_CHK;
        }

        if (isTakeoverSend()) {
            waitForSnapshot++;
            flags |= MARKER_FLAG_ACK;
        }

        // If the stream supports SyncRep then send the HCS for CktpType::disk
        const auto sendHCS = supportSyncReplication() && isCkptTypeDisk;
        std::optional<uint64_t> hcsToSend;
        if (sendHCS) {
            Expects(diskCheckpointState);
            hcsToSend = diskCheckpointState->highCompletedSeqno;
            log(spdlog::level::level_enum::info,
                "{} ActiveStream::snapshot: Sending disk snapshot with start "
                "seqno {}, end seqno {}, and"
                " high completed seqno {}",
                logPrefix,
                snapStart,
                snapEnd,
                diskCheckpointState->highCompletedSeqno);
        }

        /* We need to send the requested 'snap_start_seqno_' as the snapshot
           start when we are sending the first snapshot because the first
           snapshot could be resumption of a previous snapshot */
        const bool wasFirst = !firstMarkerSent;
        if (!firstMarkerSent) {
            snapStart = std::min(snap_start_seqno_, snapStart);
            firstMarkerSent = true;
        }

        const auto mvsToSend = supportSyncReplication()
                                       ? std::make_optional(maxVisibleSeqno)
                                       : std::nullopt;

        pushToReadyQ(std::make_unique<SnapshotMarker>(
                opaque_,
                vb_,
                snapStart,
                snapEnd,
                flags,
                hcsToSend,
                mvsToSend,
                std::optional<uint64_t>{}, // @todo MB-37319
                sid));
        // Update the last start seqno seen but handle base case as
        // lastSentSnapStartSeqno is initial zero
        if (snapStart > 0) {
            lastSentSnapStartSeqno = snapStart;
        }

        // We only consider failing here if the vBucket state is active. If this
        // is a replica vBucket (and as such this must be a view stream) then it
        // is possible for us to send a snap start < previous snap end as we
        // attempt to merge disk and memory snapshots.
        if (!wasFirst && lastSentSnapStartSeqno <= lastSentSnapEndSeqno &&
            engine->getVBucket(vb_)->getState() == vbucket_state_active) {
            auto msg = fmt::format(
                    "ActiveStream::snapshot: sent "
                    "snapshot marker to client with snap start <= previous "
                    "snap end "
                    "{} "
                    "lastSentSnapStart:{} "
                    "lastSentSnapEnd:{} "
                    "snapStart:{} "
                    "snapEnd:{} "
                    "flags:{} "
                    "sid:{} "
                    "producer name:{} "
                    "lastReadSeqno:{} "
                    "curChkSeqno:{} "
                    "lastReadSeqnoUnSnapshotted:{}",
                    vb_,
                    lastSentSnapStartSeqno,
                    lastSentSnapEndSeqno,
                    snapStart,
                    snapEnd,
                    flags,
                    sid,
                    getName(),
                    lastReadSeqno,
                    curChkSeqno,
                    lastReadSeqnoUnSnapshotted);
            throw std::logic_error(msg);
        }
        lastSentSnapEndSeqno.store(snapEnd, std::memory_order_relaxed);

        // Here we can just clear this flag as it is set every time we process
        // a checkpoint_start item in ActiveStream::processItems.
        nextSnapshotIsCheckpoint = false;
    }

    for (auto& item : items) {
        pushToReadyQ(std::move(item));
    }

    if (isSeqnoAdvancedEnabled() && isSeqnoGapAtEndOfSnapshot(curChkSeqno)) {
        queueSeqnoAdvanced();
    }
}

void ActiveStream::setDeadInner(cb::mcbp::DcpStreamEndStatus status) {
    {
        std::lock_guard<std::mutex> lh(streamMutex);
        endStream(status);
    }

    if (status != cb::mcbp::DcpStreamEndStatus::Disconnected) {
        notifyStreamReady();
    }
}

uint32_t ActiveStream::setDead(cb::mcbp::DcpStreamEndStatus status) {
    setDeadInner(status);
    removeAcksFromDM();
    return 0;
}

void ActiveStream::setDead(cb::mcbp::DcpStreamEndStatus status,
                           folly::SharedMutex::WriteHolder& vbstateLock) {
    setDeadInner(status);
    removeAcksFromDM(&vbstateLock);
}

void ActiveStream::removeAcksFromDM(
        folly::SharedMutex::WriteHolder* vbstateLock) {
    // Remove any unknown acks for the stream. Why here and not on
    // destruction of the object? We could be replacing an existing
    // DcpProducer with another. This old ActiveStream may then live on
    // (owned by a backfill) and clear a seqno ack from a new ActiveStream.
    if (supportSyncReplication()) {
        auto vb = engine->getVBucket(vb_);
        if (!vb) {
            return;
        }

        // Get the consumer name from the producer so that we can clear the
        // correct ack
        std::string consumerName;
        {
            auto p = producerPtr.lock();
            if (!p) {
                log(spdlog::level::warn,
                    "({}) Producer could not be locked when"
                    "attempting to clear queued seqno acks",
                    vb_);
                return;
            }
            consumerName = p->getConsumerName();
        }

        if (consumerName.empty()) {
            log(spdlog::level::warn,
                "({}) Consumer name not found for producer when"
                "attempting to clear queued seqno acks",
                vb_);
            return;
        }

        if (vbstateLock) {
            vb->removeAcksFromADM(consumerName, *vbstateLock);
        } else {
            vb->removeAcksFromADM(
                    consumerName,
                    folly::SharedMutex::ReadHolder(vb->getStateLock()));
        }
    }
}

void ActiveStream::notifySeqnoAvailable(DcpProducer& producer) {
    if (isActive()) {
        notifyStreamReady(false /*force*/, &producer);
    }
}

void ActiveStream::endStream(cb::mcbp::DcpStreamEndStatus reason) {
    if (isActive()) {
        pendingBackfill = false;
        if (isBackfilling()) {
            // If Stream were in Backfilling state, clear out the
            // backfilled items to clear up the backfill buffer.
            clear_UNLOCKED();
            auto producer = producerPtr.lock();
            if (producer) {
                producer->recordBackfillManagerBytesSent(
                        bufferedBackfill.bytes);
            }
            bufferedBackfill.bytes = 0;
            bufferedBackfill.items = 0;
        }
        transitionState(StreamState::Dead);
        if (reason != cb::mcbp::DcpStreamEndStatus::Disconnected) {
            pushToReadyQ(std::make_unique<StreamEndResponse>(
                    opaque_, reason, vb_, sid));
        }

        // If we ended normally then print at info level. Normally covers the
        // expected reasons for ending a stream, such as vbucket state changed
        // or a change in privileges, they are operationally quite normal.
        auto level = spdlog::level::level_enum::info;

        switch (reason) {
        case cb::mcbp::DcpStreamEndStatus::Ok:
        case cb::mcbp::DcpStreamEndStatus::Closed:
        case cb::mcbp::DcpStreamEndStatus::StateChanged:
        case cb::mcbp::DcpStreamEndStatus::LostPrivileges:
        case cb::mcbp::DcpStreamEndStatus::FilterEmpty:
            break;
        // A disconnect is abnormal
        case cb::mcbp::DcpStreamEndStatus::Disconnected:
        // A slow client is abnormal (never sent)
        case cb::mcbp::DcpStreamEndStatus::Slow:
        // A failing backfill is not good
        case cb::mcbp::DcpStreamEndStatus::BackfillFail:
        // Rollback indicates a failure/failover may of occurred
        case cb::mcbp::DcpStreamEndStatus::Rollback:
            level = spdlog::level::level_enum::warn;
        }
        log(level,
            "{} Stream closing, sent until seqno {} remaining items "
            "{}, reason: {}",
            logPrefix,
            lastSentSeqno.load(),
            readyQ.size(),
            cb::mcbp::to_string(reason));
    }
}

void ActiveStream::scheduleBackfill_UNLOCKED(DcpProducer& producer,
                                             bool reschedule) {
    if (isBackfillTaskRunning) {
        log(spdlog::level::level_enum::info,
            "{} Skipping "
            "scheduleBackfill_UNLOCKED; "
            "lastReadSeqno {}"
            ", reschedule flag "
            ": {}",
            logPrefix,
            lastReadSeqno.load(),
            reschedule ? "True" : "False");
        return;
    }

    VBucketPtr vbucket = engine->getVBucket(vb_);
    if (!vbucket) {
        log(spdlog::level::level_enum::warn,
            "{} Failed to schedule "
            "backfill as unable to get vbucket; "
            "lastReadSeqno : {}"
            ", "
            "reschedule : {}",
            logPrefix,
            lastReadSeqno.load(),
            reschedule ? "True" : "False");
        return;
    }

    uint64_t backfillStart = lastReadSeqno.load() + 1;
    uint64_t backfillEnd;
    bool tryBackfill;

    if (isDiskOnly()) {
        // if disk only, always backfill to the requested end seqno
        backfillEnd = end_seqno_;
        tryBackfill = true;
    } else {
        /* not disk only - stream may require backfill but will transition to
         * in-memory afterward; register the cursor now.
         * There are two expected cases:
         *  1: registerResult.tryBackfill=true, which means
         *     - Cursor at start of first checkpoint
         *     - CheckpointManager can't provide all the items needed
         *       so a backfill may be required before moving to
         *       in-memory streaming.
         *  2: registerResult.tryBackfill=false
         *     - The CheckpointManager contains the required items
         *     - No backfill needed
         */

        CursorRegResult registerResult;
        try {
            registerResult = vbucket->checkpointManager->registerCursorBySeqno(
                    name_,
                    lastReadSeqno.load(),
                    CheckpointCursor::Droppable::Yes);
        } catch (std::exception& error) {
            log(spdlog::level::level_enum::warn,
                "{} Failed to register "
                "cursor: {}",
                logPrefix,
                error.what());
            endStream(cb::mcbp::DcpStreamEndStatus::StateChanged);
            return;
        }

        log(spdlog::level::level_enum::info,
            "{} ActiveStream::scheduleBackfill_UNLOCKED register cursor "
            "with name \"{}\" lastReadSeqno:{}, registeredSeqno:{}, "
            "backfill:{}",
            logPrefix,
            name_,
            lastReadSeqno.load(),
            registerResult.seqno,
            registerResult.tryBackfill);

        curChkSeqno = registerResult.seqno;
        tryBackfill = registerResult.tryBackfill;
        cursor = registerResult.cursor;

        if (lastReadSeqno.load() > curChkSeqno) {
            // something went wrong registering the cursor - it is too early
            // and could read items this stream has already sent.
            throw std::logic_error(
                    "ActiveStream::scheduleBackfill_UNLOCKED: "
                    "lastReadSeqno (which is " +
                    std::to_string(lastReadSeqno.load()) +
                    " ) is greater than curChkSeqno (which is " +
                    std::to_string(curChkSeqno) + " ). " + "for stream " +
                    producer.logHeader() + "; " + logPrefix);
        }

        // _if_ a backfill is required, it should end either at the
        // requested stream end seqno OR the seqno immediately
        // before what the checkpoint manager can provide
        // - whichever is lower.
        backfillEnd = std::min(end_seqno_, curChkSeqno - 1);
    }

    numBackfillPauses = 0;

    if (tryBackfill && tryAndScheduleOSOBackfill(producer, *vbucket)) {
        return;
    } else if (tryBackfill &&
               producer.scheduleBackfillManager(*vbucket,
                                                shared_from_this(),
                                                backfillStart,
                                                backfillEnd)) {
        // backfill will be needed to catch up to the items in the
        // CheckpointManager
        log(spdlog::level::level_enum::info,
            "{} Scheduling backfill "
            "from {} to {}, reschedule "
            "flag : {}",
            logPrefix,
            backfillStart,
            backfillEnd,
            reschedule ? "True" : "False");

        isBackfillTaskRunning.store(true);
        /// Number of backfill items is unknown until the Backfill task
        /// completes the scan phase - reset backfillRemaining counter.
        backfillRemaining.reset();
    } else {
        // backfill not needed
        if (isDiskOnly()) {
            endStream(cb::mcbp::DcpStreamEndStatus::Ok);
        } else if (isTakeoverStream()) {
            transitionState(StreamState::TakeoverSend);
        } else {
            transitionState(StreamState::InMemory);
        }
        if (reschedule) {
            /*
             * It is not absolutely necessary to notify immediately as conn
             * manager or an incoming item will cause a notification eventually,
             * but wouldn't hurt to do so.
             *
             * Note: must not notify when we schedule a backfill for the first
             * time (i.e. when reschedule is false) because the stream is not
             * yet in producer conn list of streams.
             */
            notifyStreamReady(false /*force*/, &producer);
        }
    }
}

bool ActiveStream::tryAndScheduleOSOBackfill(DcpProducer& producer,
                                             VBucket& vb) {
    // OSO only allowed:
    // if the filter is set to a single collection.
    // if this is the initial backfill request
    // if the client has enabled OSO
    if (producer.isOutOfOrderSnapshotsEnabled() && filter.singleCollection() &&
        lastReadSeqno.load() == 0 &&
        ((curChkSeqno.load() > lastReadSeqno.load() + 1) || (isDiskOnly()))) {
        CollectionID cid = filter.front();

        // OSO possible - engage.
        producer.scheduleBackfillManager(vb, shared_from_this(), cid);
        // backfill will be needed to catch up to the items in the
        // CheckpointManager
        log(spdlog::level::level_enum::info,
            "{} Scheduling OSO backfill "
            "for cid:{} diskOnly:{} lastReadSeqno:{} curChkSeqno:{}",
            logPrefix,
            cid.to_string(),
            isDiskOnly(),
            lastReadSeqno.load(),
            curChkSeqno.load());

        isBackfillTaskRunning.store(true);
        /// Number of backfill items is unknown until the Backfill task
        /// completes the scan phase - reset backfillRemaining counter.
        backfillRemaining.reset();
        return true;
    }
    return false;
}

void ActiveStream::completeBackfillInner(
        BackfillType backfillType,
        uint64_t maxSeqno,
        std::chrono::steady_clock::duration runtime,
        size_t diskBytesRead) {
    {
        std::lock_guard<std::mutex> lh(streamMutex);

        // backfills can be scheduled and return nothing, leaving
        // lastBackfilledSeqno to be behind lastReadSeqno. Only update when
        // greater.
        if (lastBackfilledSeqno > lastReadSeqno) {
            lastReadSeqno.store(lastBackfilledSeqno);
        }

        if (backfillType == BackfillType::InOrder) {
            // In-order backfills may require a seqno-advanced message if
            // there is a stream filter present (e.g. only streaming a single
            // collection).
            if (isSeqnoAdvancedNeededBackFill()) {
                queueSeqnoAdvanced();
            }
            // reset last seqno seen by backfill
            maxScanSeqno = 0;
        }

        if (isBackfilling()) {
            const auto diskItemsRead = backfillItems.disk.load();
            const auto runtimeSecs =
                    std::chrono::duration<double>(runtime).count();
            Expects(runtimeSecs != 0.0);
            log(spdlog::level::level_enum::info,
                "{} {}Backfill complete. {} items consisting of {} bytes read "
                "from disk, "
                "{} items from memory, lastReadSeqno:{}, "
                "lastSentSeqnoAdvance:{}, lastSentSnapStartSeqno:{}, "
                "lastSentSnapEndSeqno:{}, pendingBackfill:{}, "
                "numBackfillPauses:{}. Total "
                "runtime {} "
                "({} item/s, {} MB/s)",
                logPrefix,
                backfillType == BackfillType::OutOfSequenceOrder ? "OSO " : "",
                diskItemsRead,
                diskBytesRead,
                backfillItems.memory.load(),
                lastReadSeqno.load(),
                lastSentSeqnoAdvance.load(),
                lastSentSnapStartSeqno.load(),
                lastSentSnapEndSeqno.load(),
                pendingBackfill ? "True" : "False",
                numBackfillPauses.load(),
                cb::time2text(runtime),
                diskItemsRead ? int(diskItemsRead / runtimeSecs) : 0,
                diskBytesRead
                        ? int((diskBytesRead / runtimeSecs) / (1024 * 1024))
                        : 0);
        } else {
            log(spdlog::level::level_enum::warn,
                "{} ActiveStream::completeBackfillInner: "
                "Unexpected state_:{}",
                logPrefix,
                to_string(state_.load()));
        }

        if (backfillType == BackfillType::OutOfSequenceOrder) {
            auto producer = producerPtr.lock();

            if (!producer) {
                log(spdlog::level::level_enum::warn,
                    "{} ActiveStream::completeBackfillInner: producer "
                    "unavailable",
                    logPrefix);
            } else if (
                    producer->isOutOfOrderSnapshotsEnabledWithSeqnoAdvanced() &&
                    maxSeqno != lastBackfilledSeqno) {
                pushToReadyQ(std::make_unique<SeqnoAdvanced>(
                        opaque_, vb_, sid, maxSeqno));
                lastSentSeqnoAdvance.store(maxSeqno);
            }

            // Now that the OSO backfill has ended, we can tweak
            // lastReadSeqno so that it reflects the end of the snapshot
            // we've just processed. This ensures any pending backfill which
            // follows continues from maxSeqno and not the max seqno of the
            // collection(s) in the OSO scan, which could be way less.
            if (maxSeqno > lastReadSeqno) {
                lastReadSeqno = maxSeqno;
            }

            pushToReadyQ(std::make_unique<OSOSnapshot>(
                    opaque_, vb_, sid, OSOSnapshot::End{}));
        }
    }

    if (completeBackfillHook) {
        completeBackfillHook();
    }

    bool inverse = true;
    isBackfillTaskRunning.compare_exchange_strong(inverse, false);

    // MB-37468: Items may not be ready, but we need to notify the stream
    // regardless as a racing stepping producer that had just finished
    // processing all items and found an empty ready queue could clear the flag
    // immediately after we call notifyStreamReady (which does not notify as
    // itemsReady is true). This would then result in us not notifying the
    // stream and not putting it back in the producer's readyQueue. A similar
    // case exists for transitioning state to TakeoverSend or InMemory.
    notifyStreamReady(true);
}

void ActiveStream::clear_UNLOCKED() {
    while (!readyQ.empty()) {
        popFromReadyQ();
    }
}

void ActiveStream::notifyEmptyBackfill_UNLOCKED(uint64_t lastSeenSeqno) {
    setBackfillRemaining_UNLOCKED(0);
    auto vbucket = engine->getVBucket(vb_);
    if (!cursor.lock()) {
        try {
            CursorRegResult result =
                    vbucket->checkpointManager->registerCursorBySeqno(
                            name_,
                            lastSeenSeqno,
                            CheckpointCursor::Droppable::Yes);
            log(spdlog::level::level_enum::info,
                "{} ActiveStream::notifyEmptyBackfill "
                "Re-registering dropped cursor with name \"{}\", "
                "lastSeenSeqno:{}, registeredSeqno:{}, backfill:{}",
                logPrefix,
                name_,
                lastSeenSeqno,
                result.seqno,
                result.tryBackfill);
            curChkSeqno = result.seqno;
            cursor = result.cursor;
        } catch (std::exception& error) {
            log(spdlog::level::level_enum::warn,
                "{} Failed to register "
                "cursor: {}",
                logPrefix,
                error.what());
            endStream(cb::mcbp::DcpStreamEndStatus::StateChanged);
        }
    }
}

bool ActiveStream::handleSlowStream() {
    std::lock_guard<std::mutex> lh(streamMutex);
    log(spdlog::level::level_enum::info,
        "{} Handling slow stream; "
        "state_ : {}, "
        "lastReadSeqno : {}"
        ", "
        "lastSentSeqno : {}"
        ", "
        "vBucketHighSeqno : {}"
        ", "
        "isBackfillTaskRunning : {}",
        logPrefix,
        to_string(state_.load()).c_str(),
        lastReadSeqno.load(),
        lastSentSeqno.load(),
        engine->getVBucket(vb_)->getHighSeqno(),
        isBackfillTaskRunning.load() ? "True" : "False");

    bool status = false;
    switch (state_.load()) {
    case StreamState::Backfilling:
    case StreamState::InMemory:
        /* Drop the existing cursor and set pending backfill */
        status = dropCheckpointCursor_UNLOCKED();
        pendingBackfill = true;
        return status;
    case StreamState::TakeoverSend:
    /* To be handled later if needed */
    case StreamState::TakeoverWait:
    /* To be handled later if needed */
    case StreamState::Dead:
        /* To be handled later if needed */
        return false;
    case StreamState::Pending: {
        auto producer = producerPtr.lock();
        std::string connHeader = producer ? producer->logHeader()
                                          : "DCP (Producer): **Deleted conn**";
        throw std::logic_error(
                "ActiveStream::handleSlowStream: "
                "called with state " +
                to_string(state_.load()) +
                " "
                "for stream " +
                connHeader + "; " + logPrefix);
    }
    }
    return false;
}

std::string ActiveStream::getStreamTypeName() const {
    return "Active";
}

std::string ActiveStream::getStateName() const {
    return to_string(state_);
}

void ActiveStream::transitionState(StreamState newState) {
    if (state_ == newState) {
        return;
    }

    auto logLevel = getTransitionStateLogLevel(state_, newState);
    log(logLevel,
        "{} ActiveStream::transitionState: "
        "Transitioning from {} to {}",
        logPrefix,
        to_string(state_.load()),
        to_string(newState));

    bool validTransition = false;
    switch (state_.load()) {
    case StreamState::Pending:
        if (newState == StreamState::Backfilling ||
            newState == StreamState::Dead) {
            validTransition = true;
        }
        break;
    case StreamState::Backfilling:
        if (newState == StreamState::InMemory ||
            newState == StreamState::TakeoverSend ||
            newState == StreamState::Dead) {
            validTransition = true;
        }
        break;
    case StreamState::InMemory:
        if (newState == StreamState::Backfilling ||
            newState == StreamState::Dead) {
            validTransition = true;
        }
        break;
    case StreamState::TakeoverSend:
        if (newState == StreamState::TakeoverWait ||
            newState == StreamState::Dead) {
            validTransition = true;
        }
        break;
    case StreamState::TakeoverWait:
        if (newState == StreamState::TakeoverSend ||
            newState == StreamState::Dead) {
            validTransition = true;
        }
        break;
    case StreamState::Dead:
        // Once DEAD, no other transitions should occur.
        validTransition = false;
        break;
    }

    if (!validTransition) {
        throw std::invalid_argument(
                "ActiveStream::transitionState:"
                " newState (which is " +
                to_string(newState) +
                ") is not valid for current state (which is " +
                to_string(state_.load()) + ") " + logPrefix);
    }

    StreamState oldState = state_.load();
    state_ = newState;

    switch (newState) {
    case StreamState::Backfilling: {
        auto producer = producerPtr.lock();
        if (producer) {
            if (StreamState::Pending == oldState) {
                scheduleBackfill_UNLOCKED(*producer, false /* reschedule */);
            } else if (StreamState::InMemory == oldState) {
                scheduleBackfill_UNLOCKED(*producer, true /* reschedule */);
            }
        }
        break;
    }
    case StreamState::InMemory:
        // Check if the producer has sent up till the last requested
        // sequence number already, if not - move checkpoint items into
        // the ready queue.
        if (lastSentSeqno.load() >= end_seqno_) {
            // Stream transitioning to DEAD state
            endStream(cb::mcbp::DcpStreamEndStatus::Ok);
            notifyStreamReady();
        } else {
            // Starting a new in-memory snapshot which could contain duplicate
            // keys compared to the previous backfill snapshot. Therefore set
            // the Checkpoint flag on the next snapshot so the Consumer will
            // know to create a new Checkpoint.
            nextSnapshotIsCheckpoint = true;

            auto producer = producerPtr.lock();
            if (producer) {
                nextCheckpointItem(*producer);
            }
        }
        break;
    case StreamState::TakeoverSend: {
        takeoverStart = ep_current_time();

        // Starting a new in-memory (takeover) snapshot which could contain
        // duplicate keys compared to the previous Backfill snapshot. Therefore
        // set the Checkpoint flag on the next snapshot so the Consumer will
        // know to create a new Checkpoint.
        nextSnapshotIsCheckpoint = true;

        auto producer = producerPtr.lock();
        if (producer && !nextCheckpointItem(*producer)) {
            notifyStreamReady(true);
        }
    } break;
    case StreamState::Dead:
        removeCheckpointCursor();
        break;
    case StreamState::TakeoverWait:
    case StreamState::Pending:
        break;
    }
}

size_t ActiveStream::getItemsRemaining() {
    VBucketPtr vbucket = engine->getVBucket(vb_);

    if (!vbucket || !isActive()) {
        return 0;
    }

    // Items remaining is the sum of:
    // (a) Items outstanding in checkpoints
    // (b) Items pending in our readyQ
    size_t ckptItems = 0;
    if (auto sp = cursor.lock()) {
        ckptItems = vbucket->checkpointManager->getNumItemsForCursor(*sp);
    }

    // Note: concurrent access to readyQ guarded by streamMutex
    std::lock_guard<std::mutex> lh(streamMutex);
    return ckptItems + readyQ.size();
}

uint64_t ActiveStream::getLastReadSeqno() const {
    return lastReadSeqno.load();
}

uint64_t ActiveStream::getLastSentSeqno() const {
    return lastSentSeqno.load();
}

bool ActiveStream::isCurrentSnapshotCompleted() const {
    VBucketPtr vbucket = engine->getVBucket(vb_);
    // An atomic read of vbucket state without acquiring the
    // reader lock for state should suffice here.
    if (vbucket && vbucket->getState() == vbucket_state_replica) {
        if (lastSentSnapEndSeqno.load(std::memory_order_relaxed) >=
            lastReadSeqno) {
            return false;
        }
    }
    return true;
}

bool ActiveStream::dropCheckpointCursor_UNLOCKED() {
    VBucketPtr vbucket = engine->getVBucket(vb_);
    if (!vbucket) {
        endStream(cb::mcbp::DcpStreamEndStatus::StateChanged);
        notifyStreamReady();
    }
    return removeCheckpointCursor();
}

spdlog::level::level_enum ActiveStream::getTransitionStateLogLevel(
        StreamState currState, StreamState newState) {
    if ((currState == StreamState::Pending) ||
        (newState == StreamState::Dead)) {
        return spdlog::level::level_enum::debug;
    }
    return spdlog::level::level_enum::info;
}

void ActiveStream::notifyStreamReady(bool force, DcpProducer* producer) {
    bool inverse = false;
    if (force || itemsReady.compare_exchange_strong(inverse, true)) {
        /**
         * The below block of code exists to reduce the amount of times that we
         * have to promote the producerPtr (weak_ptr<DcpProducer>). Callers that
         * have already done so can supply a raw ptr for us to use instead.
         */
        if (producer) {
            // Caller supplied a producer to call this on, use that
            producer->notifyStreamReady(vb_);
            return;
        }

        // No producer supplied, promote the weak_ptr and use that
        auto lkProducer = producerPtr.lock();
        if (!lkProducer) {
            return;
        }
        lkProducer->notifyStreamReady(vb_);
    }
}

bool ActiveStream::removeCheckpointCursor() {
    VBucketPtr vb = engine->getVBucket(vb_);
    if (vb) {
        removeCursorPreLockHook();
        auto lockedCursor = cursor.lock();
        if (lockedCursor &&
            vb->checkpointManager->removeCursor(*lockedCursor)) {
            /*
             * Although the cursor has been removed from the cursor map
             * the underlying shared_ptr can still be valid due to other
             * uses of the cursor not yet going out of scope
             * (e.g. CheckpointMemRecoveryTask).  Therefore
             * cursor.lock().get() may not return the nullptr, so reset the
             * cursor to ensure that it is not used.
             */
            cursor.reset();
            return true;
        }
    }
    return false;
}

cb::engine_errc ActiveStream::seqnoAck(const std::string& consumerName,
                                       uint64_t preparedSeqno) {
    VBucketPtr vb = engine->getVBucket(vb_);
    if (!vb) {
        return cb::engine_errc::not_my_vbucket;
    }

    // Take the vb state lock so that we don't change the state of
    // this vb. Done before the streamMutex is acquired to prevent a lock order
    // inversion.
    {
        folly::SharedMutex::ReadHolder vbStateLh(vb->getStateLock());

        // Locked with the streamMutex to ensure that we cannot race with a
        // stream end
        {
            std::lock_guard<std::mutex> lh(streamMutex);

            // We cannot ack something on a dead stream.
            if (!isActive()) {
                return cb::engine_errc::success;
            }

            if (preparedSeqno > getLastSentSeqno()) {
                throw std::logic_error(
                        vb_.to_string() + " replica \"" + consumerName +
                        "\" acked seqno:" + std::to_string(preparedSeqno) +
                        " which is greater than last sent seqno:" +
                        std::to_string(getLastSentSeqno()));
            }

            return vb->seqnoAcknowledged(
                    vbStateLh, consumerName, preparedSeqno);
        } // end stream mutex lock scope
    } // end vb state lock scope
}

std::string ActiveStream::to_string(StreamState st) {
    switch (st) {
    case StreamState::Pending:
        return "pending";
    case StreamState::Backfilling:
        return "backfilling";
    case StreamState::InMemory:
        return "in-memory";
    case StreamState::TakeoverSend:
        return "takeover-send";
    case StreamState::TakeoverWait:
        return "takeover-wait";
    case StreamState::Dead:
        return "dead";
    }
    throw std::invalid_argument("ActiveStream::to_string(StreamState): " +
                                std::to_string(int(st)));
}

bool ActiveStream::collectionAllowed(DocKey key) const {
    return filter.check(key);
}

bool ActiveStream::endIfRequiredPrivilegesLost(DcpProducer& producer) {
    // Does this stream still have the appropriate privileges to operate?
    if (filter.checkPrivileges(*producer.getCookie(), *engine) !=
        cb::engine_errc::success) {
        std::unique_lock lh(streamMutex);
        endStream(cb::mcbp::DcpStreamEndStatus::LostPrivileges);
        lh.unlock();
        notifyStreamReady();
        return true;
    }
    return false;
}

std::unique_ptr<DcpResponse> ActiveStream::makeEndStreamResponse(
        cb::mcbp::DcpStreamEndStatus reason) {
    return std::make_unique<StreamEndResponse>(opaque_, reason, vb_, sid);
}

void ActiveStream::incrementNumBackfillPauses() {
    numBackfillPauses++;
}

void ActiveStream::queueSeqnoAdvanced() {
    const auto seqno = lastSentSnapEndSeqno.load();
    pushToReadyQ(std::make_unique<SeqnoAdvanced>(opaque_, vb_, sid, seqno));
    lastSentSeqnoAdvance.store(seqno);

    // MB-47009 and MB-47534
    // Set the lastReadSeqno to be the seqno-advance.
    // We have read and then discarded something - setting this value to be
    // where the stream has read to ensures we don't send further seqno
    // advances unless a new snapshot is generated.
    // This is conditional as at least one path already manages lastReadSeqno
    // before getting here (lastReadSeqno is a Monotonic type).
    if (lastReadSeqno.load() < seqno) {
        lastReadSeqno.store(seqno);
    }
}

bool ActiveStream::isDiskOnly() const {
    return flags_ & DCP_ADD_STREAM_FLAG_DISKONLY;
}

bool ActiveStream::isTakeoverStream() const {
    return flags_ & DCP_ADD_STREAM_FLAG_TAKEOVER;
}

bool ActiveStream::isSeqnoAdvancedEnabled() const {
    // SeqnoAdvance can only be sent if collections enabled as that's what added
    // the message.
    // Then we only require SeqnoAdvance for streams which don't enable:
    // sync-writes - so we can replace abort/prepare with seqno-advance
    // FlatBuffers - so we can replace ModifyCollection with seqno-advance
    return isCollectionEnabledStream() &&
           (!supportSyncReplication() || !flatBuffersSystemEventsEnabled);
}

bool ActiveStream::isSeqnoAdvancedNeededBackFill() const {
    if (!isSeqnoAdvancedEnabled() || !isSeqnoGapAtEndOfSnapshot(maxScanSeqno)) {
        return false;
    }
    /**
     * In most cases we want to send a SeqnoAdvanced op if we have not sent
     * the final seqno in the snapshot at the end of backfill. However,
     * replica vbucket may transition their snapshot from backfill to
     * streaming from memory without sending another snapshot. Thus, in this
     * case we do not want to send a SeqnoAdvanced at the end of backfill.
     * So check that we don't have an in memory range to stream from.
     */
    auto vb = engine->getVBucket(vb_);
    if (vb) {
        if (vb->getState() == vbucket_state_replica) {
            return maxScanSeqno > lastBackfilledSeqno &&
                   maxScanSeqno == lastSentSnapEndSeqno.load();
        }
    } else {
        log(spdlog::level::level_enum::warn,
            "{} isSeqnoAdvancedNeededBackFill() for vbucket which does not "
            "exist",
            logPrefix);
    }
    return isCurrentSnapshotCompleted();
}

bool ActiveStream::isSeqnoGapAtEndOfSnapshot(uint64_t streamSeqno) const {
    return (lastSentSnapEndSeqno.load() > lastReadSeqno.load()) &&
           lastSentSnapEndSeqno.load() == streamSeqno;
}

void ActiveStream::sendSnapshotAndSeqnoAdvanced(CheckpointType checkpointType,
                                                uint64_t start,
                                                uint64_t end) {
    const bool wasFirst = !firstMarkerSent;
    start = adjustStartIfFirstSnapshot(start);

    const auto isCkptTypeDisk = isDiskCheckpointType(checkpointType);
    uint32_t flags = isCkptTypeDisk ? MARKER_FLAG_DISK : MARKER_FLAG_MEMORY;

    pushToReadyQ(std::make_unique<SnapshotMarker>(opaque_,
                                                  vb_,
                                                  start,
                                                  end,
                                                  flags,
                                                  std::nullopt,
                                                  std::nullopt,
                                                  std::nullopt,
                                                  sid));
    // Update the last start seqno seen but handle base case as
    // lastSentSnapStartSeqno is initial zero
    if (start > 0) {
        lastSentSnapStartSeqno = start;
    }

    // Only compare last sent start with last sent end if end has already
    // been set
    if (!wasFirst && lastSentSnapStartSeqno <= lastSentSnapEndSeqno) {
        auto msg = fmt::format(
                "ActiveStream::sendSnapshotAndSeqnoAdvanced: sent snapshot "
                "marker to client with snap start <= previous snap end "
                "{} "
                "lastSentSnapStart:{} "
                "lastSentSnapEnd:{} "
                "snapStart:{} "
                "snapEnd:{} "
                "flags:{} "
                "sid:{} "
                "producer name:{} "
                "lastReadSeqno:{} "
                "curChkSeqno:{} "
                "lastReadSeqnoUnSnapshotted:{}",
                vb_,
                lastSentSnapStartSeqno,
                lastSentSnapEndSeqno,
                start,
                end,
                flags,
                sid,
                getName(),
                lastReadSeqno,
                curChkSeqno,
                lastReadSeqnoUnSnapshotted);
        throw std::logic_error(msg);
    }

    lastSentSnapEndSeqno.store(end, std::memory_order_relaxed);
    nextSnapshotIsCheckpoint = false;

    queueSeqnoAdvanced();
}

uint64_t ActiveStream::adjustStartIfFirstSnapshot(uint64_t start) {
    if (!firstMarkerSent) {
        firstMarkerSent = true;
        return std::min(snap_start_seqno_, start);
    }
    return start;
}

ValueFilter ActiveStream::getValueFilter() const {
    ValueFilter valFilter = ValueFilter::VALUES_DECOMPRESSED;
    if (isKeyOnly()) {
        valFilter = ValueFilter::KEYS_ONLY;
    } else if (isCompressionEnabled()) {
        valFilter = ValueFilter::VALUES_COMPRESSED;
    }
    return valFilter;
}

void ActiveStream::setEndSeqno(uint64_t seqno) {
    end_seqno_ = seqno;
}

std::string ActiveStream::Labeller::getLabel(const char* name) const {
    return fmt::format("ActiveStream({} {})::{}",
                       stream.getName(),
                       stream.getLogPrefix(),
                       name);
}

bool ActiveStream::areChangeStreamsEnabled() const {
    return changeStreamsEnabled;
}<|MERGE_RESOLUTION|>--- conflicted
+++ resolved
@@ -1318,22 +1318,13 @@
                         qi, SendCommitSyncWriteAs::Commit));
             }
 
-        } else if (isSeqnoAdvancedEnabled()) {
-            /*
-             * If we're a collection stream that does not support sync
-             * writes then we want to be able to send a SeqnoAdvanced op.
-             * Thus, if we see a non visible mutation i.e. an abort or
-             * prepare then up highNonVisibleSeqno with the items seqno only
-             * if the item is for the streaming collections.
-             */
-            if ((qi->isPending() || qi->isAbort()) &&
-                filter.checkAndUpdate(*qi)) {
-                highNonVisibleSeqno = qi->getBySeqno();
-            }
-        }
-    }
-
-<<<<<<< HEAD
+        } else if (isSeqnoAdvancedEnabled() && !qi->isCheckPointMetaItem() &&
+                   filter.checkAndUpdate(*qi)) {
+            // Can replace with SeqnoAdvance and the item is for this stream
+            highNonVisibleSeqno = qi->getBySeqno();
+        }
+    }
+
     if (!mutations.empty()) {
         // We have a snapshot with mutations to send. Push it into the ready
         // queue, all done then.
@@ -1379,24 +1370,6 @@
                  * streaming are present in memory.
                  */
                 queueSeqnoAdvanced();
-=======
-            if (shouldProcessItem(*qi)) {
-                lastReadSeqnoUnSnapshotted = qi->getBySeqno();
-                // Check if the item is allowed on the stream, note the filter
-                // updates itself for collection deletion events
-                if (filter.checkAndUpdate(*qi)) {
-                    if (qi->isVisible()) {
-                        visibleSeqno = qi->getBySeqno();
-                    }
-                    mutations.push_back(makeResponseFromItem(
-                            qi, SendCommitSyncWriteAs::Commit));
-                }
-            } else if (isSeqnoAdvancedEnabled() &&
-                       !qi->isCheckPointMetaItem() &&
-                       filter.checkAndUpdate(*qi)) {
-                // Can replace with SeqnoAdvance and the item is for this stream
-                highNonVisibleSeqno = qi->getBySeqno();
->>>>>>> 43a19081
             }
         } else {
             log(spdlog::level::level_enum::warn,

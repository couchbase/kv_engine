--- conflicted
+++ resolved
@@ -1472,7 +1472,6 @@
         }
     }
 
-<<<<<<< HEAD
     if (!mutations.empty()) {
         // We have a snapshot with mutations to send. Push it into the ready
         // queue, all done then.
@@ -1517,78 +1516,6 @@
                  * streaming are present in memory.
                  */
                 queueSeqnoAdvanced();
-=======
-        if (!mutations.empty()) {
-            snapshot(outstandingItemsResult,
-                     mutations,
-                     visibleSeqno,
-                     highNonVisibleSeqno,
-                     newLastReadSeqno);
-        } else if (isSeqnoAdvancedEnabled()) {
-            // Note that we cannot enter this case if supportSyncReplication()
-            // returns true (see isSeqnoAdvancedEnabled). This means that we
-            // do not need to set the HCS/MVS or timestamp parameters of the
-            // snapshot marker. MB-47877 tracks enabling sync-writes+filtering
-            if (!firstMarkerSent && lastReadSeqno < snap_end_seqno_) {
-                // MB-47009: This first snapshot has been completely filtered
-                // away. The remaining items must not of been for this client.
-                // We must still send a snapshot marker so that the client is
-                // moved to their end seqno - so a snapshot + seqno advance is
-                // needed.
-                sendSnapshotAndSeqnoAdvanced(outstandingItemsResult,
-                                             snap_start_seqno_,
-                                             snap_end_seqno_);
-                firstMarkerSent = true;
-            } else if (isSeqnoGapAtEndOfSnapshot(curChkSeqno)) {
-                auto vb = engine->getVBucket(getVBucket());
-                if (vb) {
-                    if (vb->getState() == vbucket_state_replica) {
-                        /*
-                         * If this is a collection stream and we're not sending
-                         * any mutations from memory and we haven't queued a
-                         * snapshot and we're a replica. Then our snapshot
-                         * covers backfill and in memory. So we have one
-                         * snapshot marker for both items on disk and in memory.
-                         * Thus, we need to send a SeqnoAdvanced to push the
-                         * consumer's seqno to the end of the snapshot. This is
-                         * needed when no items for the collection we're
-                         * streaming are present in memory.
-                         */
-                        queueSeqnoAdvanced();
-                    }
-                } else {
-                    log(spdlog::level::level_enum::warn,
-                        "{} processItems() for vbucket which does not "
-                        "exist",
-                        logPrefix);
-                }
-            } else if (highNonVisibleSeqno &&
-                       curChkSeqno >= highNonVisibleSeqno.value()) {
-                // MB-48368: Nothing directly available for the stream, but a
-                // non-visible item was available - bring the client up-to-date
-                sendSnapshotAndSeqnoAdvanced(outstandingItemsResult,
-                                             highNonVisibleSeqno.value(),
-                                             highNonVisibleSeqno.value());
-            } else if (lastReadSeqno < curChkSeqno) {
-                // So here we are in the case where:
-                // - We have moved the DCP cursor and pulled some items
-                // - There was some non-meta items (as curChkSeqno has been
-                //   bumped)
-                // - We have filtered out some item (lastReadSeqno not aligned
-                //   to curChkSeqno)
-                // - Actually we have filtered all the items and we have skipped
-                //   the call to snapshot().
-                //
-                // We need to bump lastReadSeqno.
-                // The local newLastReadSeqno variable is updated with all
-                // seqnos that belong the stream, regardless of whether they are
-                // filtered out by the stream filter. That's the quantity that
-                // we normally use in the snapshot() golden-path for updating
-                // AS::lastReadSeqno. Used here with the same semantic.
-                if (lastReadSeqno < newLastReadSeqno) {
-                    lastReadSeqno = newLastReadSeqno;
-                }
->>>>>>> 9e126452
             }
         } else {
             log(spdlog::level::level_enum::warn,
@@ -1603,6 +1530,25 @@
         sendSnapshotAndSeqnoAdvanced(outstandingItemsResult,
                                      highNonVisibleSeqno.value(),
                                      highNonVisibleSeqno.value());
+    } else if (lastReadSeqno < curChkSeqno) {
+        // So here we are in the case where:
+        // - We have moved the DCP cursor and pulled some items
+        // - There was some non-meta items (as curChkSeqno has been
+        //   bumped)
+        // - We have filtered out some item (lastReadSeqno not aligned
+        //   to curChkSeqno)
+        // - Actually we have filtered all the items and we have skipped
+        //   the call to snapshot().
+        //
+        // We need to bump lastReadSeqno.
+        // The local newLastReadSeqno variable is updated with all
+        // seqnos that belong the stream, regardless of whether they are
+        // filtered out by the stream filter. That's the quantity that
+        // we normally use in the snapshot() golden-path for updating
+        // AS::lastReadSeqno. Used here with the same semantic.
+        if (lastReadSeqno < newLastReadSeqno) {
+            lastReadSeqno = newLastReadSeqno;
+        }
     }
 }
 
@@ -1620,10 +1566,6 @@
     // After the snapshot has been processed, check if the filter is now
     // empty. A stream with an empty filter does nothing but self close.
     if (filter.empty()) {
-<<<<<<< HEAD
-=======
-        // Filter is now empty, so endStream
->>>>>>> 9e126452
         endStream(cb::mcbp::DcpStreamEndStatus::FilterEmpty);
     }
 

--- conflicted
+++ resolved
@@ -161,11 +161,6 @@
 std::unique_ptr<DcpResponse> ActiveStream::next(DcpProducer& producer) {
     std::lock_guard<std::mutex> lh(streamMutex);
 
-<<<<<<< HEAD
-=======
-std::unique_ptr<DcpResponse> ActiveStream::next(
-        std::lock_guard<std::mutex>& lh) {
-
     // Clear notification flag before checking for a response, as if there was
     // nothing available when we checked, we want to be notified again when
     // more items are available. We do this to avoid a lost wake-up, in the
@@ -175,7 +170,6 @@
     // and when we set itemsReady at the end of this function.
     itemsReady.store(false);
 
->>>>>>> 8d32d248
     std::unique_ptr<DcpResponse> response;
     switch (state_.load()) {
     case StreamState::Pending:

/* -*- Mode: C++; tab-width: 4; c-basic-offset: 4; indent-tabs-mode: nil -*- */
/*
 *     Copyright 2018-Present Couchbase, Inc.
 *
 *   Use of this software is governed by the Business Source License included
 *   in the file licenses/BSL-Couchbase.txt.  As of the Change Date specified
 *   in that file, in accordance with the Business Source License, use of this
 *   software will be governed by the Apache License, Version 2.0, included in
 *   the file licenses/APL2.txt.
 */

#include "active_stream_impl.h"

#include "checkpoint.h"
#include "checkpoint_manager.h"
#include "configuration.h"
#include "dcp/backfill-manager.h"
#include "dcp/producer.h"
#include "dcp/response.h"
#include "ep_time.h"
#include "kv_bucket.h"
#include "kvstore/kvstore_iface.h"
#include "queue_op.h"
#include "vbucket.h"

#include <collections/vbucket_manifest_handles.h>
#include <fmt/chrono.h>
#include <logger/logger.h>
#include <memcached/protocol_binary.h>
#include <platform/backtrace.h>
#include <platform/exceptions.h>
#include <platform/optional.h>
#include <platform/timeutils.h>
#include <statistics/cbstat_collector.h>

// OutstandingItemsResult ctor and dtor required to be defined out of
// line to allow us to forward declare CheckpointSnapshotRange
ActiveStream::OutstandingItemsResult::OutstandingItemsResult() = default;
ActiveStream::OutstandingItemsResult::~OutstandingItemsResult() = default;

ActiveStream::ActiveStream(EventuallyPersistentEngine* e,
                           std::shared_ptr<DcpProducer> p,
                           const std::string& n,
                           uint32_t flags,
                           uint32_t opaque,
                           VBucket& vbucket,
                           uint64_t st_seqno,
                           uint64_t en_seqno,
                           uint64_t vb_uuid,
                           uint64_t snap_start_seqno,
                           uint64_t snap_end_seqno,
                           IncludeValue includeVal,
                           IncludeXattrs includeXattrs,
                           IncludeDeleteTime includeDeleteTime,
                           IncludeDeletedUserXattrs includeDeletedUserXattrs,
                           Collections::VB::Filter f)
    : Stream(n,
             flags,
             opaque,
             vbucket.getId(),
             st_seqno,
             en_seqno,
             vb_uuid,
             snap_start_seqno,
             snap_end_seqno),
      isBackfillTaskRunning(false),
      pendingBackfill(false),
      lastReadSeqno(st_seqno, {*this}),
      backfillRemaining(),
      includeValue(includeVal),
      includeXattributes(includeXattrs),
      includeDeletedUserXattrs(includeDeletedUserXattrs),
      lastSentSeqno(st_seqno, {*this}),
      lastSentSeqnoAdvance(0, {*this}),
      curChkSeqno(st_seqno, {*this}),
      nextSnapStart(0),
      takeoverState(vbucket_state_pending),
      itemsFromMemoryPhase(0),
      firstMarkerSent(false),
      waitForSnapshot(0),
      engine(e),
      producerPtr(p),
      takeoverSendMaxTime(e->getConfiguration().getDcpTakeoverMaxTime()),
      lastSentSnapStartSeqno(0, {*this}),
      lastSentSnapEndSeqno(0, {*this}),
      chkptItemsExtractionInProgress(false),
      includeDeleteTime(includeDeleteTime),
      pitrEnabled(p->isPointInTimeEnabled()),
      includeCollectionID(f.isLegacyFilter() ? DocKeyEncodesCollectionId::No
                                             : DocKeyEncodesCollectionId::Yes),
      enableExpiryOutput(p->isDCPExpiryEnabled() ? EnableExpiryOutput::Yes
                                                 : EnableExpiryOutput::No),
      snappyEnabled(p->isSnappyEnabled() ? SnappyEnabled::Yes
                                         : SnappyEnabled::No),
      forceValueCompression(p->isForceValueCompressionEnabled()
                                    ? ForceValueCompression::Yes
                                    : ForceValueCompression::No),
      syncReplication(p->getSyncReplSupport()),
      flatBuffersSystemEventsEnabled(p->areFlatBuffersSystemEventsEnabled()),
      filter(std::move(f)),
      sid(filter.getStreamId()),
      changeStreamsEnabled(p->areChangeStreamsEnabled()) {
    const char* type = "";
    if (isTakeoverStream()) {
        type = "takeover ";
        end_seqno_ = dcpMaxSeqno;
    } else if (pitrEnabled == PointInTimeEnabled::Yes) {
        type = "PiTR ";
    }

    folly::SharedMutex::ReadHolder rlh(vbucket.getStateLock());
    if (vbucket.getState() == vbucket_state_replica) {
        snapshot_info_t info = vbucket.checkpointManager->getSnapshotInfo();
        if (info.range.getEnd() > en_seqno) {
            end_seqno_ = info.range.getEnd();
        }
    }

    logPrefix = "(" + vbucket.getId().to_string() + ")";
    if (sid) {
        // name must be unique to ensure we get our own cursor
        name_ += sid.to_string();
        logPrefix += " (" + sid.to_string() + ")";
    }

    log(spdlog::level::info,
        "{} Creating {}stream with start seqno {} and end seqno {}; "
        "requested end seqno was {}, flags:{:x}, snapshot:{{{},{}}} "
        "{}, {}",
        logPrefix,
        type,
        st_seqno,
        end_seqno_,
        en_seqno,
        flags,
        snap_start_seqno,
        snap_end_seqno,
        filter.summary(),
        sid);

    backfillItems.memory = 0;
    backfillItems.disk = 0;
    backfillItems.sent = 0;

    bufferedBackfill.bytes = 0;
    bufferedBackfill.items = 0;

    takeoverStart = 0;

    if (start_seqno_ >= end_seqno_) {
        /* streamMutex lock needs to be acquired because endStream
         * potentially makes call to pushToReadyQueue.
         */
        std::lock_guard<std::mutex> lh(streamMutex);
        endStream(cb::mcbp::DcpStreamEndStatus::Ok);
        itemsReady.store(true);
        // lock is released on leaving the scope
    }
}

ActiveStream::~ActiveStream() {
    if (state_ != StreamState::Dead) {
        removeCheckpointCursor();
    }

    std::shared_ptr<DcpProducer> producer;
    if (backfillUID && (producer = producerPtr.lock())) {
        if (!producer->removeBackfill(backfillUID)) {
            // Note: if this object is being destructed from the backfill itself
            // then we will fail to remove the backfill object (as it is not in
            // the backfill queues when running). Just log as debug as there
            // could be many "safe" reasons why the DCPBackfill object is not
            // removed by this call.
            log(spdlog::level::debug,
                "{} ~ActiveStream expected to remove backfillUID:{}",
                logPrefix,
                backfillUID);
        }
    }
}

std::unique_ptr<DcpResponse> ActiveStream::next(DcpProducer& producer) {
    std::lock_guard<std::mutex> lh(streamMutex);

    // Clear notification flag before checking for a response, as if there was
    // nothing available when we checked, we want to be notified again when
    // more items are available. We do this to avoid a lost wake-up, in the
    // event we are notified about a new seqno just after we have found
    // no response is ready.
    // Note however this does mean we can get spurious wakeups between here
    // and when we set itemsReady at the end of this function.
    itemsReady.store(false);

    std::unique_ptr<DcpResponse> response;
    switch (state_.load()) {
    case StreamState::Pending:
        break;
    case StreamState::Backfilling:
        response = backfillPhase(producer, lh);
        break;
    case StreamState::InMemory:
        response = inMemoryPhase(producer);
        break;
    case StreamState::TakeoverSend:
        response = takeoverSendPhase(producer);
        break;
    case StreamState::TakeoverWait:
        response = takeoverWaitPhase(producer);
        break;
    case StreamState::Dead:
        response = deadPhase(producer);
        break;
    }

    if (nextHook) {
        nextHook(response.get());
    }

    // We have at least one response, and hence will call next() at least one
    // more time (a null response is used to indicate the Stream has no items
    // currently available) - as such set the itemsReady flag to avoid
    // unnecessary notifications - we know we need to check again.
    if (response) {
        itemsReady.store(true);
    }
    return response;
}

bool ActiveStream::isActive() const {
    return state_.load() != StreamState::Dead;
}

bool ActiveStream::isBackfilling() const {
    return state_.load() == StreamState::Backfilling;
}

bool ActiveStream::isInMemory() const {
    return state_.load() == StreamState::InMemory;
}

bool ActiveStream::isPending() const {
    return state_.load() == StreamState::Pending;
}

bool ActiveStream::isTakeoverSend() const {
    return state_.load() == StreamState::TakeoverSend;
}

bool ActiveStream::isTakeoverWait() const {
    return state_.load() == StreamState::TakeoverWait;
}

void ActiveStream::registerCursor(CheckpointManager& chkptmgr,
                                  uint64_t lastProcessedSeqno) {
    try {
        CursorRegResult result = chkptmgr.registerCursorBySeqno(
                name_, lastProcessedSeqno, CheckpointCursor::Droppable::Yes);

        if (result.tryBackfill) {
            pendingBackfill = true;
        }
        curChkSeqno = result.nextSeqno;
        cursor = result.takeCursor();

        Expects(result.position);
        log(spdlog::level::level_enum::info,
            "{} ActiveStream::registerCursor name \"{}\", "
            "lastProcessedSeqno:{}, pendingBackfill:{}, "
            "result{{tryBackfill:{}, op:{}, seqno:{}, nextSeqno:{}}}",
            logPrefix,
            name_,
            lastProcessedSeqno,
            pendingBackfill,
            result.tryBackfill,
            ::to_string(result.position->getOperation()),
            result.position->getBySeqno(),
            result.nextSeqno);
    } catch (std::exception& error) {
        log(spdlog::level::level_enum::warn,
            "{} Failed to register cursor: {}",
            logPrefix,
            error.what());
        endStream(cb::mcbp::DcpStreamEndStatus::StateChanged);
    }
}

// Helper function for setting the lastSentSnapEndSeqno (which is Monotonic)
//.The History snapshot can follow a NoHistory snapshot but both are the same
// underlying disk-snapshot. The endSeqno from each phase is equal. Here we
// avoid a Monotonic exception for that case without switching to a weak
// monotonic type or incorrectly using reset
static bool mustAssignEndSeqno(SnapshotType source,
                               uint64_t newEndSeqno,
                               uint64_t currentEndSeqno) {
    switch (source) {
    case SnapshotType::NoHistory:
    case SnapshotType::NoHistoryPrecedingHistory:
        // Always attempt assignment for these sources so we catch every
        // monotonic violation.
        return true;
    case SnapshotType::History:
    case SnapshotType::HistoryFollowingNoHistory:
        // tolerate newEndSeqno == currentEndSeqno, so only assign if they
        // are different, which catches every other monotonic violation.
        return newEndSeqno != currentEndSeqno;
    }

    folly::assume_unreachable();
}

bool ActiveStream::markDiskSnapshot(uint64_t startSeqno,
                                    uint64_t endSeqno,
                                    std::optional<uint64_t> highCompletedSeqno,
                                    uint64_t maxVisibleSeqno,
                                    std::optional<uint64_t> timestamp,
                                    SnapshotType snapshotType) {
    {
        std::unique_lock<std::mutex> lh(streamMutex);

        const auto originalEndSeqno = endSeqno;

        if (!isBackfilling()) {
            log(spdlog::level::level_enum::warn,
                "{} ActiveStream::"
                "markDiskSnapshot: Unexpected state_:{}",
                logPrefix,
                to_string(state_.load()));
            return false;
        }

        if (!supportSyncWrites()) {
            if (!isCollectionEnabledStream()) {
                /* the connection does not support sync writes or collections,
                 * so the snapshot end must be set to the seqno of a visible
                 * item. Thus, items after the MVS will not be sent. As we are
                 * the client can not process non-visible items nor can we
                 * inform it that a seqno has moved to the end of the snapshot
                 * using a SeqnoAdvanced op.
                 */
                endSeqno = maxVisibleSeqno;
            }
            if (endSeqno < startSeqno) {
                // no visible items in backfill, should not send
                // a snapshot marker at all (no data will be sent)
                log(spdlog::level::level_enum::info,
                    "{} "
                    "ActiveStream::markDiskSnapshot not sending snapshot "
                    "because it contains no visible items",
                    logPrefix);
                // reregister cursor at original end seqno
                notifyEmptyBackfill_UNLOCKED(originalEndSeqno);
                return false;
            }
        }

        /* We may need to send the requested 'snap_start_seqno_' as the snapshot
           start when we are sending the first snapshot because the first
           snapshot could be resumption of a previous snapshot */
        const bool wasFirst = !firstMarkerSent;
        startSeqno = adjustStartIfFirstSnapshot(
                startSeqno,
                snapshotType != SnapshotType::NoHistoryPrecedingHistory);

        VBucketPtr vb = engine->getVBucket(vb_);
        if (!vb) {
            log(spdlog::level::level_enum::warn,
                "{} "
                "ActiveStream::markDiskSnapshot, vbucket "
                "does not exist",
                logPrefix);
            return false;
        }
        // An atomic read of vbucket state without acquiring the
        // reader lock for state should suffice here.
        if (vb->getState() == vbucket_state_replica) {
            if (end_seqno_ > endSeqno) {
                /* We possibly have items in the open checkpoint
                   (incomplete snapshot) */
                snapshot_info_t info = vb->checkpointManager->getSnapshotInfo();
                log(spdlog::level::level_enum::info,
                    "{} Merging backfill and memory snapshot for a "
                    "replica vbucket, backfill start seqno {}, "
                    "backfill end seqno {}, "
                    "snapshot end seqno after merge s:{} - e:{}",
                    logPrefix,
                    startSeqno,
                    endSeqno,
                    info.range.getStart(),
                    info.range.getEnd());
                endSeqno = info.range.getEnd();
            }
        }

        // If the stream supports SyncRep then send the HCS in the
        // SnapshotMarker if it is not 0
        auto sendHCS = supportSyncReplication() && highCompletedSeqno;
        auto hcsToSend = sendHCS ? highCompletedSeqno : std::nullopt;
        auto mvsToSend = supportSyncReplication()
                                 ? std::make_optional(maxVisibleSeqno)
                                 : std::nullopt;

        auto flags = MARKER_FLAG_DISK | MARKER_FLAG_CHK;

        if (snapshotType == SnapshotType::History ||
            snapshotType == SnapshotType::HistoryFollowingNoHistory) {
            flags |= (MARKER_FLAG_HISTORY |
                      MARKER_FLAG_MAY_CONTAIN_DUPLICATE_KEYS);
        }

        if (snapshotType == SnapshotType::NoHistoryPrecedingHistory) {
            // When the source is the prologue to history, don't send the marker
            // but stash it until the backfill definitely returns data.
            // backfillRecevied can send it if it exists.
            pendingDiskMarker = std::make_unique<SnapshotMarker>(opaque_,
                                                                 vb_,
                                                                 startSeqno,
                                                                 endSeqno,
                                                                 flags,
                                                                 hcsToSend,
                                                                 mvsToSend,
                                                                 timestamp,
                                                                 sid);
        } else {
            log(spdlog::level::level_enum::info,
                "{} ActiveStream::markDiskSnapshot: Sending disk snapshot with "
                "start:{}, end:{}, flags:0x{:x}, flagsDecoded:{}, hcs:{}, "
                "mvs:{}, lastBackfilledSeqno:{}",
                logPrefix,
                startSeqno,
                endSeqno,
                flags,
                dcpMarkerFlagsToString(flags),
                to_string_or_none(hcsToSend),
                to_string_or_none(mvsToSend),
                lastBackfilledSeqno);
            // Clear the pending marker, it's no longer needed.
            // Note: Missing to reset the pending marker here would lead to
            // sending it unnecessarily in the case where the stream has an
            // empty NonHistory prologue.
            pendingDiskMarker.reset();
            pushToReadyQ(std::make_unique<SnapshotMarker>(opaque_,
                                                          vb_,
                                                          startSeqno,
                                                          endSeqno,
                                                          flags,
                                                          hcsToSend,
                                                          mvsToSend,
                                                          timestamp,
                                                          sid));
            // Update the last start seqno seen but handle base case as
            // lastSentSnapStartSeqno is initial zero
            if (startSeqno > 0) {
                lastSentSnapStartSeqno = startSeqno;
            }

            // Only compare last sent start with last sent end if end has
            // already been set (note ignore 0 == 0). When an OSO snapshot comes
            // before a history seqno-ordered snapshot, wasFirst is false, yet
            // the snapshot variables are still zero and we would hit this
            // exception.
            // Also, any subsequent backfill phase (eg, by CursorDrop) can
            // generate double markers with same seqno range for CDC
            // NonHistoryPrologue->History jumps, so we this check is invalid in
            // that case.
            if (!wasFirst && lastSentSnapStartSeqno <= lastSentSnapEndSeqno &&
                lastSentSnapStartSeqno && lastSentSnapEndSeqno &&
                snapshotType != SnapshotType::HistoryFollowingNoHistory) {
                auto msg = fmt::format(
                        "ActiveStream::markDiskSnapshot:"
                        "sent snapshot marker to client with snap start <= "
                        "previous snap end "
                        "{} "
                        "lastSentSnapStart:{} "
                        "lastSentSnapEnd:{} "
                        "snapStart:{} "
                        "snapEnd:{} "
                        "sid:{} "
                        "producer name:{} "
                        "lastReadSeqno:{} "
                        "curChkSeqno:{}",
                        vb_,
                        lastSentSnapStartSeqno.load(),
                        lastSentSnapEndSeqno.load(),
                        startSeqno,
                        endSeqno,
                        sid,
                        getName(),
                        lastReadSeqno.load(),
                        curChkSeqno.load());
                throw std::logic_error(msg);
            }

            // CDC: There are cases where there's no need to assign the seqno
            // again
            if (mustAssignEndSeqno(
                        snapshotType, endSeqno, lastSentSnapEndSeqno)) {
                lastSentSnapEndSeqno.store(endSeqno, std::memory_order_relaxed);
            }
        }

        if (!isDiskOnly() &&
            snapshotType != SnapshotType::HistoryFollowingNoHistory) {
            // Only re-register the cursor if we still need to get memory
            // snapshots and this is not the second markDiskSnapshot of a
            // combined CDC snapshot
            registerCursor(*vb->checkpointManager, originalEndSeqno);
        }
    }
    notifyStreamReady();
    return true;
}

bool ActiveStream::markOSODiskSnapshot(uint64_t endSeqno) {
    {
        std::unique_lock<std::mutex> lh(streamMutex);

        if (!isBackfilling()) {
            log(spdlog::level::level_enum::warn,
                "{} ActiveStream::"
                "markOSODiskSnapshot: Unexpected state_:{}",
                logPrefix,
                to_string(state_.load()));
            return false;
        }

        if (!isDiskOnly()) {
            VBucketPtr vb = engine->getVBucket(vb_);
            if (!vb) {
                log(spdlog::level::level_enum::warn,
                    "{} "
                    "ActiveStream::markOSODiskSnapshot, vbucket "
                    "does not exist",
                    logPrefix);
                return false;
            }
            registerCursor(*vb->checkpointManager, endSeqno);
            log(spdlog::level::level_enum::info,
                "{} ActiveStream::markOSODiskSnapshot: Sent snapshot "
                "begin marker, cursor requested:{} curChkSeqno:{}",
                logPrefix,
                endSeqno,
                curChkSeqno.load());
        } else {
            log(spdlog::level::level_enum::info,
                "{} ActiveStream::markOSODiskSnapshot: Sent snapshot "
                "begin marker",
                logPrefix);
        }
        pushToReadyQ(std::make_unique<OSOSnapshot>(opaque_, vb_, sid));
    }
    notifyStreamReady();
    return true;
}

bool ActiveStream::backfillReceived(std::unique_ptr<Item> item,
                                    backfill_source_t backfill_source) {
    if (!item) {
        return false;
    }

    auto producer = producerPtr.lock();
    if (!producer) {
        // Producer no longer valid (e.g. DCP connection closed), return false
        // to stop backfill task.
        return false;
    }

    // Should the item replicate?
    // Is the item accepted by the stream filter (e.g matching collection) ?
    if (!shouldProcessItem(*item) || !filter.checkAndUpdate(*item)) {
        // Skip this item, but continue backfill at next item.
        return true;
    }

    queued_item qi(std::move(item));
    // We need to send a mutation instead of a commit if this Item is a
    // commit as we may have de-duped the preceding prepare and the replica
    // needs to know what to commit.
    auto resp = makeResponseFromItem(qi, SendCommitSyncWriteAs::Mutation);

<<<<<<< HEAD
    bool buffersFull = false;
    {
=======
    auto producer = producerPtr.lock();
    if (!producer) {
        // Producer no longer valid (e.g. DCP connection closed), return false
        // to stop backfill task.
        return false;
    }

    try {
        backfillReceivedHook();
>>>>>>> 59b7bcab
        // Locked scope for ActiveStream state reads / writes. Note
        // streamMutex is heavily contended - frontend thread must acquire it
        // to consume data from ActiveStream::readyQ so try to minimise work
        // under lock.
        std::unique_lock<std::mutex> lh(streamMutex);

        // isBackfilling reads ActiveStream::state hence requires streamMutex.
        if (!isBackfilling()) {
            // Stream no longer backfilling; return false to stop backfill
            // task.
            return false;
        }

        // Note: ActiveStream and Producer/BackfillManager buffer bytes counters
        // need to be both updated under streamMutex. That's because the
        // end-stream path uses stream counters for updating prod/bm counters,
        // so they need to be consistent.
        if (pendingDiskMarker) {
            // There is a marker, move it to the readyQ
            log(spdlog::level::level_enum::info,
                "{} ActiveStream::backfillReceived(seqno:{}): Sending pending "
                "disk snapshot with start:{}, end:{}, flags:0x{:x}, "
                "flagsDecoded:{}, hcs:{}, mvs:{}",
                logPrefix,
                *resp->getBySeqno(),
                pendingDiskMarker->getStartSeqno(),
                pendingDiskMarker->getEndSeqno(),
                pendingDiskMarker->getFlags(),
                dcpMarkerFlagsToString(pendingDiskMarker->getFlags()),
                to_string_or_none(pendingDiskMarker->getHighCompletedSeqno()),
                to_string_or_none(pendingDiskMarker->getMaxVisibleSeqno()));

            // Note: The presence of a pending disk marker means that we were
            // at SnapshotType::NoHistoryPrecedingHistory before this point and
            // now we have moved to SnapshotType::History. See detail in the
            // SnapshotType enum.
            if (mustAssignEndSeqno(SnapshotType::History,
                                   pendingDiskMarker->getEndSeqno(),
                                   lastSentSnapEndSeqno)) {
                lastSentSnapEndSeqno.store(pendingDiskMarker->getEndSeqno(),
                                           std::memory_order_relaxed);
            }
            pushToReadyQ(std::move(pendingDiskMarker));
        }

        // Passed all checks, item will be added to ready queue now.
        const auto respSize = resp->getApproximateSize();
        bufferedBackfill.bytes.fetch_add(respSize);
        bufferedBackfill.items++;
        lastBackfilledSeqno = std::max<uint64_t>(lastBackfilledSeqno,
                                                 uint64_t(*resp->getBySeqno()));
        pushToReadyQ(std::move(resp));
<<<<<<< HEAD

        // Note: recordBackfillManagerBytesRead requires a valid backillMgr
        // hence must occur after isBackfilling check (and hence must be in
        // locked region) :(
        buffersFull = !producer->recordBackfillManagerBytesRead(respSize);
=======
    } catch (const std::exception& e) {
        handleDcpProducerException(e);
        return false;
>>>>>>> 59b7bcab
    }

    // Note: The call locks on streamMutex, so this needs to be executed without
    //  holding the lock.
    notifyStreamReady(false /*force*/, producer.get());

    if (backfill_source == BACKFILL_FROM_MEMORY) {
        backfillItems.memory++;
    } else {
        backfillItems.disk++;
    }

    // We have processed this item but now the backfill buffers are full.
    // We need to inform the caller that this backfill has to yield.
    return !buffersFull;
}

void ActiveStream::completeBackfill(uint64_t maxScanSeqno,
                                    std::chrono::steady_clock::duration runtime,
                                    size_t diskBytesRead) {
    completeBackfillInner(
            BackfillType::InOrder, maxScanSeqno, runtime, diskBytesRead);
}

void ActiveStream::completeOSOBackfill(
        uint64_t maxScanSeqno,
        std::chrono::steady_clock::duration runtime,
        size_t diskBytesRead) {
    completeBackfillInner(BackfillType::OutOfSequenceOrder,
                          maxScanSeqno,
                          runtime,
                          diskBytesRead);
    firstMarkerSent = true;
}

void ActiveStream::snapshotMarkerAckReceived() {
    if (--waitForSnapshot == 0) {
        notifyStreamReady();
    }
}

void ActiveStream::setVBucketStateAckRecieved(DcpProducer& producer) {
    VBucketPtr vbucket = engine->getVBucket(vb_);
    if (!vbucket) {
        log(spdlog::level::level_enum::warn,
            "{} not present during ack for set "
            "vbucket during takeover",
            logPrefix);
        return;
    }

    {
        // Order in which the below 3 locks are acquired is important to avoid
        // any potential lock inversion problems.
        //
        // Plus, CheckpointManager::queueSetVBState() notifies streams. We need
        // to make that call after releasing the streamMutex, we might deadlock
        // by lock-inversion or double-lock otherwise.
        std::unique_lock<std::mutex> epVbSetLh(
                engine->getKVBucket()->getVbSetMutexLock());
        folly::SharedMutex::WriteHolder vbStateLh(vbucket->getStateLock());

        bool needToSetVbState = false;
        {
            std::unique_lock<std::mutex> lh(streamMutex);
            if (!isTakeoverWait()) {
                log(spdlog::level::level_enum::warn,
                    "{} Unexpected ack for set vbucket op on "
                    "stream '{}' state '{}'",
                    logPrefix,
                    name_,
                    to_string(state_.load()));
                return;
            }

            if (takeoverState == vbucket_state_pending) {
                log(spdlog::level::level_enum::debug,
                    "{} Receive ack for set vbucket state to "
                    "pending message",
                    logPrefix);
                takeoverState = vbucket_state_active;
                transitionState(StreamState::TakeoverSend);
                needToSetVbState = true;
            } else {
                log(spdlog::level::level_enum::info,
                    "{} Receive ack for set vbucket state to "
                    "active message",
                    logPrefix);
                endStream(cb::mcbp::DcpStreamEndStatus::Ok);
            }
        }

        if (needToSetVbState) {
            // Note: streamMutex released when making the call
            engine->getKVBucket()->setVBucketState_UNLOCKED(
                    vbucket,
                    vbucket_state_dead,
                    false /* deleteVB */,
                    nullptr /* meta */,
                    TransferVB::No,
                    false /* notifyDcp */,
                    epVbSetLh,
                    vbStateLh);
            log(spdlog::level::level_enum::info,
                "{} Vbucket marked as dead, last sent "
                "seqno: {}, high seqno: {}",
                logPrefix,
                lastSentSeqno.load(),
                vbucket->getHighSeqno());
        }
    }

    notifyStreamReady(false /*force*/, &producer);
}

void ActiveStream::setBackfillRemaining(size_t value) {
    std::lock_guard<std::mutex> guard(streamMutex);
    setBackfillRemaining_UNLOCKED(value);
}

void ActiveStream::setBackfillRemaining_UNLOCKED(size_t value) {
    backfillRemaining = value;
}

std::unique_ptr<DcpResponse> ActiveStream::backfillPhase(
        DcpProducer& producer, std::lock_guard<std::mutex>& lh) {
    auto resp = nextQueuedItem(producer);

    if (resp) {
        producer.recordBackfillManagerBytesSent(resp->getApproximateSize());
        bufferedBackfill.bytes.fetch_sub(resp->getApproximateSize());
        if (!resp->isMetaEvent() || resp->isSystemEvent()) {
            bufferedBackfill.items--;
        }

        // Only DcpResponse objects representing items from "disk" have a size
        // so only update backfillRemaining when non-zero
        if (resp->getApproximateSize() && backfillRemaining.has_value()) {
            (*backfillRemaining)--;
        }
    }

    if (!isBackfillTaskRunning && readyQ.empty()) {
        // Given readyQ.empty() is True resp will be NULL
        // The previous backfill has completed.  Check to see if another
        // backfill needs to be scheduled.
        if (pendingBackfill) {
            scheduleBackfill_UNLOCKED(producer, true);
            pendingBackfill = false;
            // After scheduling a backfill we may now have items in readyQ -
            // so re-check if we didn't already have a response.
            if (!resp) {
                resp = nextQueuedItem(producer);
            }
        } else {
            if (lastReadSeqno.load() >= end_seqno_) {
                endStream(cb::mcbp::DcpStreamEndStatus::Ok);
            } else if (isTakeoverStream()) {
                transitionState(StreamState::TakeoverSend);
            } else if (isDiskOnly()) {
                endStream(cb::mcbp::DcpStreamEndStatus::Ok);
            } else {
                if (backfillRemaining && *backfillRemaining != 0) {
                    /* No more items will be received from the backfill at this
                     * point but backfill remaining count may be an overestimate
                     * if the stream is not sync write aware.
                     * This is an expected situation.
                     */
                    log(spdlog::level::level_enum::debug,
                        "{} ActiveStream::completeBackfill: "
                        "Backfill complete with items remaining:{}",
                        logPrefix,
                        *backfillRemaining);

                    // reset value to zero just in case.
                    setBackfillRemaining_UNLOCKED(0);
                }
                transitionState(StreamState::InMemory);
            }

            if (!resp) {
                resp = nextQueuedItem(producer);
            }
        }
    }

    return resp;
}

std::unique_ptr<DcpResponse> ActiveStream::inMemoryPhase(
        DcpProducer& producer) {
    if (readyQ.empty()) {
        if (pendingBackfill) {
            // Moving the state from InMemory to Backfilling will result in a
            // backfill being scheduled
            transitionState(StreamState::Backfilling);
            pendingBackfill = false;
            return {};
        } else if (nextCheckpointItem(producer)) {
            return {};
        }
    }

    return nextQueuedItem(producer);
}

std::unique_ptr<DcpResponse> ActiveStream::takeoverSendPhase(
        DcpProducer& producer) {
    VBucketPtr vb = engine->getVBucket(vb_);
    if (vb && takeoverStart != 0 && !vb->isTakeoverBackedUp() &&
        (ep_current_time() - takeoverStart) > takeoverSendMaxTime) {
        vb->setTakeoverBackedUpState(true);
    }

    if (!readyQ.empty()) {
        return nextQueuedItem(producer);
    } else {
        if (nextCheckpointItem(producer)) {
            return {};
        }
    }

    if (waitForSnapshot != 0) {
        return {};
    }

    takeoverSendPhaseHook();

    if (producer.bufferLogInsert(SetVBucketState::baseMsgBytes)) {
        transitionState(StreamState::TakeoverWait);
        return std::make_unique<SetVBucketState>(opaque_, vb_, takeoverState);
    } else {
        // Force notification of the stream, with no new mutations we might get
        // stuck otherwise as returning no item doesn't add this vBucket back to
        // the producer's readyQueue
        notifyStreamReady(true, &producer);
    }

    return {};
}

std::unique_ptr<DcpResponse> ActiveStream::takeoverWaitPhase(
        DcpProducer& producer) {
    return nextQueuedItem(producer);
}

std::unique_ptr<DcpResponse> ActiveStream::deadPhase(DcpProducer& producer) {
    auto resp = nextQueuedItem(producer);
    if (!resp) {
        log(spdlog::level::level_enum::info,
            "{} Stream closed, "
            "{} items sent from backfill phase, "
            "{} items sent from memory phase, "
            "{} was last seqno sent",
            logPrefix,
            backfillItems.sent.load(),
            itemsFromMemoryPhase.load(),
            lastSentSeqno.load());
    }
    return resp;
}

bool ActiveStream::isCompressionEnabled() const {
    auto producer = producerPtr.lock();
    if (producer) {
        return producer->isCompressionEnabled();
    }
    /* If the 'producer' is deleted, what we return doesn't matter */
    return false;
}

void ActiveStream::addStats(const AddStatFn& add_stat, CookieIface& c) {
    Stream::addStats(add_stat, c);

    try {
        const auto addStat = [&add_stat, &c](const auto& statKey,
                                             auto statValue) {
            add_casted_stat(statKey, statValue, add_stat, c);
        };
        addStat("backfill_disk_items", backfillItems.disk.load());
        addStat("backfill_mem_items", backfillItems.memory.load());
        addStat("backfill_sent", backfillItems.sent.load());
        addStat("memory_phase", itemsFromMemoryPhase.load());
        addStat("last_sent_seqno", lastSentSeqno.load());
        addStat("last_sent_seqno_advance", lastSentSeqnoAdvance.load());
        addStat("last_sent_snap_end_seqno",
                lastSentSnapEndSeqno.load(std::memory_order_relaxed));
        addStat("last_read_seqno", lastReadSeqno.load());
        addStat("ready_queue_memory", getReadyQueueMemory());
        addStat("backfill_buffer_bytes", bufferedBackfill.bytes.load());
        addStat("backfill_buffer_items", bufferedBackfill.items.load());
        addStat("cursor_registered", cursor.lock() != nullptr);
        addStat("change_streams_enabled", changeStreamsEnabled);

        if (isTakeoverSend() && takeoverStart != 0) {
            addStat("takeover_since", ep_current_time() - takeoverStart);
        }
    } catch (std::exception& error) {
        log(spdlog::level::level_enum::warn,
            "{} ActiveStream::addStats: Failed to build stats: {}",
            logPrefix,
            error.what());
    }

    auto addFilterStat = [&add_stat](auto k, auto v, auto& c) {
        add_stat(fmt::format("filter_{}", k), v, c);
    };
    filter.addStats(addFilterStat, c, vb_);
}

void ActiveStream::addTakeoverStats(const AddStatFn& add_stat,
                                    CookieIface& cookie,
                                    const VBucket& vb) {
    std::lock_guard<std::mutex> lh(streamMutex);

    add_casted_stat("name", name_, add_stat, cookie);
    if (!isActive()) {
        log(spdlog::level::level_enum::warn,
            "{} "
            "ActiveStream::addTakeoverStats: Stream has "
            "status StreamDead",
            logPrefix);
        add_casted_stat("status", "stream_is_dead", add_stat, cookie);
        add_casted_stat("estimate", 0, add_stat, cookie);
        add_casted_stat("backfillRemaining", 0, add_stat, cookie);
        return;
    }

    size_t total = 0;
    const char* status = nullptr;
    if (isBackfilling()) {
        if (backfillRemaining) {
            status = "backfilling";
            total += *backfillRemaining;
        } else {
            status = "calculating-item-count";
        }
    } else {
        status = "in-memory";
    }
    add_casted_stat("status", status, add_stat, cookie);

    if (backfillRemaining) {
        add_casted_stat(
                "backfillRemaining", *backfillRemaining, add_stat, cookie);
    }

    size_t vb_items = vb.getNumItems();
    size_t chk_items = 0;
    auto sp = cursor.lock();
    if (vb_items > 0 && sp) {
        chk_items = vb.checkpointManager->getNumItemsForCursor(*sp);
    }

    size_t del_items = 0;
    try {
        del_items = vb.getNumPersistedDeletes();
    } catch (std::runtime_error& e) {
        log(spdlog::level::level_enum::warn,
            "{} ActiveStream:addTakeoverStats: exception while getting num "
            "persisted "
            "deletes"
            " - treating as 0 deletes. "
            "Details: {}",
            logPrefix,
            e.what());
    }

    if (end_seqno_ < curChkSeqno) {
        chk_items = 0;
    } else if ((end_seqno_ - curChkSeqno) < chk_items) {
        chk_items = end_seqno_ - curChkSeqno + 1;
    }
    total += chk_items;

    add_casted_stat("estimate", total, add_stat, cookie);
    add_casted_stat("chk_items", chk_items, add_stat, cookie);
    add_casted_stat("vb_items", vb_items, add_stat, cookie);
    add_casted_stat("on_disk_deletes", del_items, add_stat, cookie);
}

std::unique_ptr<DcpResponse> ActiveStream::nextQueuedItem(
        DcpProducer& producer) {
    if (!readyQ.empty()) {
        auto& response = readyQ.front();
        if (producer.bufferLogInsert(response->getMessageSize())) {
            auto seqno = response->getBySeqno();
            if (seqno) {
                // When OSO is enabled, and we're backfilling lastSentSeqno
                // isn't monotonic so just reset() to set it.
                if (producer.isOutOfOrderSnapshotsEnabled() &&
                    isBackfilling()) {
                    lastSentSeqno.reset(*seqno);
                } else {
                    lastSentSeqno.store(*seqno);
                }

                if (isBackfilling()) {
                    backfillItems.sent++;
                } else {
                    itemsFromMemoryPhase++;
                }
            }

            return popFromReadyQ();
        }
    }
    return nullptr;
}

bool ActiveStream::nextCheckpointItem(DcpProducer& producer) {
    auto vb = engine->getVBucket(vb_);
    if (vb) {
        const auto curs = cursor.lock();
        if (curs && vb->checkpointManager->hasItemsForCursor(*curs)) {
            // Schedule the stream-processor for pulling items from checkpoints
            // and pushing them into the stream readyQ
            producer.scheduleCheckpointProcessorTask(shared_from_this());
            return true;
        }
    }

    return chkptItemsExtractionInProgress;
}

void ActiveStream::nextCheckpointItemTask() {
    try {
        // MB-29369: Obtain stream mutex here
        std::lock_guard<std::mutex> lh(streamMutex);
        nextCheckpointItemTask(lh);
    } catch (const std::exception& e) {
        handleDcpProducerException(e);
    }
}

void ActiveStream::nextCheckpointItemTask(
        const std::lock_guard<std::mutex>& streamMutex) {
    auto vbucket = engine->getVBucket(vb_);
    if (!vbucket) {
        // The entity deleting the vbucket must set stream to dead,
        // calling setDead(cb::mcbp::DcpStreamEndStatus::StateChanged) will
        // cause deadlock because it will try to grab streamMutex which is
        // already acquired at this point here
        return;
    }

    if (!producerPtr.lock()) {
        // Nothing to do, the connection is being shut down
        return;
    }

    // MB-29369: only run the task's work if the stream is in an in-memory
    // phase (of which takeover is a variant).
    if (!(isInMemory() || isTakeoverSend())) {
        return;
    }

    auto res = getOutstandingItems(*vbucket);
    processItems(streamMutex, res);
}

ActiveStream::OutstandingItemsResult ActiveStream::getOutstandingItems(
        VBucket& vb) {
    OutstandingItemsResult result;
    // Commencing item processing - set guard flag.
    chkptItemsExtractionInProgress.store(true);

    auto _begin_ = std::chrono::steady_clock::now();
    CheckpointManager::ItemsForCursor itemsForCursor{};
    auto cursorPtr = cursor.lock();
    if (cursorPtr) {
        itemsForCursor = vb.checkpointManager->getNextItemsForDcp(*cursorPtr,
                                                                  result.items);
    }
    engine->getEpStats().dcpCursorsGetItemsHisto.add(
            std::chrono::duration_cast<std::chrono::microseconds>(
                    std::chrono::steady_clock::now() - _begin_));

    result.checkpointType = itemsForCursor.checkpointType;
    result.ranges = itemsForCursor.ranges;
    result.historical = itemsForCursor.historical;
    result.visibleSeqno = itemsForCursor.visibleSeqno;

    if (itemsForCursor.ranges.empty()) {
        Expects(result.items.empty());
        log(spdlog::level::level_enum::debug,
            "{} ActiveStream::getOutstandingItems: no data from checkpoints"
            "- type:{}, {}, ranges:{}, HCS:{}, MVS:{}, items:{}",
            logPrefix,
            ::to_string(itemsForCursor.checkpointType),
            ::to_string(itemsForCursor.historical),
            itemsForCursor.ranges.size(),
            ::to_string_or_none(itemsForCursor.highCompletedSeqno),
            itemsForCursor.visibleSeqno,
            result.items.size());
        return result;
    }

    if (isDiskCheckpointType(result.checkpointType)) {
        // CM can never return multiple disk checkpoints or checkpoints of
        // different types. So if Disk, then one range.

        if (itemsForCursor.ranges.size() != 1) {
            const auto msg = fmt::format(
                    "ActiveStream::getOutstandingItems: stream:{} {} "
                    "processing checkpoint type:{}, {}, ranges:{}, HCS:{}, "
                    "MVS:{}, items:{}",
                    name_,
                    vb_,
                    ::to_string(itemsForCursor.checkpointType),
                    ::to_string(itemsForCursor.historical),
                    itemsForCursor.ranges.size(),
                    ::to_string_or_none(itemsForCursor.highCompletedSeqno),
                    itemsForCursor.visibleSeqno,
                    result.items.size());
            cb::throwWithTrace(std::logic_error(msg));
        }

        const auto& range = itemsForCursor.ranges.front();
        if (!itemsForCursor.highCompletedSeqno) {
            const auto msg = fmt::format(
                    "ActiveStream::getOutstandingItems: stream:{} {} processing"
                    " checkpoint type:{}, {}, snapStart:{}, snapEnd:{} -"
                    " missing HCS",
                    name_,
                    vb_,
                    ::to_string(itemsForCursor.checkpointType),
                    ::to_string(itemsForCursor.historical),
                    range.getStart(),
                    range.getEnd());
            cb::throwWithTrace(std::logic_error(msg));
        }

        result.diskCheckpointState =
                OutstandingItemsResult::DiskCheckpointState();
        result.diskCheckpointState->highCompletedSeqno =
                *itemsForCursor.highCompletedSeqno;
    }

    return result;
}

/**
 * This function is used to find out if a given item's value
 * needs to be changed
 */
static bool shouldModifyItem(const queued_item& item,
                             IncludeValue includeValue,
                             IncludeXattrs includeXattrs,
                             IncludeDeletedUserXattrs includeDeletedUserXattrs,
                             bool isForceValueCompressionEnabled,
                             bool isSnappyEnabled) {
    // If there is no value, no modification needs to be done
    if (item->getValue()) {
        /**
         * If value needs to be included
         */
        if ((includeValue == IncludeValue::No) ||
            (includeValue == IncludeValue::NoWithUnderlyingDatatype)) {
            return true;
        }

        /**
         * Check if value needs to be compressed or decompressed
         * If yes, then then value definitely needs modification
         */
        if (isSnappyEnabled) {
            if (isForceValueCompressionEnabled) {
                if (!cb::mcbp::datatype::is_snappy(item->getDataType())) {
                    return true;
                }
            }
        } else {
            if (cb::mcbp::datatype::is_snappy(item->getDataType())) {
                return true;
            }
        }

        /**
         * If the value doesn't have to be compressed, then
         * check if xattrs need to be pruned. If not, then
         * value needs no modification
         */
        if (cb::mcbp::datatype::is_xattr(item->getDataType())) {
            // Do we want to strip all xattrs regardless of whether the item is
            // a mutation or deletion?
            if (includeXattrs == IncludeXattrs::No) {
                return true;
            }

            // Do we want to strip user-xattrs for deletions?
            if (includeDeletedUserXattrs == IncludeDeletedUserXattrs::No &&
                item->isDeleted()) {
                return true;
            }
        }
    }

    return false;
}

std::unique_ptr<DcpResponse> ActiveStream::makeResponseFromItem(
        queued_item& item, SendCommitSyncWriteAs sendCommitSyncWriteAs) {
    // Note: This function is hot - it is called for every item to be
    // sent over the DCP connection.

    // If this Stream supports SyncReplication then we may send a
    // CommitSyncWrite. If this Stream does not support SyncReplication then we
    // will only send Mutation messages.
    //
    // We will send a CommitSyncWrite when streaming from Checkpoints, and a
    // Mutation instead of a Commit (as this contains the full value) when
    // streaming from disk/backfill. If we have a Disk Checkpoint then we will
    // send Mutations as all of our Items will be mutations (streamed to us by
    // and old active as a Mutation).
    if ((item->getOperation() == queue_op::commit_sync_write) &&
        (supportSyncWrites()) &&
        sendCommitSyncWriteAs == SendCommitSyncWriteAs::Commit) {
        return std::make_unique<CommitSyncWrite>(opaque_,
                                                 item->getVBucketId(),
                                                 item->getPrepareSeqno(),
                                                 item->getBySeqno(),
                                                 item->getKey(),
                                                 includeCollectionID);
    }

    if (item->getOperation() == queue_op::abort_sync_write) {
        return std::make_unique<AbortSyncWrite>(
                opaque_,
                item->getVBucketId(),
                item->getKey(),
                item->getPrepareSeqno(),
                item->getBySeqno() /*abortSeqno*/,
                includeCollectionID);
    }

    if (item->getOperation() != queue_op::system_event) {
        if (shouldModifyItem(item,
                             includeValue,
                             includeXattributes,
                             includeDeletedUserXattrs,
                             isForceValueCompressionEnabled(),
                             isSnappyEnabled())) {
            auto finalItem = make_STRCPtr<Item>(*item);
            const auto wasInflated = finalItem->removeBodyAndOrXattrs(
                    includeValue, includeXattributes, includeDeletedUserXattrs);

            if (isSnappyEnabled()) {
                if (isForceValueCompressionEnabled()) {
                    if (finalItem->getNBytes() > 0) {
                        bool compressionFailed = false;

                        if (!cb::mcbp::datatype::is_snappy(
                                    finalItem->getDataType())) {
                            compressionFailed = !finalItem->compressValue();
                        } else if (wasInflated == Item::WasValueInflated::Yes) {
                            // MB-40493: IncludeValue::NoWithUnderlyingDatatype
                            // may reset the datatype to Snappy and leave an
                            // inflated Xattr chunk that requires compression.
                            // We would miss to compress here if we check just
                            // the datatype.
                            compressionFailed =
                                    !finalItem->compressValue(true /*force*/);
                        }

                        if (compressionFailed) {
                            log(spdlog::level::level_enum::warn,
                                "{} Failed to snappy compress an uncompressed "
                                "value",
                                logPrefix);
                        }
                    }
                }
            } else {
                // The purpose of this block is to uncompress compressed items
                // as they are being streamed over a connection that doesn't
                // support compression.
                //
                // MB-40493: IncludeValue::NoWithUnderlyingDatatype may reset
                //  datatype to SNAPPY, even if the value has been already
                //  decompressed (eg, the original value contained Body+Xattr
                //  and Body have been removed) or if there is no value at all
                //  (eg, the original value contained only a Body, now removed).
                //  We need to avoid the call to Item::decompress in both cases,
                //  we log an unnecessary warning otherwise.
                if (cb::mcbp::datatype::is_snappy(finalItem->getDataType()) &&
                    (wasInflated == Item::WasValueInflated::No) &&
                    (finalItem->getNBytes() > 0)) {
                    if (!finalItem->decompressValue()) {
                        log(spdlog::level::level_enum::warn,
                            "{} Failed to snappy uncompress a compressed value",
                            logPrefix);
                    }
                }
            }

            /**
             * Create a mutation response to be placed in the ready queue.
             */
            return std::make_unique<MutationResponse>(std::move(finalItem),
                                                      opaque_,
                                                      includeValue,
                                                      includeXattributes,
                                                      includeDeleteTime,
                                                      includeDeletedUserXattrs,
                                                      includeCollectionID,
                                                      enableExpiryOutput,
                                                      sid);
        }

        // Item unmodified - construct response from original.
        return std::make_unique<MutationResponse>(item,
                                                  opaque_,
                                                  includeValue,
                                                  includeXattributes,
                                                  includeDeleteTime,
                                                  includeDeletedUserXattrs,
                                                  includeCollectionID,
                                                  enableExpiryOutput,
                                                  sid);
    }

    if (flatBuffersSystemEventsEnabled) {
        return SystemEventProducerMessage::makeWithFlatBuffersValue(
                opaque_, item, sid);
    }
    return SystemEventProducerMessage::make(opaque_, item, sid);
}

<<<<<<< HEAD
void ActiveStream::processItemsInner(
        const std::lock_guard<std::mutex>& lg,
        OutstandingItemsResult& outstandingItemsResult) {
    if (outstandingItemsResult.items.empty()) {
        return;
    }

    // Transform the sequence of items from the CheckpointManager into
    // a sequence of DCP messages which this stream should receive. There
    // are a couple of sublties to watch out for here:
    //
    // 1. Unlike CheckpointManager, In DCP there are no individual 'start' /
    // end messages book-ending mutations - instead we prefix a sequence of
    // mutations with a snapshot_marker{start, end, flags}. However, we do
    // not know the end seqno until we get to the end of the checkpoint. To
    // handle this we accumulate the set of mutations which will make up a
    // snapshot into 'mutations', and when we encounter the next
    // checkpoint_start message we call snapshot() on our mutations to
    // prepend the snapshot_marker; followed by the mutations it contains.
    //
    // 2. For each checkpoint_start item we need to create a snapshot with
    // the MARKER_FLAG_CHK set - so the destination knows this represents
    // a consistent point and should create it's own checkpoint on this
    // boundary.
    // However, a snapshot marker must contain at least 1
    // (non-snapshot_start) item, but if the last item in `items` is a
    // checkpoint_marker then it is not possible to create a valid snapshot
    // (yet). We must instead defer calling snapshot() until we have at
    // least one item - i.e on a later call to processItems.
    // Therefore we record the pending MARKER_FLAG_CHK as part of the
    // object's state in nextSnapshotIsCheckpoint. When we subsequently
    // receive at least one more mutation (and hence can enqueue a
    // SnapshotMarker), we can use nextSnapshotIsCheckpoint to snapshot
    // it correctly.
    std::deque<std::unique_ptr<DcpResponse>> mutations;

    // Initialise to the first visibleSeqno of the batch of items
    uint64_t visibleSeqno = outstandingItemsResult.visibleSeqno;
    /*
     * highNonVisibleSeqno is used to track the current seqno of non visible
     * seqno of a snapshot before we filter them out. This is only used when
     * collections is enabled on a stream and sync write support is not.
     * This allows us to inform the consumer of the high seqno of a
     * collection regardless if it is committed or not. By sending a
     * SeqnoAdvanced op. This solves the problem where a snapshot would be
     * sent to a non sync write aware client with the last mutation of the
     * snapshot was a prepare or abort and the final seqno would never be
     * sent meaning the snapshot was never completed.
     */
    std::optional<uint64_t> highNonVisibleSeqno;
    uint64_t newLastReadSeqno = 0;

    // Record each seqno of all items which *could* replicate (they may not
    // due to configuration). This value is needed for SeqnoAdvance trigger.
    // initialised as 0 so nothing happens if no replicate-able items are seen.
    uint64_t lastReplicateableSeqno = 0;

    for (auto& qi : outstandingItemsResult.items) {
        if (qi->getOperation() == queue_op::checkpoint_end) {
            // At the end of each checkpoint remove its snapshot range, so
            // we don't use it to set nextSnapStart for the next checkpoint.
            // We can just erase the range at the head of ranges as every
            // time as CheckpointManager::getItemsForCursor() will always
            // ensure there is a snapshot range for if there is a
            // queue_op::checkpoint_end in the items it returns.
            auto rangeItr = outstandingItemsResult.ranges.begin();
            outstandingItemsResult.ranges.erase(rangeItr);
        }

        if (qi->getOperation() == queue_op::checkpoint_start) {
            /* if there are already other mutations, then they belong to the
               previous checkpoint and hence we must create a snapshot and
               put them onto readyQ */
            if (!mutations.empty()) {
                snapshot(outstandingItemsResult,
                         mutations,
                         visibleSeqno,
                         highNonVisibleSeqno,
                         newLastReadSeqno);
                /* clear out all the mutations since they are already put
                   onto the readyQ */
                mutations.clear();
                highNonVisibleSeqno = std::nullopt;
            }

            if (outstandingItemsResult.ranges.empty()) {
                throw std::logic_error(
                        "ActiveStream::processItems: found "
                        "no snapshot ranges but we have a "
                        "checkpoint start with seqno:" +
                        std::to_string(qi->getBySeqno()));
            }
=======
void ActiveStream::processItems(
        OutstandingItemsResult& outstandingItemsResult,
        const std::lock_guard<std::mutex>& streamMutex) {
    processItemsHook();
    if (!outstandingItemsResult.items.empty()) {
        // Transform the sequence of items from the CheckpointManager into
        // a sequence of DCP messages which this stream should receive. There
        // are a couple of sublties to watch out for here:
        //
        // 1. Unlike CheckpointManager, In DCP there are no individual 'start' /
        // end messages book-ending mutations - instead we prefix a sequence of
        // mutations with a snapshot_marker{start, end, flags}. However, we do
        // not know the end seqno until we get to the end of the checkpoint. To
        // handle this we accumulate the set of mutations which will make up a
        // snapshot into 'mutations', and when we encounter the next
        // checkpoint_start message we call snapshot() on our mutations to
        // prepend the snapshot_marker; followed by the mutations it contains.
        //
        // 2. For each checkpoint_start item we need to create a snapshot with
        // the MARKER_FLAG_CHK set - so the destination knows this represents
        // a consistent point and should create it's own checkpoint on this
        // boundary.
        // However, a snapshot marker must contain at least 1
        // (non-snapshot_start) item, but if the last item in `items` is a
        // checkpoint_marker then it is not possible to create a valid snapshot
        // (yet). We must instead defer calling snapshot() until we have at
        // least one item - i.e on a later call to processItems.
        // Therefore we record the pending MARKER_FLAG_CHK as part of the
        // object's state in nextSnapshotIsCheckpoint. When we subsequently
        // receive at least one more mutation (and hence can enqueue a
        // SnapshotMarker), we can use nextSnapshotIsCheckpoint to snapshot
        // it correctly.
        std::deque<std::unique_ptr<DcpResponse>> mutations;

        // Initialise to the first visibleSeqno of the batch of items
        uint64_t visibleSeqno = outstandingItemsResult.visibleSeqno;
        /*
         * highNonVisibleSeqno is used to track the current seqno of non visible
         * seqno of a snapshot before we filter them out. This is only used when
         * collections is enabled on a stream and sync write support is not.
         * This allows us to inform the consumer of the high seqno of a
         * collection regardless if it is committed or not. By sending a
         * SeqnoAdvanced op. This solves the problem where a snapshot would be
         * sent to a non sync write aware client with the last mutation of the
         * snapshot was a prepare or abort and the final seqno would never be
         * sent meaning the snapshot was never completed.
         */
        std::optional<uint64_t> highNonVisibleSeqno;
        uint64_t newLastReadSeqno = 0;

        // Record each seqno of all items which *could* replicate (they may not
        // due to configuration). This value is needed for SeqnoAdvance trigger
        uint64_t lastReplicateableSeqno = 0;
        for (auto& qi : outstandingItemsResult.items) {
            if (qi->getOperation() == queue_op::checkpoint_end) {
                // At the end of each checkpoint remove its snapshot range, so
                // we don't use it to set nextSnapStart for the next checkpoint.
                // We can just erase the range at the head of ranges as every
                // time as CheckpointManager::getItemsForCursor() will always
                // ensure there is a snapshot range for if there is a
                // queue_op::checkpoint_end in the items it returns.
                auto rangeItr = outstandingItemsResult.ranges.begin();
                outstandingItemsResult.ranges.erase(rangeItr);
            }

            if (qi->getOperation() == queue_op::checkpoint_start) {
                /* if there are already other mutations, then they belong to the
                   previous checkpoint and hence we must create a snapshot and
                   put them onto readyQ */
                if (!mutations.empty()) {
                    snapshot(outstandingItemsResult,
                             mutations,
                             visibleSeqno,
                             highNonVisibleSeqno,
                             newLastReadSeqno);
                    /* clear out all the mutations since they are already put
                       onto the readyQ */
                    mutations.clear();
                    highNonVisibleSeqno = std::nullopt;
                }
                /* mark true as it indicates a new checkpoint snapshot */
                nextSnapshotIsCheckpoint = true;

                if (outstandingItemsResult.ranges.empty()) {
                    cb::throwWithTrace(std::logic_error(
                            "ActiveStream::processItems: found "
                            "no snapshot ranges but we have a "
                            "checkpoint start with seqno:" +
                            std::to_string(qi->getBySeqno())));
                }
>>>>>>> 59b7bcab

            /* mark true as it indicates a new checkpoint snapshot */
            nextSnapshotIsCheckpoint = true;
            /* and record the checkpoint's snapshot start, as we use it to
             * override the snapshot_marker start seqno to guard against things
             * like MB-50543 */
            nextSnapStart = outstandingItemsResult.ranges.begin()->getStart();

            continue;
        }

        if (!qi->isCheckPointMetaItem()) {
            // Set curChkSeqno to the seqno we have visited and record the
            // seqno of this item for use in seqno-advance decision
            curChkSeqno = lastReplicateableSeqno = qi->getBySeqno();
        }

        if (shouldProcessItem(*qi)) {
            newLastReadSeqno = qi->getBySeqno();

            // Check if the item is allowed on the stream, note the filter
            // updates itself for collection deletion events
            if (filter.checkAndUpdate(*qi)) {
                if (qi->isVisible()) {
                    visibleSeqno = qi->getBySeqno();
                }
                mutations.push_back(makeResponseFromItem(
                        qi, SendCommitSyncWriteAs::Commit));
            }

        } else if (isSeqnoAdvancedEnabled() && !qi->isCheckPointMetaItem() &&
                   filter.checkAndUpdate(*qi)) {
            // Can replace with SeqnoAdvance and the item is for this stream
            highNonVisibleSeqno = qi->getBySeqno();
        }
    }

    if (!mutations.empty()) {
        // We have a snapshot with mutations to send. Push it into the ready
        // queue, all done then.
        snapshot(outstandingItemsResult,
                 mutations,
                 visibleSeqno,
                 highNonVisibleSeqno,
                 newLastReadSeqno);
        return;
    }

    // No mutations to send but we might need to send a SeqnoAdvanced
    if (!isSeqnoAdvancedEnabled()) {
        return;
    }
    // Note that we cannot enter this case if supportSyncReplication()
    // returns true (see isSeqnoAdvancedEnabled). This means that we
    // do not need to set the HCS/MVS or timestamp parameters of the
    // snapshot marker. MB-47877 tracks enabling sync-writes+filtering
    //
    // MB-65581 introduces the (curChkSeqno >= snap_end_seqno_) condition.
    // Meaning: We must not send any SnapMarker+SeqnoAdvance in the case where a
    // stream (that got a partial snapshot) reconnects and registers it cursor
    // in a checkpoint that overlaps with the previous partial snapshot (ie
    // curChkSeqno < snap_end_seqno_ by logic).
    // If we do send that SnapMarker+SeqnoAdvance in that case, then we might
    // prematurely update lastReadSeqno. Then a subsequent ActiveStreamProcessor
    // run might try to reset lastReadSeqno to the same (or lower) value, thus
    // breaking lastReadSeqno's monotonicity invariant.
    // So to address MB-65581:
    //  1. We skip this block (ie the current ActiveStreamProcessor run doesn't
    //     push any data over the stream). By that we avoid a premature update
    //     on lastReadSeqno;
    //  2. Then, a subsequent ActiveStreamProcessor run will move the stream
    //     by processing remaining checkpoint items. That will set lastReadSeqno
    //     successfully.
    // The covered scenario is quite complex; details in MB-65581 and in the
    // unit test included with the fix.
    // MB-66612 switches from curChkSeqno to lastReplicateableSeqno as there are
    // cases when curChkSeqno represents the next seqno (not assigned to any
    // item yet). lastReplicateableSeqno will mean we enter this code block only
    // when a non-meta item has been processed.
    if (!firstMarkerSent && lastReadSeqno < snap_end_seqno_ &&
        lastReplicateableSeqno >= snap_end_seqno_) {
        // MB-47009: This first snapshot has been completely filtered
        // away. The remaining items must not of been for this client.
        // We must still send a snapshot marker so that the client is
        // moved to their end seqno - so a snapshot + seqno advance is
        // needed.
        sendSnapshotAndSeqnoAdvanced(
                outstandingItemsResult, start_seqno_, lastReplicateableSeqno);
        firstMarkerSent = true;
    } else if (isSeqnoGapAtEndOfSnapshot(lastReplicateableSeqno)) {
        auto vb = engine->getVBucket(getVBucket());
        if (vb) {
            if (vb->getState() == vbucket_state_replica) {
                /*
                 * If this is a collection stream and we're not sending
                 * any mutations from memory and we haven't queued a
                 * snapshot and we're a replica. Then our snapshot
                 * covers backfill and in memory. So we have one
                 * snapshot marker for both items on disk and in memory.
                 * Thus, we need to send a SeqnoAdvanced to push the
                 * consumer's seqno to the end of the snapshot. This is
                 * needed when no items for the collection we're
                 * streaming are present in memory.
                 */
                queueSeqnoAdvanced();
            }
        } else {
            log(spdlog::level::level_enum::warn,
                "{} processItems() for vbucket which does not "
                "exist",
                logPrefix);
        }
    } else if (highNonVisibleSeqno &&
               curChkSeqno >= highNonVisibleSeqno.value()) {
        // MB-48368: Nothing directly available for the stream, but a
        // non-visible item was available - bring the client up-to-date
        sendSnapshotAndSeqnoAdvanced(outstandingItemsResult,
                                     highNonVisibleSeqno.value(),
                                     highNonVisibleSeqno.value());
    } else if (lastReadSeqno < curChkSeqno) {
        // So here we are in the case where:
        // - We have moved the DCP cursor and pulled some items
        // - There was some non-meta items (as curChkSeqno has been
        //   bumped)
        // - We have filtered out some item (lastReadSeqno not aligned
        //   to curChkSeqno)
        // - Actually we have filtered all the items and we have skipped
        //   the call to snapshot().
        //
        // We need to bump lastReadSeqno.
        // The local newLastReadSeqno variable is updated with all
        // seqnos that belong the stream, regardless of whether they are
        // filtered out by the stream filter. That's the quantity that
        // we normally use in the snapshot() golden-path for updating
        // AS::lastReadSeqno. Used here with the same semantic.
        if (lastReadSeqno < newLastReadSeqno) {
            lastReadSeqno = newLastReadSeqno;
        }
    }
}

void ActiveStream::processItems(
        const std::lock_guard<std::mutex>& lg,
        OutstandingItemsResult& outstandingItemsResult) {
    processItemsInner(lg, outstandingItemsResult);

    // If we've processed past the stream's end seqno then transition to the
    // stream to the dead state and add a stream end to the ready queue
    if (curChkSeqno >= getEndSeqno()) {
        endStream(cb::mcbp::DcpStreamEndStatus::Ok);
    }

    // After the snapshot has been processed, check if the filter is now
    // empty. A stream with an empty filter does nothing but self close.
    if (filter.empty()) {
        endStream(cb::mcbp::DcpStreamEndStatus::FilterEmpty);
    }

    // Completed item processing - clear guard flag and notify producer.
    chkptItemsExtractionInProgress.store(false);
    notifyStreamReady(true);
}

bool ActiveStream::shouldProcessItem(const Item& item) {
    if (!item.shouldReplicate(supportSyncWrites())) {
        return false;
    }

    if (item.getOperation() == queue_op::system_event) {
        switch (SystemEvent(item.getFlags())) {
        case SystemEvent::Collection:
        case SystemEvent::Scope:
            return true;
        case SystemEvent::ModifyCollection:
            // Modify cannot be transmitted unless opted-in
            return flatBuffersSystemEventsEnabled;
        }
        return false;
    }
    return true;
}

void ActiveStream::snapshot(const OutstandingItemsResult& meta,
                            std::deque<std::unique_ptr<DcpResponse>>& items,
                            uint64_t maxVisibleSeqno,
                            std::optional<uint64_t> highNonVisibleSeqno,
                            uint64_t newLastReadSeqno) {
    if (items.empty()) {
        return;
    }

    lastReadSeqno.store(newLastReadSeqno);

    // Note: ActiveStream is in a complete snapshot
    // - Always, on active vbuckets
    // - If we have sent up to the last seqno in the last marker range, for
    //   non-active vbuckets
    //
    // * Update on the above*
    // At the time of writing I have introduced the
    // MemorySnapshotFromPartialReplica DCP test. Test stresses the behaviour
    // here for replica vbuckets. The test proves that the condition that we
    // enforce here isn't enough for ensuring that replica vbuckets stream
    // consistent snapshots to the peer. See that test for details.
    // @todo: MB-59288
    const auto isReplicaSnapshotComplete =
            lastSentSnapEndSeqno.load(std::memory_order_relaxed) <
            lastReadSeqno;

    // Note: Here we consider "!replica" rather than "active", but I believe
    // that streaming from "pending|dead" is just illegal, so we should change
    // this.

    const auto vb = engine->getVBucket(vb_);
    if (vb && (vb->getState() != vbucket_state_replica ||
               isReplicaSnapshotComplete)) {
        // Get OptionalSeqnos which for the items list types should have values
        auto seqnoStart = items.front()->getBySeqno();
        auto seqnoEnd = items.back()->getBySeqno();
        if (!seqnoStart || !seqnoEnd) {
            cb::throwWithTrace(std::logic_error(
                    logPrefix +
                    "ActiveStream::snapshot incorrect DcpEvent, missing a "
                    "seqno " +
                    std::string(items.front()->to_string()) + " " +
                    std::string(items.back()->to_string()) + " " + logPrefix));
        }

        uint64_t snapStart = *seqnoStart;
        uint64_t snapEnd = *seqnoEnd;

        // MB-50333: Pin the snapshot start seqno to the start seqno of the
        // checkpoint that the items we are processing belong to.
        // MB-50543: Since AS::snapshot() can pick up items from a previous
        // checkpoint, starting after the start seqno, and also items from the
        // next checkpoint in one go, we need to check whether we've already
        // sent the snapshot marker for the previous checkpoint, which would end
        // at a higher seqno.
        if (nextSnapshotIsCheckpoint && nextSnapStart > lastSentSnapEndSeqno) {
            // MB-59759: We should consider the requested snap_start_seqno_, as
            // when a stream starts in the middle of a checkpoint and all items
            // up to that point have been deduped or expelled, the checkpoint
            // start seqno can be before the snapshot at the consumer, causing
            // failures in the consumer (see monotonics in
            // PassiveStream::reconnectStream).
            snapStart = std::max(snap_start_seqno_, nextSnapStart);
        }

        /*
         * If the highNonVisibleSeqno has been set and it higher than the snap
         * end of the filtered mutations it means that the last item in the snap
         * shot is not visible i.e. a prepare or abort. Thus we need need to
         * extend the snapshot end to this value and then send a SeqnoAdvanced
         * at the end of the snapshot to inform the client of this.
         */
        if (highNonVisibleSeqno.has_value() &&
            highNonVisibleSeqno.value() > snapEnd) {
            snapEnd = highNonVisibleSeqno.value();
        }

        auto flags = getMarkerFlags(meta);
        if (isTakeoverSend()) {
            waitForSnapshot++;
            flags |= MARKER_FLAG_ACK;
        }

        // If the stream supports SyncRep then send the HCS for CktpType::disk
        const auto sendHCS = supportSyncReplication() &&
                             isDiskCheckpointType(meta.checkpointType);
        std::optional<uint64_t> hcsToSend;
        if (sendHCS) {
            Expects(meta.diskCheckpointState);
            hcsToSend = meta.diskCheckpointState->highCompletedSeqno;
            log(spdlog::level::level_enum::info,
                "{} ActiveStream::snapshot: Sending disk snapshot with start "
                "seqno {}, end seqno {}, and"
                " high completed seqno {}",
                logPrefix,
                snapStart,
                snapEnd,
                *hcsToSend);
        }

        /* We need to send the requested 'snap_start_seqno_' as the snapshot
           start when we are sending the first snapshot because the first
           snapshot could be resumption of a previous snapshot */
        const bool wasFirst = !firstMarkerSent;
        if (!firstMarkerSent) {
            snapStart = std::min(snap_start_seqno_, snapStart);
            firstMarkerSent = true;
        }

        const auto mvsToSend = supportSyncReplication()
                                       ? std::make_optional(maxVisibleSeqno)
                                       : std::nullopt;

        pushToReadyQ(std::make_unique<SnapshotMarker>(
                opaque_,
                vb_,
                snapStart,
                snapEnd,
                flags,
                hcsToSend,
                mvsToSend,
                std::optional<uint64_t>{}, // @todo MB-37319
                sid));
        // Update the last start seqno seen but handle base case as
        // lastSentSnapStartSeqno is initial zero
        if (snapStart > 0) {
            lastSentSnapStartSeqno = snapStart;
        }

        // We only consider failing here if the vBucket state is active. If this
        // is a replica vBucket (and as such this must be a view stream) then it
        // is possible for us to send a snap start < previous snap end as we
        // attempt to merge disk and memory snapshots.
        if (!wasFirst && lastSentSnapStartSeqno <= lastSentSnapEndSeqno &&
            engine->getVBucket(vb_)->getState() == vbucket_state_active) {
            auto msg = fmt::format(
                    "ActiveStream::snapshot: sent "
                    "snapshot marker to client with snap start <= previous "
                    "snap end "
                    "{} "
                    "lastSentSnapStart:{} "
                    "lastSentSnapEnd:{} "
                    "snapStart:{} "
                    "snapEnd:{} "
                    "flags:{} "
                    "sid:{} "
                    "producer name:{} "
                    "lastReadSeqno:{} "
                    "curChkSeqno:{}",
                    vb_,
                    lastSentSnapStartSeqno.load(),
                    lastSentSnapEndSeqno.load(),
                    snapStart,
                    snapEnd,
                    flags,
                    sid,
                    getName(),
                    lastReadSeqno.load(),
                    curChkSeqno.load());
            throw std::logic_error(msg);
        }
        lastSentSnapEndSeqno.store(snapEnd, std::memory_order_relaxed);

        // Here we can just clear this flag as it is set every time we process
        // a checkpoint_start item in ActiveStream::processItems.
        nextSnapshotIsCheckpoint = false;
    }

    for (auto& item : items) {
        pushToReadyQ(std::move(item));
    }

    if (isSeqnoAdvancedEnabled() && isSeqnoGapAtEndOfSnapshot(curChkSeqno)) {
        queueSeqnoAdvanced();
    }
}

void ActiveStream::setDeadInner(cb::mcbp::DcpStreamEndStatus status) {
    {
        std::lock_guard<std::mutex> lh(streamMutex);
        if (status == cb::mcbp::DcpStreamEndStatus::BackfillFail) {
            // This case is called from the IO task doing the backfill - it has
            // failed and the DCPBackfill object will be removed by the task
            backfillUID = 0;
        }
        endStream(status);
    }

    if (status != cb::mcbp::DcpStreamEndStatus::Disconnected) {
        notifyStreamReady();
    }
}

uint32_t ActiveStream::setDead(cb::mcbp::DcpStreamEndStatus status) {
    setDeadInner(status);
    removeAcksFromDM();
    return 0;
}

void ActiveStream::setDead(cb::mcbp::DcpStreamEndStatus status,
                           folly::SharedMutex::WriteHolder& vbstateLock) {
    setDeadInner(status);
    removeAcksFromDM(&vbstateLock);
}

void ActiveStream::removeAcksFromDM(
        folly::SharedMutex::WriteHolder* vbstateLock) {
    // Remove any unknown acks for the stream. Why here and not on
    // destruction of the object? We could be replacing an existing
    // DcpProducer with another. This old ActiveStream may then live on
    // (owned by a backfill) and clear a seqno ack from a new ActiveStream.
    if (supportSyncReplication()) {
        auto vb = engine->getVBucket(vb_);
        if (!vb) {
            return;
        }

        // Get the consumer name from the producer so that we can clear the
        // correct ack
        std::string consumerName;
        {
            auto p = producerPtr.lock();
            if (!p) {
                log(spdlog::level::warn,
                    "({}) Producer could not be locked when"
                    "attempting to clear queued seqno acks",
                    vb_);
                return;
            }
            consumerName = p->getConsumerName();
        }

        if (consumerName.empty()) {
            log(spdlog::level::warn,
                "({}) Consumer name not found for producer when"
                "attempting to clear queued seqno acks",
                vb_);
            return;
        }

        if (vbstateLock) {
            vb->removeAcksFromADM(consumerName, *vbstateLock);
        } else {
            vb->removeAcksFromADM(
                    consumerName,
                    folly::SharedMutex::ReadHolder(vb->getStateLock()));
        }
    }
}

void ActiveStream::notifySeqnoAvailable(DcpProducer& producer) {
    if (isActive()) {
        notifyStreamReady(false /*force*/, &producer);
    }
}

void ActiveStream::endStream(cb::mcbp::DcpStreamEndStatus reason) {
    if (isActive()) {
        pendingBackfill = false;
        if (isBackfilling()) {
            // If Stream were in Backfilling state, clear out the
            // backfilled items to clear up the backfill buffer.
            clear_UNLOCKED();
            auto producer = producerPtr.lock();
            if (producer) {
                producer->recordBackfillManagerBytesSent(
                        bufferedBackfill.bytes);
            }
            bufferedBackfill.bytes = 0;
            bufferedBackfill.items = 0;
        }

        // Reset the vbucket takeover state
        if (isTakeoverStream()) {
            auto vb = engine->getVBucket(vb_);
            if (vb) {
                vb->setTakeoverBackedUpState(false);
            }
        }

        transitionState(StreamState::Dead);

        if (reason != cb::mcbp::DcpStreamEndStatus::Disconnected) {
            pushToReadyQ(std::make_unique<StreamEndResponse>(
                    opaque_, reason, vb_, sid));
        }

        // If we ended normally then print at info level. Normally covers the
        // expected reasons for ending a stream, such as vbucket state changed
        // or a change in privileges, they are operationally quite normal.
        auto level = spdlog::level::level_enum::info;

        switch (reason) {
        case cb::mcbp::DcpStreamEndStatus::Ok:
        case cb::mcbp::DcpStreamEndStatus::Closed:
        case cb::mcbp::DcpStreamEndStatus::StateChanged:
        case cb::mcbp::DcpStreamEndStatus::LostPrivileges:
        case cb::mcbp::DcpStreamEndStatus::FilterEmpty:
            break;
        // A disconnect is abnormal
        case cb::mcbp::DcpStreamEndStatus::Disconnected:
        // A slow client is abnormal (never sent)
        case cb::mcbp::DcpStreamEndStatus::Slow:
        // A failing backfill is not good
        case cb::mcbp::DcpStreamEndStatus::BackfillFail:
        // Rollback indicates a failure/failover may of occurred
        case cb::mcbp::DcpStreamEndStatus::Rollback:
            level = spdlog::level::level_enum::warn;
        }
        log(level,
            "{} Stream closing, sent until seqno {} remaining items "
            "{}, reason: {}",
            logPrefix,
            lastSentSeqno.load(),
            readyQ.size(),
            cb::mcbp::to_string(reason));
    }
}

void ActiveStream::scheduleBackfill_UNLOCKED(DcpProducer& producer,
                                             bool reschedule) {
    if (isBackfillTaskRunning) {
        log(spdlog::level::level_enum::info,
            "{} Skipping "
            "scheduleBackfill_UNLOCKED; "
            "lastReadSeqno {}"
            ", reschedule flag "
            ": {}",
            logPrefix,
            lastReadSeqno.load(),
            reschedule ? "True" : "False");
        return;
    }

    VBucketPtr vbucket = engine->getVBucket(vb_);
    if (!vbucket) {
        log(spdlog::level::level_enum::warn,
            "{} Failed to schedule "
            "backfill as unable to get vbucket; "
            "lastReadSeqno : {}"
            ", "
            "reschedule : {}",
            logPrefix,
            lastReadSeqno.load(),
            reschedule ? "True" : "False");
        return;
    }

    uint64_t backfillStart = lastReadSeqno.load() + 1;
    uint64_t backfillEnd;
    bool tryBackfill;

    if (isDiskOnly()) {
        // if disk only, always backfill to the requested end seqno
        backfillEnd = end_seqno_;
        tryBackfill = true;
    } else {
        /* not disk only - stream may require backfill but will transition to
         * in-memory afterward; register the cursor now.
         * There are two expected cases:
         *  1: registerResult.tryBackfill=true, which means
         *     - Cursor at start of first checkpoint
         *     - CheckpointManager can't provide all the items needed
         *       so a backfill may be required before moving to
         *       in-memory streaming.
         *  2: registerResult.tryBackfill=false
         *     - The CheckpointManager contains the required items
         *     - No backfill needed
         */

        CursorRegResult registerResult;
        try {
            registerResult = vbucket->checkpointManager->registerCursorBySeqno(
                    name_,
                    lastReadSeqno.load(),
                    CheckpointCursor::Droppable::Yes);
        } catch (std::exception& error) {
            log(spdlog::level::level_enum::warn,
                "{} Failed to register "
                "cursor: {}",
                logPrefix,
                error.what());
            endStream(cb::mcbp::DcpStreamEndStatus::StateChanged);
            return;
        }

        scheduleBackfillRegisterCursorHook();

        curChkSeqno = registerResult.nextSeqno;
        tryBackfill = registerResult.tryBackfill;
        cursor = registerResult.takeCursor();

        log(spdlog::level::level_enum::info,
            "{} ActiveStream::scheduleBackfill_UNLOCKED register cursor with "
            "name \"{}\" lastProcessedSeqno:{}, result{{tryBackfill:{}, op:{}, "
            "seqno:{}, nextSeqno:{}}}",
            logPrefix,
            name_,
            lastReadSeqno.load(),
            registerResult.tryBackfill,
            ::to_string(registerResult.position->getOperation()),
            registerResult.position->getBySeqno(),
            registerResult.nextSeqno);

        if (lastReadSeqno.load() > curChkSeqno) {
            // something went wrong registering the cursor - it is too early
            // and could read items this stream has already sent.
            throw std::logic_error(
                    "ActiveStream::scheduleBackfill_UNLOCKED: "
                    "lastReadSeqno (which is " +
                    std::to_string(lastReadSeqno.load()) +
                    " ) is greater than curChkSeqno (which is " +
                    std::to_string(curChkSeqno) + " ). " + "for stream " +
                    producer.logHeader() + "; " + logPrefix);
        }

        // _if_ a backfill is required, it should end either at the
        // requested stream end seqno OR the seqno immediately
        // before what the checkpoint manager can provide
        // - whichever is lower.
        backfillEnd = std::min(end_seqno_, curChkSeqno - 1);
    }

    numBackfillPauses = 0;

    if (tryBackfill && tryAndScheduleOSOBackfill(producer, *vbucket)) {
        return;
    } else if (tryBackfill && (backfillUID = producer.scheduleBackfillManager(
                                       *vbucket,
                                       shared_from_this(),
                                       backfillStart,
                                       backfillEnd))) {
        // Expect a non zero UID. 0 is reserved for "no backfill to remove"
        Expects(backfillUID);
        // backfill will be needed to catch up to the items in the
        // CheckpointManager
        log(spdlog::level::level_enum::info,
            "{} Scheduling backfill "
            "from {} to {}, uid:{}, reschedule "
            "flag : {}",
            logPrefix,
            backfillStart,
            backfillEnd,
            backfillUID,
            reschedule ? "True" : "False");

        isBackfillTaskRunning.store(true);
        /// Number of backfill items is unknown until the Backfill task
        /// completes the scan phase - reset backfillRemaining counter.
        backfillRemaining.reset();
    } else {
        // backfill not needed
        if (isDiskOnly()) {
            endStream(cb::mcbp::DcpStreamEndStatus::Ok);
        } else if (isTakeoverStream()) {
            transitionState(StreamState::TakeoverSend);
        } else {
            transitionState(StreamState::InMemory);
        }
        if (reschedule) {
            /*
             * It is not absolutely necessary to notify immediately as conn
             * manager or an incoming item will cause a notification eventually,
             * but wouldn't hurt to do so.
             *
             * Note: must not notify when we schedule a backfill for the first
             * time (i.e. when reschedule is false) because the stream is not
             * yet in producer conn list of streams.
             */
            notifyStreamReady(false /*force*/, &producer);
        }
    }
}

bool ActiveStream::tryAndScheduleOSOBackfill(DcpProducer& producer,
                                             VBucket& vb) {
    // OSO only _allowed_ (but may not be chosen):
    // if the client has enabled OSO
    // if the size of the collection filter fits the current configured max
    // if this is the initial backfill request (diskonly or not)
    const auto& config = engine->getConfiguration();

    if (producer.isOutOfOrderSnapshotsEnabled() &&
        filter.isOsoSuitable(config.getDcpOsoMaxCollectionsPerBackfill()) &&
        lastReadSeqno.load() == 0 &&
        ((curChkSeqno.load() > lastReadSeqno.load() + 1) || (isDiskOnly()))) {
        // however OSO is only _used_ if:
        // - dcp_oso_backfill is set to enabled,
        // - dcp_oso_backfill is set to "auto", and OSO is predicted to be
        //   faster for this backfill.
        const auto osoBackfill = config.getDcpOsoBackfill();
        if (osoBackfill == "disabled") {
            return false;
        }
        if (osoBackfill == "auto") {
            auto [colItemCount, colDiskSize] =
                    filter.getSizeStats(vb.getManifest());

            const auto vbItemCount = vb.getNumItems();
            if (!isOSOPreferredForCollectionBackfill(
                        config, colItemCount, colDiskSize, vbItemCount)) {
                log(spdlog::level::level_enum::info,
                    "{} Skipping OSO backfill of size:{} total collection item "
                    "count ({}) is too large a percentage of the vBucket item "
                    "count ({}) - ({:.2f}%)",
                    logPrefix,
                    filter.size(),
                    colItemCount,
                    vbItemCount,
                    (float(colItemCount) * 100) / vbItemCount);
                return false;
            }
        }

        // OSO possible - engage.
        backfillUID = producer.scheduleBackfillManager(vb, shared_from_this());

        // Expect a non zero UID. 0 is reserved to mean "no backfill to remove"
        Expects(backfillUID);

        // backfill will be needed to catch up to the items in the
        // CheckpointManager
        log(spdlog::level::level_enum::info,
            "{} Scheduling OSO backfill "
            "for size:{} diskOnly:{} lastReadSeqno:{} curChkSeqno:{}",
            logPrefix,
            filter.size(),
            isDiskOnly(),
            lastReadSeqno.load(),
            curChkSeqno.load());

        isBackfillTaskRunning.store(true);
        /// Number of backfill items is unknown until the Backfill task
        /// completes the scan phase - reset backfillRemaining counter.
        backfillRemaining.reset();
        return true;
    }
    return false;
}

void ActiveStream::completeBackfillInner(
        BackfillType backfillType,
        uint64_t maxScanSeqno,
        std::chrono::steady_clock::duration runtime,
        size_t diskBytesRead) {
    {
        std::lock_guard<std::mutex> lh(streamMutex);

        // backfills can be scheduled and return nothing, leaving
        // lastBackfilledSeqno to be behind lastReadSeqno. Only update when
        // greater.
        if (lastBackfilledSeqno > lastReadSeqno) {
            lastReadSeqno.store(lastBackfilledSeqno);
        }

        if (backfillType == BackfillType::InOrder) {
            const auto vb = engine->getVBucket(vb_);
            if (!vb) {
                log(spdlog::level::level_enum::warn,
                    "{} ActiveStream::completeBackfillInner(): Vbucket "
                    "does not exist",
                    logPrefix);
                return;
            }

            // In-order backfills may require a seqno-advanced message if
            // there is a stream filter present (e.g. only streaming a single
            // collection).
            if (isSeqnoAdvancedEnabled() &&
                isSeqnoGapAtEndOfSnapshot(maxScanSeqno)) {
                // Active:  We must send a SeqnoAdvanced to bump the DCP
                //          client's seqno to snap-end.
                // Replica: Vbucket may transition backfill->memory without
                //          sending another snapshot. Thus, in this case we
                //          do not want to send a SeqnoAdvanced at the end
                //          of backfill. So check that we don't have an in
                //          memory range to stream from.
                const auto replicaVucketSeqnoAdvance =
                        maxScanSeqno > lastBackfilledSeqno &&
                        maxScanSeqno == lastSentSnapEndSeqno;
                if (vb->getState() != vbucket_state_replica ||
                    replicaVucketSeqnoAdvance) {
                    queueSeqnoAdvanced();
                }
            }

            // Client does not support collections, so we cannot send a
            // seqno-advanced message to tell them that the last streamed seqno
            // is below the snap_end. However, we should still move the
            // lastReadSeqno as we do when we send a SeqnoAdvanced, as
            // otherwise, if there is a backfill pending, we'd start that
            // backfill from the last seqno we sent, no the last seqno we read.
            // In this case, if the purgeSeqno has advanced past the
            // lastReadSeqno, we'd fail with reason=Rollback, and could get in a
            // perpetual cycle of backfill from zero, reschedule, fail
            // (MB-56084).
            if (!isCollectionEnabledStream() && maxScanSeqno > lastReadSeqno) {
                lastReadSeqno.store(maxScanSeqno);
            }
        }

        if (isBackfilling()) {
            const auto diskItemsRead = backfillItems.disk.load();
            const auto runtimeSecs =
                    std::chrono::duration<double>(runtime).count();
            log(spdlog::level::level_enum::info,
                "{} {}Backfill complete. {} items consisting of {} bytes read "
                "from disk, "
                "{} items from memory, lastReadSeqno:{}, "
                "lastSentSeqnoAdvance:{}, lastSentSnapStartSeqno:{}, "
                "lastSentSnapEndSeqno:{}, pendingBackfill:{}, "
                "numBackfillPauses:{}. Total "
                "runtime {} "
                "({:.0f} item/s, {:.0f} MB/s)",
                logPrefix,
                backfillType == BackfillType::OutOfSequenceOrder ? "OSO " : "",
                diskItemsRead,
                diskBytesRead,
                backfillItems.memory.load(),
                lastReadSeqno.load(),
                lastSentSeqnoAdvance.load(),
                lastSentSnapStartSeqno.load(),
                lastSentSnapEndSeqno.load(),
                pendingBackfill ? "True" : "False",
                numBackfillPauses.load(),
                cb::time2text(runtime),
                diskItemsRead ? (diskItemsRead / runtimeSecs) : 0.0,
                diskBytesRead ? ((diskBytesRead / runtimeSecs) / (1024 * 1024))
                              : 0.0);
        } else {
            log(spdlog::level::level_enum::warn,
                "{} ActiveStream::completeBackfillInner: "
                "Unexpected state_:{}",
                logPrefix,
                to_string(state_.load()));
        }

        if (backfillType == BackfillType::OutOfSequenceOrder) {
            auto producer = producerPtr.lock();

            if (!producer) {
                log(spdlog::level::level_enum::warn,
                    "{} ActiveStream::completeBackfillInner: producer "
                    "unavailable",
                    logPrefix);
            } else if (
                    producer->isOutOfOrderSnapshotsEnabledWithSeqnoAdvanced() &&
                    maxScanSeqno != lastBackfilledSeqno) {
                pushToReadyQ(std::make_unique<SeqnoAdvanced>(
                        opaque_, vb_, sid, maxScanSeqno));
                lastSentSeqnoAdvance.store(maxScanSeqno);
            }

            // Now that the OSO backfill has ended, we can tweak
            // lastReadSeqno so that it reflects the end of the snapshot
            // we've just processed. This ensures any pending backfill which
            // follows continues from maxSeqno and not the max seqno of the
            // collection(s) in the OSO scan, which could be way less.
            if (maxScanSeqno > lastReadSeqno) {
                lastReadSeqno = maxScanSeqno;
            }

            pushToReadyQ(std::make_unique<OSOSnapshot>(
                    opaque_, vb_, sid, OSOSnapshot::End{}));
        }

        // Set back to 0 so we disable explicit clean-up.
        backfillUID = 0;
    }

    if (completeBackfillHook) {
        completeBackfillHook();
    }

    bool inverse = true;
    isBackfillTaskRunning.compare_exchange_strong(inverse, false);

    // MB-37468: Items may not be ready, but we need to notify the stream
    // regardless as a racing stepping producer that had just finished
    // processing all items and found an empty ready queue could clear the flag
    // immediately after we call notifyStreamReady (which does not notify as
    // itemsReady is true). This would then result in us not notifying the
    // stream and not putting it back in the producer's readyQueue. A similar
    // case exists for transitioning state to TakeoverSend or InMemory.
    notifyStreamReady(true);
}

void ActiveStream::clear_UNLOCKED() {
    while (!readyQ.empty()) {
        popFromReadyQ();
    }
}

void ActiveStream::notifyEmptyBackfill_UNLOCKED(uint64_t lastSeenSeqno) {
    setBackfillRemaining_UNLOCKED(0);
    auto vbucket = engine->getVBucket(vb_);
    if (!cursor.lock()) {
        try {
            CursorRegResult result =
                    vbucket->checkpointManager->registerCursorBySeqno(
                            name_,
                            lastSeenSeqno,
                            CheckpointCursor::Droppable::Yes);
            log(spdlog::level::level_enum::info,
                "{} ActiveStream::notifyEmptyBackfill: "
                "Re-registering dropped cursor with name \"{}\", "
                "lastSeenSeqno:{}, backfill:{}, nextSeqno:{}",
                logPrefix,
                name_,
                lastSeenSeqno,
                result.tryBackfill,
                result.nextSeqno);
            curChkSeqno = result.nextSeqno;
            cursor = result.takeCursor();
        } catch (std::exception& error) {
            log(spdlog::level::level_enum::warn,
                "{} Failed to register "
                "cursor: {}",
                logPrefix,
                error.what());
            endStream(cb::mcbp::DcpStreamEndStatus::StateChanged);
        }
    }
}

bool ActiveStream::handleSlowStream() {
    std::lock_guard<std::mutex> lh(streamMutex);
    log(spdlog::level::level_enum::info,
        "{} Handling slow stream; "
        "state_ : {}, "
        "lastReadSeqno : {}"
        ", "
        "lastSentSeqno : {}"
        ", "
        "vBucketHighSeqno : {}"
        ", "
        "curChkSeqno: {}, "
        "isBackfillTaskRunning : {}",
        logPrefix,
        to_string(state_.load()).c_str(),
        lastReadSeqno.load(),
        lastSentSeqno.load(),
        engine->getVBucket(vb_)->getHighSeqno(),
        curChkSeqno.load(),
        isBackfillTaskRunning.load() ? "True" : "False");

    bool status = false;
    switch (state_.load()) {
    case StreamState::Backfilling:
    case StreamState::InMemory:
        /* Drop the existing cursor and set pending backfill */
        status = dropCheckpointCursor_UNLOCKED();
        pendingBackfill = true;
        return status;
    case StreamState::TakeoverSend:
    /* To be handled later if needed */
    case StreamState::TakeoverWait:
    /* To be handled later if needed */
    case StreamState::Dead:
        /* To be handled later if needed */
        return false;
    case StreamState::Pending: {
        auto producer = producerPtr.lock();
        std::string connHeader = producer ? producer->logHeader()
                                          : "DCP (Producer): **Deleted conn**";
        throw std::logic_error(
                "ActiveStream::handleSlowStream: "
                "called with state " +
                to_string(state_.load()) +
                " "
                "for stream " +
                connHeader + "; " + logPrefix);
    }
    }
    return false;
}

void ActiveStream::handleDcpProducerException(const std::exception& exception) {
    auto callstack = nlohmann::json::array();
    if (const auto* backtrace = cb::getBacktrace(exception)) {
        print_backtrace_frames(*backtrace, [&callstack](const char* frame) {
            callstack.emplace_back(frame);
        });
        log(spdlog::level::debug,
            "{} ActiveStream::handleDcpProducerException: Caught exception "
            "last_sent_seqno: {} error: {}, backtrace: {}",
            logPrefix,
            getLastSentSeqno(),
            exception.what(),
            callstack.dump());
    } else {
        log(spdlog::level::debug,
            "{} ActiveStream::handleDcpProducerException: Caught exception "
            "last_sent_seqno: {} error: {}",
            logPrefix,
            getLastSentSeqno(),
            exception.what());
    }

    if (engine->getConfiguration().isDcpProducerCatchExceptions()) {
        setDead(cb::mcbp::DcpStreamEndStatus::Disconnected);
        // Disconnect the connection
        auto producer = producerPtr.lock();
        if (producer) {
            producer->flagDisconnect();
            // Notify producer to close front-end connection and
            // remaining streams.
            producer->scheduleNotify();
        }
    } else {
        throw;
    }
}

std::string ActiveStream::getStreamTypeName() const {
    return "Active";
}

std::string ActiveStream::getStateName() const {
    return to_string(state_);
}

void ActiveStream::transitionState(StreamState newState) {
    if (state_ == newState) {
        return;
    }

    auto logLevel = getTransitionStateLogLevel(state_, newState);
    log(logLevel,
        "{} ActiveStream::transitionState: "
        "Transitioning from {} to {}",
        logPrefix,
        to_string(state_.load()),
        to_string(newState));

    bool validTransition = false;
    switch (state_.load()) {
    case StreamState::Pending:
        if (newState == StreamState::Backfilling ||
            newState == StreamState::Dead) {
            validTransition = true;
        }
        break;
    case StreamState::Backfilling:
        if (newState == StreamState::InMemory ||
            newState == StreamState::TakeoverSend ||
            newState == StreamState::Dead) {
            validTransition = true;
        }
        break;
    case StreamState::InMemory:
        if (newState == StreamState::Backfilling ||
            newState == StreamState::Dead) {
            validTransition = true;
        }
        break;
    case StreamState::TakeoverSend:
        if (newState == StreamState::TakeoverWait ||
            newState == StreamState::Dead) {
            validTransition = true;
        }
        break;
    case StreamState::TakeoverWait:
        if (newState == StreamState::TakeoverSend ||
            newState == StreamState::Dead) {
            validTransition = true;
        }
        break;
    case StreamState::Dead:
        // Once DEAD, no other transitions should occur.
        validTransition = false;
        break;
    }

    if (!validTransition) {
        throw std::invalid_argument(
                "ActiveStream::transitionState:"
                " newState (which is " +
                to_string(newState) +
                ") is not valid for current state (which is " +
                to_string(state_.load()) + ") " + logPrefix);
    }

    StreamState oldState = state_.load();
    state_ = newState;

    switch (newState) {
    case StreamState::Backfilling: {
        auto producer = producerPtr.lock();
        if (producer) {
            if (StreamState::Pending == oldState) {
                scheduleBackfill_UNLOCKED(*producer, false /* reschedule */);
            } else if (StreamState::InMemory == oldState) {
                scheduleBackfill_UNLOCKED(*producer, true /* reschedule */);
            }
        }
        break;
    }
    case StreamState::InMemory:
        // Check if the producer has sent up till the last requested
        // sequence number already, if not - move checkpoint items into
        // the ready queue.
        if (lastSentSeqno.load() >= end_seqno_) {
            // Stream transitioning to DEAD state
            endStream(cb::mcbp::DcpStreamEndStatus::Ok);
            notifyStreamReady();
        } else {
            // Starting a new in-memory snapshot which could contain duplicate
            // keys compared to the previous backfill snapshot. Therefore set
            // the Checkpoint flag on the next snapshot so the Consumer will
            // know to create a new Checkpoint.
            nextSnapshotIsCheckpoint = true;

            auto producer = producerPtr.lock();
            if (producer) {
                nextCheckpointItem(*producer);
            }
        }
        break;
    case StreamState::TakeoverSend: {
        takeoverStart = ep_current_time();

        // Starting a new in-memory (takeover) snapshot which could contain
        // duplicate keys compared to the previous Backfill snapshot. Therefore
        // set the Checkpoint flag on the next snapshot so the Consumer will
        // know to create a new Checkpoint.
        nextSnapshotIsCheckpoint = true;

        auto producer = producerPtr.lock();
        if (producer && !nextCheckpointItem(*producer)) {
            notifyStreamReady(true);
        }
    } break;
    case StreamState::Dead:
        removeCheckpointCursor();
        break;
    case StreamState::TakeoverWait:
    case StreamState::Pending:
        break;
    }
}

size_t ActiveStream::getItemsRemaining() {
    VBucketPtr vbucket = engine->getVBucket(vb_);

    if (!vbucket || !isActive()) {
        return 0;
    }

    // Items remaining is the sum of:
    // (a) Items outstanding in checkpoints
    // (b) Items pending in our readyQ
    size_t ckptItems = 0;
    if (auto sp = cursor.lock()) {
        ckptItems = vbucket->checkpointManager->getNumItemsForCursor(*sp);
    }

    // Note: concurrent access to readyQ guarded by streamMutex
    std::lock_guard<std::mutex> lh(streamMutex);
    return ckptItems + readyQ.size();
}

size_t ActiveStream::getBackfillItemsDisk() const {
    return backfillItems.disk;
}

size_t ActiveStream::getBackfillItemsMemory() const {
    return backfillItems.memory;
}

uint64_t ActiveStream::getLastReadSeqno() const {
    return lastReadSeqno.load();
}

uint64_t ActiveStream::getLastSentSeqno() const {
    return lastSentSeqno.load();
}

bool ActiveStream::dropCheckpointCursor_UNLOCKED() {
    VBucketPtr vbucket = engine->getVBucket(vb_);
    if (!vbucket) {
        endStream(cb::mcbp::DcpStreamEndStatus::StateChanged);
        notifyStreamReady();
    }
    return removeCheckpointCursor();
}

spdlog::level::level_enum ActiveStream::getTransitionStateLogLevel(
        StreamState currState, StreamState newState) {
    if ((currState == StreamState::Pending) ||
        (newState == StreamState::Dead)) {
        return spdlog::level::level_enum::debug;
    }
    return spdlog::level::level_enum::info;
}

void ActiveStream::notifyStreamReady(bool force, DcpProducer* producer) {
    bool inverse = false;
    if (force || itemsReady.compare_exchange_strong(inverse, true)) {
        /**
         * The below block of code exists to reduce the amount of times that we
         * have to promote the producerPtr (weak_ptr<DcpProducer>). Callers that
         * have already done so can supply a raw ptr for us to use instead.
         */
        if (producer) {
            // Caller supplied a producer to call this on, use that
            producer->notifyStreamReady(vb_);
            return;
        }

        // No producer supplied, promote the weak_ptr and use that
        auto lkProducer = producerPtr.lock();
        if (!lkProducer) {
            return;
        }
        lkProducer->notifyStreamReady(vb_);
    }
}

bool ActiveStream::removeCheckpointCursor() {
    VBucketPtr vb = engine->getVBucket(vb_);
    if (vb) {
        removeCursorPreLockHook();
        auto lockedCursor = cursor.lock();
        if (lockedCursor &&
            vb->checkpointManager->removeCursor(*lockedCursor)) {
            /*
             * Although the cursor has been removed from the cursor map
             * the underlying shared_ptr can still be valid due to other
             * uses of the cursor not yet going out of scope
             * (e.g. CheckpointMemRecoveryTask).  Therefore
             * cursor.lock().get() may not return the nullptr, so reset the
             * cursor to ensure that it is not used.
             */
            cursor.reset();
            return true;
        }
    }
    return false;
}

cb::engine_errc ActiveStream::seqnoAck(const std::string& consumerName,
                                       uint64_t preparedSeqno) {
    VBucketPtr vb = engine->getVBucket(vb_);
    if (!vb) {
        return cb::engine_errc::not_my_vbucket;
    }

    // Take the vb state lock so that we don't change the state of
    // this vb. Done before the streamMutex is acquired to prevent a lock order
    // inversion.
    {
        folly::SharedMutex::ReadHolder vbStateLh(vb->getStateLock());

        // Locked with the streamMutex to ensure that we cannot race with a
        // stream end
        {
            std::lock_guard<std::mutex> lh(streamMutex);

            // We cannot ack something on a dead stream.
            if (!isActive()) {
                return cb::engine_errc::success;
            }

            if (preparedSeqno > getLastSentSeqno()) {
                throw std::logic_error(
                        vb_.to_string() + " replica \"" + consumerName +
                        "\" acked seqno:" + std::to_string(preparedSeqno) +
                        " which is greater than last sent seqno:" +
                        std::to_string(getLastSentSeqno()));
            }

            return vb->seqnoAcknowledged(
                    vbStateLh, consumerName, preparedSeqno);
        } // end stream mutex lock scope
    } // end vb state lock scope
}

std::string ActiveStream::to_string(StreamState st) {
    switch (st) {
    case StreamState::Pending:
        return "pending";
    case StreamState::Backfilling:
        return "backfilling";
    case StreamState::InMemory:
        return "in-memory";
    case StreamState::TakeoverSend:
        return "takeover-send";
    case StreamState::TakeoverWait:
        return "takeover-wait";
    case StreamState::Dead:
        return "dead";
    }
    throw std::invalid_argument("ActiveStream::to_string(StreamState): " +
                                std::to_string(int(st)));
}

bool ActiveStream::collectionAllowed(DocKey key) const {
    return filter.check(key);
}

bool ActiveStream::endIfRequiredPrivilegesLost(DcpProducer& producer) {
    // Does this stream still have the appropriate privileges to operate?
    if (filter.checkPrivileges(*producer.getCookie(), *engine) !=
        cb::engine_errc::success) {
        std::unique_lock lh(streamMutex);
        endStream(cb::mcbp::DcpStreamEndStatus::LostPrivileges);
        lh.unlock();
        notifyStreamReady();
        return true;
    }
    return false;
}

std::unique_ptr<DcpResponse> ActiveStream::makeEndStreamResponse(
        cb::mcbp::DcpStreamEndStatus reason) {
    return std::make_unique<StreamEndResponse>(opaque_, reason, vb_, sid);
}

void ActiveStream::incrementNumBackfillPauses() {
    numBackfillPauses++;
}

void ActiveStream::queueSeqnoAdvanced() {
    const auto seqno = lastSentSnapEndSeqno.load();
    pushToReadyQ(std::make_unique<SeqnoAdvanced>(opaque_, vb_, sid, seqno));
    lastSentSeqnoAdvance.store(seqno);

    // MB-47009 and MB-47534
    // Set the lastReadSeqno to be the seqno-advance.
    // We have read and then discarded something - setting this value to be
    // where the stream has read to ensures we don't send further seqno
    // advances unless a new snapshot is generated.
    // This is conditional as at least one path already manages lastReadSeqno
    // before getting here (lastReadSeqno is a Monotonic type).
    if (lastReadSeqno.load() < seqno) {
        lastReadSeqno.store(seqno);
    }
}

bool ActiveStream::isDiskOnly() const {
    return flags_ & DCP_ADD_STREAM_FLAG_DISKONLY;
}

bool ActiveStream::isTakeoverStream() const {
    return flags_ & DCP_ADD_STREAM_FLAG_TAKEOVER;
}

bool ActiveStream::isIgnoringPurgedTombstones() const {
    return flags_ & DCP_ADD_STREAM_FLAG_IGNORE_PURGED_TOMBSTONES;
}

bool ActiveStream::isSeqnoAdvancedEnabled() const {
    // SeqnoAdvance can only be sent if collections enabled as that's what added
    // the message.
    // Then we only require SeqnoAdvance for streams which don't enable:
    // sync-writes - so we can replace abort/prepare with seqno-advance
    // FlatBuffers - so we can replace ModifyCollection with seqno-advance
    return isCollectionEnabledStream() &&
           (syncReplication == SyncReplication::No ||
            !flatBuffersSystemEventsEnabled);
}

bool ActiveStream::isSeqnoGapAtEndOfSnapshot(uint64_t streamSeqno) const {
    return (lastSentSnapEndSeqno.load() > lastReadSeqno.load()) &&
           lastSentSnapEndSeqno.load() == streamSeqno;
}

void ActiveStream::sendSnapshotAndSeqnoAdvanced(
        const OutstandingItemsResult& meta, uint64_t start, uint64_t end) {
    const bool wasFirst = !firstMarkerSent;

    start = adjustStartIfFirstSnapshot(start, true);
    const auto flags = getMarkerFlags(meta);
    pushToReadyQ(std::make_unique<SnapshotMarker>(opaque_,
                                                  vb_,
                                                  start,
                                                  end,
                                                  flags,
                                                  std::nullopt,
                                                  std::nullopt,
                                                  std::nullopt,
                                                  sid));
    // Update the last start seqno seen but handle base case as
    // lastSentSnapStartSeqno is initial zero
    if (start > 0) {
        lastSentSnapStartSeqno = start;
    }

    // Only compare last sent start with last sent end if end has already
    // been set
    if (!wasFirst && lastSentSnapStartSeqno <= lastSentSnapEndSeqno) {
        auto msg = fmt::format(
                "ActiveStream::sendSnapshotAndSeqnoAdvanced: sent snapshot "
                "marker to client with snap start <= previous snap end "
                "{} "
                "lastSentSnapStart:{} "
                "lastSentSnapEnd:{} "
                "snapStart:{} "
                "snapEnd:{} "
                "flags:{} "
                "sid:{} "
                "producer name:{} "
                "lastReadSeqno:{} "
                "curChkSeqno:{}",
                vb_,
                lastSentSnapStartSeqno.load(),
                lastSentSnapEndSeqno.load(),
                start,
                end,
                flags,
                sid,
                getName(),
                lastReadSeqno.load(),
                curChkSeqno.load());
        throw std::logic_error(msg);
    }

    lastSentSnapEndSeqno.store(end, std::memory_order_relaxed);
    nextSnapshotIsCheckpoint = false;

    queueSeqnoAdvanced();
}

uint64_t ActiveStream::adjustStartIfFirstSnapshot(uint64_t start,
                                                  bool isCompleteSnapshot) {
    if (!firstMarkerSent) {
        if (isCompleteSnapshot) {
            firstMarkerSent = true;
        }
        return std::min(snap_start_seqno_, start);
    }
    return start;
}

uint32_t ActiveStream::getMarkerFlags(
        const OutstandingItemsResult& meta) const {
    uint32_t flags = isDiskCheckpointType(meta.checkpointType)
                             ? MARKER_FLAG_DISK
                             : MARKER_FLAG_MEMORY;

    if (changeStreamsEnabled &&
        (meta.historical == CheckpointHistorical::Yes)) {
        flags |= MARKER_FLAG_HISTORY;
    }

    if (nextSnapshotIsCheckpoint) {
        flags |= MARKER_FLAG_CHK;
    }

    return flags;
}

ValueFilter ActiveStream::getValueFilter() const {
    ValueFilter valFilter = ValueFilter::VALUES_DECOMPRESSED;
    if (isKeyOnly()) {
        valFilter = ValueFilter::KEYS_ONLY;
    } else if (isCompressionEnabled()) {
        valFilter = ValueFilter::VALUES_COMPRESSED;
    }
    return valFilter;
}

void ActiveStream::setEndSeqno(uint64_t seqno) {
    end_seqno_ = seqno;
}

std::string ActiveStream::Labeller::getLabel(const char* name) const {
    return fmt::format("ActiveStream({} {})::{}",
                       stream.getName(),
                       stream.getLogPrefix(),
                       name);
}

bool ActiveStream::areChangeStreamsEnabled() const {
    return changeStreamsEnabled;
}

bool ActiveStream::isFlatBuffersSystemEventEnabled() const {
    return flatBuffersSystemEventsEnabled;
}

bool ActiveStream::isOSOPreferredForCollectionBackfill(
        const Configuration& config,
        uint64_t collectionItems,
        uint64_t collectionDiskSize,
        uint64_t totalItems) {
    // Determine if OSO backfill or seqno backfill should be used for this
    // collection - which is expected to be faster?
    //
    // === Background ===
    //
    // In the abstract, OSO backfill _should_ always be faster than seqno as it
    // only has to scan the specific keys which are part of the collection,
    // whereas seqno backfill must scan _all_ items in the vbucket, only
    // fetching the values which belong to the requested collection.
    // However, in practice this isn't actually the case :-
    // - Couchstore arranges values in seqno order, so iterating in seqno
    //   order results in less random IO and more sequential IO.
    // - Magma places values next to their seqno, which means that iterating
    //   by seqno will find the value immediately next to the seqno without
    //   any extra IO, whereas iterating by key requires a random IO per
    //   fetched document.
    //
    // As such, performing a seqno scan requires less random IO and hence a
    // "brute force" approach of iterating over all seqnos but only sending
    // the ones which match the collection can be *much* faster.
    //
    // For example, performing backfills of a collection which contains 1.5%
    // of all 511M items from the Bucket, with a value size of 232B, using a
    // cloud EBS-style disk, the runtime of OSO & seqno backfill for Magma and
    // Couchstore is:
    //
    //    Magma OSO:        202 seconds
    //    Magma seqno:       63 seconds
    //    Couchstore OSO:   286 seconds
    //    Couchstore seqno: 185 seconds
    //
    // In other words, it's 3.2x (Magma) or ~1.5x (Couchstore) faster to use
    // a seqno scan instead of an OSO scan in this setup. Thedifference is
    // more significant the larger the collections are - speedups of over 20x
    // have been observed when the collection is the entire bucket.
    //
    // === Experimental Results ===
    //
    // Various experiments have been performed to measure backfill runtimes
    // under different configs (see MB-56346), and based on those, OSO vs seqno
    // ratio function can be estimated by a power function with a negative
    // coefficient:
    //
    //     oso/seqno ratio = Mx ^ E
    //
    //  where:
    //     'x' is the size of the collection as a fraction of the
    //         bucket (0, 1.0).
    //     'M' has been observed to range from 20 to 350.
    //     'E' has been observed to range from -0.9 to -0.6.
    //
    // The coefficient and exponent vary somewhat based on the value size,
    // storage engine (Couchstore vs Magma), disk type and concurrency being
    // driven - and as such the break-even point collection size has been
    // observed to range from ~0.2% to ~6% of the bucket items.
    //
    // Generating an accurate model (where we can determine the coefficient and
    // exponent to use for a given backfill) is difficult - those values appear
    // to depend on (at least):
    //
    // a) Properties of the data (collection size as a percentage of bucket
    //    items, collection item sizes).
    // b) Which storage engine is used.
    // c) Properties of the environment (disk sequential IO vs random IO,
    //    disk throughput at different IO sizes, ...).
    //
    // While (a) and (b) can be measured reasonably easily inside ep-engine,
    // (c) is much more difficult, can vary significantly, and has a very
    // big impact on the performance of each method. For example, the exact
    // same backfill setup above but performed on a local NVMe disk shows
    // the following runtimes:
    //
    //    Magma NVMe OSO:    87 seconds
    //    Magma NVMe seqno:  61 seconds
    //
    // i.e. seqno scan time is 1.03x faster than what it was with an EBS-style
    // disk, however OSO is 2.3x faster - which moves where the break-even point
    // between the two approaches is.
    //
    // === Chosen model ===
    //
    // Given the challenge in determining the "correct" coefficient & exponent
    // values all of the above, we use a pretty simple model whose primary
    // aim is to avoid any pathological behaviour :-
    //
    //   - If the average item size is "small", then use OSO if collection size
    //     is less than dcp_oso_backfill_small_value_ratio (e.g. 0.5% of
    //     bucket).
    //   - If the average item size is "large", then use OSO if collection
    //     size is less than dcp_oso_backfill_large_value_ratio (e.g. 4% of
    //     bucket).
    //   - The threshold for considering average item size of small vs large
    //     is determined by dcp_oso_backfill_small_vs_large_item_size_threshold.
    //
    // The rationale for this approach is based on the fact that the largest
    // collection size which OSO is beneficial (across all experiments) is only
    // 6% - i.e. even in the best case, OSO is only beneficial to a very small
    // range of collection sizes. Given we can only test so many environments,
    // it would be dangerous to try to "overfit" a power series to the limited
    // experimental evidence we have. Additionally, a simple model like the one
    // chosen is easy to understand and explain.

    // If the collection is empty then we should always use OSO - a key index
    // scan should be able to efficiently find "all" items in the collection.
    // This also avoids a potential div-by-zero case below.
    if (collectionItems == 0) {
        return true;
    }

    const auto collectionRatio = double(collectionItems) / totalItems;
    const auto meanCollectionItemSize = collectionDiskSize / collectionItems;
    const auto maxCollectionRatioForOso =
            meanCollectionItemSize <
                            config.getDcpOsoBackfillSmallItemSizeThreshold()
                    ? config.getDcpOsoBackfillSmallValueRatio()
                    : config.getDcpOsoBackfillLargeValueRatio();

    return collectionRatio < maxCollectionRatioForOso;
}

void ActiveStream::removeBackfill(BackfillManager& bfm) {
    uint64_t removeThis{0};
    {
        std::lock_guard<std::mutex> lh(streamMutex);
        removeThis = std::exchange(backfillUID, 0);
    }

    if (removeThis) {
        bfm.removeBackfill(removeThis);
    }
}<|MERGE_RESOLUTION|>--- conflicted
+++ resolved
@@ -565,111 +565,101 @@
         return false;
     }
 
-    // Should the item replicate?
-    // Is the item accepted by the stream filter (e.g matching collection) ?
-    if (!shouldProcessItem(*item) || !filter.checkAndUpdate(*item)) {
-        // Skip this item, but continue backfill at next item.
-        return true;
-    }
-
-    queued_item qi(std::move(item));
-    // We need to send a mutation instead of a commit if this Item is a
-    // commit as we may have de-duped the preceding prepare and the replica
-    // needs to know what to commit.
-    auto resp = makeResponseFromItem(qi, SendCommitSyncWriteAs::Mutation);
-
-<<<<<<< HEAD
-    bool buffersFull = false;
-    {
-=======
-    auto producer = producerPtr.lock();
-    if (!producer) {
-        // Producer no longer valid (e.g. DCP connection closed), return false
-        // to stop backfill task.
-        return false;
-    }
-
     try {
         backfillReceivedHook();
->>>>>>> 59b7bcab
-        // Locked scope for ActiveStream state reads / writes. Note
-        // streamMutex is heavily contended - frontend thread must acquire it
-        // to consume data from ActiveStream::readyQ so try to minimise work
-        // under lock.
-        std::unique_lock<std::mutex> lh(streamMutex);
-
-        // isBackfilling reads ActiveStream::state hence requires streamMutex.
-        if (!isBackfilling()) {
-            // Stream no longer backfilling; return false to stop backfill
-            // task.
-            return false;
-        }
-
-        // Note: ActiveStream and Producer/BackfillManager buffer bytes counters
-        // need to be both updated under streamMutex. That's because the
-        // end-stream path uses stream counters for updating prod/bm counters,
-        // so they need to be consistent.
-        if (pendingDiskMarker) {
-            // There is a marker, move it to the readyQ
-            log(spdlog::level::level_enum::info,
-                "{} ActiveStream::backfillReceived(seqno:{}): Sending pending "
-                "disk snapshot with start:{}, end:{}, flags:0x{:x}, "
-                "flagsDecoded:{}, hcs:{}, mvs:{}",
-                logPrefix,
-                *resp->getBySeqno(),
-                pendingDiskMarker->getStartSeqno(),
-                pendingDiskMarker->getEndSeqno(),
-                pendingDiskMarker->getFlags(),
-                dcpMarkerFlagsToString(pendingDiskMarker->getFlags()),
-                to_string_or_none(pendingDiskMarker->getHighCompletedSeqno()),
-                to_string_or_none(pendingDiskMarker->getMaxVisibleSeqno()));
-
-            // Note: The presence of a pending disk marker means that we were
-            // at SnapshotType::NoHistoryPrecedingHistory before this point and
-            // now we have moved to SnapshotType::History. See detail in the
-            // SnapshotType enum.
-            if (mustAssignEndSeqno(SnapshotType::History,
-                                   pendingDiskMarker->getEndSeqno(),
-                                   lastSentSnapEndSeqno)) {
-                lastSentSnapEndSeqno.store(pendingDiskMarker->getEndSeqno(),
-                                           std::memory_order_relaxed);
-            }
-            pushToReadyQ(std::move(pendingDiskMarker));
-        }
-
-        // Passed all checks, item will be added to ready queue now.
-        const auto respSize = resp->getApproximateSize();
-        bufferedBackfill.bytes.fetch_add(respSize);
-        bufferedBackfill.items++;
-        lastBackfilledSeqno = std::max<uint64_t>(lastBackfilledSeqno,
-                                                 uint64_t(*resp->getBySeqno()));
-        pushToReadyQ(std::move(resp));
-<<<<<<< HEAD
-
-        // Note: recordBackfillManagerBytesRead requires a valid backillMgr
-        // hence must occur after isBackfilling check (and hence must be in
-        // locked region) :(
-        buffersFull = !producer->recordBackfillManagerBytesRead(respSize);
-=======
+        // Should the item replicate?
+        // Is the item accepted by the stream filter (e.g matching collection) ?
+        if (!shouldProcessItem(*item) || !filter.checkAndUpdate(*item)) {
+            // Skip this item, but continue backfill at next item.
+            return true;
+        }
+
+        queued_item qi(std::move(item));
+        // We need to send a mutation instead of a commit if this Item is a
+        // commit as we may have de-duped the preceding prepare and the replica
+        // needs to know what to commit.
+        auto resp = makeResponseFromItem(qi, SendCommitSyncWriteAs::Mutation);
+
+        bool buffersFull = false;
+        {
+            // Locked scope for ActiveStream state reads / writes. Note
+            // streamMutex is heavily contended - frontend thread must acquire
+            // it to consume data from ActiveStream::readyQ so try to minimise
+            // work under lock.
+            std::unique_lock<std::mutex> lh(streamMutex);
+
+            // isBackfilling reads ActiveStream::state hence requires
+            // streamMutex.
+            if (!isBackfilling()) {
+                // Stream no longer backfilling; return false to stop backfill
+                // task.
+                return false;
+            }
+
+            // Note: ActiveStream and Producer/BackfillManager buffer bytes
+            // counters need to be both updated under streamMutex. That's
+            // because the end-stream path uses stream counters for updating
+            // prod/bm counters, so they need to be consistent.
+            if (pendingDiskMarker) {
+                // There is a marker, move it to the readyQ
+                log(spdlog::level::level_enum::info,
+                    "{} ActiveStream::backfillReceived(seqno:{}): Sending "
+                    "pending disk snapshot with start:{}, end:{}, "
+                    "flags:0x{:x}, flagsDecoded:{}, hcs:{}, mvs:{}",
+                    logPrefix,
+                    *resp->getBySeqno(),
+                    pendingDiskMarker->getStartSeqno(),
+                    pendingDiskMarker->getEndSeqno(),
+                    pendingDiskMarker->getFlags(),
+                    dcpMarkerFlagsToString(pendingDiskMarker->getFlags()),
+                    to_string_or_none(
+                            pendingDiskMarker->getHighCompletedSeqno()),
+                    to_string_or_none(pendingDiskMarker->getMaxVisibleSeqno()));
+
+                // Note: The presence of a pending disk marker means that we
+                // were at SnapshotType::NoHistoryPrecedingHistory before this
+                // point and now we have moved to SnapshotType::History. See
+                // detail in the SnapshotType enum.
+                if (mustAssignEndSeqno(SnapshotType::History,
+                                    pendingDiskMarker->getEndSeqno(),
+                                    lastSentSnapEndSeqno)) {
+                    lastSentSnapEndSeqno.store(pendingDiskMarker->getEndSeqno(),
+                                            std::memory_order_relaxed);
+                }
+                pushToReadyQ(std::move(pendingDiskMarker));
+            }
+
+            // Passed all checks, item will be added to ready queue now.
+            const auto respSize = resp->getApproximateSize();
+            bufferedBackfill.bytes.fetch_add(respSize);
+            bufferedBackfill.items++;
+            lastBackfilledSeqno = std::max<uint64_t>(
+                    lastBackfilledSeqno, uint64_t(*resp->getBySeqno()));
+            pushToReadyQ(std::move(resp));
+
+            // Note: recordBackfillManagerBytesRead requires a valid backillMgr
+            // hence must occur after isBackfilling check (and hence must be in
+            // locked region) :(
+            buffersFull = !producer->recordBackfillManagerBytesRead(respSize);
+        }
+
+        // Note: The call locks on streamMutex, so this needs to be executed
+        // without holding the lock.
+        notifyStreamReady(false /*force*/, producer.get());
+
+        if (backfill_source == BACKFILL_FROM_MEMORY) {
+            backfillItems.memory++;
+        } else {
+            backfillItems.disk++;
+        }
+
+        // We have processed this item but now the backfill buffers are full.
+        // We need to inform the caller that this backfill has to yield.
+        return !buffersFull;
     } catch (const std::exception& e) {
         handleDcpProducerException(e);
         return false;
->>>>>>> 59b7bcab
-    }
-
-    // Note: The call locks on streamMutex, so this needs to be executed without
-    //  holding the lock.
-    notifyStreamReady(false /*force*/, producer.get());
-
-    if (backfill_source == BACKFILL_FROM_MEMORY) {
-        backfillItems.memory++;
-    } else {
-        backfillItems.disk++;
-    }
-
-    // We have processed this item but now the backfill buffers are full.
-    // We need to inform the caller that this backfill has to yield.
-    return !buffersFull;
+    }
 }
 
 void ActiveStream::completeBackfill(uint64_t maxScanSeqno,
@@ -1384,7 +1374,6 @@
     return SystemEventProducerMessage::make(opaque_, item, sid);
 }
 
-<<<<<<< HEAD
 void ActiveStream::processItemsInner(
         const std::lock_guard<std::mutex>& lg,
         OutstandingItemsResult& outstandingItemsResult) {
@@ -1471,104 +1460,12 @@
             }
 
             if (outstandingItemsResult.ranges.empty()) {
-                throw std::logic_error(
-                        "ActiveStream::processItems: found "
-                        "no snapshot ranges but we have a "
-                        "checkpoint start with seqno:" +
-                        std::to_string(qi->getBySeqno()));
-            }
-=======
-void ActiveStream::processItems(
-        OutstandingItemsResult& outstandingItemsResult,
-        const std::lock_guard<std::mutex>& streamMutex) {
-    processItemsHook();
-    if (!outstandingItemsResult.items.empty()) {
-        // Transform the sequence of items from the CheckpointManager into
-        // a sequence of DCP messages which this stream should receive. There
-        // are a couple of sublties to watch out for here:
-        //
-        // 1. Unlike CheckpointManager, In DCP there are no individual 'start' /
-        // end messages book-ending mutations - instead we prefix a sequence of
-        // mutations with a snapshot_marker{start, end, flags}. However, we do
-        // not know the end seqno until we get to the end of the checkpoint. To
-        // handle this we accumulate the set of mutations which will make up a
-        // snapshot into 'mutations', and when we encounter the next
-        // checkpoint_start message we call snapshot() on our mutations to
-        // prepend the snapshot_marker; followed by the mutations it contains.
-        //
-        // 2. For each checkpoint_start item we need to create a snapshot with
-        // the MARKER_FLAG_CHK set - so the destination knows this represents
-        // a consistent point and should create it's own checkpoint on this
-        // boundary.
-        // However, a snapshot marker must contain at least 1
-        // (non-snapshot_start) item, but if the last item in `items` is a
-        // checkpoint_marker then it is not possible to create a valid snapshot
-        // (yet). We must instead defer calling snapshot() until we have at
-        // least one item - i.e on a later call to processItems.
-        // Therefore we record the pending MARKER_FLAG_CHK as part of the
-        // object's state in nextSnapshotIsCheckpoint. When we subsequently
-        // receive at least one more mutation (and hence can enqueue a
-        // SnapshotMarker), we can use nextSnapshotIsCheckpoint to snapshot
-        // it correctly.
-        std::deque<std::unique_ptr<DcpResponse>> mutations;
-
-        // Initialise to the first visibleSeqno of the batch of items
-        uint64_t visibleSeqno = outstandingItemsResult.visibleSeqno;
-        /*
-         * highNonVisibleSeqno is used to track the current seqno of non visible
-         * seqno of a snapshot before we filter them out. This is only used when
-         * collections is enabled on a stream and sync write support is not.
-         * This allows us to inform the consumer of the high seqno of a
-         * collection regardless if it is committed or not. By sending a
-         * SeqnoAdvanced op. This solves the problem where a snapshot would be
-         * sent to a non sync write aware client with the last mutation of the
-         * snapshot was a prepare or abort and the final seqno would never be
-         * sent meaning the snapshot was never completed.
-         */
-        std::optional<uint64_t> highNonVisibleSeqno;
-        uint64_t newLastReadSeqno = 0;
-
-        // Record each seqno of all items which *could* replicate (they may not
-        // due to configuration). This value is needed for SeqnoAdvance trigger
-        uint64_t lastReplicateableSeqno = 0;
-        for (auto& qi : outstandingItemsResult.items) {
-            if (qi->getOperation() == queue_op::checkpoint_end) {
-                // At the end of each checkpoint remove its snapshot range, so
-                // we don't use it to set nextSnapStart for the next checkpoint.
-                // We can just erase the range at the head of ranges as every
-                // time as CheckpointManager::getItemsForCursor() will always
-                // ensure there is a snapshot range for if there is a
-                // queue_op::checkpoint_end in the items it returns.
-                auto rangeItr = outstandingItemsResult.ranges.begin();
-                outstandingItemsResult.ranges.erase(rangeItr);
-            }
-
-            if (qi->getOperation() == queue_op::checkpoint_start) {
-                /* if there are already other mutations, then they belong to the
-                   previous checkpoint and hence we must create a snapshot and
-                   put them onto readyQ */
-                if (!mutations.empty()) {
-                    snapshot(outstandingItemsResult,
-                             mutations,
-                             visibleSeqno,
-                             highNonVisibleSeqno,
-                             newLastReadSeqno);
-                    /* clear out all the mutations since they are already put
-                       onto the readyQ */
-                    mutations.clear();
-                    highNonVisibleSeqno = std::nullopt;
-                }
-                /* mark true as it indicates a new checkpoint snapshot */
-                nextSnapshotIsCheckpoint = true;
-
-                if (outstandingItemsResult.ranges.empty()) {
-                    cb::throwWithTrace(std::logic_error(
-                            "ActiveStream::processItems: found "
-                            "no snapshot ranges but we have a "
-                            "checkpoint start with seqno:" +
-                            std::to_string(qi->getBySeqno())));
-                }
->>>>>>> 59b7bcab
+                cb::throwWithTrace(
+                        std::logic_error("ActiveStream::processItems: found "
+                                         "no snapshot ranges but we have a "
+                                         "checkpoint start with seqno:" +
+                                         std::to_string(qi->getBySeqno())));
+            }
 
             /* mark true as it indicates a new checkpoint snapshot */
             nextSnapshotIsCheckpoint = true;
@@ -1713,6 +1610,7 @@
 void ActiveStream::processItems(
         const std::lock_guard<std::mutex>& lg,
         OutstandingItemsResult& outstandingItemsResult) {
+    processItemsHook();
     processItemsInner(lg, outstandingItemsResult);
 
     // If we've processed past the stream's end seqno then transition to the
@@ -1911,7 +1809,7 @@
                     getName(),
                     lastReadSeqno.load(),
                     curChkSeqno.load());
-            throw std::logic_error(msg);
+            cb::throwWithTrace(std::logic_error(msg));
         }
         lastSentSnapEndSeqno.store(snapEnd, std::memory_order_relaxed);
 
@@ -2967,7 +2865,7 @@
                 getName(),
                 lastReadSeqno.load(),
                 curChkSeqno.load());
-        throw std::logic_error(msg);
+        cb::throwWithTrace(std::logic_error(msg));
     }
 
     lastSentSnapEndSeqno.store(end, std::memory_order_relaxed);

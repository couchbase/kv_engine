/* -*- Mode: C++; tab-width: 4; c-basic-offset: 4; indent-tabs-mode: nil -*- */
/*
 *     Copyright 2018-Present Couchbase, Inc.
 *
 *   Use of this software is governed by the Business Source License included
 *   in the file licenses/BSL-Couchbase.txt.  As of the Change Date specified
 *   in that file, in accordance with the Business Source License, use of this
 *   software will be governed by the Apache License, Version 2.0, included in
 *   the file licenses/APL2.txt.
 */

#include "active_stream_impl.h"

#include "checkpoint.h"
#include "checkpoint_manager.h"
#include "dcp/producer.h"
#include "dcp/response.h"
#include "ep_time.h"
#include "kv_bucket.h"
#include "kvstore/kvstore_iface.h"
#include "vbucket.h"

#include <fmt/chrono.h>
#include <memcached/protocol_binary.h>
#include <platform/optional.h>
#include <platform/timeutils.h>
#include <statistics/cbstat_collector.h>

// OutstandingItemsResult ctor and dtor required to be defined out of line to
// allow us to forward declare CheckpointSnapshotRange
ActiveStream::OutstandingItemsResult::OutstandingItemsResult() = default;
ActiveStream::OutstandingItemsResult::~OutstandingItemsResult() = default;

ActiveStream::ActiveStream(EventuallyPersistentEngine* e,
                           std::shared_ptr<DcpProducer> p,
                           const std::string& n,
                           uint32_t flags,
                           uint32_t opaque,
                           VBucket& vbucket,
                           uint64_t st_seqno,
                           uint64_t en_seqno,
                           uint64_t vb_uuid,
                           uint64_t snap_start_seqno,
                           uint64_t snap_end_seqno,
                           IncludeValue includeVal,
                           IncludeXattrs includeXattrs,
                           IncludeDeleteTime includeDeleteTime,
                           IncludeDeletedUserXattrs includeDeletedUserXattrs,
                           Collections::VB::Filter f)
    : Stream(n,
             flags,
             opaque,
             vbucket.getId(),
             st_seqno,
             en_seqno,
             vb_uuid,
             snap_start_seqno,
             snap_end_seqno),
      isBackfillTaskRunning(false),
      pendingBackfill(false),
      lastReadSeqno(st_seqno, {*this}),
      backfillRemaining(),
      includeValue(includeVal),
      includeXattributes(includeXattrs),
      includeDeletedUserXattrs(includeDeletedUserXattrs),
      lastReadSeqnoUnSnapshotted(st_seqno),
      lastSentSeqno(st_seqno, {*this}),
      lastSentSeqnoAdvance(0, {*this}),
      curChkSeqno(st_seqno, {*this}),
      nextSnapStart(0, {*this}),
      takeoverState(vbucket_state_pending),
      itemsFromMemoryPhase(0),
      firstMarkerSent(false),
      waitForSnapshot(0),
      engine(e),
      producerPtr(p),
      takeoverSendMaxTime(e->getConfiguration().getDcpTakeoverMaxTime()),
      lastSentSnapStartSeqno(0, {*this}),
      lastSentSnapEndSeqno(0, {*this}),
      chkptItemsExtractionInProgress(false),
      includeDeleteTime(includeDeleteTime),
      pitrEnabled(p->isPointInTimeEnabled()),
      includeCollectionID(f.isLegacyFilter() ? DocKeyEncodesCollectionId::No
                                             : DocKeyEncodesCollectionId::Yes),
      enableExpiryOutput(p->isDCPExpiryEnabled() ? EnableExpiryOutput::Yes
                                                 : EnableExpiryOutput::No),
      snappyEnabled(p->isSnappyEnabled() ? SnappyEnabled::Yes
                                         : SnappyEnabled::No),
      forceValueCompression(p->isForceValueCompressionEnabled()
                                    ? ForceValueCompression::Yes
                                    : ForceValueCompression::No),
      syncReplication(p->getSyncReplSupport()),
      flatBuffersSystemEventsEnabled(p->areFlatBuffersSystemEventsEnabled()),
      filter(std::move(f)),
      sid(filter.getStreamId()),
      changeStreamsEnabled(p->areChangeStreamsEnabled()) {
    const char* type = "";
    if (isTakeoverStream()) {
        type = "takeover ";
        end_seqno_ = dcpMaxSeqno;
    } else if (pitrEnabled == PointInTimeEnabled::Yes) {
        type = "PiTR ";
    }

    folly::SharedMutex::ReadHolder rlh(vbucket.getStateLock());
    if (vbucket.getState() == vbucket_state_replica) {
        snapshot_info_t info = vbucket.checkpointManager->getSnapshotInfo();
        if (info.range.getEnd() > en_seqno) {
            end_seqno_ = info.range.getEnd();
        }
    }

    logPrefix = "(" + vbucket.getId().to_string() + ")";
    if (sid) {
        // name must be unique to ensure we get our own cursor
        name_ += sid.to_string();
        logPrefix += " (" + sid.to_string() + ")";
    }

    log(spdlog::level::info,
        "{} Creating {}stream with start seqno {} and end seqno {}; "
        "requested end seqno was {}, flags:{:x}, snapshot:{{{},{}}} "
        "collections-filter-size:{} {}",
        logPrefix,
        type,
        st_seqno,
        end_seqno_,
        en_seqno,
        flags,
        snap_start_seqno,
        snap_end_seqno,
        filter.size(),
        sid);

    backfillItems.memory = 0;
    backfillItems.disk = 0;
    backfillItems.sent = 0;

    bufferedBackfill.bytes = 0;
    bufferedBackfill.items = 0;

    takeoverStart = 0;

    if (start_seqno_ >= end_seqno_) {
        /* streamMutex lock needs to be acquired because endStream
         * potentially makes call to pushToReadyQueue.
         */
        std::lock_guard<std::mutex> lh(streamMutex);
        endStream(cb::mcbp::DcpStreamEndStatus::Ok);
        itemsReady.store(true);
        // lock is released on leaving the scope
    }
}

ActiveStream::~ActiveStream() {
    if (state_ != StreamState::Dead) {
        removeCheckpointCursor();
    }
}

std::unique_ptr<DcpResponse> ActiveStream::next(DcpProducer& producer) {
    std::lock_guard<std::mutex> lh(streamMutex);

    // Clear notification flag before checking for a response, as if there was
    // nothing available when we checked, we want to be notified again when
    // more items are available. We do this to avoid a lost wake-up, in the
    // event we are notified about a new seqno just after we have found
    // no response is ready.
    // Note however this does mean we can get spurious wakeups between here
    // and when we set itemsReady at the end of this function.
    itemsReady.store(false);

    std::unique_ptr<DcpResponse> response;
    switch (state_.load()) {
    case StreamState::Pending:
        break;
    case StreamState::Backfilling:
        response = backfillPhase(producer, lh);
        break;
    case StreamState::InMemory:
        response = inMemoryPhase(producer);
        break;
    case StreamState::TakeoverSend:
        response = takeoverSendPhase(producer);
        break;
    case StreamState::TakeoverWait:
        response = takeoverWaitPhase(producer);
        break;
    case StreamState::Dead:
        response = deadPhase(producer);
        break;
    }

    if (nextHook) {
        nextHook(response.get());
    }

    // We have at least one response, and hence will call next() at least one
    // more time (a null response is used to indicate the Stream has no items
    // currently available) - as such set the itemsReady flag to avoid
    // unnecessary notifications - we know we need to check again.
    if (response) {
        itemsReady.store(true);
    }
    return response;
}

bool ActiveStream::isActive() const {
    return state_.load() != StreamState::Dead;
}

bool ActiveStream::isBackfilling() const {
    return state_.load() == StreamState::Backfilling;
}

bool ActiveStream::isInMemory() const {
    return state_.load() == StreamState::InMemory;
}

bool ActiveStream::isPending() const {
    return state_.load() == StreamState::Pending;
}

bool ActiveStream::isTakeoverSend() const {
    return state_.load() == StreamState::TakeoverSend;
}

bool ActiveStream::isTakeoverWait() const {
    return state_.load() == StreamState::TakeoverWait;
}

void ActiveStream::registerCursor(CheckpointManager& chkptmgr,
                                  uint64_t lastProcessedSeqno) {
    try {
        CursorRegResult result = chkptmgr.registerCursorBySeqno(
                name_, lastProcessedSeqno, CheckpointCursor::Droppable::Yes);

        log(spdlog::level::level_enum::info,
            "{} ActiveStream::registerCursor name \"{}\", "
            "lastProcessedSeqno:{}, registeredSeqno:{}, backfill:{}",
            logPrefix,
            name_,
            lastProcessedSeqno,
            result.seqno,
            result.tryBackfill);

        /*
         * MB-22960:  Due to cursor dropping we re-register the replication
         * cursor only during backfill when we mark the disk snapshot.  However
         * by this point it is possible that the CheckpointManager no longer
         * contains the next sequence number the replication stream requires
         * (i.e. next one after the backfill seqnos).
         *
         * To avoid this data loss when we register the cursor we check to see
         * if the result is greater than the lastProcessedSeqno + 1.
         * If so we know we may have missed some items and may need to perform
         * another backfill.
         *
         * We actually only need to do another backfill if the result is greater
         * than the lastProcessedSeqno + 1 and registerCursorBySeqno returns
         * true, indicating that the resulting seqno starts with the first item
         * on a checkpoint.
         */
        const uint64_t nextRequiredSeqno = lastProcessedSeqno + 1;
        if (result.seqno > nextRequiredSeqno && result.tryBackfill) {
            pendingBackfill = true;
        }
        curChkSeqno = result.seqno;
        cursor = result.cursor;
    } catch (std::exception& error) {
        log(spdlog::level::level_enum::warn,
            "{} Failed to register cursor: {}",
            logPrefix,
            error.what());
        endStream(cb::mcbp::DcpStreamEndStatus::StateChanged);
    }
}

bool ActiveStream::markDiskSnapshot(uint64_t startSeqno,
                                    uint64_t endSeqno,
                                    std::optional<uint64_t> highCompletedSeqno,
                                    uint64_t maxVisibleSeqno,
                                    std::optional<uint64_t> timestamp) {
    {
        std::unique_lock<std::mutex> lh(streamMutex);

        uint64_t chkCursorSeqno = endSeqno;

        if (!isBackfilling()) {
            log(spdlog::level::level_enum::warn,
                "{} ActiveStream::"
                "markDiskSnapshot: Unexpected state_:{}",
                logPrefix,
                to_string(state_.load()));
            return false;
        }

        if (!supportSyncWrites()) {
            if (!isCollectionEnabledStream()) {
                /* the connection does not support sync writes or collections,
                 * so the snapshot end must be set to the seqno of a visible
                 * item. Thus, items after the MVS will not be sent. As we are
                 * the client can not process non-visible items nor can we
                 * inform it that a seqno has moved to the end of the snapshot
                 * using a SeqnoAdvanced op.
                 */
                endSeqno = maxVisibleSeqno;
            }
            if (endSeqno < startSeqno) {
                // no visible items in backfill, should not send
                // a snapshot marker at all (no data will be sent)
                log(spdlog::level::level_enum::info,
                    "{} "
                    "ActiveStream::markDiskSnapshot not sending snapshot "
                    "because it contains no visible items",
                    logPrefix);
                // reregister cursor at original end seqno
                notifyEmptyBackfill_UNLOCKED(chkCursorSeqno);
                return false;
            }
        }

        /* We may need to send the requested 'snap_start_seqno_' as the snapshot
           start when we are sending the first snapshot because the first
           snapshot could be resumption of a previous snapshot */
        const bool wasFirst = !firstMarkerSent;
        startSeqno = adjustStartIfFirstSnapshot(startSeqno);

        VBucketPtr vb = engine->getVBucket(vb_);
        if (!vb) {
            log(spdlog::level::level_enum::warn,
                "{} "
                "ActiveStream::markDiskSnapshot, vbucket "
                "does not exist",
                logPrefix);
            return false;
        }
        // An atomic read of vbucket state without acquiring the
        // reader lock for state should suffice here.
        if (vb->getState() == vbucket_state_replica) {
            if (end_seqno_ > endSeqno) {
                /* We possibly have items in the open checkpoint
                   (incomplete snapshot) */
                snapshot_info_t info = vb->checkpointManager->getSnapshotInfo();
                log(spdlog::level::level_enum::info,
                    "{} Merging backfill and memory snapshot for a "
                    "replica vbucket, backfill start seqno {}, "
                    "backfill end seqno {}, "
                    "snapshot end seqno after merge s:{} - e:{}",
                    logPrefix,
                    startSeqno,
                    endSeqno,
                    info.range.getStart(),
                    info.range.getEnd());
                endSeqno = info.range.getEnd();
            }
        }

        // If the stream supports SyncRep then send the HCS in the
        // SnapshotMarker if it is not 0
        auto sendHCS = supportSyncReplication() && highCompletedSeqno;
        auto hcsToSend = sendHCS ? highCompletedSeqno : std::nullopt;
        auto mvsToSend = supportSyncReplication()
                                 ? std::make_optional(maxVisibleSeqno)
                                 : std::nullopt;
        log(spdlog::level::level_enum::info,
            "{} ActiveStream::markDiskSnapshot: Sending disk snapshot with "
            "start {}, end {}, and high completed {}, max visible {}",
            logPrefix,
            startSeqno,
            endSeqno,
            to_string_or_none(hcsToSend),
            to_string_or_none(mvsToSend));
        pushToReadyQ(std::make_unique<SnapshotMarker>(
                opaque_,
                vb_,
                startSeqno,
                endSeqno,
                MARKER_FLAG_DISK | MARKER_FLAG_CHK,
                hcsToSend,
                mvsToSend,
                timestamp,
                sid));
        // Update the last start seqno seen but handle base case as
        // lastSentSnapStartSeqno is initial zero
        if (startSeqno > 0) {
            lastSentSnapStartSeqno = startSeqno;
        }

        // Only compare last sent start with last sent end if end has already
        // been set
        if (!wasFirst && lastSentSnapStartSeqno <= lastSentSnapEndSeqno) {
            auto msg = fmt::format(
                    "ActiveStream::markDiskSnapshot:"
                    "sent snapshot marker to client with snap start <= "
                    "previous snap end "
                    "{} "
                    "lastSentSnapStart:{} "
                    "lastSentSnapEnd:{} "
                    "snapStart:{} "
                    "snapEnd:{} "
                    "sid:{} "
                    "producer name:{} "
                    "lastReadSeqno:{} "
                    "curChkSeqno:{} "
                    "lastReadSeqnoUnSnapshotted:{}",
                    vb_,
                    lastSentSnapStartSeqno,
                    lastSentSnapEndSeqno,
                    startSeqno,
                    endSeqno,
                    sid,
                    getName(),
                    lastReadSeqno,
                    curChkSeqno,
                    lastReadSeqnoUnSnapshotted);
            throw std::logic_error(msg);
        }

        lastSentSnapEndSeqno.store(endSeqno, std::memory_order_relaxed);

        if (!isDiskOnly()) {
            // Only re-register the cursor if we still need to get memory
            // snapshots
            registerCursor(*vb->checkpointManager, chkCursorSeqno);
        }
    }
    notifyStreamReady();
    return true;
}

bool ActiveStream::markOSODiskSnapshot(uint64_t endSeqno) {
    {
        std::unique_lock<std::mutex> lh(streamMutex);

        if (!isBackfilling()) {
            log(spdlog::level::level_enum::warn,
                "{} ActiveStream::"
                "markOSODiskSnapshot: Unexpected state_:{}",
                logPrefix,
                to_string(state_.load()));
            return false;
        }

        if (!isDiskOnly()) {
            VBucketPtr vb = engine->getVBucket(vb_);
            if (!vb) {
                log(spdlog::level::level_enum::warn,
                    "{} "
                    "ActiveStream::markOSODiskSnapshot, vbucket "
                    "does not exist",
                    logPrefix);
                return false;
            }
            registerCursor(*vb->checkpointManager, endSeqno);
            log(spdlog::level::level_enum::info,
                "{} ActiveStream::markOSODiskSnapshot: Sent snapshot "
                "begin marker, cursor requested:{} curChkSeqno:{}",
                logPrefix,
                endSeqno,
                curChkSeqno.load());
        } else {
            log(spdlog::level::level_enum::info,
                "{} ActiveStream::markOSODiskSnapshot: Sent snapshot "
                "begin marker",
                logPrefix);
        }
        pushToReadyQ(std::make_unique<OSOSnapshot>(opaque_, vb_, sid));
    }
    notifyStreamReady();
    return true;
}

bool ActiveStream::backfillReceived(std::unique_ptr<Item> item,
                                    backfill_source_t backfill_source) {
    if (!item) {
        return false;
    }

    auto producer = producerPtr.lock();
    if (!producer) {
        // Producer no longer valid (e.g. DCP connection closed), return false
        // to stop backfill task.
        return false;
    }

    // Should the item replicate?
    // Is the item accepted by the stream filter (e.g matching collection) ?
    if (!shouldProcessItem(*item) || !filter.checkAndUpdate(*item)) {
        // Skip this item, but continue backfill at next item.
        return true;
    }

    queued_item qi(std::move(item));
    // We need to send a mutation instead of a commit if this Item is a
    // commit as we may have de-duped the preceding prepare and the replica
    // needs to know what to commit.
    auto resp = makeResponseFromItem(qi, SendCommitSyncWriteAs::Mutation);

    bool buffersFull = false;
    {
        // Locked scope for ActiveStream state reads / writes. Note
        // streamMutex is heavily contended - frontend thread must acquire it
        // to consume data from ActiveStream::readyQ so try to minimise work
        // under lock.
        std::unique_lock<std::mutex> lh(streamMutex);

        // isBackfilling reads ActiveStream::state hence requires streamMutex.
        if (!isBackfilling()) {
            // Stream no longer backfilling; return false to stop backfill
            // task.
            return false;
        }

        // Note: ActiveStream and Producer/BackfillManager buffer bytes counters
        // need to be both updated under streamMutex. That's because the
        // end-stream path uses stream counters for updating prod/bm counters,
        // so they need to be consistent.

        // Passed all checks, item will be added to ready queue now.
        const auto respSize = resp->getApproximateSize();
        bufferedBackfill.bytes.fetch_add(respSize);
        bufferedBackfill.items++;
        lastBackfilledSeqno = std::max<uint64_t>(lastBackfilledSeqno,
                                                 uint64_t(*resp->getBySeqno()));
        pushToReadyQ(std::move(resp));

        // Note: recordBackfillManagerBytesRead requires a valid backillMgr
        // hence must occur after isBackfilling check (and hence must be in
        // locked region) :(
        buffersFull = !producer->recordBackfillManagerBytesRead(respSize);
    }

    // Note: The call locks on streamMutex, so this needs to be executed without
    //  holding the lock.
    notifyStreamReady(false /*force*/, producer.get());

    if (backfill_source == BACKFILL_FROM_MEMORY) {
        backfillItems.memory++;
    } else {
        backfillItems.disk++;
    }

    // We have processed this item but now the backfill buffers are full.
    // We need to inform the caller that this backfill has to yield.
    return !buffersFull;
}

void ActiveStream::completeBackfill(std::chrono::steady_clock::duration runtime,
                                    size_t diskBytesRead) {
    // maxSeqno is not needed for InOrder completion
    completeBackfillInner(
            BackfillType::InOrder, 0 /*maxSeqno*/, runtime, diskBytesRead);
}

void ActiveStream::completeOSOBackfill(
        uint64_t maxSeqno,
        std::chrono::steady_clock::duration runtime,
        size_t diskBytesRead) {
    completeBackfillInner(
            BackfillType::OutOfSequenceOrder, maxSeqno, runtime, diskBytesRead);
    firstMarkerSent = true;
}

void ActiveStream::snapshotMarkerAckReceived() {
    if (--waitForSnapshot == 0) {
        notifyStreamReady();
    }
}

void ActiveStream::setVBucketStateAckRecieved(DcpProducer& producer) {
    VBucketPtr vbucket = engine->getVBucket(vb_);
    if (!vbucket) {
        log(spdlog::level::level_enum::warn,
            "{} not present during ack for set "
            "vbucket during takeover",
            logPrefix);
        return;
    }

    {
        // Order in which the below 3 locks are acquired is important to avoid
        // any potential lock inversion problems.
        //
        // Plus, CheckpointManager::queueSetVBState() notifies streams. We need
        // to make that call after releasing the streamMutex, we might deadlock
        // by lock-inversion or double-lock otherwise.
        std::unique_lock<std::mutex> epVbSetLh(
                engine->getKVBucket()->getVbSetMutexLock());
        folly::SharedMutex::WriteHolder vbStateLh(vbucket->getStateLock());

        bool needToSetVbState = false;
        {
            std::unique_lock<std::mutex> lh(streamMutex);
            if (!isTakeoverWait()) {
                log(spdlog::level::level_enum::warn,
                    "{} Unexpected ack for set vbucket op on "
                    "stream '{}' state '{}'",
                    logPrefix,
                    name_,
                    to_string(state_.load()));
                return;
            }

            if (takeoverState == vbucket_state_pending) {
                log(spdlog::level::level_enum::debug,
                    "{} Receive ack for set vbucket state to "
                    "pending message",
                    logPrefix);
                takeoverState = vbucket_state_active;
                transitionState(StreamState::TakeoverSend);
                needToSetVbState = true;
            } else {
                log(spdlog::level::level_enum::info,
                    "{} Receive ack for set vbucket state to "
                    "active message",
                    logPrefix);
                endStream(cb::mcbp::DcpStreamEndStatus::Ok);
            }
        }

        if (needToSetVbState) {
            // Note: streamMutex released when making the call
            engine->getKVBucket()->setVBucketState_UNLOCKED(
                    vbucket,
                    vbucket_state_dead,
                    {},
                    TransferVB::No,
                    false /* notify_dcp */,
                    epVbSetLh,
                    vbStateLh);
            log(spdlog::level::level_enum::info,
                "{} Vbucket marked as dead, last sent "
                "seqno: {}, high seqno: {}",
                logPrefix,
                lastSentSeqno.load(),
                vbucket->getHighSeqno());
        }
    }

    notifyStreamReady(false /*force*/, &producer);
}

void ActiveStream::setBackfillRemaining(size_t value) {
    std::lock_guard<std::mutex> guard(streamMutex);
    setBackfillRemaining_UNLOCKED(value);
}

void ActiveStream::setBackfillRemaining_UNLOCKED(size_t value) {
    backfillRemaining = value;
}

std::unique_ptr<DcpResponse> ActiveStream::backfillPhase(
        DcpProducer& producer, std::lock_guard<std::mutex>& lh) {
    auto resp = nextQueuedItem(producer);

    if (resp) {
        producer.recordBackfillManagerBytesSent(resp->getApproximateSize());
        bufferedBackfill.bytes.fetch_sub(resp->getApproximateSize());
        if (!resp->isMetaEvent() || resp->isSystemEvent()) {
            bufferedBackfill.items--;
        }

        // Only DcpResponse objects representing items from "disk" have a size
        // so only update backfillRemaining when non-zero
        if (resp->getApproximateSize() && backfillRemaining.has_value()) {
            (*backfillRemaining)--;
        }
    }

    if (!isBackfillTaskRunning && readyQ.empty()) {
        // Given readyQ.empty() is True resp will be NULL
        // The previous backfill has completed.  Check to see if another
        // backfill needs to be scheduled.
        if (pendingBackfill) {
            scheduleBackfill_UNLOCKED(producer, true);
            pendingBackfill = false;
            // After scheduling a backfill we may now have items in readyQ -
            // so re-check if we didn't already have a response.
            if (!resp) {
                resp = nextQueuedItem(producer);
            }
        } else {
            if (lastReadSeqno.load() >= end_seqno_) {
                endStream(cb::mcbp::DcpStreamEndStatus::Ok);
            } else if (isTakeoverStream()) {
                transitionState(StreamState::TakeoverSend);
            } else if (isDiskOnly()) {
                endStream(cb::mcbp::DcpStreamEndStatus::Ok);
            } else {
                if (backfillRemaining && *backfillRemaining != 0) {
                    /* No more items will be received from the backfill at this
                     * point but backfill remaining count may be an overestimate
                     * if the stream is not sync write aware.
                     * This is an expected situation.
                     */
                    log(spdlog::level::level_enum::debug,
                        "{} ActiveStream::completeBackfill: "
                        "Backfill complete with items remaining:{}",
                        logPrefix,
                        *backfillRemaining);

                    // reset value to zero just in case.
                    setBackfillRemaining_UNLOCKED(0);
                }
                transitionState(StreamState::InMemory);
            }

            if (!resp) {
                resp = nextQueuedItem(producer);
            }
        }
    }

    return resp;
}

std::unique_ptr<DcpResponse> ActiveStream::inMemoryPhase(
        DcpProducer& producer) {
    if (readyQ.empty()) {
        if (pendingBackfill) {
            // Moving the state from InMemory to Backfilling will result in a
            // backfill being scheduled
            transitionState(StreamState::Backfilling);
            pendingBackfill = false;
            return {};
        } else if (nextCheckpointItem(producer)) {
            return {};
        }
    }

    return nextQueuedItem(producer);
}

std::unique_ptr<DcpResponse> ActiveStream::takeoverSendPhase(
        DcpProducer& producer) {
    VBucketPtr vb = engine->getVBucket(vb_);
    if (vb && takeoverStart != 0 && !vb->isTakeoverBackedUp() &&
        (ep_current_time() - takeoverStart) > takeoverSendMaxTime) {
        vb->setTakeoverBackedUpState(true);
    }

    if (!readyQ.empty()) {
        return nextQueuedItem(producer);
    } else {
        if (nextCheckpointItem(producer)) {
            return {};
        }
    }

    if (waitForSnapshot != 0) {
        return {};
    }

    takeoverSendPhaseHook();

    if (producer.bufferLogInsert(SetVBucketState::baseMsgBytes)) {
        transitionState(StreamState::TakeoverWait);
        return std::make_unique<SetVBucketState>(opaque_, vb_, takeoverState);
    } else {
        // Force notification of the stream, with no new mutations we might get
        // stuck otherwise as returning no item doesn't add this vBucket back to
        // the producer's readyQueue
        notifyStreamReady(true, &producer);
    }

    return {};
}

std::unique_ptr<DcpResponse> ActiveStream::takeoverWaitPhase(
        DcpProducer& producer) {
    return nextQueuedItem(producer);
}

std::unique_ptr<DcpResponse> ActiveStream::deadPhase(DcpProducer& producer) {
    auto resp = nextQueuedItem(producer);
    if (!resp) {
        log(spdlog::level::level_enum::info,
            "{} Stream closed, "
            "{} items sent from backfill phase, "
            "{} items sent from memory phase, "
            "{} was last seqno sent",
            logPrefix,
            backfillItems.sent.load(),
            itemsFromMemoryPhase.load(),
            lastSentSeqno.load());
    }
    return resp;
}

bool ActiveStream::isCompressionEnabled() const {
    auto producer = producerPtr.lock();
    if (producer) {
        return producer->isCompressionEnabled();
    }
    /* If the 'producer' is deleted, what we return doesn't matter */
    return false;
}

void ActiveStream::addStats(const AddStatFn& add_stat, CookieIface& c) {
    Stream::addStats(add_stat, c);

    try {
        fmt::memory_buffer keyBuff;
        fmt::format_to(
                std::back_inserter(keyBuff), "{}:stream_{}_", name_, vb_.get());
        const auto prefixLen = keyBuff.size();
        const auto addStat = [&keyBuff, prefixLen, add_stat, &c](
                                     const auto& statKey, auto statValue) {
            keyBuff.resize(prefixLen);
            fmt::format_to(std::back_inserter(keyBuff), "{}", statKey);
            add_casted_stat(
                    {keyBuff.data(), keyBuff.size()}, statValue, add_stat, c);
        };
        addStat("backfill_disk_items", backfillItems.disk.load());
        addStat("backfill_mem_items", backfillItems.memory.load());
        addStat("backfill_sent", backfillItems.sent.load());
        addStat("memory_phase", itemsFromMemoryPhase.load());
        addStat("last_sent_seqno", lastSentSeqno.load());
        addStat("last_sent_seqno_advance", lastSentSeqnoAdvance.load());
        addStat("last_sent_snap_end_seqno",
                lastSentSnapEndSeqno.load(std::memory_order_relaxed));
        addStat("last_read_seqno", lastReadSeqno.load());
        addStat("last_read_seqno_unsnapshotted",
                lastReadSeqnoUnSnapshotted.load());
        addStat("ready_queue_memory", getReadyQueueMemory());
        addStat("backfill_buffer_bytes", bufferedBackfill.bytes.load());
        addStat("backfill_buffer_items", bufferedBackfill.items.load());
        addStat("cursor_registered", cursor.lock() != nullptr);
        addStat("change_streams_enabled", changeStreamsEnabled);

        if (isTakeoverSend() && takeoverStart != 0) {
            addStat("takeover_since", ep_current_time() - takeoverStart);
        }
    } catch (std::exception& error) {
        log(spdlog::level::level_enum::warn,
            "{} ActiveStream::addStats: Failed to build stats: {}",
            logPrefix,
            error.what());
    }

    filter.addStats(add_stat, c, name_, vb_);
}

void ActiveStream::addTakeoverStats(const AddStatFn& add_stat,
                                    CookieIface& cookie,
                                    const VBucket& vb) {
    std::lock_guard<std::mutex> lh(streamMutex);

    add_casted_stat("name", name_, add_stat, cookie);
    if (!isActive()) {
        log(spdlog::level::level_enum::warn,
            "{} "
            "ActiveStream::addTakeoverStats: Stream has "
            "status StreamDead",
            logPrefix);
        // Return status of does_not_exist to ensure rebalance does not hang.
        add_casted_stat("status", "does_not_exist", add_stat, cookie);
        add_casted_stat("estimate", 0, add_stat, cookie);
        add_casted_stat("backfillRemaining", 0, add_stat, cookie);
        return;
    }

    size_t total = 0;
    const char* status = nullptr;
    if (isBackfilling()) {
        if (backfillRemaining) {
            status = "backfilling";
            total += *backfillRemaining;
        } else {
            status = "calculating-item-count";
        }
    } else {
        status = "in-memory";
    }
    add_casted_stat("status", status, add_stat, cookie);

    if (backfillRemaining) {
        add_casted_stat(
                "backfillRemaining", *backfillRemaining, add_stat, cookie);
    }

    size_t vb_items = vb.getNumItems();
    size_t chk_items = 0;
    auto sp = cursor.lock();
    if (vb_items > 0 && sp) {
        chk_items = vb.checkpointManager->getNumItemsForCursor(*sp);
    }

    size_t del_items = 0;
    try {
        del_items = vb.getNumPersistedDeletes();
    } catch (std::runtime_error& e) {
        log(spdlog::level::level_enum::warn,
            "{} ActiveStream:addTakeoverStats: exception while getting num "
            "persisted "
            "deletes"
            " - treating as 0 deletes. "
            "Details: {}",
            logPrefix,
            e.what());
    }

    if (end_seqno_ < curChkSeqno) {
        chk_items = 0;
    } else if ((end_seqno_ - curChkSeqno) < chk_items) {
        chk_items = end_seqno_ - curChkSeqno + 1;
    }
    total += chk_items;

    add_casted_stat("estimate", total, add_stat, cookie);
    add_casted_stat("chk_items", chk_items, add_stat, cookie);
    add_casted_stat("vb_items", vb_items, add_stat, cookie);
    add_casted_stat("on_disk_deletes", del_items, add_stat, cookie);
}

std::unique_ptr<DcpResponse> ActiveStream::nextQueuedItem(
        DcpProducer& producer) {
    if (!readyQ.empty()) {
        auto& response = readyQ.front();
        if (producer.bufferLogInsert(response->getMessageSize())) {
            auto seqno = response->getBySeqno();
            if (seqno) {
                // When OSO is enabled, and we're backfilling lastSentSeqno
                // isn't monotonic so just reset() to set it.
                if (producer.isOutOfOrderSnapshotsEnabled() &&
                    isBackfilling()) {
                    lastSentSeqno.reset(*seqno);
                } else {
                    lastSentSeqno.store(*seqno);
                }

                if (isBackfilling()) {
                    backfillItems.sent++;
                } else {
                    itemsFromMemoryPhase++;
                }
            }

            return popFromReadyQ();
        }
    }
    return nullptr;
}

bool ActiveStream::nextCheckpointItem(DcpProducer& producer) {
    auto vb = engine->getVBucket(vb_);
    if (vb) {
        const auto curs = cursor.lock();
        if (curs && vb->checkpointManager->hasItemsForCursor(*curs)) {
            // Schedule the stream-processor for pulling items from checkpoints
            // and pushing them into the stream readyQ
            producer.scheduleCheckpointProcessorTask(shared_from_this());
            return true;
        }
    }

    return chkptItemsExtractionInProgress;
}

void ActiveStream::nextCheckpointItemTask() {
    // MB-29369: Obtain stream mutex here
    std::lock_guard<std::mutex> lh(streamMutex);
    nextCheckpointItemTask(lh);
}

void ActiveStream::nextCheckpointItemTask(
        const std::lock_guard<std::mutex>& streamMutex) {
    auto vbucket = engine->getVBucket(vb_);
    if (!vbucket) {
        // The entity deleting the vbucket must set stream to dead,
        // calling setDead(cb::mcbp::DcpStreamEndStatus::StateChanged) will
        // cause deadlock because it will try to grab streamMutex which is
        // already acquired at this point here
        return;
    }

    if (!producerPtr.lock()) {
        // Nothing to do, the connection is being shut down
        return;
    }

    // MB-29369: only run the task's work if the stream is in an in-memory
    // phase (of which takeover is a variant).
    if (!(isInMemory() || isTakeoverSend())) {
        return;
    }

    auto res = getOutstandingItems(*vbucket);
    processItems(streamMutex, res);
}

ActiveStream::OutstandingItemsResult ActiveStream::getOutstandingItems(
        VBucket& vb) {
    OutstandingItemsResult result;
    // Commencing item processing - set guard flag.
    chkptItemsExtractionInProgress.store(true);

    auto _begin_ = std::chrono::steady_clock::now();
    CheckpointManager::ItemsForCursor itemsForCursor{};
    auto cursorPtr = cursor.lock();
    if (cursorPtr) {
        itemsForCursor = vb.checkpointManager->getNextItemsForDcp(*cursorPtr,
                                                                  result.items);
    }
    engine->getEpStats().dcpCursorsGetItemsHisto.add(
            std::chrono::duration_cast<std::chrono::microseconds>(
                    std::chrono::steady_clock::now() - _begin_));

    result.checkpointType = itemsForCursor.checkpointType;
    result.ranges = itemsForCursor.ranges;
    if (isDiskCheckpointType(result.checkpointType)) {
        result.diskCheckpointState =
                OutstandingItemsResult::DiskCheckpointState();
        Expects(itemsForCursor.highCompletedSeqno);
        result.diskCheckpointState->highCompletedSeqno =
                *itemsForCursor.highCompletedSeqno;
    }

    result.visibleSeqno = itemsForCursor.visibleSeqno;

    return result;
}

/**
 * This function is used to find out if a given item's value
 * needs to be changed
 */
static bool shouldModifyItem(const queued_item& item,
                             IncludeValue includeValue,
                             IncludeXattrs includeXattrs,
                             IncludeDeletedUserXattrs includeDeletedUserXattrs,
                             bool isForceValueCompressionEnabled,
                             bool isSnappyEnabled) {
    // If there is no value, no modification needs to be done
    if (item->getValue()) {
        /**
         * If value needs to be included
         */
        if ((includeValue == IncludeValue::No) ||
            (includeValue == IncludeValue::NoWithUnderlyingDatatype)) {
            return true;
        }

        /**
         * Check if value needs to be compressed or decompressed
         * If yes, then then value definitely needs modification
         */
        if (isSnappyEnabled) {
            if (isForceValueCompressionEnabled) {
                if (!cb::mcbp::datatype::is_snappy(item->getDataType())) {
                    return true;
                }
            }
        } else {
            if (cb::mcbp::datatype::is_snappy(item->getDataType())) {
                return true;
            }
        }

        /**
         * If the value doesn't have to be compressed, then
         * check if xattrs need to be pruned. If not, then
         * value needs no modification
         */
        if (cb::mcbp::datatype::is_xattr(item->getDataType())) {
            // Do we want to strip all xattrs regardless of whether the item is
            // a mutation or deletion?
            if (includeXattrs == IncludeXattrs::No) {
                return true;
            }

            // Do we want to strip user-xattrs for deletions?
            if (includeDeletedUserXattrs == IncludeDeletedUserXattrs::No &&
                item->isDeleted()) {
                return true;
            }
        }
    }

    return false;
}

std::unique_ptr<DcpResponse> ActiveStream::makeResponseFromItem(
        queued_item& item, SendCommitSyncWriteAs sendCommitSyncWriteAs) {
    // Note: This function is hot - it is called for every item to be
    // sent over the DCP connection.

    // If this Stream supports SyncReplication then we may send a
    // CommitSyncWrite. If this Stream does not support SyncReplication then we
    // will only send Mutation messages.
    //
    // We will send a CommitSyncWrite when streaming from Checkpoints, and a
    // Mutation instead of a Commit (as this contains the full value) when
    // streaming from disk/backfill. If we have a Disk Checkpoint then we will
    // send Mutations as all of our Items will be mutations (streamed to us by
    // and old active as a Mutation).
    if ((item->getOperation() == queue_op::commit_sync_write) &&
        (supportSyncWrites()) &&
        sendCommitSyncWriteAs == SendCommitSyncWriteAs::Commit) {
        return std::make_unique<CommitSyncWrite>(opaque_,
                                                 item->getVBucketId(),
                                                 item->getPrepareSeqno(),
                                                 item->getBySeqno(),
                                                 item->getKey(),
                                                 includeCollectionID);
    }

    if (item->getOperation() == queue_op::abort_sync_write) {
        return std::make_unique<AbortSyncWrite>(
                opaque_,
                item->getVBucketId(),
                item->getKey(),
                item->getPrepareSeqno(),
                item->getBySeqno() /*abortSeqno*/,
                includeCollectionID);
    }

    if (item->getOperation() != queue_op::system_event) {
        if (shouldModifyItem(item,
                             includeValue,
                             includeXattributes,
                             includeDeletedUserXattrs,
                             isForceValueCompressionEnabled(),
                             isSnappyEnabled())) {
            auto finalItem = make_STRCPtr<Item>(*item);
            const auto wasInflated = finalItem->removeBodyAndOrXattrs(
                    includeValue, includeXattributes, includeDeletedUserXattrs);

            if (isSnappyEnabled()) {
                if (isForceValueCompressionEnabled()) {
                    if (finalItem->getNBytes() > 0) {
                        bool compressionFailed = false;

                        if (!cb::mcbp::datatype::is_snappy(
                                    finalItem->getDataType())) {
                            compressionFailed = !finalItem->compressValue();
                        } else if (wasInflated == Item::WasValueInflated::Yes) {
                            // MB-40493: IncludeValue::NoWithUnderlyingDatatype
                            // may reset the datatype to Snappy and leave an
                            // inflated Xattr chunk that requires compression.
                            // We would miss to compress here if we check just
                            // the datatype.
                            compressionFailed =
                                    !finalItem->compressValue(true /*force*/);
                        }

                        if (compressionFailed) {
                            log(spdlog::level::level_enum::warn,
                                "{} Failed to snappy compress an uncompressed "
                                "value",
                                logPrefix);
                        }
                    }
                }
            } else {
                // The purpose of this block is to uncompress compressed items
                // as they are being streamed over a connection that doesn't
                // support compression.
                //
                // MB-40493: IncludeValue::NoWithUnderlyingDatatype may reset
                //  datatype to SNAPPY, even if the value has been already
                //  decompressed (eg, the original value contained Body+Xattr
                //  and Body have been removed) or if there is no value at all
                //  (eg, the original value contained only a Body, now removed).
                //  We need to avoid the call to Item::decompress in both cases,
                //  we log an unnecessary warning otherwise.
                if (cb::mcbp::datatype::is_snappy(finalItem->getDataType()) &&
                    (wasInflated == Item::WasValueInflated::No) &&
                    (finalItem->getNBytes() > 0)) {
                    if (!finalItem->decompressValue()) {
                        log(spdlog::level::level_enum::warn,
                            "{} Failed to snappy uncompress a compressed value",
                            logPrefix);
                    }
                }
            }

            /**
             * Create a mutation response to be placed in the ready queue.
             */
            return std::make_unique<MutationResponse>(std::move(finalItem),
                                                      opaque_,
                                                      includeValue,
                                                      includeXattributes,
                                                      includeDeleteTime,
                                                      includeDeletedUserXattrs,
                                                      includeCollectionID,
                                                      enableExpiryOutput,
                                                      sid);
        }

        // Item unmodified - construct response from original.
        return std::make_unique<MutationResponse>(item,
                                                  opaque_,
                                                  includeValue,
                                                  includeXattributes,
                                                  includeDeleteTime,
                                                  includeDeletedUserXattrs,
                                                  includeCollectionID,
                                                  enableExpiryOutput,
                                                  sid);
    }

    if (flatBuffersSystemEventsEnabled) {
        return SystemEventProducerMessage::makeWithFlatBuffersValue(
                opaque_, item, sid);
    }
    return SystemEventProducerMessage::make(opaque_, item, sid);
}

void ActiveStream::processItemsInner(
        const std::lock_guard<std::mutex>& lg,
        OutstandingItemsResult& outstandingItemsResult) {
    if (outstandingItemsResult.items.empty()) {
        return;
    }

    // Transform the sequence of items from the CheckpointManager into
    // a sequence of DCP messages which this stream should receive. There
    // are a couple of sublties to watch out for here:
    //
    // 1. Unlike CheckpointManager, In DCP there are no individual 'start' /
    // end messages book-ending mutations - instead we prefix a sequence of
    // mutations with a snapshot_marker{start, end, flags}. However, we do
    // not know the end seqno until we get to the end of the checkpoint. To
    // handle this we accumulate the set of mutations which will make up a
    // snapshot into 'mutations', and when we encounter the next
    // checkpoint_start message we call snapshot() on our mutations to
    // prepend the snapshot_marker; followed by the mutations it contains.
    //
    // 2. For each checkpoint_start item we need to create a snapshot with
    // the MARKER_FLAG_CHK set - so the destination knows this represents
    // a consistent point and should create it's own checkpoint on this
    // boundary.
    // However, a snapshot marker must contain at least 1
    // (non-snapshot_start) item, but if the last item in `items` is a
    // checkpoint_marker then it is not possible to create a valid snapshot
    // (yet). We must instead defer calling snapshot() until we have at
    // least one item - i.e on a later call to processItems.
    // Therefore we record the pending MARKER_FLAG_CHK as part of the
    // object's state in nextSnapshotIsCheckpoint. When we subsequently
    // receive at least one more mutation (and hence can enqueue a
    // SnapshotMarker), we can use nextSnapshotIsCheckpoint to snapshot
    // it correctly.
    std::deque<std::unique_ptr<DcpResponse>> mutations;

    // Initialise to the first visibleSeqno of the batch of items
    uint64_t visibleSeqno = outstandingItemsResult.visibleSeqno;
    /*
     * highNonVisibleSeqno is used to track the current seqno of non visible
     * seqno of a snapshot before we filter them out. This is only used when
     * collections is enabled on a stream and sync write support is not.
     * This allows us to inform the consumer of the high seqno of a
     * collection regardless if it is committed or not. By sending a
     * SeqnoAdvanced op. This solves the problem where a snapshot would be
     * sent to a non sync write aware client with the last mutation of the
     * snapshot was a prepare or abort and the final seqno would never be
     * sent meaning the snapshot was never completed.
     */
    std::optional<uint64_t> highNonVisibleSeqno;
    for (auto& qi : outstandingItemsResult.items) {
        if (qi->getOperation() == queue_op::checkpoint_end) {
            // At the end of each checkpoint remove its snapshot range, so
            // we don't use it to set nextSnapStart for the next checkpoint.
            // We can just erase the range at the head of ranges as every
            // time as CheckpointManager::getItemsForCursor() will always
            // ensure there is a snapshot range for if there is a
            // queue_op::checkpoint_end in the items it returns.
            auto rangeItr = outstandingItemsResult.ranges.begin();
            outstandingItemsResult.ranges.erase(rangeItr);
        }

        if (qi->getOperation() == queue_op::checkpoint_start) {
            /* if there are already other mutations, then they belong to the
               previous checkpoint and hence we must create a snapshot and
               put them onto readyQ */
            if (!mutations.empty()) {
                snapshot(outstandingItemsResult.checkpointType,
                         mutations,
                         outstandingItemsResult.diskCheckpointState,
                         visibleSeqno,
                         highNonVisibleSeqno);
                /* clear out all the mutations since they are already put
                   onto the readyQ */
                mutations.clear();
                highNonVisibleSeqno = std::nullopt;
            }
            /* mark true as it indicates a new checkpoint snapshot */
            nextSnapshotIsCheckpoint = true;

            if (outstandingItemsResult.ranges.empty()) {
                throw std::logic_error(
                        "ActiveStream::processItems: found "
                        "no snapshot ranges but we have a "
                        "checkpoint start with seqno:" +
                        std::to_string(qi->getBySeqno()));
            }

            nextSnapStart = outstandingItemsResult.ranges.begin()->getStart();

            continue;
        }

        if (!qi->isCheckPointMetaItem()) {
            curChkSeqno = qi->getBySeqno();
        }

        if (shouldProcessItem(*qi)) {
            lastReadSeqnoUnSnapshotted = qi->getBySeqno();
            // Check if the item is allowed on the stream, note the filter
            // updates itself for collection deletion events
            if (filter.checkAndUpdate(*qi)) {
                if (qi->isVisible()) {
                    visibleSeqno = qi->getBySeqno();
                }
                mutations.push_back(makeResponseFromItem(
                        qi, SendCommitSyncWriteAs::Commit));
            }

        } else if (isSeqnoAdvancedEnabled()) {
            /*
             * If we're a collection stream that does not support sync
             * writes then we want to be able to send a SeqnoAdvanced op.
             * Thus, if we see a non visible mutation i.e. an abort or
             * prepare then up highNonVisibleSeqno with the items seqno only
             * if the item is for the streaming collections.
             */
            if ((qi->isPending() || qi->isAbort()) &&
                filter.checkAndUpdate(*qi)) {
                highNonVisibleSeqno = qi->getBySeqno();
            }
        }
    }

    if (!mutations.empty()) {
        // We have a snapshot with mutations to send. Push it into the ready
        // queue, all done then.
        snapshot(outstandingItemsResult.checkpointType,
                 mutations,
                 outstandingItemsResult.diskCheckpointState,
                 visibleSeqno,
                 highNonVisibleSeqno);
        return;
    }

    // No mutations to send but we might need to send a SeqnoAdvanced
    if (!isSeqnoAdvancedEnabled()) {
        return;
    }
    // Note that we cannot enter this case if supportSyncReplication()
    // returns true (see isSeqnoAdvancedEnabled). This means that we
    // do not need to set the HCS/MVS or timestamp parameters of the
    // snapshot marker. MB-47877 tracks enabling sync-writes+filtering
    if (!firstMarkerSent && lastReadSeqno < snap_end_seqno_) {
        // MB-47009: This first snapshot has been completely filtered
        // away. The remaining items must not of been for this client.
        // We must still send a snapshot marker so that the client is
        // moved to their end seqno - so a snapshot + seqno advance is
        // needed.
        sendSnapshotAndSeqnoAdvanced(outstandingItemsResult.checkpointType,
                                     snap_start_seqno_,
                                     snap_end_seqno_);
        firstMarkerSent = true;
    } else if (isSeqnoGapAtEndOfSnapshot(curChkSeqno)) {
        auto vb = engine->getVBucket(getVBucket());
        if (vb) {
            if (vb->getState() == vbucket_state_replica) {
                /*
                 * If this is a collection stream and we're not sending
                 * any mutations from memory and we haven't queued a
                 * snapshot and we're a replica. Then our snapshot
                 * covers backfill and in memory. So we have one
                 * snapshot marker for both items on disk and in memory.
                 * Thus, we need to send a SeqnoAdvanced to push the
                 * consumer's seqno to the end of the snapshot. This is
                 * needed when no items for the collection we're
                 * streaming are present in memory.
                 */
                queueSeqnoAdvanced();
            }
        } else {
            log(spdlog::level::level_enum::warn,
                "{} processItems() for vbucket which does not "
                "exist",
                logPrefix);
        }
    } else if (highNonVisibleSeqno &&
               curChkSeqno >= highNonVisibleSeqno.value()) {
        // MB-48368: Nothing directly available for the stream, but a
        // non-visible item was available - bring the client up-to-date
        sendSnapshotAndSeqnoAdvanced(outstandingItemsResult.checkpointType,
                                     highNonVisibleSeqno.value(),
                                     highNonVisibleSeqno.value());
    }
}

void ActiveStream::processItems(
        const std::lock_guard<std::mutex>& lg,
        OutstandingItemsResult& outstandingItemsResult) {
    processItemsInner(lg, outstandingItemsResult);

    // If we've processed past the stream's end seqno then transition to the
    // stream to the dead state and add a stream end to the ready queue
    if (curChkSeqno >= getEndSeqno()) {
        endStream(cb::mcbp::DcpStreamEndStatus::Ok);
    }

    // After the snapshot has been processed, check if the filter is now
    // empty. A stream with an empty filter does nothing but self close.
    if (filter.empty()) {
        endStream(cb::mcbp::DcpStreamEndStatus::FilterEmpty);
    }

    // Completed item processing - clear guard flag and notify producer.
    chkptItemsExtractionInProgress.store(false);
    notifyStreamReady(true);
}

bool ActiveStream::shouldProcessItem(const Item& item) {
    if (!item.shouldReplicate(supportSyncWrites())) {
        return false;
    }

    if (item.getOperation() == queue_op::system_event) {
        switch (SystemEvent(item.getFlags())) {
        case SystemEvent::Collection:
        case SystemEvent::Scope:
            return true;
        }
        return false;
    }
    return true;
}

void ActiveStream::snapshot(
        CheckpointType checkpointType,
        std::deque<std::unique_ptr<DcpResponse>>& items,
        std::optional<OutstandingItemsResult::DiskCheckpointState>
                diskCheckpointState,
        uint64_t maxVisibleSeqno,
        std::optional<uint64_t> highNonVisibleSeqno) {
    if (items.empty()) {
        return;
    }

    /* This assumes that all items in the "items deque" is put onto readyQ */
    lastReadSeqno.store(lastReadSeqnoUnSnapshotted);

    if (isCurrentSnapshotCompleted()) {
        const auto isCkptTypeDisk = isDiskCheckpointType(checkpointType);
        uint32_t flags = isCkptTypeDisk ? MARKER_FLAG_DISK : MARKER_FLAG_MEMORY;

        if (changeStreamsEnabled) {
            flags |= MARKER_FLAG_HISTORY;
        }

        // Get OptionalSeqnos which for the items list types should have values
        auto seqnoStart = items.front()->getBySeqno();
        auto seqnoEnd = items.back()->getBySeqno();
        if (!seqnoStart || !seqnoEnd) {
            throw std::logic_error(
                    logPrefix +
                    "ActiveStream::snapshot incorrect DcpEvent, missing a "
                    "seqno " +
                    std::string(items.front()->to_string()) + " " +
                    std::string(items.back()->to_string()) + " " + logPrefix);
        }

        uint64_t snapStart = *seqnoStart;
        uint64_t snapEnd = *seqnoEnd;

        // Pin the snapshot start seqno to the checkpoint's start seqno if this
        // a checkpoint snapshot. But only do this if there's a gap in the seqno
        // range between the last snapshot's endSeqno and this snapshot's
        // startSeqno
        if (nextSnapshotIsCheckpoint && nextSnapStart > lastSentSnapEndSeqno) {
            snapStart = nextSnapStart;
        }

        /*
         * If the highNonVisibleSeqno has been set and it higher than the snap
         * end of the filtered mutations it means that the last item in the snap
         * shot is not visible i.e. a prepare or abort. Thus we need need to
         * extend the snapshot end to this value and then send a SeqnoAdvanced
         * at the end of the snapshot to inform the client of this.
         */
        if (highNonVisibleSeqno.has_value() &&
            highNonVisibleSeqno.value() > snapEnd) {
            snapEnd = highNonVisibleSeqno.value();
        }

        if (nextSnapshotIsCheckpoint) {
            flags |= MARKER_FLAG_CHK;
        }

        if (isTakeoverSend()) {
            waitForSnapshot++;
            flags |= MARKER_FLAG_ACK;
        }

        // If the stream supports SyncRep then send the HCS for CktpType::disk
        const auto sendHCS = supportSyncReplication() && isCkptTypeDisk;
        std::optional<uint64_t> hcsToSend;
        if (sendHCS) {
            Expects(diskCheckpointState);
            hcsToSend = diskCheckpointState->highCompletedSeqno;
            log(spdlog::level::level_enum::info,
                "{} ActiveStream::snapshot: Sending disk snapshot with start "
                "seqno {}, end seqno {}, and"
                " high completed seqno {}",
                logPrefix,
                snapStart,
                snapEnd,
                diskCheckpointState->highCompletedSeqno);
        }

        /* We need to send the requested 'snap_start_seqno_' as the snapshot
           start when we are sending the first snapshot because the first
           snapshot could be resumption of a previous snapshot */
        const bool wasFirst = !firstMarkerSent;
        if (!firstMarkerSent) {
            snapStart = std::min(snap_start_seqno_, snapStart);
            firstMarkerSent = true;
        }

        const auto mvsToSend = supportSyncReplication()
                                       ? std::make_optional(maxVisibleSeqno)
                                       : std::nullopt;

        pushToReadyQ(std::make_unique<SnapshotMarker>(
                opaque_,
                vb_,
                snapStart,
                snapEnd,
                flags,
                hcsToSend,
                mvsToSend,
                std::optional<uint64_t>{}, // @todo MB-37319
                sid));
        // Update the last start seqno seen but handle base case as
        // lastSentSnapStartSeqno is initial zero
        if (snapStart > 0) {
            lastSentSnapStartSeqno = snapStart;
        }

        // We only consider failing here if the vBucket state is active. If this
        // is a replica vBucket (and as such this must be a view stream) then it
        // is possible for us to send a snap start < previous snap end as we
        // attempt to merge disk and memory snapshots.
        if (!wasFirst && lastSentSnapStartSeqno <= lastSentSnapEndSeqno &&
            engine->getVBucket(vb_)->getState() == vbucket_state_active) {
            auto msg = fmt::format(
                    "ActiveStream::snapshot: sent "
                    "snapshot marker to client with snap start <= previous "
                    "snap end "
                    "{} "
                    "lastSentSnapStart:{} "
                    "lastSentSnapEnd:{} "
                    "snapStart:{} "
                    "snapEnd:{} "
                    "flags:{} "
                    "sid:{} "
                    "producer name:{} "
                    "lastReadSeqno:{} "
                    "curChkSeqno:{} "
                    "lastReadSeqnoUnSnapshotted:{}",
                    vb_,
                    lastSentSnapStartSeqno,
                    lastSentSnapEndSeqno,
                    snapStart,
                    snapEnd,
                    flags,
                    sid,
                    getName(),
                    lastReadSeqno,
                    curChkSeqno,
                    lastReadSeqnoUnSnapshotted);
            throw std::logic_error(msg);
        }
        lastSentSnapEndSeqno.store(snapEnd, std::memory_order_relaxed);

        // Here we can just clear this flag as it is set every time we process
        // a checkpoint_start item in ActiveStream::processItems.
        nextSnapshotIsCheckpoint = false;
    }

    for (auto& item : items) {
        pushToReadyQ(std::move(item));
    }

    if (isSeqnoAdvancedEnabled() && isSeqnoGapAtEndOfSnapshot(curChkSeqno)) {
        queueSeqnoAdvanced();
    }
}

void ActiveStream::setDeadInner(cb::mcbp::DcpStreamEndStatus status) {
    {
        std::lock_guard<std::mutex> lh(streamMutex);
        endStream(status);
    }

    if (status != cb::mcbp::DcpStreamEndStatus::Disconnected) {
        notifyStreamReady();
    }
}

uint32_t ActiveStream::setDead(cb::mcbp::DcpStreamEndStatus status) {
    setDeadInner(status);
    removeAcksFromDM();
    return 0;
}

void ActiveStream::setDead(cb::mcbp::DcpStreamEndStatus status,
                           folly::SharedMutex::WriteHolder& vbstateLock) {
    setDeadInner(status);
    removeAcksFromDM(&vbstateLock);
}

void ActiveStream::removeAcksFromDM(
        folly::SharedMutex::WriteHolder* vbstateLock) {
    // Remove any unknown acks for the stream. Why here and not on
    // destruction of the object? We could be replacing an existing
    // DcpProducer with another. This old ActiveStream may then live on
    // (owned by a backfill) and clear a seqno ack from a new ActiveStream.
    if (supportSyncReplication()) {
        auto vb = engine->getVBucket(vb_);
        if (!vb) {
            return;
        }

        // Get the consumer name from the producer so that we can clear the
        // correct ack
        std::string consumerName;
        {
            auto p = producerPtr.lock();
            if (!p) {
                log(spdlog::level::warn,
                    "({}) Producer could not be locked when"
                    "attempting to clear queued seqno acks",
                    vb_);
                return;
            }
            consumerName = p->getConsumerName();
        }

        if (consumerName.empty()) {
            log(spdlog::level::warn,
                "({}) Consumer name not found for producer when"
                "attempting to clear queued seqno acks",
                vb_);
            return;
        }

        if (vbstateLock) {
            vb->removeAcksFromADM(consumerName, *vbstateLock);
        } else {
            vb->removeAcksFromADM(
                    consumerName,
                    folly::SharedMutex::ReadHolder(vb->getStateLock()));
        }
    }
}

void ActiveStream::notifySeqnoAvailable(DcpProducer& producer) {
    if (isActive()) {
        notifyStreamReady(false /*force*/, &producer);
    }
}

void ActiveStream::endStream(cb::mcbp::DcpStreamEndStatus reason) {
    if (isActive()) {
        pendingBackfill = false;
        if (isBackfilling()) {
            // If Stream were in Backfilling state, clear out the
            // backfilled items to clear up the backfill buffer.
            clear_UNLOCKED();
            auto producer = producerPtr.lock();
            if (producer) {
                producer->recordBackfillManagerBytesSent(
                        bufferedBackfill.bytes);
            }
            bufferedBackfill.bytes = 0;
            bufferedBackfill.items = 0;
        }
        transitionState(StreamState::Dead);
        if (reason != cb::mcbp::DcpStreamEndStatus::Disconnected) {
            pushToReadyQ(std::make_unique<StreamEndResponse>(
                    opaque_, reason, vb_, sid));
        }

        // If we ended normally then print at info level. Normally covers the
        // expected reasons for ending a stream, such as vbucket state changed
        // or a change in privileges, they are operationally quite normal.
        auto level = spdlog::level::level_enum::info;

        switch (reason) {
        case cb::mcbp::DcpStreamEndStatus::Ok:
        case cb::mcbp::DcpStreamEndStatus::Closed:
        case cb::mcbp::DcpStreamEndStatus::StateChanged:
        case cb::mcbp::DcpStreamEndStatus::LostPrivileges:
        case cb::mcbp::DcpStreamEndStatus::FilterEmpty:
            break;
        // A disconnect is abnormal
        case cb::mcbp::DcpStreamEndStatus::Disconnected:
        // A slow client is abnormal (never sent)
        case cb::mcbp::DcpStreamEndStatus::Slow:
        // A failing backfill is not good
        case cb::mcbp::DcpStreamEndStatus::BackfillFail:
        // Rollback indicates a failure/failover may of occurred
        case cb::mcbp::DcpStreamEndStatus::Rollback:
            level = spdlog::level::level_enum::warn;
        }
        log(level,
            "{} Stream closing, sent until seqno {} remaining items "
            "{}, reason: {}",
            logPrefix,
            lastSentSeqno.load(),
            readyQ.size(),
            cb::mcbp::to_string(reason));
    }
}

void ActiveStream::scheduleBackfill_UNLOCKED(DcpProducer& producer,
                                             bool reschedule) {
    if (isBackfillTaskRunning) {
        log(spdlog::level::level_enum::info,
            "{} Skipping "
            "scheduleBackfill_UNLOCKED; "
            "lastReadSeqno {}"
            ", reschedule flag "
            ": {}",
            logPrefix,
            lastReadSeqno.load(),
            reschedule ? "True" : "False");
        return;
    }

    VBucketPtr vbucket = engine->getVBucket(vb_);
    if (!vbucket) {
        log(spdlog::level::level_enum::warn,
            "{} Failed to schedule "
            "backfill as unable to get vbucket; "
            "lastReadSeqno : {}"
            ", "
            "reschedule : {}",
            logPrefix,
            lastReadSeqno.load(),
            reschedule ? "True" : "False");
        return;
    }

    uint64_t backfillStart = lastReadSeqno.load() + 1;
    uint64_t backfillEnd;
    bool tryBackfill;

    if (isDiskOnly()) {
        // if disk only, always backfill to the requested end seqno
        backfillEnd = end_seqno_;
        tryBackfill = true;
    } else {
        /* not disk only - stream may require backfill but will transition to
         * in-memory afterward; register the cursor now.
         * There are two expected cases:
         *  1: registerResult.tryBackfill=true, which means
         *     - Cursor at start of first checkpoint
         *     - CheckpointManager can't provide all the items needed
         *       so a backfill may be required before moving to
         *       in-memory streaming.
         *  2: registerResult.tryBackfill=false
         *     - The CheckpointManager contains the required items
         *     - No backfill needed
         */

        CursorRegResult registerResult;
        try {
            registerResult = vbucket->checkpointManager->registerCursorBySeqno(
                    name_,
                    lastReadSeqno.load(),
                    CheckpointCursor::Droppable::Yes);
        } catch (std::exception& error) {
            log(spdlog::level::level_enum::warn,
                "{} Failed to register "
                "cursor: {}",
                logPrefix,
                error.what());
            endStream(cb::mcbp::DcpStreamEndStatus::StateChanged);
            return;
        }

        log(spdlog::level::level_enum::info,
            "{} ActiveStream::scheduleBackfill_UNLOCKED register cursor "
            "with name \"{}\" lastReadSeqno:{}, registeredSeqno:{}, "
            "backfill:{}",
            logPrefix,
            name_,
            lastReadSeqno.load(),
            registerResult.seqno,
            registerResult.tryBackfill);

        curChkSeqno = registerResult.seqno;
        tryBackfill = registerResult.tryBackfill;
        cursor = registerResult.cursor;

        if (lastReadSeqno.load() > curChkSeqno) {
            // something went wrong registering the cursor - it is too early
            // and could read items this stream has already sent.
            throw std::logic_error(
                    "ActiveStream::scheduleBackfill_UNLOCKED: "
                    "lastReadSeqno (which is " +
                    std::to_string(lastReadSeqno.load()) +
                    " ) is greater than curChkSeqno (which is " +
                    std::to_string(curChkSeqno) + " ). " + "for stream " +
                    producer.logHeader() + "; " + logPrefix);
        }

        // _if_ a backfill is required, it should end either at the
        // requested stream end seqno OR the seqno immediately
        // before what the checkpoint manager can provide
        // - whichever is lower.
        backfillEnd = std::min(end_seqno_, curChkSeqno - 1);
    }

    numBackfillPauses = 0;

    if (tryBackfill && tryAndScheduleOSOBackfill(producer, *vbucket)) {
        return;
    } else if (tryBackfill &&
               producer.scheduleBackfillManager(*vbucket,
                                                shared_from_this(),
                                                backfillStart,
                                                backfillEnd)) {
        // backfill will be needed to catch up to the items in the
        // CheckpointManager
        log(spdlog::level::level_enum::info,
            "{} Scheduling backfill "
            "from {} to {}, reschedule "
            "flag : {}",
            logPrefix,
            backfillStart,
            backfillEnd,
            reschedule ? "True" : "False");

        isBackfillTaskRunning.store(true);
        /// Number of backfill items is unknown until the Backfill task
        /// completes the scan phase - reset backfillRemaining counter.
        backfillRemaining.reset();
    } else {
        // backfill not needed
        if (isDiskOnly()) {
            endStream(cb::mcbp::DcpStreamEndStatus::Ok);
        } else if (isTakeoverStream()) {
            transitionState(StreamState::TakeoverSend);
        } else {
            transitionState(StreamState::InMemory);
        }
        if (reschedule) {
            /*
             * It is not absolutely necessary to notify immediately as conn
             * manager or an incoming item will cause a notification eventually,
             * but wouldn't hurt to do so.
             *
             * Note: must not notify when we schedule a backfill for the first
             * time (i.e. when reschedule is false) because the stream is not
             * yet in producer conn list of streams.
             */
            notifyStreamReady(false /*force*/, &producer);
        }
    }
}

bool ActiveStream::tryAndScheduleOSOBackfill(DcpProducer& producer,
                                             VBucket& vb) {
    // OSO only allowed:
    // if the filter is set to a single collection.
    // if this is the initial backfill request
    // if the client has enabled OSO
    if (producer.isOutOfOrderSnapshotsEnabled() && filter.singleCollection() &&
        lastReadSeqno.load() == 0 &&
        ((curChkSeqno.load() > lastReadSeqno.load() + 1) || (isDiskOnly()))) {
        CollectionID cid = filter.front();

        // OSO possible - engage.
        producer.scheduleBackfillManager(vb, shared_from_this(), cid);
        // backfill will be needed to catch up to the items in the
        // CheckpointManager
        log(spdlog::level::level_enum::info,
            "{} Scheduling OSO backfill "
            "for cid:{} diskOnly:{} lastReadSeqno:{} curChkSeqno:{}",
            logPrefix,
            cid.to_string(),
            isDiskOnly(),
            lastReadSeqno.load(),
            curChkSeqno.load());

        isBackfillTaskRunning.store(true);
        /// Number of backfill items is unknown until the Backfill task
        /// completes the scan phase - reset backfillRemaining counter.
        backfillRemaining.reset();
        return true;
    }
    return false;
}

void ActiveStream::completeBackfillInner(
        BackfillType backfillType,
        uint64_t maxSeqno,
        std::chrono::steady_clock::duration runtime,
        size_t diskBytesRead) {
    {
        std::lock_guard<std::mutex> lh(streamMutex);

        // backfills can be scheduled and return nothing, leaving
        // lastBackfilledSeqno to be behind lastReadSeqno. Only update when
        // greater.
        if (lastBackfilledSeqno > lastReadSeqno) {
            lastReadSeqno.store(lastBackfilledSeqno);
        }

        if (backfillType == BackfillType::InOrder) {
            // In-order backfills may require a seqno-advanced message if
            // there is a stream filter present (e.g. only streaming a single
            // collection).
            if (isSeqnoAdvancedNeededBackFill()) {
                queueSeqnoAdvanced();
            }
            // reset last seqno seen by backfill
            maxScanSeqno = 0;
        }

        if (isBackfilling()) {
            const auto diskItemsRead = backfillItems.disk.load();
            const auto runtimeSecs =
                    std::chrono::duration<double>(runtime).count();
            Expects(runtimeSecs != 0.0);
            log(spdlog::level::level_enum::info,
                "{} {}Backfill complete. {} items consisting of {} bytes read "
                "from disk, "
                "{} items from memory, lastReadSeqno:{}, "
                "lastSentSeqnoAdvance:{}, lastSentSnapStartSeqno:{}, "
                "lastSentSnapEndSeqno:{}, pendingBackfill:{}, "
                "numBackfillPauses:{}. Total "
                "runtime {} "
                "({} item/s, {} MB/s)",
                logPrefix,
                backfillType == BackfillType::OutOfSequenceOrder ? "OSO " : "",
                diskItemsRead,
                diskBytesRead,
                backfillItems.memory.load(),
                lastReadSeqno.load(),
                lastSentSeqnoAdvance.load(),
                lastSentSnapStartSeqno.load(),
                lastSentSnapEndSeqno.load(),
                pendingBackfill ? "True" : "False",
                numBackfillPauses.load(),
                cb::time2text(runtime),
                diskItemsRead ? int(diskItemsRead / runtimeSecs) : 0,
                diskBytesRead
                        ? int((diskBytesRead / runtimeSecs) / (1024 * 1024))
                        : 0);
        } else {
            log(spdlog::level::level_enum::warn,
                "{} ActiveStream::completeBackfillInner: "
                "Unexpected state_:{}",
                logPrefix,
                to_string(state_.load()));
        }

        if (backfillType == BackfillType::OutOfSequenceOrder) {
            auto producer = producerPtr.lock();

            if (!producer) {
                log(spdlog::level::level_enum::warn,
                    "{} ActiveStream::completeBackfillInner: producer "
                    "unavailable",
                    logPrefix);
            } else if (
                    producer->isOutOfOrderSnapshotsEnabledWithSeqnoAdvanced() &&
                    maxSeqno != lastBackfilledSeqno) {
                pushToReadyQ(std::make_unique<SeqnoAdvanced>(
                        opaque_, vb_, sid, maxSeqno));
                lastSentSeqnoAdvance.store(maxSeqno);
            }

            // Now that the OSO backfill has ended, we can tweak
            // lastReadSeqno so that it reflects the end of the snapshot
            // we've just processed. This ensures any pending backfill which
            // follows continues from maxSeqno and not the max seqno of the
            // collection(s) in the OSO scan, which could be way less.
            if (maxSeqno > lastReadSeqno) {
                lastReadSeqno = maxSeqno;
            }

            pushToReadyQ(std::make_unique<OSOSnapshot>(
                    opaque_, vb_, sid, OSOSnapshot::End{}));
        }
    }

    if (completeBackfillHook) {
        completeBackfillHook();
    }

    bool inverse = true;
    isBackfillTaskRunning.compare_exchange_strong(inverse, false);

    // MB-37468: Items may not be ready, but we need to notify the stream
    // regardless as a racing stepping producer that had just finished
    // processing all items and found an empty ready queue could clear the flag
    // immediately after we call notifyStreamReady (which does not notify as
    // itemsReady is true). This would then result in us not notifying the
    // stream and not putting it back in the producer's readyQueue. A similar
    // case exists for transitioning state to TakeoverSend or InMemory.
    notifyStreamReady(true);
}

void ActiveStream::clear_UNLOCKED() {
    while (!readyQ.empty()) {
        popFromReadyQ();
    }
}

void ActiveStream::notifyEmptyBackfill_UNLOCKED(uint64_t lastSeenSeqno) {
    setBackfillRemaining_UNLOCKED(0);
    auto vbucket = engine->getVBucket(vb_);
    if (!cursor.lock()) {
        try {
            CursorRegResult result =
                    vbucket->checkpointManager->registerCursorBySeqno(
                            name_,
                            lastSeenSeqno,
                            CheckpointCursor::Droppable::Yes);
            log(spdlog::level::level_enum::info,
                "{} ActiveStream::notifyEmptyBackfill "
                "Re-registering dropped cursor with name \"{}\", "
                "lastSeenSeqno:{}, registeredSeqno:{}, backfill:{}",
                logPrefix,
                name_,
                lastSeenSeqno,
                result.seqno,
                result.tryBackfill);
            curChkSeqno = result.seqno;
            cursor = result.cursor;
        } catch (std::exception& error) {
            log(spdlog::level::level_enum::warn,
                "{} Failed to register "
                "cursor: {}",
                logPrefix,
                error.what());
            endStream(cb::mcbp::DcpStreamEndStatus::StateChanged);
        }
    }
}

bool ActiveStream::handleSlowStream() {
    std::lock_guard<std::mutex> lh(streamMutex);
    log(spdlog::level::level_enum::info,
        "{} Handling slow stream; "
        "state_ : {}, "
        "lastReadSeqno : {}"
        ", "
        "lastSentSeqno : {}"
        ", "
        "vBucketHighSeqno : {}"
        ", "
        "isBackfillTaskRunning : {}",
        logPrefix,
        to_string(state_.load()).c_str(),
        lastReadSeqno.load(),
        lastSentSeqno.load(),
        engine->getVBucket(vb_)->getHighSeqno(),
        isBackfillTaskRunning.load() ? "True" : "False");

    bool status = false;
    switch (state_.load()) {
    case StreamState::Backfilling:
    case StreamState::InMemory:
        /* Drop the existing cursor and set pending backfill */
        status = dropCheckpointCursor_UNLOCKED();
        pendingBackfill = true;
        return status;
    case StreamState::TakeoverSend:
    /* To be handled later if needed */
    case StreamState::TakeoverWait:
    /* To be handled later if needed */
    case StreamState::Dead:
        /* To be handled later if needed */
        return false;
    case StreamState::Pending: {
        auto producer = producerPtr.lock();
        std::string connHeader = producer ? producer->logHeader()
                                          : "DCP (Producer): **Deleted conn**";
        throw std::logic_error(
                "ActiveStream::handleSlowStream: "
                "called with state " +
                to_string(state_.load()) +
                " "
                "for stream " +
                connHeader + "; " + logPrefix);
    }
    }
    return false;
}

std::string ActiveStream::getStreamTypeName() const {
    return "Active";
}

std::string ActiveStream::getStateName() const {
    return to_string(state_);
}

void ActiveStream::transitionState(StreamState newState) {
    if (state_ == newState) {
        return;
    }

    auto logLevel = getTransitionStateLogLevel(state_, newState);
    log(logLevel,
        "{} ActiveStream::transitionState: "
        "Transitioning from {} to {}",
        logPrefix,
        to_string(state_.load()),
        to_string(newState));

    bool validTransition = false;
    switch (state_.load()) {
    case StreamState::Pending:
        if (newState == StreamState::Backfilling ||
            newState == StreamState::Dead) {
            validTransition = true;
        }
        break;
    case StreamState::Backfilling:
        if (newState == StreamState::InMemory ||
            newState == StreamState::TakeoverSend ||
            newState == StreamState::Dead) {
            validTransition = true;
        }
        break;
    case StreamState::InMemory:
        if (newState == StreamState::Backfilling ||
            newState == StreamState::Dead) {
            validTransition = true;
        }
        break;
    case StreamState::TakeoverSend:
        if (newState == StreamState::TakeoverWait ||
            newState == StreamState::Dead) {
            validTransition = true;
        }
        break;
    case StreamState::TakeoverWait:
        if (newState == StreamState::TakeoverSend ||
            newState == StreamState::Dead) {
            validTransition = true;
        }
        break;
    case StreamState::Dead:
        // Once DEAD, no other transitions should occur.
        validTransition = false;
        break;
    }

    if (!validTransition) {
        throw std::invalid_argument(
                "ActiveStream::transitionState:"
                " newState (which is " +
                to_string(newState) +
                ") is not valid for current state (which is " +
                to_string(state_.load()) + ") " + logPrefix);
    }

    StreamState oldState = state_.load();
    state_ = newState;

    switch (newState) {
    case StreamState::Backfilling: {
        auto producer = producerPtr.lock();
        if (producer) {
            if (StreamState::Pending == oldState) {
                scheduleBackfill_UNLOCKED(*producer, false /* reschedule */);
            } else if (StreamState::InMemory == oldState) {
                scheduleBackfill_UNLOCKED(*producer, true /* reschedule */);
            }
        }
        break;
    }
    case StreamState::InMemory:
        // Check if the producer has sent up till the last requested
        // sequence number already, if not - move checkpoint items into
        // the ready queue.
        if (lastSentSeqno.load() >= end_seqno_) {
            // Stream transitioning to DEAD state
            endStream(cb::mcbp::DcpStreamEndStatus::Ok);
            notifyStreamReady();
        } else {
            // Starting a new in-memory snapshot which could contain duplicate
            // keys compared to the previous backfill snapshot. Therefore set
            // the Checkpoint flag on the next snapshot so the Consumer will
            // know to create a new Checkpoint.
            nextSnapshotIsCheckpoint = true;

            auto producer = producerPtr.lock();
            if (producer) {
                nextCheckpointItem(*producer);
            }
        }
        break;
    case StreamState::TakeoverSend: {
        takeoverStart = ep_current_time();

        // Starting a new in-memory (takeover) snapshot which could contain
        // duplicate keys compared to the previous Backfill snapshot. Therefore
        // set the Checkpoint flag on the next snapshot so the Consumer will
        // know to create a new Checkpoint.
        nextSnapshotIsCheckpoint = true;

        auto producer = producerPtr.lock();
        if (producer && !nextCheckpointItem(*producer)) {
            notifyStreamReady(true);
        }
    } break;
    case StreamState::Dead:
        removeCheckpointCursor();
        break;
    case StreamState::TakeoverWait:
    case StreamState::Pending:
        break;
    }
}

size_t ActiveStream::getItemsRemaining() {
    VBucketPtr vbucket = engine->getVBucket(vb_);

    if (!vbucket || !isActive()) {
        return 0;
    }

    // Items remaining is the sum of:
    // (a) Items outstanding in checkpoints
    // (b) Items pending in our readyQ
    size_t ckptItems = 0;
    if (auto sp = cursor.lock()) {
        ckptItems = vbucket->checkpointManager->getNumItemsForCursor(*sp);
    }

    // Note: concurrent access to readyQ guarded by streamMutex
    std::lock_guard<std::mutex> lh(streamMutex);
    return ckptItems + readyQ.size();
}

uint64_t ActiveStream::getLastReadSeqno() const {
    return lastReadSeqno.load();
}

uint64_t ActiveStream::getLastSentSeqno() const {
    return lastSentSeqno.load();
}

bool ActiveStream::isCurrentSnapshotCompleted() const {
    VBucketPtr vbucket = engine->getVBucket(vb_);
    // An atomic read of vbucket state without acquiring the
    // reader lock for state should suffice here.
    if (vbucket && vbucket->getState() == vbucket_state_replica) {
        if (lastSentSnapEndSeqno.load(std::memory_order_relaxed) >=
            lastReadSeqno) {
            return false;
        }
    }
    return true;
}

bool ActiveStream::dropCheckpointCursor_UNLOCKED() {
    VBucketPtr vbucket = engine->getVBucket(vb_);
    if (!vbucket) {
        endStream(cb::mcbp::DcpStreamEndStatus::StateChanged);
        notifyStreamReady();
    }
    return removeCheckpointCursor();
}

spdlog::level::level_enum ActiveStream::getTransitionStateLogLevel(
        StreamState currState, StreamState newState) {
    if ((currState == StreamState::Pending) ||
        (newState == StreamState::Dead)) {
        return spdlog::level::level_enum::debug;
    }
    return spdlog::level::level_enum::info;
}

void ActiveStream::notifyStreamReady(bool force, DcpProducer* producer) {
    bool inverse = false;
    if (force || itemsReady.compare_exchange_strong(inverse, true)) {
        /**
         * The below block of code exists to reduce the amount of times that we
         * have to promote the producerPtr (weak_ptr<DcpProducer>). Callers that
         * have already done so can supply a raw ptr for us to use instead.
         */
        if (producer) {
            // Caller supplied a producer to call this on, use that
            producer->notifyStreamReady(vb_);
            return;
        }

        // No producer supplied, promote the weak_ptr and use that
        auto lkProducer = producerPtr.lock();
        if (!lkProducer) {
            return;
        }
        lkProducer->notifyStreamReady(vb_);
    }
}

bool ActiveStream::removeCheckpointCursor() {
    VBucketPtr vb = engine->getVBucket(vb_);
    if (vb) {
        removeCursorPreLockHook();
        auto lockedCursor = cursor.lock();
        if (lockedCursor &&
            vb->checkpointManager->removeCursor(*lockedCursor)) {
            /*
             * Although the cursor has been removed from the cursor map
             * the underlying shared_ptr can still be valid due to other
             * uses of the cursor not yet going out of scope
             * (e.g. CheckpointMemRecoveryTask).  Therefore
             * cursor.lock().get() may not return the nullptr, so reset the
             * cursor to ensure that it is not used.
             */
            cursor.reset();
            return true;
        }
    }
    return false;
}

cb::engine_errc ActiveStream::seqnoAck(const std::string& consumerName,
                                       uint64_t preparedSeqno) {
    VBucketPtr vb = engine->getVBucket(vb_);
    if (!vb) {
        return cb::engine_errc::not_my_vbucket;
    }

    // Take the vb state lock so that we don't change the state of
    // this vb. Done before the streamMutex is acquired to prevent a lock order
    // inversion.
    {
        folly::SharedMutex::ReadHolder vbStateLh(vb->getStateLock());

        // Locked with the streamMutex to ensure that we cannot race with a
        // stream end
        {
            std::lock_guard<std::mutex> lh(streamMutex);

            // We cannot ack something on a dead stream.
            if (!isActive()) {
                return cb::engine_errc::success;
            }

            if (preparedSeqno > getLastSentSeqno()) {
                throw std::logic_error(
                        vb_.to_string() + " replica \"" + consumerName +
                        "\" acked seqno:" + std::to_string(preparedSeqno) +
                        " which is greater than last sent seqno:" +
                        std::to_string(getLastSentSeqno()));
            }

            return vb->seqnoAcknowledged(
                    vbStateLh, consumerName, preparedSeqno);
        } // end stream mutex lock scope
    } // end vb state lock scope
}

std::string ActiveStream::to_string(StreamState st) {
    switch (st) {
    case StreamState::Pending:
        return "pending";
    case StreamState::Backfilling:
        return "backfilling";
    case StreamState::InMemory:
        return "in-memory";
    case StreamState::TakeoverSend:
        return "takeover-send";
    case StreamState::TakeoverWait:
        return "takeover-wait";
    case StreamState::Dead:
        return "dead";
    }
    throw std::invalid_argument("ActiveStream::to_string(StreamState): " +
                                std::to_string(int(st)));
}

bool ActiveStream::collectionAllowed(DocKey key) const {
    return filter.check(key);
}

bool ActiveStream::endIfRequiredPrivilegesLost(DcpProducer& producer) {
    // Does this stream still have the appropriate privileges to operate?
    if (filter.checkPrivileges(*producer.getCookie(), *engine) !=
        cb::engine_errc::success) {
        std::unique_lock lh(streamMutex);
        endStream(cb::mcbp::DcpStreamEndStatus::LostPrivileges);
        lh.unlock();
        notifyStreamReady();
        return true;
    }
    return false;
}

std::unique_ptr<DcpResponse> ActiveStream::makeEndStreamResponse(
        cb::mcbp::DcpStreamEndStatus reason) {
    return std::make_unique<StreamEndResponse>(opaque_, reason, vb_, sid);
}

void ActiveStream::incrementNumBackfillPauses() {
    numBackfillPauses++;
}

void ActiveStream::queueSeqnoAdvanced() {
    const auto seqno = lastSentSnapEndSeqno.load();
    pushToReadyQ(std::make_unique<SeqnoAdvanced>(opaque_, vb_, sid, seqno));
    lastSentSeqnoAdvance.store(seqno);

    // MB-47009 and MB-47534
    // Set the lastReadSeqno to be the seqno-advance.
    // We have read and then discarded something - setting this value to be
    // where the stream has read to ensures we don't send further seqno
    // advances unless a new snapshot is generated.
    // This is conditional as at least one path already manages lastReadSeqno
    // before getting here (lastReadSeqno is a Monotonic type).
    if (lastReadSeqno.load() < seqno) {
        lastReadSeqno.store(seqno);
    }
}

bool ActiveStream::isDiskOnly() const {
    return flags_ & DCP_ADD_STREAM_FLAG_DISKONLY;
}

bool ActiveStream::isTakeoverStream() const {
    return flags_ & DCP_ADD_STREAM_FLAG_TAKEOVER;
}

bool ActiveStream::isSeqnoAdvancedEnabled() const {
    return isCollectionEnabledStream() && !supportSyncReplication();
}

bool ActiveStream::isSeqnoAdvancedNeededBackFill() const {
    if (!isSeqnoAdvancedEnabled() || !isSeqnoGapAtEndOfSnapshot(maxScanSeqno)) {
        return false;
    }
    /**
     * In most cases we want to send a SeqnoAdvanced op if we have not sent
     * the final seqno in the snapshot at the end of backfill. However,
     * replica vbucket may transition their snapshot from backfill to
     * streaming from memory without sending another snapshot. Thus, in this
     * case we do not want to send a SeqnoAdvanced at the end of backfill.
     * So check that we don't have an in memory range to stream from.
     */
    auto vb = engine->getVBucket(vb_);
    if (vb) {
        if (vb->getState() == vbucket_state_replica) {
            return maxScanSeqno > lastBackfilledSeqno &&
                   maxScanSeqno == lastSentSnapEndSeqno.load();
        }
    } else {
        log(spdlog::level::level_enum::warn,
            "{} isSeqnoAdvancedNeededBackFill() for vbucket which does not "
            "exist",
            logPrefix);
    }
    return isCurrentSnapshotCompleted();
}

bool ActiveStream::isSeqnoGapAtEndOfSnapshot(uint64_t streamSeqno) const {
    return (lastSentSnapEndSeqno.load() > lastReadSeqno.load()) &&
           lastSentSnapEndSeqno.load() == streamSeqno;
}

void ActiveStream::sendSnapshotAndSeqnoAdvanced(CheckpointType checkpointType,
                                                uint64_t start,
                                                uint64_t end) {
    const bool wasFirst = !firstMarkerSent;
    start = adjustStartIfFirstSnapshot(start);

    const auto isCkptTypeDisk = isDiskCheckpointType(checkpointType);
    uint32_t flags = isCkptTypeDisk ? MARKER_FLAG_DISK : MARKER_FLAG_MEMORY;

    pushToReadyQ(std::make_unique<SnapshotMarker>(opaque_,
                                                  vb_,
                                                  start,
                                                  end,
                                                  flags,
                                                  std::nullopt,
                                                  std::nullopt,
                                                  std::nullopt,
                                                  sid));
    // Update the last start seqno seen but handle base case as
    // lastSentSnapStartSeqno is initial zero
    if (start > 0) {
        lastSentSnapStartSeqno = start;
    }

    // Only compare last sent start with last sent end if end has already
    // been set
    if (!wasFirst && lastSentSnapStartSeqno <= lastSentSnapEndSeqno) {
        auto msg = fmt::format(
                "ActiveStream::sendSnapshotAndSeqnoAdvanced: sent snapshot "
                "marker to client with snap start <= previous snap end "
                "{} "
                "lastSentSnapStart:{} "
                "lastSentSnapEnd:{} "
                "snapStart:{} "
                "snapEnd:{} "
                "flags:{} "
                "sid:{} "
                "producer name:{} "
                "lastReadSeqno:{} "
                "curChkSeqno:{} "
                "lastReadSeqnoUnSnapshotted:{}",
                vb_,
                lastSentSnapStartSeqno,
                lastSentSnapEndSeqno,
                start,
                end,
                flags,
                sid,
                getName(),
                lastReadSeqno,
                curChkSeqno,
                lastReadSeqnoUnSnapshotted);
        throw std::logic_error(msg);
    }

    lastSentSnapEndSeqno.store(end, std::memory_order_relaxed);
    nextSnapshotIsCheckpoint = false;

    queueSeqnoAdvanced();
}

uint64_t ActiveStream::adjustStartIfFirstSnapshot(uint64_t start) {
    if (!firstMarkerSent) {
        firstMarkerSent = true;
        return std::min(snap_start_seqno_, start);
    }
    return start;
}

ValueFilter ActiveStream::getValueFilter() const {
    ValueFilter valFilter = ValueFilter::VALUES_DECOMPRESSED;
    if (isKeyOnly()) {
        valFilter = ValueFilter::KEYS_ONLY;
    } else if (isCompressionEnabled()) {
        valFilter = ValueFilter::VALUES_COMPRESSED;
    }
    return valFilter;
}

void ActiveStream::setEndSeqno(uint64_t seqno) {
    end_seqno_ = seqno;
}

<<<<<<< HEAD
std::string ActiveStream::Labeller::getLabel(const char* name) const {
    return fmt::format("ActiveStream({} {})::{}",
                       stream.getName(),
                       stream.getLogPrefix(),
                       name);
=======
bool ActiveStream::areChangeStreamsEnabled() const {
    return changeStreamsEnabled;
>>>>>>> 7c275a30
}<|MERGE_RESOLUTION|>--- conflicted
+++ resolved
@@ -2559,14 +2559,13 @@
     end_seqno_ = seqno;
 }
 
-<<<<<<< HEAD
 std::string ActiveStream::Labeller::getLabel(const char* name) const {
     return fmt::format("ActiveStream({} {})::{}",
                        stream.getName(),
                        stream.getLogPrefix(),
                        name);
-=======
+}
+
 bool ActiveStream::areChangeStreamsEnabled() const {
     return changeStreamsEnabled;
->>>>>>> 7c275a30
 }
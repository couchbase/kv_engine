--- conflicted
+++ resolved
@@ -236,18 +236,6 @@
         CursorRegResult result = chkptmgr.registerCursorBySeqno(
                 name_, lastProcessedSeqno, CheckpointCursor::Droppable::Yes);
 
-<<<<<<< HEAD
-        log(spdlog::level::level_enum::info,
-            "{} ActiveStream::registerCursor name \"{}\", "
-            "lastProcessedSeqno:{}, registeredSeqno:{}, backfill:{}",
-            logPrefix,
-            name_,
-            lastProcessedSeqno,
-            result.seqno,
-            result.tryBackfill);
-
-=======
->>>>>>> b83f4da3
         /*
          * MB-22960:  Due to cursor dropping we re-register the replication
          * cursor only during backfill when we mark the disk snapshot.  However
@@ -270,10 +258,7 @@
             pendingBackfill = true;
         }
         curChkSeqno = result.seqno;
-<<<<<<< HEAD
         cursor = result.takeCursor();
-=======
-        cursor = result.cursor;
 
         log(spdlog::level::level_enum::info,
             "{} ActiveStream::registerCursor name \"{}\", wantedSeqno:{}, "
@@ -284,7 +269,6 @@
             result.tryBackfill,
             result.seqno,
             pendingBackfill);
->>>>>>> b83f4da3
     } catch (std::exception& error) {
         log(spdlog::level::level_enum::warn,
             "{} Failed to register cursor: {}",
@@ -1917,14 +1901,9 @@
             }
         }
         log(spdlog::level::level_enum::info,
-<<<<<<< HEAD
-            "{} ActiveStream::scheduleBackfill_UNLOCKED: register cursor with "
-            "name \"{}\", backfill:{}, seqno:{}, op:{}, lastReadSeqno:{}",
-=======
             "{} ActiveStream::scheduleBackfill_UNLOCKED register cursor with "
             "name \"{}\" wantedSeqno:{}, result{{tryBackfill:{}, seqno:{}}}, "
-            "op:{}",
->>>>>>> b83f4da3
+            "op:{}, lastReadSeqno:{}",
             logPrefix,
             name_,
             lastReadSeqno.load(),

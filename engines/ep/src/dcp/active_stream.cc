/* -*- Mode: C++; tab-width: 4; c-basic-offset: 4; indent-tabs-mode: nil -*- */
/*
 *     Copyright 2018-Present Couchbase, Inc.
 *
 *   Use of this software is governed by the Business Source License included
 *   in the file licenses/BSL-Couchbase.txt.  As of the Change Date specified
 *   in that file, in accordance with the Business Source License, use of this
 *   software will be governed by the Apache License, Version 2.0, included in
 *   the file licenses/APL2.txt.
 */

#include "active_stream_impl.h"

#include "checkpoint.h"
#include "checkpoint_manager.h"
#include "dcp/producer.h"
#include "dcp/response.h"
#include "ep_time.h"
#include "kv_bucket.h"
#include "kvstore/kvstore_iface.h"
#include "vbucket.h"

#include <fmt/chrono.h>
#include <memcached/protocol_binary.h>
#include <platform/optional.h>
#include <platform/timeutils.h>
#include <statistics/cbstat_collector.h>

// OutstandingItemsResult ctor and dtor required to be defined out of line to
// allow us to forward declare CheckpointSnapshotRange
ActiveStream::OutstandingItemsResult::OutstandingItemsResult() = default;
ActiveStream::OutstandingItemsResult::~OutstandingItemsResult() = default;

ActiveStream::ActiveStream(EventuallyPersistentEngine* e,
                           std::shared_ptr<DcpProducer> p,
                           const std::string& n,
                           uint32_t flags,
                           uint32_t opaque,
                           VBucket& vbucket,
                           uint64_t st_seqno,
                           uint64_t en_seqno,
                           uint64_t vb_uuid,
                           uint64_t snap_start_seqno,
                           uint64_t snap_end_seqno,
                           IncludeValue includeVal,
                           IncludeXattrs includeXattrs,
                           IncludeDeleteTime includeDeleteTime,
                           IncludeDeletedUserXattrs includeDeletedUserXattrs,
                           Collections::VB::Filter f)
    : Stream(n,
             flags,
             opaque,
             vbucket.getId(),
             st_seqno,
             en_seqno,
             vb_uuid,
             snap_start_seqno,
             snap_end_seqno),
      isBackfillTaskRunning(false),
      pendingBackfill(false),
      lastReadSeqno(st_seqno, {*this}),
      backfillRemaining(),
      includeValue(includeVal),
      includeXattributes(includeXattrs),
      includeDeletedUserXattrs(includeDeletedUserXattrs),
      lastReadSeqnoUnSnapshotted(st_seqno),
      lastSentSeqno(st_seqno, {*this}),
      lastSentSeqnoAdvance(0, {*this}),
      curChkSeqno(st_seqno, {*this}),
      nextSnapStart(0, {*this}),
      takeoverState(vbucket_state_pending),
      itemsFromMemoryPhase(0),
      firstMarkerSent(false),
      waitForSnapshot(0),
      engine(e),
      producerPtr(p),
      takeoverSendMaxTime(e->getConfiguration().getDcpTakeoverMaxTime()),
      lastSentSnapStartSeqno(0, {*this}),
      lastSentSnapEndSeqno(0, {*this}),
      chkptItemsExtractionInProgress(false),
      includeDeleteTime(includeDeleteTime),
      pitrEnabled(p->isPointInTimeEnabled()),
      includeCollectionID(f.isLegacyFilter() ? DocKeyEncodesCollectionId::No
                                             : DocKeyEncodesCollectionId::Yes),
      enableExpiryOutput(p->isDCPExpiryEnabled() ? EnableExpiryOutput::Yes
                                                 : EnableExpiryOutput::No),
      snappyEnabled(p->isSnappyEnabled() ? SnappyEnabled::Yes
                                         : SnappyEnabled::No),
      forceValueCompression(p->isForceValueCompressionEnabled()
                                    ? ForceValueCompression::Yes
                                    : ForceValueCompression::No),
      syncReplication(p->getSyncReplSupport()),
      flatBuffersSystemEventsEnabled(p->areFlatBuffersSystemEventsEnabled()),
      filter(std::move(f)),
      sid(filter.getStreamId()),
      changeStreamsEnabled(p->areChangeStreamsEnabled()) {
    const char* type = "";
    if (isTakeoverStream()) {
        type = "takeover ";
        end_seqno_ = dcpMaxSeqno;
    } else if (pitrEnabled == PointInTimeEnabled::Yes) {
        type = "PiTR ";
    }

    folly::SharedMutex::ReadHolder rlh(vbucket.getStateLock());
    if (vbucket.getState() == vbucket_state_replica) {
        snapshot_info_t info = vbucket.checkpointManager->getSnapshotInfo();
        if (info.range.getEnd() > en_seqno) {
            end_seqno_ = info.range.getEnd();
        }
    }

    logPrefix = "(" + vbucket.getId().to_string() + ")";
    if (sid) {
        // name must be unique to ensure we get our own cursor
        name_ += sid.to_string();
        logPrefix += " (" + sid.to_string() + ")";
    }

    log(spdlog::level::info,
        "{} Creating {}stream with start seqno {} and end seqno {}; "
        "requested end seqno was {}, flags:{:x}, snapshot:{{{},{}}} "
        "collections-filter-size:{} {}",
        logPrefix,
        type,
        st_seqno,
        end_seqno_,
        en_seqno,
        flags,
        snap_start_seqno,
        snap_end_seqno,
        filter.size(),
        sid);

    backfillItems.memory = 0;
    backfillItems.disk = 0;
    backfillItems.sent = 0;

    bufferedBackfill.bytes = 0;
    bufferedBackfill.items = 0;

    takeoverStart = 0;

    if (start_seqno_ >= end_seqno_) {
        /* streamMutex lock needs to be acquired because endStream
         * potentially makes call to pushToReadyQueue.
         */
        std::lock_guard<std::mutex> lh(streamMutex);
        endStream(cb::mcbp::DcpStreamEndStatus::Ok);
        itemsReady.store(true);
        // lock is released on leaving the scope
    }
}

ActiveStream::~ActiveStream() {
    if (state_ != StreamState::Dead) {
        removeCheckpointCursor();
    }
}

std::unique_ptr<DcpResponse> ActiveStream::next(DcpProducer& producer) {
    std::lock_guard<std::mutex> lh(streamMutex);

    // Clear notification flag before checking for a response, as if there was
    // nothing available when we checked, we want to be notified again when
    // more items are available. We do this to avoid a lost wake-up, in the
    // event we are notified about a new seqno just after we have found
    // no response is ready.
    // Note however this does mean we can get spurious wakeups between here
    // and when we set itemsReady at the end of this function.
    itemsReady.store(false);

    std::unique_ptr<DcpResponse> response;
    switch (state_.load()) {
    case StreamState::Pending:
        break;
    case StreamState::Backfilling:
        response = backfillPhase(producer, lh);
        break;
    case StreamState::InMemory:
        response = inMemoryPhase(producer);
        break;
    case StreamState::TakeoverSend:
        response = takeoverSendPhase(producer);
        break;
    case StreamState::TakeoverWait:
        response = takeoverWaitPhase(producer);
        break;
    case StreamState::Dead:
        response = deadPhase(producer);
        break;
    }

    if (nextHook) {
        nextHook(response.get());
    }

    // We have at least one response, and hence will call next() at least one
    // more time (a null response is used to indicate the Stream has no items
    // currently available) - as such set the itemsReady flag to avoid
    // unnecessary notifications - we know we need to check again.
    if (response) {
        itemsReady.store(true);
    }
    return response;
}

bool ActiveStream::isActive() const {
    return state_.load() != StreamState::Dead;
}

bool ActiveStream::isBackfilling() const {
    return state_.load() == StreamState::Backfilling;
}

bool ActiveStream::isInMemory() const {
    return state_.load() == StreamState::InMemory;
}

bool ActiveStream::isPending() const {
    return state_.load() == StreamState::Pending;
}

bool ActiveStream::isTakeoverSend() const {
    return state_.load() == StreamState::TakeoverSend;
}

bool ActiveStream::isTakeoverWait() const {
    return state_.load() == StreamState::TakeoverWait;
}

void ActiveStream::registerCursor(CheckpointManager& chkptmgr,
                                  uint64_t lastProcessedSeqno) {
    try {
        CursorRegResult result = chkptmgr.registerCursorBySeqno(
                name_, lastProcessedSeqno, CheckpointCursor::Droppable::Yes);

        log(spdlog::level::level_enum::info,
            "{} ActiveStream::registerCursor name \"{}\", "
            "lastProcessedSeqno:{}, registeredSeqno:{}, backfill:{}",
            logPrefix,
            name_,
            lastProcessedSeqno,
            result.seqno,
            result.tryBackfill);

        /*
         * MB-22960:  Due to cursor dropping we re-register the replication
         * cursor only during backfill when we mark the disk snapshot.  However
         * by this point it is possible that the CheckpointManager no longer
         * contains the next sequence number the replication stream requires
         * (i.e. next one after the backfill seqnos).
         *
         * To avoid this data loss when we register the cursor we check to see
         * if the result is greater than the lastProcessedSeqno + 1.
         * If so we know we may have missed some items and may need to perform
         * another backfill.
         *
         * We actually only need to do another backfill if the result is greater
         * than the lastProcessedSeqno + 1 and registerCursorBySeqno returns
         * true, indicating that the resulting seqno starts with the first item
         * on a checkpoint.
         */
        const uint64_t nextRequiredSeqno = lastProcessedSeqno + 1;
        if (result.seqno > nextRequiredSeqno && result.tryBackfill) {
            pendingBackfill = true;
        }
        curChkSeqno = result.seqno;
        cursor = result.takeCursor();
    } catch (std::exception& error) {
        log(spdlog::level::level_enum::warn,
            "{} Failed to register cursor: {}",
            logPrefix,
            error.what());
        endStream(cb::mcbp::DcpStreamEndStatus::StateChanged);
    }
}

// Helper function for setting the lastSentSnapEndSeqno (which is Monotonic)
//.The History snapshot can follow a NoHistory snapshot but both are the same
// underlying disk-snapshot. The endSeqno from each phase is equal. Here we
// avoid a Monotonic exception for that case without switching to a weak
// monotonic type or incorrectly using reset
static bool mustAssignEndSeqno(ActiveStream::SnapshotSource source,
                               uint64_t newEndSeqno,
                               uint64_t currentEndSeqno) {
    switch (source) {
    case ActiveStream::SnapshotSource::NoHistory:
    case ActiveStream::SnapshotSource::NoHistoryPrologue:
        // Always attempt assignment for these sources so we catch every
        // monotonic violation.
        return true;
    case ActiveStream::SnapshotSource::History:
        // tolerate newEndSeqno == currentEndSeqno, so only assign if they
        // are different, which catches every other monotonic violation.
        return newEndSeqno != currentEndSeqno;
    }

    folly::assume_unreachable();
}

bool ActiveStream::markDiskSnapshot(uint64_t startSeqno,
                                    uint64_t endSeqno,
                                    std::optional<uint64_t> highCompletedSeqno,
                                    uint64_t maxVisibleSeqno,
                                    std::optional<uint64_t> timestamp,
                                    SnapshotSource source) {
    {
        std::unique_lock<std::mutex> lh(streamMutex);

        uint64_t chkCursorSeqno = endSeqno;

        if (!isBackfilling()) {
            log(spdlog::level::level_enum::warn,
                "{} ActiveStream::"
                "markDiskSnapshot: Unexpected state_:{}",
                logPrefix,
                to_string(state_.load()));
            return false;
        }

        if (!supportSyncWrites()) {
            if (!isCollectionEnabledStream()) {
                /* the connection does not support sync writes or collections,
                 * so the snapshot end must be set to the seqno of a visible
                 * item. Thus, items after the MVS will not be sent. As we are
                 * the client can not process non-visible items nor can we
                 * inform it that a seqno has moved to the end of the snapshot
                 * using a SeqnoAdvanced op.
                 */
                endSeqno = maxVisibleSeqno;
            }
            if (endSeqno < startSeqno) {
                // no visible items in backfill, should not send
                // a snapshot marker at all (no data will be sent)
                log(spdlog::level::level_enum::info,
                    "{} "
                    "ActiveStream::markDiskSnapshot not sending snapshot "
                    "because it contains no visible items",
                    logPrefix);
                // reregister cursor at original end seqno
                notifyEmptyBackfill_UNLOCKED(chkCursorSeqno);
                return false;
            }
        }

        /* We may need to send the requested 'snap_start_seqno_' as the snapshot
           start when we are sending the first snapshot because the first
           snapshot could be resumption of a previous snapshot */
        const bool wasFirst = !firstMarkerSent;
        startSeqno = adjustStartIfFirstSnapshot(
                startSeqno, source != SnapshotSource::NoHistoryPrologue);

        VBucketPtr vb = engine->getVBucket(vb_);
        if (!vb) {
            log(spdlog::level::level_enum::warn,
                "{} "
                "ActiveStream::markDiskSnapshot, vbucket "
                "does not exist",
                logPrefix);
            return false;
        }
        // An atomic read of vbucket state without acquiring the
        // reader lock for state should suffice here.
        if (vb->getState() == vbucket_state_replica) {
            if (end_seqno_ > endSeqno) {
                /* We possibly have items in the open checkpoint
                   (incomplete snapshot) */
                snapshot_info_t info = vb->checkpointManager->getSnapshotInfo();
                log(spdlog::level::level_enum::info,
                    "{} Merging backfill and memory snapshot for a "
                    "replica vbucket, backfill start seqno {}, "
                    "backfill end seqno {}, "
                    "snapshot end seqno after merge s:{} - e:{}",
                    logPrefix,
                    startSeqno,
                    endSeqno,
                    info.range.getStart(),
                    info.range.getEnd());
                endSeqno = info.range.getEnd();
            }
        }

        // If the stream supports SyncRep then send the HCS in the
        // SnapshotMarker if it is not 0
        auto sendHCS = supportSyncReplication() && highCompletedSeqno;
        auto hcsToSend = sendHCS ? highCompletedSeqno : std::nullopt;
        auto mvsToSend = supportSyncReplication()
                                 ? std::make_optional(maxVisibleSeqno)
                                 : std::nullopt;

        auto flags = MARKER_FLAG_DISK | MARKER_FLAG_CHK;

        if (source == SnapshotSource::History) {
            flags |= (MARKER_FLAG_HISTORY |
                      MARKER_FLAG_MAY_CONTAIN_DUPLICATE_KEYS);
        }

        log(spdlog::level::level_enum::info,
            "{} ActiveStream::markDiskSnapshot: Sending disk snapshot with "
            "start:{}, end:{}, flags:0x{:x}, hcs:{}, mvs:{}",
            logPrefix,
            startSeqno,
            endSeqno,
            flags,
            to_string_or_none(hcsToSend),
            to_string_or_none(mvsToSend));
        pushToReadyQ(std::make_unique<SnapshotMarker>(opaque_,
                                                      vb_,
                                                      startSeqno,
                                                      endSeqno,
                                                      flags,
                                                      hcsToSend,
                                                      mvsToSend,
                                                      timestamp,
                                                      sid));
        // Update the last start seqno seen but handle base case as
        // lastSentSnapStartSeqno is initial zero
        if (startSeqno > 0) {
            lastSentSnapStartSeqno = startSeqno;
        }

        // Only compare last sent start with last sent end if end has already
        // been set (note ignore 0 == 0). When an OSO snapshot comes before a
        // history seqno-ordered snapshot, wasFirst is false, yet the snapshot
        // variables are still zero and we would hit this exception.
        if (!wasFirst && lastSentSnapStartSeqno <= lastSentSnapEndSeqno &&
            lastSentSnapStartSeqno && lastSentSnapEndSeqno) {
            auto msg = fmt::format(
                    "ActiveStream::markDiskSnapshot:"
                    "sent snapshot marker to client with snap start <= "
                    "previous snap end "
                    "{} "
                    "lastSentSnapStart:{} "
                    "lastSentSnapEnd:{} "
                    "snapStart:{} "
                    "snapEnd:{} "
                    "sid:{} "
                    "producer name:{} "
                    "lastReadSeqno:{} "
                    "curChkSeqno:{} "
                    "lastReadSeqnoUnSnapshotted:{}",
                    vb_,
                    lastSentSnapStartSeqno,
                    lastSentSnapEndSeqno,
                    startSeqno,
                    endSeqno,
                    sid,
                    getName(),
                    lastReadSeqno,
                    curChkSeqno,
                    lastReadSeqnoUnSnapshotted);
            throw std::logic_error(msg);
        }

        // CDC: There are cases where there's no need to assign the seqno again
        if (mustAssignEndSeqno(source, endSeqno, lastSentSnapEndSeqno)) {
            lastSentSnapEndSeqno.store(endSeqno, std::memory_order_relaxed);
        }

        if (!isDiskOnly()) {
            // Only re-register the cursor if we still need to get memory
            // snapshots
            registerCursor(*vb->checkpointManager, chkCursorSeqno);
        }
    }
    notifyStreamReady();
    return true;
}

bool ActiveStream::markOSODiskSnapshot(uint64_t endSeqno) {
    {
        std::unique_lock<std::mutex> lh(streamMutex);

        if (!isBackfilling()) {
            log(spdlog::level::level_enum::warn,
                "{} ActiveStream::"
                "markOSODiskSnapshot: Unexpected state_:{}",
                logPrefix,
                to_string(state_.load()));
            return false;
        }

        if (!isDiskOnly()) {
            VBucketPtr vb = engine->getVBucket(vb_);
            if (!vb) {
                log(spdlog::level::level_enum::warn,
                    "{} "
                    "ActiveStream::markOSODiskSnapshot, vbucket "
                    "does not exist",
                    logPrefix);
                return false;
            }
            registerCursor(*vb->checkpointManager, endSeqno);
            log(spdlog::level::level_enum::info,
                "{} ActiveStream::markOSODiskSnapshot: Sent snapshot "
                "begin marker, cursor requested:{} curChkSeqno:{}",
                logPrefix,
                endSeqno,
                curChkSeqno.load());
        } else {
            log(spdlog::level::level_enum::info,
                "{} ActiveStream::markOSODiskSnapshot: Sent snapshot "
                "begin marker",
                logPrefix);
        }
        pushToReadyQ(std::make_unique<OSOSnapshot>(opaque_, vb_, sid));
    }
    notifyStreamReady();
    return true;
}

bool ActiveStream::backfillReceived(std::unique_ptr<Item> item,
                                    backfill_source_t backfill_source) {
    if (!item) {
        return false;
    }

    auto producer = producerPtr.lock();
    if (!producer) {
        // Producer no longer valid (e.g. DCP connection closed), return false
        // to stop backfill task.
        return false;
    }

    // Should the item replicate?
    // Is the item accepted by the stream filter (e.g matching collection) ?
    if (!shouldProcessItem(*item) || !filter.checkAndUpdate(*item)) {
        // Skip this item, but continue backfill at next item.
        return true;
    }

    queued_item qi(std::move(item));
    // We need to send a mutation instead of a commit if this Item is a
    // commit as we may have de-duped the preceding prepare and the replica
    // needs to know what to commit.
    auto resp = makeResponseFromItem(qi, SendCommitSyncWriteAs::Mutation);

    bool buffersFull = false;
    {
        // Locked scope for ActiveStream state reads / writes. Note
        // streamMutex is heavily contended - frontend thread must acquire it
        // to consume data from ActiveStream::readyQ so try to minimise work
        // under lock.
        std::unique_lock<std::mutex> lh(streamMutex);

        // isBackfilling reads ActiveStream::state hence requires streamMutex.
        if (!isBackfilling()) {
            // Stream no longer backfilling; return false to stop backfill
            // task.
            return false;
        }

        // Note: ActiveStream and Producer/BackfillManager buffer bytes counters
        // need to be both updated under streamMutex. That's because the
        // end-stream path uses stream counters for updating prod/bm counters,
        // so they need to be consistent.

        // Passed all checks, item will be added to ready queue now.
        const auto respSize = resp->getApproximateSize();
        bufferedBackfill.bytes.fetch_add(respSize);
        bufferedBackfill.items++;
        lastBackfilledSeqno = std::max<uint64_t>(lastBackfilledSeqno,
                                                 uint64_t(*resp->getBySeqno()));
        pushToReadyQ(std::move(resp));

        // Note: recordBackfillManagerBytesRead requires a valid backillMgr
        // hence must occur after isBackfilling check (and hence must be in
        // locked region) :(
        buffersFull = !producer->recordBackfillManagerBytesRead(respSize);
    }

    // Note: The call locks on streamMutex, so this needs to be executed without
    //  holding the lock.
    notifyStreamReady(false /*force*/, producer.get());

    if (backfill_source == BACKFILL_FROM_MEMORY) {
        backfillItems.memory++;
    } else {
        backfillItems.disk++;
    }

    // We have processed this item but now the backfill buffers are full.
    // We need to inform the caller that this backfill has to yield.
    return !buffersFull;
}

void ActiveStream::completeBackfill(std::chrono::steady_clock::duration runtime,
                                    size_t diskBytesRead) {
    // maxSeqno is not needed for InOrder completion
    completeBackfillInner(
            BackfillType::InOrder, 0 /*maxSeqno*/, runtime, diskBytesRead);
}

void ActiveStream::completeOSOBackfill(
        uint64_t maxSeqno,
        std::chrono::steady_clock::duration runtime,
        size_t diskBytesRead) {
    completeBackfillInner(
            BackfillType::OutOfSequenceOrder, maxSeqno, runtime, diskBytesRead);
    firstMarkerSent = true;
}

void ActiveStream::snapshotMarkerAckReceived() {
    if (--waitForSnapshot == 0) {
        notifyStreamReady();
    }
}

void ActiveStream::setVBucketStateAckRecieved(DcpProducer& producer) {
    VBucketPtr vbucket = engine->getVBucket(vb_);
    if (!vbucket) {
        log(spdlog::level::level_enum::warn,
            "{} not present during ack for set "
            "vbucket during takeover",
            logPrefix);
        return;
    }

    {
        // Order in which the below 3 locks are acquired is important to avoid
        // any potential lock inversion problems.
        //
        // Plus, CheckpointManager::queueSetVBState() notifies streams. We need
        // to make that call after releasing the streamMutex, we might deadlock
        // by lock-inversion or double-lock otherwise.
        std::unique_lock<std::mutex> epVbSetLh(
                engine->getKVBucket()->getVbSetMutexLock());
        folly::SharedMutex::WriteHolder vbStateLh(vbucket->getStateLock());

        bool needToSetVbState = false;
        {
            std::unique_lock<std::mutex> lh(streamMutex);
            if (!isTakeoverWait()) {
                log(spdlog::level::level_enum::warn,
                    "{} Unexpected ack for set vbucket op on "
                    "stream '{}' state '{}'",
                    logPrefix,
                    name_,
                    to_string(state_.load()));
                return;
            }

            if (takeoverState == vbucket_state_pending) {
                log(spdlog::level::level_enum::debug,
                    "{} Receive ack for set vbucket state to "
                    "pending message",
                    logPrefix);
                takeoverState = vbucket_state_active;
                transitionState(StreamState::TakeoverSend);
                needToSetVbState = true;
            } else {
                log(spdlog::level::level_enum::info,
                    "{} Receive ack for set vbucket state to "
                    "active message",
                    logPrefix);
                endStream(cb::mcbp::DcpStreamEndStatus::Ok);
            }
        }

        if (needToSetVbState) {
            // Note: streamMutex released when making the call
            engine->getKVBucket()->setVBucketState_UNLOCKED(
                    vbucket,
                    vbucket_state_dead,
                    {},
                    TransferVB::No,
                    false /* notify_dcp */,
                    epVbSetLh,
                    vbStateLh);
            log(spdlog::level::level_enum::info,
                "{} Vbucket marked as dead, last sent "
                "seqno: {}, high seqno: {}",
                logPrefix,
                lastSentSeqno.load(),
                vbucket->getHighSeqno());
        }
    }

    notifyStreamReady(false /*force*/, &producer);
}

void ActiveStream::setBackfillRemaining(size_t value) {
    std::lock_guard<std::mutex> guard(streamMutex);
    setBackfillRemaining_UNLOCKED(value);
}

void ActiveStream::setBackfillRemaining_UNLOCKED(size_t value) {
    backfillRemaining = value;
}

std::unique_ptr<DcpResponse> ActiveStream::backfillPhase(
        DcpProducer& producer, std::lock_guard<std::mutex>& lh) {
    auto resp = nextQueuedItem(producer);

    if (resp) {
        producer.recordBackfillManagerBytesSent(resp->getApproximateSize());
        bufferedBackfill.bytes.fetch_sub(resp->getApproximateSize());
        if (!resp->isMetaEvent() || resp->isSystemEvent()) {
            bufferedBackfill.items--;
        }

        // Only DcpResponse objects representing items from "disk" have a size
        // so only update backfillRemaining when non-zero
        if (resp->getApproximateSize() && backfillRemaining.has_value()) {
            (*backfillRemaining)--;
        }
    }

    if (!isBackfillTaskRunning && readyQ.empty()) {
        // Given readyQ.empty() is True resp will be NULL
        // The previous backfill has completed.  Check to see if another
        // backfill needs to be scheduled.
        if (pendingBackfill) {
            scheduleBackfill_UNLOCKED(producer, true);
            pendingBackfill = false;
            // After scheduling a backfill we may now have items in readyQ -
            // so re-check if we didn't already have a response.
            if (!resp) {
                resp = nextQueuedItem(producer);
            }
        } else {
            if (lastReadSeqno.load() >= end_seqno_) {
                endStream(cb::mcbp::DcpStreamEndStatus::Ok);
            } else if (isTakeoverStream()) {
                transitionState(StreamState::TakeoverSend);
            } else if (isDiskOnly()) {
                endStream(cb::mcbp::DcpStreamEndStatus::Ok);
            } else {
                if (backfillRemaining && *backfillRemaining != 0) {
                    /* No more items will be received from the backfill at this
                     * point but backfill remaining count may be an overestimate
                     * if the stream is not sync write aware.
                     * This is an expected situation.
                     */
                    log(spdlog::level::level_enum::debug,
                        "{} ActiveStream::completeBackfill: "
                        "Backfill complete with items remaining:{}",
                        logPrefix,
                        *backfillRemaining);

                    // reset value to zero just in case.
                    setBackfillRemaining_UNLOCKED(0);
                }
                transitionState(StreamState::InMemory);
            }

            if (!resp) {
                resp = nextQueuedItem(producer);
            }
        }
    }

    return resp;
}

std::unique_ptr<DcpResponse> ActiveStream::inMemoryPhase(
        DcpProducer& producer) {
    if (readyQ.empty()) {
        if (pendingBackfill) {
            // Moving the state from InMemory to Backfilling will result in a
            // backfill being scheduled
            transitionState(StreamState::Backfilling);
            pendingBackfill = false;
            return {};
        } else if (nextCheckpointItem(producer)) {
            return {};
        }
    }

    return nextQueuedItem(producer);
}

std::unique_ptr<DcpResponse> ActiveStream::takeoverSendPhase(
        DcpProducer& producer) {
    VBucketPtr vb = engine->getVBucket(vb_);
    if (vb && takeoverStart != 0 && !vb->isTakeoverBackedUp() &&
        (ep_current_time() - takeoverStart) > takeoverSendMaxTime) {
        vb->setTakeoverBackedUpState(true);
    }

    if (!readyQ.empty()) {
        return nextQueuedItem(producer);
    } else {
        if (nextCheckpointItem(producer)) {
            return {};
        }
    }

    if (waitForSnapshot != 0) {
        return {};
    }

    takeoverSendPhaseHook();

    if (producer.bufferLogInsert(SetVBucketState::baseMsgBytes)) {
        transitionState(StreamState::TakeoverWait);
        return std::make_unique<SetVBucketState>(opaque_, vb_, takeoverState);
    } else {
        // Force notification of the stream, with no new mutations we might get
        // stuck otherwise as returning no item doesn't add this vBucket back to
        // the producer's readyQueue
        notifyStreamReady(true, &producer);
    }

    return {};
}

std::unique_ptr<DcpResponse> ActiveStream::takeoverWaitPhase(
        DcpProducer& producer) {
    return nextQueuedItem(producer);
}

std::unique_ptr<DcpResponse> ActiveStream::deadPhase(DcpProducer& producer) {
    auto resp = nextQueuedItem(producer);
    if (!resp) {
        log(spdlog::level::level_enum::info,
            "{} Stream closed, "
            "{} items sent from backfill phase, "
            "{} items sent from memory phase, "
            "{} was last seqno sent",
            logPrefix,
            backfillItems.sent.load(),
            itemsFromMemoryPhase.load(),
            lastSentSeqno.load());
    }
    return resp;
}

bool ActiveStream::isCompressionEnabled() const {
    auto producer = producerPtr.lock();
    if (producer) {
        return producer->isCompressionEnabled();
    }
    /* If the 'producer' is deleted, what we return doesn't matter */
    return false;
}

void ActiveStream::addStats(const AddStatFn& add_stat, CookieIface& c) {
    Stream::addStats(add_stat, c);

    try {
        fmt::memory_buffer keyBuff;
        fmt::format_to(
                std::back_inserter(keyBuff), "{}:stream_{}_", name_, vb_.get());
        const auto prefixLen = keyBuff.size();
        const auto addStat = [&keyBuff, prefixLen, add_stat, &c](
                                     const auto& statKey, auto statValue) {
            keyBuff.resize(prefixLen);
            fmt::format_to(std::back_inserter(keyBuff), "{}", statKey);
            add_casted_stat(
                    {keyBuff.data(), keyBuff.size()}, statValue, add_stat, c);
        };
        addStat("backfill_disk_items", backfillItems.disk.load());
        addStat("backfill_mem_items", backfillItems.memory.load());
        addStat("backfill_sent", backfillItems.sent.load());
        addStat("memory_phase", itemsFromMemoryPhase.load());
        addStat("last_sent_seqno", lastSentSeqno.load());
        addStat("last_sent_seqno_advance", lastSentSeqnoAdvance.load());
        addStat("last_sent_snap_end_seqno",
                lastSentSnapEndSeqno.load(std::memory_order_relaxed));
        addStat("last_read_seqno", lastReadSeqno.load());
        addStat("last_read_seqno_unsnapshotted",
                lastReadSeqnoUnSnapshotted.load());
        addStat("ready_queue_memory", getReadyQueueMemory());
        addStat("backfill_buffer_bytes", bufferedBackfill.bytes.load());
        addStat("backfill_buffer_items", bufferedBackfill.items.load());
        addStat("cursor_registered", cursor.lock() != nullptr);
        addStat("change_streams_enabled", changeStreamsEnabled);

        if (isTakeoverSend() && takeoverStart != 0) {
            addStat("takeover_since", ep_current_time() - takeoverStart);
        }
    } catch (std::exception& error) {
        log(spdlog::level::level_enum::warn,
            "{} ActiveStream::addStats: Failed to build stats: {}",
            logPrefix,
            error.what());
    }

    filter.addStats(add_stat, c, name_, vb_);
}

void ActiveStream::addTakeoverStats(const AddStatFn& add_stat,
                                    CookieIface& cookie,
                                    const VBucket& vb) {
    std::lock_guard<std::mutex> lh(streamMutex);

    add_casted_stat("name", name_, add_stat, cookie);
    if (!isActive()) {
        log(spdlog::level::level_enum::warn,
            "{} "
            "ActiveStream::addTakeoverStats: Stream has "
            "status StreamDead",
            logPrefix);
        // Return status of does_not_exist to ensure rebalance does not hang.
        add_casted_stat("status", "does_not_exist", add_stat, cookie);
        add_casted_stat("estimate", 0, add_stat, cookie);
        add_casted_stat("backfillRemaining", 0, add_stat, cookie);
        return;
    }

    size_t total = 0;
    const char* status = nullptr;
    if (isBackfilling()) {
        if (backfillRemaining) {
            status = "backfilling";
            total += *backfillRemaining;
        } else {
            status = "calculating-item-count";
        }
    } else {
        status = "in-memory";
    }
    add_casted_stat("status", status, add_stat, cookie);

    if (backfillRemaining) {
        add_casted_stat(
                "backfillRemaining", *backfillRemaining, add_stat, cookie);
    }

    size_t vb_items = vb.getNumItems();
    size_t chk_items = 0;
    auto sp = cursor.lock();
    if (vb_items > 0 && sp) {
        chk_items = vb.checkpointManager->getNumItemsForCursor(*sp);
    }

    size_t del_items = 0;
    try {
        del_items = vb.getNumPersistedDeletes();
    } catch (std::runtime_error& e) {
        log(spdlog::level::level_enum::warn,
            "{} ActiveStream:addTakeoverStats: exception while getting num "
            "persisted "
            "deletes"
            " - treating as 0 deletes. "
            "Details: {}",
            logPrefix,
            e.what());
    }

    if (end_seqno_ < curChkSeqno) {
        chk_items = 0;
    } else if ((end_seqno_ - curChkSeqno) < chk_items) {
        chk_items = end_seqno_ - curChkSeqno + 1;
    }
    total += chk_items;

    add_casted_stat("estimate", total, add_stat, cookie);
    add_casted_stat("chk_items", chk_items, add_stat, cookie);
    add_casted_stat("vb_items", vb_items, add_stat, cookie);
    add_casted_stat("on_disk_deletes", del_items, add_stat, cookie);
}

std::unique_ptr<DcpResponse> ActiveStream::nextQueuedItem(
        DcpProducer& producer) {
    if (!readyQ.empty()) {
        auto& response = readyQ.front();
        if (producer.bufferLogInsert(response->getMessageSize())) {
            auto seqno = response->getBySeqno();
            if (seqno) {
                // When OSO is enabled, and we're backfilling lastSentSeqno
                // isn't monotonic so just reset() to set it.
                if (producer.isOutOfOrderSnapshotsEnabled() &&
                    isBackfilling()) {
                    lastSentSeqno.reset(*seqno);
                } else {
                    lastSentSeqno.store(*seqno);
                }

                if (isBackfilling()) {
                    backfillItems.sent++;
                } else {
                    itemsFromMemoryPhase++;
                }
            }

            return popFromReadyQ();
        }
    }
    return nullptr;
}

bool ActiveStream::nextCheckpointItem(DcpProducer& producer) {
    auto vb = engine->getVBucket(vb_);
    if (vb) {
        const auto curs = cursor.lock();
        if (curs && vb->checkpointManager->hasItemsForCursor(*curs)) {
            // Schedule the stream-processor for pulling items from checkpoints
            // and pushing them into the stream readyQ
            producer.scheduleCheckpointProcessorTask(shared_from_this());
            return true;
        }
    }

    return chkptItemsExtractionInProgress;
}

void ActiveStream::nextCheckpointItemTask() {
    // MB-29369: Obtain stream mutex here
    std::lock_guard<std::mutex> lh(streamMutex);
    nextCheckpointItemTask(lh);
}

void ActiveStream::nextCheckpointItemTask(
        const std::lock_guard<std::mutex>& streamMutex) {
    auto vbucket = engine->getVBucket(vb_);
    if (!vbucket) {
        // The entity deleting the vbucket must set stream to dead,
        // calling setDead(cb::mcbp::DcpStreamEndStatus::StateChanged) will
        // cause deadlock because it will try to grab streamMutex which is
        // already acquired at this point here
        return;
    }

    if (!producerPtr.lock()) {
        // Nothing to do, the connection is being shut down
        return;
    }

    // MB-29369: only run the task's work if the stream is in an in-memory
    // phase (of which takeover is a variant).
    if (!(isInMemory() || isTakeoverSend())) {
        return;
    }

    auto res = getOutstandingItems(*vbucket);
    processItems(streamMutex, res);
}

ActiveStream::OutstandingItemsResult ActiveStream::getOutstandingItems(
        VBucket& vb) {
    OutstandingItemsResult result;
    // Commencing item processing - set guard flag.
    chkptItemsExtractionInProgress.store(true);

    auto _begin_ = std::chrono::steady_clock::now();
    CheckpointManager::ItemsForCursor itemsForCursor{};
    auto cursorPtr = cursor.lock();
    if (cursorPtr) {
        itemsForCursor = vb.checkpointManager->getNextItemsForDcp(*cursorPtr,
                                                                  result.items);
    }
    engine->getEpStats().dcpCursorsGetItemsHisto.add(
            std::chrono::duration_cast<std::chrono::microseconds>(
                    std::chrono::steady_clock::now() - _begin_));

    result.checkpointType = itemsForCursor.checkpointType;
    result.ranges = itemsForCursor.ranges;
    if (isDiskCheckpointType(result.checkpointType)) {
        result.diskCheckpointState =
                OutstandingItemsResult::DiskCheckpointState();
        Expects(itemsForCursor.highCompletedSeqno);
        result.diskCheckpointState->highCompletedSeqno =
                *itemsForCursor.highCompletedSeqno;
    }

    result.historical = itemsForCursor.historical;

    result.visibleSeqno = itemsForCursor.visibleSeqno;

    return result;
}

/**
 * This function is used to find out if a given item's value
 * needs to be changed
 */
static bool shouldModifyItem(const queued_item& item,
                             IncludeValue includeValue,
                             IncludeXattrs includeXattrs,
                             IncludeDeletedUserXattrs includeDeletedUserXattrs,
                             bool isForceValueCompressionEnabled,
                             bool isSnappyEnabled) {
    // If there is no value, no modification needs to be done
    if (item->getValue()) {
        /**
         * If value needs to be included
         */
        if ((includeValue == IncludeValue::No) ||
            (includeValue == IncludeValue::NoWithUnderlyingDatatype)) {
            return true;
        }

        /**
         * Check if value needs to be compressed or decompressed
         * If yes, then then value definitely needs modification
         */
        if (isSnappyEnabled) {
            if (isForceValueCompressionEnabled) {
                if (!cb::mcbp::datatype::is_snappy(item->getDataType())) {
                    return true;
                }
            }
        } else {
            if (cb::mcbp::datatype::is_snappy(item->getDataType())) {
                return true;
            }
        }

        /**
         * If the value doesn't have to be compressed, then
         * check if xattrs need to be pruned. If not, then
         * value needs no modification
         */
        if (cb::mcbp::datatype::is_xattr(item->getDataType())) {
            // Do we want to strip all xattrs regardless of whether the item is
            // a mutation or deletion?
            if (includeXattrs == IncludeXattrs::No) {
                return true;
            }

            // Do we want to strip user-xattrs for deletions?
            if (includeDeletedUserXattrs == IncludeDeletedUserXattrs::No &&
                item->isDeleted()) {
                return true;
            }
        }
    }

    return false;
}

std::unique_ptr<DcpResponse> ActiveStream::makeResponseFromItem(
        queued_item& item, SendCommitSyncWriteAs sendCommitSyncWriteAs) {
    // Note: This function is hot - it is called for every item to be
    // sent over the DCP connection.

    // If this Stream supports SyncReplication then we may send a
    // CommitSyncWrite. If this Stream does not support SyncReplication then we
    // will only send Mutation messages.
    //
    // We will send a CommitSyncWrite when streaming from Checkpoints, and a
    // Mutation instead of a Commit (as this contains the full value) when
    // streaming from disk/backfill. If we have a Disk Checkpoint then we will
    // send Mutations as all of our Items will be mutations (streamed to us by
    // and old active as a Mutation).
    if ((item->getOperation() == queue_op::commit_sync_write) &&
        (supportSyncWrites()) &&
        sendCommitSyncWriteAs == SendCommitSyncWriteAs::Commit) {
        return std::make_unique<CommitSyncWrite>(opaque_,
                                                 item->getVBucketId(),
                                                 item->getPrepareSeqno(),
                                                 item->getBySeqno(),
                                                 item->getKey(),
                                                 includeCollectionID);
    }

    if (item->getOperation() == queue_op::abort_sync_write) {
        return std::make_unique<AbortSyncWrite>(
                opaque_,
                item->getVBucketId(),
                item->getKey(),
                item->getPrepareSeqno(),
                item->getBySeqno() /*abortSeqno*/,
                includeCollectionID);
    }

    if (item->getOperation() != queue_op::system_event) {
        if (shouldModifyItem(item,
                             includeValue,
                             includeXattributes,
                             includeDeletedUserXattrs,
                             isForceValueCompressionEnabled(),
                             isSnappyEnabled())) {
            auto finalItem = make_STRCPtr<Item>(*item);
            const auto wasInflated = finalItem->removeBodyAndOrXattrs(
                    includeValue, includeXattributes, includeDeletedUserXattrs);

            if (isSnappyEnabled()) {
                if (isForceValueCompressionEnabled()) {
                    if (finalItem->getNBytes() > 0) {
                        bool compressionFailed = false;

                        if (!cb::mcbp::datatype::is_snappy(
                                    finalItem->getDataType())) {
                            compressionFailed = !finalItem->compressValue();
                        } else if (wasInflated == Item::WasValueInflated::Yes) {
                            // MB-40493: IncludeValue::NoWithUnderlyingDatatype
                            // may reset the datatype to Snappy and leave an
                            // inflated Xattr chunk that requires compression.
                            // We would miss to compress here if we check just
                            // the datatype.
                            compressionFailed =
                                    !finalItem->compressValue(true /*force*/);
                        }

                        if (compressionFailed) {
                            log(spdlog::level::level_enum::warn,
                                "{} Failed to snappy compress an uncompressed "
                                "value",
                                logPrefix);
                        }
                    }
                }
            } else {
                // The purpose of this block is to uncompress compressed items
                // as they are being streamed over a connection that doesn't
                // support compression.
                //
                // MB-40493: IncludeValue::NoWithUnderlyingDatatype may reset
                //  datatype to SNAPPY, even if the value has been already
                //  decompressed (eg, the original value contained Body+Xattr
                //  and Body have been removed) or if there is no value at all
                //  (eg, the original value contained only a Body, now removed).
                //  We need to avoid the call to Item::decompress in both cases,
                //  we log an unnecessary warning otherwise.
                if (cb::mcbp::datatype::is_snappy(finalItem->getDataType()) &&
                    (wasInflated == Item::WasValueInflated::No) &&
                    (finalItem->getNBytes() > 0)) {
                    if (!finalItem->decompressValue()) {
                        log(spdlog::level::level_enum::warn,
                            "{} Failed to snappy uncompress a compressed value",
                            logPrefix);
                    }
                }
            }

            /**
             * Create a mutation response to be placed in the ready queue.
             */
            return std::make_unique<MutationResponse>(std::move(finalItem),
                                                      opaque_,
                                                      includeValue,
                                                      includeXattributes,
                                                      includeDeleteTime,
                                                      includeDeletedUserXattrs,
                                                      includeCollectionID,
                                                      enableExpiryOutput,
                                                      sid);
        }

        // Item unmodified - construct response from original.
        return std::make_unique<MutationResponse>(item,
                                                  opaque_,
                                                  includeValue,
                                                  includeXattributes,
                                                  includeDeleteTime,
                                                  includeDeletedUserXattrs,
                                                  includeCollectionID,
                                                  enableExpiryOutput,
                                                  sid);
    }

    if (flatBuffersSystemEventsEnabled) {
        return SystemEventProducerMessage::makeWithFlatBuffersValue(
                opaque_, item, sid);
    }
    return SystemEventProducerMessage::make(opaque_, item, sid);
}

void ActiveStream::processItemsInner(
        const std::lock_guard<std::mutex>& lg,
        OutstandingItemsResult& outstandingItemsResult) {
    if (outstandingItemsResult.items.empty()) {
        return;
    }

    // Transform the sequence of items from the CheckpointManager into
    // a sequence of DCP messages which this stream should receive. There
    // are a couple of sublties to watch out for here:
    //
    // 1. Unlike CheckpointManager, In DCP there are no individual 'start' /
    // end messages book-ending mutations - instead we prefix a sequence of
    // mutations with a snapshot_marker{start, end, flags}. However, we do
    // not know the end seqno until we get to the end of the checkpoint. To
    // handle this we accumulate the set of mutations which will make up a
    // snapshot into 'mutations', and when we encounter the next
    // checkpoint_start message we call snapshot() on our mutations to
    // prepend the snapshot_marker; followed by the mutations it contains.
    //
    // 2. For each checkpoint_start item we need to create a snapshot with
    // the MARKER_FLAG_CHK set - so the destination knows this represents
    // a consistent point and should create it's own checkpoint on this
    // boundary.
    // However, a snapshot marker must contain at least 1
    // (non-snapshot_start) item, but if the last item in `items` is a
    // checkpoint_marker then it is not possible to create a valid snapshot
    // (yet). We must instead defer calling snapshot() until we have at
    // least one item - i.e on a later call to processItems.
    // Therefore we record the pending MARKER_FLAG_CHK as part of the
    // object's state in nextSnapshotIsCheckpoint. When we subsequently
    // receive at least one more mutation (and hence can enqueue a
    // SnapshotMarker), we can use nextSnapshotIsCheckpoint to snapshot
    // it correctly.
    std::deque<std::unique_ptr<DcpResponse>> mutations;

    // Initialise to the first visibleSeqno of the batch of items
    uint64_t visibleSeqno = outstandingItemsResult.visibleSeqno;
    /*
     * highNonVisibleSeqno is used to track the current seqno of non visible
     * seqno of a snapshot before we filter them out. This is only used when
     * collections is enabled on a stream and sync write support is not.
     * This allows us to inform the consumer of the high seqno of a
     * collection regardless if it is committed or not. By sending a
     * SeqnoAdvanced op. This solves the problem where a snapshot would be
     * sent to a non sync write aware client with the last mutation of the
     * snapshot was a prepare or abort and the final seqno would never be
     * sent meaning the snapshot was never completed.
     */
    std::optional<uint64_t> highNonVisibleSeqno;
    for (auto& qi : outstandingItemsResult.items) {
        if (qi->getOperation() == queue_op::checkpoint_end) {
            // At the end of each checkpoint remove its snapshot range, so
            // we don't use it to set nextSnapStart for the next checkpoint.
            // We can just erase the range at the head of ranges as every
            // time as CheckpointManager::getItemsForCursor() will always
            // ensure there is a snapshot range for if there is a
            // queue_op::checkpoint_end in the items it returns.
            auto rangeItr = outstandingItemsResult.ranges.begin();
            outstandingItemsResult.ranges.erase(rangeItr);
        }

        if (qi->getOperation() == queue_op::checkpoint_start) {
            /* if there are already other mutations, then they belong to the
               previous checkpoint and hence we must create a snapshot and
               put them onto readyQ */
            if (!mutations.empty()) {
                snapshot(outstandingItemsResult,
                         mutations,
                         visibleSeqno,
                         highNonVisibleSeqno);
                /* clear out all the mutations since they are already put
                   onto the readyQ */
                mutations.clear();
                highNonVisibleSeqno = std::nullopt;
            }
            /* mark true as it indicates a new checkpoint snapshot */
            nextSnapshotIsCheckpoint = true;

            if (outstandingItemsResult.ranges.empty()) {
                throw std::logic_error(
                        "ActiveStream::processItems: found "
                        "no snapshot ranges but we have a "
                        "checkpoint start with seqno:" +
                        std::to_string(qi->getBySeqno()));
            }

            nextSnapStart = outstandingItemsResult.ranges.begin()->getStart();

            continue;
        }

        if (!qi->isCheckPointMetaItem()) {
            curChkSeqno = qi->getBySeqno();
        }

        if (shouldProcessItem(*qi)) {
            lastReadSeqnoUnSnapshotted = qi->getBySeqno();
            // Check if the item is allowed on the stream, note the filter
            // updates itself for collection deletion events
            if (filter.checkAndUpdate(*qi)) {
                if (qi->isVisible()) {
                    visibleSeqno = qi->getBySeqno();
                }
                mutations.push_back(makeResponseFromItem(
                        qi, SendCommitSyncWriteAs::Commit));
            }

        } else if (isSeqnoAdvancedEnabled() && !qi->isCheckPointMetaItem() &&
                   filter.checkAndUpdate(*qi)) {
            // Can replace with SeqnoAdvance and the item is for this stream
            highNonVisibleSeqno = qi->getBySeqno();
        }
    }

<<<<<<< HEAD
    if (!mutations.empty()) {
        // We have a snapshot with mutations to send. Push it into the ready
        // queue, all done then.
        snapshot(outstandingItemsResult,
                 mutations,
                 visibleSeqno,
                 highNonVisibleSeqno);
        return;
    }

    // No mutations to send but we might need to send a SeqnoAdvanced
    if (!isSeqnoAdvancedEnabled()) {
        return;
    }
    // Note that we cannot enter this case if supportSyncReplication()
    // returns true (see isSeqnoAdvancedEnabled). This means that we
    // do not need to set the HCS/MVS or timestamp parameters of the
    // snapshot marker. MB-47877 tracks enabling sync-writes+filtering
    if (!firstMarkerSent && lastReadSeqno < snap_end_seqno_) {
        // MB-47009: This first snapshot has been completely filtered
        // away. The remaining items must not of been for this client.
        // We must still send a snapshot marker so that the client is
        // moved to their end seqno - so a snapshot + seqno advance is
        // needed.
        sendSnapshotAndSeqnoAdvanced(outstandingItemsResult.checkpointType,
                                     snap_start_seqno_,
                                     snap_end_seqno_);
        firstMarkerSent = true;
    } else if (isSeqnoGapAtEndOfSnapshot(curChkSeqno)) {
        auto vb = engine->getVBucket(getVBucket());
        if (vb) {
            if (vb->getState() == vbucket_state_replica) {
                /*
                 * If this is a collection stream and we're not sending
                 * any mutations from memory and we haven't queued a
                 * snapshot and we're a replica. Then our snapshot
                 * covers backfill and in memory. So we have one
                 * snapshot marker for both items on disk and in memory.
                 * Thus, we need to send a SeqnoAdvanced to push the
                 * consumer's seqno to the end of the snapshot. This is
                 * needed when no items for the collection we're
                 * streaming are present in memory.
                 */
                queueSeqnoAdvanced();
=======
        if (!mutations.empty()) {
            snapshot(outstandingItemsResult,
                     mutations,
                     visibleSeqno,
                     highNonVisibleSeqno);
        } else if (isSeqnoAdvancedEnabled()) {
            // Note that we cannot enter this case if supportSyncReplication()
            // returns true (see isSeqnoAdvancedEnabled). This means that we
            // do not need to set the HCS/MVS or timestamp parameters of the
            // snapshot marker. MB-47877 tracks enabling sync-writes+filtering
            if (!firstMarkerSent && lastReadSeqno < snap_end_seqno_) {
                // MB-47009: This first snapshot has been completely filtered
                // away. The remaining items must not of been for this client.
                // We must still send a snapshot marker so that the client is
                // moved to their end seqno - so a snapshot + seqno advance is
                // needed.
                sendSnapshotAndSeqnoAdvanced(outstandingItemsResult,
                                             snap_start_seqno_,
                                             snap_end_seqno_);
                firstMarkerSent = true;
            } else if (isSeqnoGapAtEndOfSnapshot(curChkSeqno)) {
                auto vb = engine->getVBucket(getVBucket());
                if (vb) {
                    if (vb->getState() == vbucket_state_replica) {
                        /*
                         * If this is a collection stream and we're not sending
                         * any mutations from memory and we haven't queued a
                         * snapshot and we're a replica. Then our snapshot
                         * covers backfill and in memory. So we have one
                         * snapshot marker for both items on disk and in memory.
                         * Thus, we need to send a SeqnoAdvanced to push the
                         * consumer's seqno to the end of the snapshot. This is
                         * needed when no items for the collection we're
                         * streaming are present in memory.
                         */
                        queueSeqnoAdvanced();
                    }
                } else {
                    log(spdlog::level::level_enum::warn,
                        "{} processItems() for vbucket which does not "
                        "exist",
                        logPrefix);
                }
            } else if (highNonVisibleSeqno &&
                       curChkSeqno >= highNonVisibleSeqno.value()) {
                // MB-48368: Nothing directly available for the stream, but a
                // non-visible item was available - bring the client up-to-date
                sendSnapshotAndSeqnoAdvanced(outstandingItemsResult,
                                             highNonVisibleSeqno.value(),
                                             highNonVisibleSeqno.value());
>>>>>>> 423df9b7
            }
        } else {
            log(spdlog::level::level_enum::warn,
                "{} processItems() for vbucket which does not "
                "exist",
                logPrefix);
        }
    } else if (highNonVisibleSeqno &&
               curChkSeqno >= highNonVisibleSeqno.value()) {
        // MB-48368: Nothing directly available for the stream, but a
        // non-visible item was available - bring the client up-to-date
        sendSnapshotAndSeqnoAdvanced(outstandingItemsResult.checkpointType,
                                     highNonVisibleSeqno.value(),
                                     highNonVisibleSeqno.value());
    }
}

void ActiveStream::processItems(
        const std::lock_guard<std::mutex>& lg,
        OutstandingItemsResult& outstandingItemsResult) {
    processItemsInner(lg, outstandingItemsResult);

    // If we've processed past the stream's end seqno then transition to the
    // stream to the dead state and add a stream end to the ready queue
    if (curChkSeqno >= getEndSeqno()) {
        endStream(cb::mcbp::DcpStreamEndStatus::Ok);
    }

    // After the snapshot has been processed, check if the filter is now
    // empty. A stream with an empty filter does nothing but self close.
    if (filter.empty()) {
        endStream(cb::mcbp::DcpStreamEndStatus::FilterEmpty);
    }

    // Completed item processing - clear guard flag and notify producer.
    chkptItemsExtractionInProgress.store(false);
    notifyStreamReady(true);
}

bool ActiveStream::shouldProcessItem(const Item& item) {
    if (!item.shouldReplicate(supportSyncWrites())) {
        return false;
    }

    if (item.getOperation() == queue_op::system_event) {
        switch (SystemEvent(item.getFlags())) {
        case SystemEvent::Collection:
        case SystemEvent::Scope:
            return true;
        case SystemEvent::ModifyCollection:
            // Modify cannot be transmitted unless opted-in
            return flatBuffersSystemEventsEnabled;
        }
        return false;
    }
    return true;
}

void ActiveStream::snapshot(const OutstandingItemsResult& meta,
                            std::deque<std::unique_ptr<DcpResponse>>& items,
                            uint64_t maxVisibleSeqno,
                            std::optional<uint64_t> highNonVisibleSeqno) {
    if (items.empty()) {
        return;
    }

    /* This assumes that all items in the "items deque" is put onto readyQ */
    lastReadSeqno.store(lastReadSeqnoUnSnapshotted);

    if (isCurrentSnapshotCompleted()) {
        const auto isCkptTypeDisk = isDiskCheckpointType(meta.checkpointType);
        uint32_t flags = isCkptTypeDisk ? MARKER_FLAG_DISK : MARKER_FLAG_MEMORY;

        if (changeStreamsEnabled &&
            (meta.historical == CheckpointHistorical::Yes)) {
            flags |= MARKER_FLAG_HISTORY;
        }

        // Get OptionalSeqnos which for the items list types should have values
        auto seqnoStart = items.front()->getBySeqno();
        auto seqnoEnd = items.back()->getBySeqno();
        if (!seqnoStart || !seqnoEnd) {
            throw std::logic_error(
                    logPrefix +
                    "ActiveStream::snapshot incorrect DcpEvent, missing a "
                    "seqno " +
                    std::string(items.front()->to_string()) + " " +
                    std::string(items.back()->to_string()) + " " + logPrefix);
        }

        uint64_t snapStart = *seqnoStart;
        uint64_t snapEnd = *seqnoEnd;

        // Pin the snapshot start seqno to the checkpoint's start seqno if this
        // a checkpoint snapshot. But only do this if there's a gap in the seqno
        // range between the last snapshot's endSeqno and this snapshot's
        // startSeqno
        if (nextSnapshotIsCheckpoint && nextSnapStart > lastSentSnapEndSeqno) {
            snapStart = nextSnapStart;
        }

        /*
         * If the highNonVisibleSeqno has been set and it higher than the snap
         * end of the filtered mutations it means that the last item in the snap
         * shot is not visible i.e. a prepare or abort. Thus we need need to
         * extend the snapshot end to this value and then send a SeqnoAdvanced
         * at the end of the snapshot to inform the client of this.
         */
        if (highNonVisibleSeqno.has_value() &&
            highNonVisibleSeqno.value() > snapEnd) {
            snapEnd = highNonVisibleSeqno.value();
        }

        if (nextSnapshotIsCheckpoint) {
            flags |= MARKER_FLAG_CHK;
        }

        if (isTakeoverSend()) {
            waitForSnapshot++;
            flags |= MARKER_FLAG_ACK;
        }

        // If the stream supports SyncRep then send the HCS for CktpType::disk
        const auto sendHCS = supportSyncReplication() && isCkptTypeDisk;
        std::optional<uint64_t> hcsToSend;
        if (sendHCS) {
            Expects(meta.diskCheckpointState);
            hcsToSend = meta.diskCheckpointState->highCompletedSeqno;
            log(spdlog::level::level_enum::info,
                "{} ActiveStream::snapshot: Sending disk snapshot with start "
                "seqno {}, end seqno {}, and"
                " high completed seqno {}",
                logPrefix,
                snapStart,
                snapEnd,
                *hcsToSend);
        }

        /* We need to send the requested 'snap_start_seqno_' as the snapshot
           start when we are sending the first snapshot because the first
           snapshot could be resumption of a previous snapshot */
        const bool wasFirst = !firstMarkerSent;
        if (!firstMarkerSent) {
            snapStart = std::min(snap_start_seqno_, snapStart);
            firstMarkerSent = true;
        }

        const auto mvsToSend = supportSyncReplication()
                                       ? std::make_optional(maxVisibleSeqno)
                                       : std::nullopt;

        pushToReadyQ(std::make_unique<SnapshotMarker>(
                opaque_,
                vb_,
                snapStart,
                snapEnd,
                flags,
                hcsToSend,
                mvsToSend,
                std::optional<uint64_t>{}, // @todo MB-37319
                sid));
        // Update the last start seqno seen but handle base case as
        // lastSentSnapStartSeqno is initial zero
        if (snapStart > 0) {
            lastSentSnapStartSeqno = snapStart;
        }

        // We only consider failing here if the vBucket state is active. If this
        // is a replica vBucket (and as such this must be a view stream) then it
        // is possible for us to send a snap start < previous snap end as we
        // attempt to merge disk and memory snapshots.
        if (!wasFirst && lastSentSnapStartSeqno <= lastSentSnapEndSeqno &&
            engine->getVBucket(vb_)->getState() == vbucket_state_active) {
            auto msg = fmt::format(
                    "ActiveStream::snapshot: sent "
                    "snapshot marker to client with snap start <= previous "
                    "snap end "
                    "{} "
                    "lastSentSnapStart:{} "
                    "lastSentSnapEnd:{} "
                    "snapStart:{} "
                    "snapEnd:{} "
                    "flags:{} "
                    "sid:{} "
                    "producer name:{} "
                    "lastReadSeqno:{} "
                    "curChkSeqno:{} "
                    "lastReadSeqnoUnSnapshotted:{}",
                    vb_,
                    lastSentSnapStartSeqno,
                    lastSentSnapEndSeqno,
                    snapStart,
                    snapEnd,
                    flags,
                    sid,
                    getName(),
                    lastReadSeqno,
                    curChkSeqno,
                    lastReadSeqnoUnSnapshotted);
            throw std::logic_error(msg);
        }
        lastSentSnapEndSeqno.store(snapEnd, std::memory_order_relaxed);

        // Here we can just clear this flag as it is set every time we process
        // a checkpoint_start item in ActiveStream::processItems.
        nextSnapshotIsCheckpoint = false;
    }

    for (auto& item : items) {
        pushToReadyQ(std::move(item));
    }

    if (isSeqnoAdvancedEnabled() && isSeqnoGapAtEndOfSnapshot(curChkSeqno)) {
        queueSeqnoAdvanced();
    }
}

void ActiveStream::setDeadInner(cb::mcbp::DcpStreamEndStatus status) {
    {
        std::lock_guard<std::mutex> lh(streamMutex);
        endStream(status);
    }

    if (status != cb::mcbp::DcpStreamEndStatus::Disconnected) {
        notifyStreamReady();
    }
}

uint32_t ActiveStream::setDead(cb::mcbp::DcpStreamEndStatus status) {
    setDeadInner(status);
    removeAcksFromDM();
    return 0;
}

void ActiveStream::setDead(cb::mcbp::DcpStreamEndStatus status,
                           folly::SharedMutex::WriteHolder& vbstateLock) {
    setDeadInner(status);
    removeAcksFromDM(&vbstateLock);
}

void ActiveStream::removeAcksFromDM(
        folly::SharedMutex::WriteHolder* vbstateLock) {
    // Remove any unknown acks for the stream. Why here and not on
    // destruction of the object? We could be replacing an existing
    // DcpProducer with another. This old ActiveStream may then live on
    // (owned by a backfill) and clear a seqno ack from a new ActiveStream.
    if (supportSyncReplication()) {
        auto vb = engine->getVBucket(vb_);
        if (!vb) {
            return;
        }

        // Get the consumer name from the producer so that we can clear the
        // correct ack
        std::string consumerName;
        {
            auto p = producerPtr.lock();
            if (!p) {
                log(spdlog::level::warn,
                    "({}) Producer could not be locked when"
                    "attempting to clear queued seqno acks",
                    vb_);
                return;
            }
            consumerName = p->getConsumerName();
        }

        if (consumerName.empty()) {
            log(spdlog::level::warn,
                "({}) Consumer name not found for producer when"
                "attempting to clear queued seqno acks",
                vb_);
            return;
        }

        if (vbstateLock) {
            vb->removeAcksFromADM(consumerName, *vbstateLock);
        } else {
            vb->removeAcksFromADM(
                    consumerName,
                    folly::SharedMutex::ReadHolder(vb->getStateLock()));
        }
    }
}

void ActiveStream::notifySeqnoAvailable(DcpProducer& producer) {
    if (isActive()) {
        notifyStreamReady(false /*force*/, &producer);
    }
}

void ActiveStream::endStream(cb::mcbp::DcpStreamEndStatus reason) {
    if (isActive()) {
        pendingBackfill = false;
        if (isBackfilling()) {
            // If Stream were in Backfilling state, clear out the
            // backfilled items to clear up the backfill buffer.
            clear_UNLOCKED();
            auto producer = producerPtr.lock();
            if (producer) {
                producer->recordBackfillManagerBytesSent(
                        bufferedBackfill.bytes);
            }
            bufferedBackfill.bytes = 0;
            bufferedBackfill.items = 0;
        }
        transitionState(StreamState::Dead);
        if (reason != cb::mcbp::DcpStreamEndStatus::Disconnected) {
            pushToReadyQ(std::make_unique<StreamEndResponse>(
                    opaque_, reason, vb_, sid));
        }

        // If we ended normally then print at info level. Normally covers the
        // expected reasons for ending a stream, such as vbucket state changed
        // or a change in privileges, they are operationally quite normal.
        auto level = spdlog::level::level_enum::info;

        switch (reason) {
        case cb::mcbp::DcpStreamEndStatus::Ok:
        case cb::mcbp::DcpStreamEndStatus::Closed:
        case cb::mcbp::DcpStreamEndStatus::StateChanged:
        case cb::mcbp::DcpStreamEndStatus::LostPrivileges:
        case cb::mcbp::DcpStreamEndStatus::FilterEmpty:
            break;
        // A disconnect is abnormal
        case cb::mcbp::DcpStreamEndStatus::Disconnected:
        // A slow client is abnormal (never sent)
        case cb::mcbp::DcpStreamEndStatus::Slow:
        // A failing backfill is not good
        case cb::mcbp::DcpStreamEndStatus::BackfillFail:
        // Rollback indicates a failure/failover may of occurred
        case cb::mcbp::DcpStreamEndStatus::Rollback:
            level = spdlog::level::level_enum::warn;
        }
        log(level,
            "{} Stream closing, sent until seqno {} remaining items "
            "{}, reason: {}",
            logPrefix,
            lastSentSeqno.load(),
            readyQ.size(),
            cb::mcbp::to_string(reason));
    }
}

void ActiveStream::scheduleBackfill_UNLOCKED(DcpProducer& producer,
                                             bool reschedule) {
    if (isBackfillTaskRunning) {
        log(spdlog::level::level_enum::info,
            "{} Skipping "
            "scheduleBackfill_UNLOCKED; "
            "lastReadSeqno {}"
            ", reschedule flag "
            ": {}",
            logPrefix,
            lastReadSeqno.load(),
            reschedule ? "True" : "False");
        return;
    }

    VBucketPtr vbucket = engine->getVBucket(vb_);
    if (!vbucket) {
        log(spdlog::level::level_enum::warn,
            "{} Failed to schedule "
            "backfill as unable to get vbucket; "
            "lastReadSeqno : {}"
            ", "
            "reschedule : {}",
            logPrefix,
            lastReadSeqno.load(),
            reschedule ? "True" : "False");
        return;
    }

    uint64_t backfillStart = lastReadSeqno.load() + 1;
    uint64_t backfillEnd;
    bool tryBackfill;

    if (isDiskOnly()) {
        // if disk only, always backfill to the requested end seqno
        backfillEnd = end_seqno_;
        tryBackfill = true;
    } else {
        /* not disk only - stream may require backfill but will transition to
         * in-memory afterward; register the cursor now.
         * There are two expected cases:
         *  1: registerResult.tryBackfill=true, which means
         *     - Cursor at start of first checkpoint
         *     - CheckpointManager can't provide all the items needed
         *       so a backfill may be required before moving to
         *       in-memory streaming.
         *  2: registerResult.tryBackfill=false
         *     - The CheckpointManager contains the required items
         *     - No backfill needed
         */

        CursorRegResult registerResult;
        try {
            registerResult = vbucket->checkpointManager->registerCursorBySeqno(
                    name_,
                    lastReadSeqno.load(),
                    CheckpointCursor::Droppable::Yes);
        } catch (std::exception& error) {
            log(spdlog::level::level_enum::warn,
                "{} Failed to register "
                "cursor: {}",
                logPrefix,
                error.what());
            endStream(cb::mcbp::DcpStreamEndStatus::StateChanged);
            return;
        }

        log(spdlog::level::level_enum::info,
            "{} ActiveStream::scheduleBackfill_UNLOCKED register cursor "
            "with name \"{}\" lastReadSeqno:{}, registeredSeqno:{}, "
            "backfill:{}",
            logPrefix,
            name_,
            lastReadSeqno.load(),
            registerResult.seqno,
            registerResult.tryBackfill);

        scheduleBackfillRegisterCursorHook();

        curChkSeqno = registerResult.seqno;
        tryBackfill = registerResult.tryBackfill;
        cursor = registerResult.takeCursor();

        if (lastReadSeqno.load() > curChkSeqno) {
            // something went wrong registering the cursor - it is too early
            // and could read items this stream has already sent.
            throw std::logic_error(
                    "ActiveStream::scheduleBackfill_UNLOCKED: "
                    "lastReadSeqno (which is " +
                    std::to_string(lastReadSeqno.load()) +
                    " ) is greater than curChkSeqno (which is " +
                    std::to_string(curChkSeqno) + " ). " + "for stream " +
                    producer.logHeader() + "; " + logPrefix);
        }

        // _if_ a backfill is required, it should end either at the
        // requested stream end seqno OR the seqno immediately
        // before what the checkpoint manager can provide
        // - whichever is lower.
        backfillEnd = std::min(end_seqno_, curChkSeqno - 1);
    }

    numBackfillPauses = 0;

    if (tryBackfill && tryAndScheduleOSOBackfill(producer, *vbucket)) {
        return;
    } else if (tryBackfill &&
               producer.scheduleBackfillManager(*vbucket,
                                                shared_from_this(),
                                                backfillStart,
                                                backfillEnd)) {
        // backfill will be needed to catch up to the items in the
        // CheckpointManager
        log(spdlog::level::level_enum::info,
            "{} Scheduling backfill "
            "from {} to {}, reschedule "
            "flag : {}",
            logPrefix,
            backfillStart,
            backfillEnd,
            reschedule ? "True" : "False");

        isBackfillTaskRunning.store(true);
        /// Number of backfill items is unknown until the Backfill task
        /// completes the scan phase - reset backfillRemaining counter.
        backfillRemaining.reset();
    } else {
        // backfill not needed
        if (isDiskOnly()) {
            endStream(cb::mcbp::DcpStreamEndStatus::Ok);
        } else if (isTakeoverStream()) {
            transitionState(StreamState::TakeoverSend);
        } else {
            transitionState(StreamState::InMemory);
        }
        if (reschedule) {
            /*
             * It is not absolutely necessary to notify immediately as conn
             * manager or an incoming item will cause a notification eventually,
             * but wouldn't hurt to do so.
             *
             * Note: must not notify when we schedule a backfill for the first
             * time (i.e. when reschedule is false) because the stream is not
             * yet in producer conn list of streams.
             */
            notifyStreamReady(false /*force*/, &producer);
        }
    }
}

bool ActiveStream::tryAndScheduleOSOBackfill(DcpProducer& producer,
                                             VBucket& vb) {
    // OSO only allowed:
    // if the filter is set to a single collection.
    // if this is the initial backfill request
    // if the client has enabled OSO
    if (producer.isOutOfOrderSnapshotsEnabled() && filter.singleCollection() &&
        lastReadSeqno.load() == 0 &&
        ((curChkSeqno.load() > lastReadSeqno.load() + 1) || (isDiskOnly()))) {
        CollectionID cid = filter.front();

        // OSO possible - engage.
        producer.scheduleBackfillManager(vb, shared_from_this(), cid);
        // backfill will be needed to catch up to the items in the
        // CheckpointManager
        log(spdlog::level::level_enum::info,
            "{} Scheduling OSO backfill "
            "for cid:{} diskOnly:{} lastReadSeqno:{} curChkSeqno:{}",
            logPrefix,
            cid.to_string(),
            isDiskOnly(),
            lastReadSeqno.load(),
            curChkSeqno.load());

        isBackfillTaskRunning.store(true);
        /// Number of backfill items is unknown until the Backfill task
        /// completes the scan phase - reset backfillRemaining counter.
        backfillRemaining.reset();
        return true;
    }
    return false;
}

void ActiveStream::completeBackfillInner(
        BackfillType backfillType,
        uint64_t maxSeqno,
        std::chrono::steady_clock::duration runtime,
        size_t diskBytesRead) {
    {
        std::lock_guard<std::mutex> lh(streamMutex);

        // backfills can be scheduled and return nothing, leaving
        // lastBackfilledSeqno to be behind lastReadSeqno. Only update when
        // greater.
        if (lastBackfilledSeqno > lastReadSeqno) {
            lastReadSeqno.store(lastBackfilledSeqno);
        }

        if (backfillType == BackfillType::InOrder) {
            // In-order backfills may require a seqno-advanced message if
            // there is a stream filter present (e.g. only streaming a single
            // collection).
            if (isSeqnoAdvancedNeededBackFill()) {
                queueSeqnoAdvanced();
            }
            // reset last seqno seen by backfill
            maxScanSeqno = 0;
        }

        if (isBackfilling()) {
            const auto diskItemsRead = backfillItems.disk.load();
            const auto runtimeSecs =
                    std::chrono::duration<double>(runtime).count();
            Expects(runtimeSecs != 0.0);
            log(spdlog::level::level_enum::info,
                "{} {}Backfill complete. {} items consisting of {} bytes read "
                "from disk, "
                "{} items from memory, lastReadSeqno:{}, "
                "lastSentSeqnoAdvance:{}, lastSentSnapStartSeqno:{}, "
                "lastSentSnapEndSeqno:{}, pendingBackfill:{}, "
                "numBackfillPauses:{}. Total "
                "runtime {} "
                "({} item/s, {} MB/s)",
                logPrefix,
                backfillType == BackfillType::OutOfSequenceOrder ? "OSO " : "",
                diskItemsRead,
                diskBytesRead,
                backfillItems.memory.load(),
                lastReadSeqno.load(),
                lastSentSeqnoAdvance.load(),
                lastSentSnapStartSeqno.load(),
                lastSentSnapEndSeqno.load(),
                pendingBackfill ? "True" : "False",
                numBackfillPauses.load(),
                cb::time2text(runtime),
                diskItemsRead ? int(diskItemsRead / runtimeSecs) : 0,
                diskBytesRead
                        ? int((diskBytesRead / runtimeSecs) / (1024 * 1024))
                        : 0);
        } else {
            log(spdlog::level::level_enum::warn,
                "{} ActiveStream::completeBackfillInner: "
                "Unexpected state_:{}",
                logPrefix,
                to_string(state_.load()));
        }

        if (backfillType == BackfillType::OutOfSequenceOrder) {
            auto producer = producerPtr.lock();

            if (!producer) {
                log(spdlog::level::level_enum::warn,
                    "{} ActiveStream::completeBackfillInner: producer "
                    "unavailable",
                    logPrefix);
            } else if (
                    producer->isOutOfOrderSnapshotsEnabledWithSeqnoAdvanced() &&
                    maxSeqno != lastBackfilledSeqno) {
                pushToReadyQ(std::make_unique<SeqnoAdvanced>(
                        opaque_, vb_, sid, maxSeqno));
                lastSentSeqnoAdvance.store(maxSeqno);
            }

            // Now that the OSO backfill has ended, we can tweak
            // lastReadSeqno so that it reflects the end of the snapshot
            // we've just processed. This ensures any pending backfill which
            // follows continues from maxSeqno and not the max seqno of the
            // collection(s) in the OSO scan, which could be way less.
            if (maxSeqno > lastReadSeqno) {
                lastReadSeqno = maxSeqno;
            }

            pushToReadyQ(std::make_unique<OSOSnapshot>(
                    opaque_, vb_, sid, OSOSnapshot::End{}));
        }
    }

    if (completeBackfillHook) {
        completeBackfillHook();
    }

    bool inverse = true;
    isBackfillTaskRunning.compare_exchange_strong(inverse, false);

    // MB-37468: Items may not be ready, but we need to notify the stream
    // regardless as a racing stepping producer that had just finished
    // processing all items and found an empty ready queue could clear the flag
    // immediately after we call notifyStreamReady (which does not notify as
    // itemsReady is true). This would then result in us not notifying the
    // stream and not putting it back in the producer's readyQueue. A similar
    // case exists for transitioning state to TakeoverSend or InMemory.
    notifyStreamReady(true);
}

void ActiveStream::clear_UNLOCKED() {
    while (!readyQ.empty()) {
        popFromReadyQ();
    }
}

void ActiveStream::notifyEmptyBackfill_UNLOCKED(uint64_t lastSeenSeqno) {
    setBackfillRemaining_UNLOCKED(0);
    auto vbucket = engine->getVBucket(vb_);
    if (!cursor.lock()) {
        try {
            CursorRegResult result =
                    vbucket->checkpointManager->registerCursorBySeqno(
                            name_,
                            lastSeenSeqno,
                            CheckpointCursor::Droppable::Yes);
            log(spdlog::level::level_enum::info,
                "{} ActiveStream::notifyEmptyBackfill "
                "Re-registering dropped cursor with name \"{}\", "
                "lastSeenSeqno:{}, registeredSeqno:{}, backfill:{}",
                logPrefix,
                name_,
                lastSeenSeqno,
                result.seqno,
                result.tryBackfill);
            curChkSeqno = result.seqno;
            cursor = result.takeCursor();
        } catch (std::exception& error) {
            log(spdlog::level::level_enum::warn,
                "{} Failed to register "
                "cursor: {}",
                logPrefix,
                error.what());
            endStream(cb::mcbp::DcpStreamEndStatus::StateChanged);
        }
    }
}

bool ActiveStream::handleSlowStream() {
    std::lock_guard<std::mutex> lh(streamMutex);
    log(spdlog::level::level_enum::info,
        "{} Handling slow stream; "
        "state_ : {}, "
        "lastReadSeqno : {}"
        ", "
        "lastSentSeqno : {}"
        ", "
        "vBucketHighSeqno : {}"
        ", "
        "isBackfillTaskRunning : {}",
        logPrefix,
        to_string(state_.load()).c_str(),
        lastReadSeqno.load(),
        lastSentSeqno.load(),
        engine->getVBucket(vb_)->getHighSeqno(),
        isBackfillTaskRunning.load() ? "True" : "False");

    bool status = false;
    switch (state_.load()) {
    case StreamState::Backfilling:
    case StreamState::InMemory:
        /* Drop the existing cursor and set pending backfill */
        status = dropCheckpointCursor_UNLOCKED();
        pendingBackfill = true;
        return status;
    case StreamState::TakeoverSend:
    /* To be handled later if needed */
    case StreamState::TakeoverWait:
    /* To be handled later if needed */
    case StreamState::Dead:
        /* To be handled later if needed */
        return false;
    case StreamState::Pending: {
        auto producer = producerPtr.lock();
        std::string connHeader = producer ? producer->logHeader()
                                          : "DCP (Producer): **Deleted conn**";
        throw std::logic_error(
                "ActiveStream::handleSlowStream: "
                "called with state " +
                to_string(state_.load()) +
                " "
                "for stream " +
                connHeader + "; " + logPrefix);
    }
    }
    return false;
}

std::string ActiveStream::getStreamTypeName() const {
    return "Active";
}

std::string ActiveStream::getStateName() const {
    return to_string(state_);
}

void ActiveStream::transitionState(StreamState newState) {
    if (state_ == newState) {
        return;
    }

    auto logLevel = getTransitionStateLogLevel(state_, newState);
    log(logLevel,
        "{} ActiveStream::transitionState: "
        "Transitioning from {} to {}",
        logPrefix,
        to_string(state_.load()),
        to_string(newState));

    bool validTransition = false;
    switch (state_.load()) {
    case StreamState::Pending:
        if (newState == StreamState::Backfilling ||
            newState == StreamState::Dead) {
            validTransition = true;
        }
        break;
    case StreamState::Backfilling:
        if (newState == StreamState::InMemory ||
            newState == StreamState::TakeoverSend ||
            newState == StreamState::Dead) {
            validTransition = true;
        }
        break;
    case StreamState::InMemory:
        if (newState == StreamState::Backfilling ||
            newState == StreamState::Dead) {
            validTransition = true;
        }
        break;
    case StreamState::TakeoverSend:
        if (newState == StreamState::TakeoverWait ||
            newState == StreamState::Dead) {
            validTransition = true;
        }
        break;
    case StreamState::TakeoverWait:
        if (newState == StreamState::TakeoverSend ||
            newState == StreamState::Dead) {
            validTransition = true;
        }
        break;
    case StreamState::Dead:
        // Once DEAD, no other transitions should occur.
        validTransition = false;
        break;
    }

    if (!validTransition) {
        throw std::invalid_argument(
                "ActiveStream::transitionState:"
                " newState (which is " +
                to_string(newState) +
                ") is not valid for current state (which is " +
                to_string(state_.load()) + ") " + logPrefix);
    }

    StreamState oldState = state_.load();
    state_ = newState;

    switch (newState) {
    case StreamState::Backfilling: {
        auto producer = producerPtr.lock();
        if (producer) {
            if (StreamState::Pending == oldState) {
                scheduleBackfill_UNLOCKED(*producer, false /* reschedule */);
            } else if (StreamState::InMemory == oldState) {
                scheduleBackfill_UNLOCKED(*producer, true /* reschedule */);
            }
        }
        break;
    }
    case StreamState::InMemory:
        // Check if the producer has sent up till the last requested
        // sequence number already, if not - move checkpoint items into
        // the ready queue.
        if (lastSentSeqno.load() >= end_seqno_) {
            // Stream transitioning to DEAD state
            endStream(cb::mcbp::DcpStreamEndStatus::Ok);
            notifyStreamReady();
        } else {
            // Starting a new in-memory snapshot which could contain duplicate
            // keys compared to the previous backfill snapshot. Therefore set
            // the Checkpoint flag on the next snapshot so the Consumer will
            // know to create a new Checkpoint.
            nextSnapshotIsCheckpoint = true;

            auto producer = producerPtr.lock();
            if (producer) {
                nextCheckpointItem(*producer);
            }
        }
        break;
    case StreamState::TakeoverSend: {
        takeoverStart = ep_current_time();

        // Starting a new in-memory (takeover) snapshot which could contain
        // duplicate keys compared to the previous Backfill snapshot. Therefore
        // set the Checkpoint flag on the next snapshot so the Consumer will
        // know to create a new Checkpoint.
        nextSnapshotIsCheckpoint = true;

        auto producer = producerPtr.lock();
        if (producer && !nextCheckpointItem(*producer)) {
            notifyStreamReady(true);
        }
    } break;
    case StreamState::Dead:
        removeCheckpointCursor();
        break;
    case StreamState::TakeoverWait:
    case StreamState::Pending:
        break;
    }
}

size_t ActiveStream::getItemsRemaining() {
    VBucketPtr vbucket = engine->getVBucket(vb_);

    if (!vbucket || !isActive()) {
        return 0;
    }

    // Items remaining is the sum of:
    // (a) Items outstanding in checkpoints
    // (b) Items pending in our readyQ
    size_t ckptItems = 0;
    if (auto sp = cursor.lock()) {
        ckptItems = vbucket->checkpointManager->getNumItemsForCursor(*sp);
    }

    // Note: concurrent access to readyQ guarded by streamMutex
    std::lock_guard<std::mutex> lh(streamMutex);
    return ckptItems + readyQ.size();
}

uint64_t ActiveStream::getLastReadSeqno() const {
    return lastReadSeqno.load();
}

uint64_t ActiveStream::getLastSentSeqno() const {
    return lastSentSeqno.load();
}

bool ActiveStream::isCurrentSnapshotCompleted() const {
    VBucketPtr vbucket = engine->getVBucket(vb_);
    // An atomic read of vbucket state without acquiring the
    // reader lock for state should suffice here.
    if (vbucket && vbucket->getState() == vbucket_state_replica) {
        if (lastSentSnapEndSeqno.load(std::memory_order_relaxed) >=
            lastReadSeqno) {
            return false;
        }
    }
    return true;
}

bool ActiveStream::dropCheckpointCursor_UNLOCKED() {
    VBucketPtr vbucket = engine->getVBucket(vb_);
    if (!vbucket) {
        endStream(cb::mcbp::DcpStreamEndStatus::StateChanged);
        notifyStreamReady();
    }
    return removeCheckpointCursor();
}

spdlog::level::level_enum ActiveStream::getTransitionStateLogLevel(
        StreamState currState, StreamState newState) {
    if ((currState == StreamState::Pending) ||
        (newState == StreamState::Dead)) {
        return spdlog::level::level_enum::debug;
    }
    return spdlog::level::level_enum::info;
}

void ActiveStream::notifyStreamReady(bool force, DcpProducer* producer) {
    bool inverse = false;
    if (force || itemsReady.compare_exchange_strong(inverse, true)) {
        /**
         * The below block of code exists to reduce the amount of times that we
         * have to promote the producerPtr (weak_ptr<DcpProducer>). Callers that
         * have already done so can supply a raw ptr for us to use instead.
         */
        if (producer) {
            // Caller supplied a producer to call this on, use that
            producer->notifyStreamReady(vb_);
            return;
        }

        // No producer supplied, promote the weak_ptr and use that
        auto lkProducer = producerPtr.lock();
        if (!lkProducer) {
            return;
        }
        lkProducer->notifyStreamReady(vb_);
    }
}

bool ActiveStream::removeCheckpointCursor() {
    VBucketPtr vb = engine->getVBucket(vb_);
    if (vb) {
        removeCursorPreLockHook();
        auto lockedCursor = cursor.lock();
        if (lockedCursor &&
            vb->checkpointManager->removeCursor(*lockedCursor)) {
            /*
             * Although the cursor has been removed from the cursor map
             * the underlying shared_ptr can still be valid due to other
             * uses of the cursor not yet going out of scope
             * (e.g. CheckpointMemRecoveryTask).  Therefore
             * cursor.lock().get() may not return the nullptr, so reset the
             * cursor to ensure that it is not used.
             */
            cursor.reset();
            return true;
        }
    }
    return false;
}

cb::engine_errc ActiveStream::seqnoAck(const std::string& consumerName,
                                       uint64_t preparedSeqno) {
    VBucketPtr vb = engine->getVBucket(vb_);
    if (!vb) {
        return cb::engine_errc::not_my_vbucket;
    }

    // Take the vb state lock so that we don't change the state of
    // this vb. Done before the streamMutex is acquired to prevent a lock order
    // inversion.
    {
        folly::SharedMutex::ReadHolder vbStateLh(vb->getStateLock());

        // Locked with the streamMutex to ensure that we cannot race with a
        // stream end
        {
            std::lock_guard<std::mutex> lh(streamMutex);

            // We cannot ack something on a dead stream.
            if (!isActive()) {
                return cb::engine_errc::success;
            }

            if (preparedSeqno > getLastSentSeqno()) {
                throw std::logic_error(
                        vb_.to_string() + " replica \"" + consumerName +
                        "\" acked seqno:" + std::to_string(preparedSeqno) +
                        " which is greater than last sent seqno:" +
                        std::to_string(getLastSentSeqno()));
            }

            return vb->seqnoAcknowledged(
                    vbStateLh, consumerName, preparedSeqno);
        } // end stream mutex lock scope
    } // end vb state lock scope
}

std::string ActiveStream::to_string(StreamState st) {
    switch (st) {
    case StreamState::Pending:
        return "pending";
    case StreamState::Backfilling:
        return "backfilling";
    case StreamState::InMemory:
        return "in-memory";
    case StreamState::TakeoverSend:
        return "takeover-send";
    case StreamState::TakeoverWait:
        return "takeover-wait";
    case StreamState::Dead:
        return "dead";
    }
    throw std::invalid_argument("ActiveStream::to_string(StreamState): " +
                                std::to_string(int(st)));
}

bool ActiveStream::collectionAllowed(DocKey key) const {
    return filter.check(key);
}

bool ActiveStream::endIfRequiredPrivilegesLost(DcpProducer& producer) {
    // Does this stream still have the appropriate privileges to operate?
    if (filter.checkPrivileges(*producer.getCookie(), *engine) !=
        cb::engine_errc::success) {
        std::unique_lock lh(streamMutex);
        endStream(cb::mcbp::DcpStreamEndStatus::LostPrivileges);
        lh.unlock();
        notifyStreamReady();
        return true;
    }
    return false;
}

std::unique_ptr<DcpResponse> ActiveStream::makeEndStreamResponse(
        cb::mcbp::DcpStreamEndStatus reason) {
    return std::make_unique<StreamEndResponse>(opaque_, reason, vb_, sid);
}

void ActiveStream::incrementNumBackfillPauses() {
    numBackfillPauses++;
}

void ActiveStream::queueSeqnoAdvanced() {
    const auto seqno = lastSentSnapEndSeqno.load();
    pushToReadyQ(std::make_unique<SeqnoAdvanced>(opaque_, vb_, sid, seqno));
    lastSentSeqnoAdvance.store(seqno);

    // MB-47009 and MB-47534
    // Set the lastReadSeqno to be the seqno-advance.
    // We have read and then discarded something - setting this value to be
    // where the stream has read to ensures we don't send further seqno
    // advances unless a new snapshot is generated.
    // This is conditional as at least one path already manages lastReadSeqno
    // before getting here (lastReadSeqno is a Monotonic type).
    if (lastReadSeqno.load() < seqno) {
        lastReadSeqno.store(seqno);
    }
}

bool ActiveStream::isDiskOnly() const {
    return flags_ & DCP_ADD_STREAM_FLAG_DISKONLY;
}

bool ActiveStream::isTakeoverStream() const {
    return flags_ & DCP_ADD_STREAM_FLAG_TAKEOVER;
}

bool ActiveStream::isSeqnoAdvancedEnabled() const {
    // SeqnoAdvance can only be sent if collections enabled as that's what added
    // the message.
    // Then we only require SeqnoAdvance for streams which don't enable:
    // sync-writes - so we can replace abort/prepare with seqno-advance
    // FlatBuffers - so we can replace ModifyCollection with seqno-advance
    return isCollectionEnabledStream() &&
           (!supportSyncReplication() || !flatBuffersSystemEventsEnabled);
}

bool ActiveStream::isSeqnoAdvancedNeededBackFill() const {
    if (!isSeqnoAdvancedEnabled() || !isSeqnoGapAtEndOfSnapshot(maxScanSeqno)) {
        return false;
    }
    /**
     * In most cases we want to send a SeqnoAdvanced op if we have not sent
     * the final seqno in the snapshot at the end of backfill. However,
     * replica vbucket may transition their snapshot from backfill to
     * streaming from memory without sending another snapshot. Thus, in this
     * case we do not want to send a SeqnoAdvanced at the end of backfill.
     * So check that we don't have an in memory range to stream from.
     */
    auto vb = engine->getVBucket(vb_);
    if (vb) {
        if (vb->getState() == vbucket_state_replica) {
            return maxScanSeqno > lastBackfilledSeqno &&
                   maxScanSeqno == lastSentSnapEndSeqno.load();
        }
    } else {
        log(spdlog::level::level_enum::warn,
            "{} isSeqnoAdvancedNeededBackFill() for vbucket which does not "
            "exist",
            logPrefix);
    }
    return isCurrentSnapshotCompleted();
}

bool ActiveStream::isSeqnoGapAtEndOfSnapshot(uint64_t streamSeqno) const {
    return (lastSentSnapEndSeqno.load() > lastReadSeqno.load()) &&
           lastSentSnapEndSeqno.load() == streamSeqno;
}

<<<<<<< HEAD
void ActiveStream::sendSnapshotAndSeqnoAdvanced(CheckpointType checkpointType,
                                                uint64_t start,
                                                uint64_t end) {
    const bool wasFirst = !firstMarkerSent;
=======
void ActiveStream::sendSnapshotAndSeqnoAdvanced(
        const OutstandingItemsResult& meta, uint64_t start, uint64_t end) {
>>>>>>> 423df9b7
    start = adjustStartIfFirstSnapshot(start, true);

    const auto isCkptTypeDisk = isDiskCheckpointType(meta.checkpointType);
    uint32_t flags = isCkptTypeDisk ? MARKER_FLAG_DISK : MARKER_FLAG_MEMORY;

    if (changeStreamsEnabled &&
        (meta.historical == CheckpointHistorical::Yes)) {
        flags |= MARKER_FLAG_HISTORY;
    }

    pushToReadyQ(std::make_unique<SnapshotMarker>(opaque_,
                                                  vb_,
                                                  start,
                                                  end,
                                                  flags,
                                                  std::nullopt,
                                                  std::nullopt,
                                                  std::nullopt,
                                                  sid));
    // Update the last start seqno seen but handle base case as
    // lastSentSnapStartSeqno is initial zero
    if (start > 0) {
        lastSentSnapStartSeqno = start;
    }

    // Only compare last sent start with last sent end if end has already
    // been set
    if (!wasFirst && lastSentSnapStartSeqno <= lastSentSnapEndSeqno) {
        auto msg = fmt::format(
                "ActiveStream::sendSnapshotAndSeqnoAdvanced: sent snapshot "
                "marker to client with snap start <= previous snap end "
                "{} "
                "lastSentSnapStart:{} "
                "lastSentSnapEnd:{} "
                "snapStart:{} "
                "snapEnd:{} "
                "flags:{} "
                "sid:{} "
                "producer name:{} "
                "lastReadSeqno:{} "
                "curChkSeqno:{} "
                "lastReadSeqnoUnSnapshotted:{}",
                vb_,
                lastSentSnapStartSeqno,
                lastSentSnapEndSeqno,
                start,
                end,
                flags,
                sid,
                getName(),
                lastReadSeqno,
                curChkSeqno,
                lastReadSeqnoUnSnapshotted);
        throw std::logic_error(msg);
    }

    lastSentSnapEndSeqno.store(end, std::memory_order_relaxed);
    nextSnapshotIsCheckpoint = false;

    queueSeqnoAdvanced();
}

uint64_t ActiveStream::adjustStartIfFirstSnapshot(uint64_t start,
                                                  bool isCompleteSnapshot) {
    if (!firstMarkerSent) {
        if (isCompleteSnapshot) {
            firstMarkerSent = true;
        }
        return std::min(snap_start_seqno_, start);
    }
    return start;
}

ValueFilter ActiveStream::getValueFilter() const {
    ValueFilter valFilter = ValueFilter::VALUES_DECOMPRESSED;
    if (isKeyOnly()) {
        valFilter = ValueFilter::KEYS_ONLY;
    } else if (isCompressionEnabled()) {
        valFilter = ValueFilter::VALUES_COMPRESSED;
    }
    return valFilter;
}

void ActiveStream::setEndSeqno(uint64_t seqno) {
    end_seqno_ = seqno;
}

std::string ActiveStream::Labeller::getLabel(const char* name) const {
    return fmt::format("ActiveStream({} {})::{}",
                       stream.getName(),
                       stream.getLogPrefix(),
                       name);
}

bool ActiveStream::areChangeStreamsEnabled() const {
    return changeStreamsEnabled;
}

bool ActiveStream::isFlatBuffersSystemEventEnabled() const {
    return flatBuffersSystemEventsEnabled;
}<|MERGE_RESOLUTION|>--- conflicted
+++ resolved
@@ -1365,7 +1365,6 @@
         }
     }
 
-<<<<<<< HEAD
     if (!mutations.empty()) {
         // We have a snapshot with mutations to send. Push it into the ready
         // queue, all done then.
@@ -1390,9 +1389,8 @@
         // We must still send a snapshot marker so that the client is
         // moved to their end seqno - so a snapshot + seqno advance is
         // needed.
-        sendSnapshotAndSeqnoAdvanced(outstandingItemsResult.checkpointType,
-                                     snap_start_seqno_,
-                                     snap_end_seqno_);
+        sendSnapshotAndSeqnoAdvanced(
+                outstandingItemsResult, snap_start_seqno_, snap_end_seqno_);
         firstMarkerSent = true;
     } else if (isSeqnoGapAtEndOfSnapshot(curChkSeqno)) {
         auto vb = engine->getVBucket(getVBucket());
@@ -1410,58 +1408,6 @@
                  * streaming are present in memory.
                  */
                 queueSeqnoAdvanced();
-=======
-        if (!mutations.empty()) {
-            snapshot(outstandingItemsResult,
-                     mutations,
-                     visibleSeqno,
-                     highNonVisibleSeqno);
-        } else if (isSeqnoAdvancedEnabled()) {
-            // Note that we cannot enter this case if supportSyncReplication()
-            // returns true (see isSeqnoAdvancedEnabled). This means that we
-            // do not need to set the HCS/MVS or timestamp parameters of the
-            // snapshot marker. MB-47877 tracks enabling sync-writes+filtering
-            if (!firstMarkerSent && lastReadSeqno < snap_end_seqno_) {
-                // MB-47009: This first snapshot has been completely filtered
-                // away. The remaining items must not of been for this client.
-                // We must still send a snapshot marker so that the client is
-                // moved to their end seqno - so a snapshot + seqno advance is
-                // needed.
-                sendSnapshotAndSeqnoAdvanced(outstandingItemsResult,
-                                             snap_start_seqno_,
-                                             snap_end_seqno_);
-                firstMarkerSent = true;
-            } else if (isSeqnoGapAtEndOfSnapshot(curChkSeqno)) {
-                auto vb = engine->getVBucket(getVBucket());
-                if (vb) {
-                    if (vb->getState() == vbucket_state_replica) {
-                        /*
-                         * If this is a collection stream and we're not sending
-                         * any mutations from memory and we haven't queued a
-                         * snapshot and we're a replica. Then our snapshot
-                         * covers backfill and in memory. So we have one
-                         * snapshot marker for both items on disk and in memory.
-                         * Thus, we need to send a SeqnoAdvanced to push the
-                         * consumer's seqno to the end of the snapshot. This is
-                         * needed when no items for the collection we're
-                         * streaming are present in memory.
-                         */
-                        queueSeqnoAdvanced();
-                    }
-                } else {
-                    log(spdlog::level::level_enum::warn,
-                        "{} processItems() for vbucket which does not "
-                        "exist",
-                        logPrefix);
-                }
-            } else if (highNonVisibleSeqno &&
-                       curChkSeqno >= highNonVisibleSeqno.value()) {
-                // MB-48368: Nothing directly available for the stream, but a
-                // non-visible item was available - bring the client up-to-date
-                sendSnapshotAndSeqnoAdvanced(outstandingItemsResult,
-                                             highNonVisibleSeqno.value(),
-                                             highNonVisibleSeqno.value());
->>>>>>> 423df9b7
             }
         } else {
             log(spdlog::level::level_enum::warn,
@@ -1473,7 +1419,7 @@
                curChkSeqno >= highNonVisibleSeqno.value()) {
         // MB-48368: Nothing directly available for the stream, but a
         // non-visible item was available - bring the client up-to-date
-        sendSnapshotAndSeqnoAdvanced(outstandingItemsResult.checkpointType,
+        sendSnapshotAndSeqnoAdvanced(outstandingItemsResult,
                                      highNonVisibleSeqno.value(),
                                      highNonVisibleSeqno.value());
     }
@@ -2569,15 +2515,10 @@
            lastSentSnapEndSeqno.load() == streamSeqno;
 }
 
-<<<<<<< HEAD
-void ActiveStream::sendSnapshotAndSeqnoAdvanced(CheckpointType checkpointType,
-                                                uint64_t start,
-                                                uint64_t end) {
-    const bool wasFirst = !firstMarkerSent;
-=======
 void ActiveStream::sendSnapshotAndSeqnoAdvanced(
         const OutstandingItemsResult& meta, uint64_t start, uint64_t end) {
->>>>>>> 423df9b7
+    const bool wasFirst = !firstMarkerSent;
+
     start = adjustStartIfFirstSnapshot(start, true);
 
     const auto isCkptTypeDisk = isDiskCheckpointType(meta.checkpointType);

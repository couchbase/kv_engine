--- conflicted
+++ resolved
@@ -2036,11 +2036,7 @@
                 log(spdlog::level::level_enum::info,
                     "{} Skipping OSO backfill for cid:{} as collection item "
                     "count ({}) is too large a percentage of the vBucket item "
-<<<<<<< HEAD
-                    "count ({}) ({:.2f}%)",
-=======
                     "count ({}) - ({:.2f}%)",
->>>>>>> 6133110e
                     logPrefix,
                     cid,
                     colItemCount,

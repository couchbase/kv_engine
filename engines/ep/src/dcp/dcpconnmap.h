/* -*- Mode: C++; tab-width: 4; c-basic-offset: 4; indent-tabs-mode: nil -*- */
/*
 *     Copyright 2016 Couchbase, Inc
 *
 *   Licensed under the Apache License, Version 2.0 (the "License");
 *   you may not use this file except in compliance with the License.
 *   You may obtain a copy of the License at
 *
 *       http://www.apache.org/licenses/LICENSE-2.0
 *
 *   Unless required by applicable law or agreed to in writing, software
 *   distributed under the License is distributed on an "AS IS" BASIS,
 *   WITHOUT WARRANTIES OR CONDITIONS OF ANY KIND, either express or implied.
 *   See the License for the specific language governing permissions and
 *   limitations under the License.
 */

#pragma once

#include "backfill.h"
#include "conn_store_fwd.h"
#include "connmap.h"
#include "ep_types.h"

#include <memcached/engine.h>
#include <folly/SharedMutex.h>
#include <atomic>
#include <list>
#include <string>

class CheckpointCursor;
class DcpProducer;
class DcpConsumer;

class DcpConnMap : public ConnMap, public BackfillTrackingIface {
public:
    explicit DcpConnMap(EventuallyPersistentEngine& engine);

    ~DcpConnMap() override;

    /**
     * Find or build a dcp connection for the given cookie and with
     * the given name.
     * @param cookie The cookie representing the client
     * @param name The name of the connection
     * @param flags The DCP open flags (as per protocol)
     * @param jsonExtra An optional JSON document for additional configuration
     */
    DcpProducer* newProducer(const void* cookie,
                             const std::string& name,
                             uint32_t flags);

    /**
     * Create a new consumer and add it in the list of DCP Connections
     *
     * @param cookie the cookie representing the client
     * @param name The name of the connection
     * @param consumerName (Optional) If non-empty an identifier for the
     *        consumer to advertise itself to the producer as.
     * @return Pointer to the new dcp connection
     */
    DcpConsumer* newConsumer(const void* cookie,
                             const std::string& name,
                             const std::string& consumerName = {});

    void notifyVBConnections(Vbid vbid,
                             uint64_t bySeqno,
                             SyncWriteOperation syncWrite);

    /**
     * Send a SeqnoAck message over the PassiveStream for the given VBucket.
     *
     * @param vbid
     * @param seqno The payload
     */
    void seqnoAckVBPassiveStream(Vbid vbid, int64_t seqno);

    void notifyBackfillManagerTasks();

    void removeVBConnections(DcpProducer& prod);

    /**
     * Close outbound (active) streams for a vbucket whenever a state
     * change is detected. In case of failovers, close inbound (passive)
     * streams as well.
     *
     * @param vbucket the vbucket id
     * @param state the new state of the vbucket
     * @closeInboundStreams bool flag indicating failover
     * @param vbstateLock (optional) Exclusive lock to vbstate
     */
    void vbucketStateChanged(
            Vbid vbucket,
            vbucket_state_t state,
            bool closeInboundStreams = true,
            folly::SharedMutex::WriteHolder* vbstateLock = nullptr);

    /**
     * Close outbound (active) streams for a vbucket on vBucket rollback.
     *
     * @param vbucket the vbucket id
     */
    void closeStreamsDueToRollback(Vbid vbucket);

    void shutdownAllConnections();

    bool isDeadConnectionsEmpty() override {
        LockHolder lh(connsLock);
        return deadConnections.empty();
    }

    /**
     * Handles the slow stream with the specified name.
     * Returns true if the stream dropped its cursors on the
     * checkpoint.
     */
    bool handleSlowStream(Vbid vbid, const CheckpointCursor* cursor);

    void disconnect(const void *cookie);

    void manageConnections() override;

    bool canAddBackfillToActiveQ() override;

    void decrNumActiveSnoozingBackfills() override;

    void updateMaxActiveSnoozingBackfills(size_t maxDataSize);

    uint16_t getNumActiveSnoozingBackfills () {
        std::lock_guard<std::mutex> lh(backfills.mutex);
        return backfills.numActiveSnoozing;
    }

    uint16_t getMaxActiveSnoozingBackfills () {
        std::lock_guard<std::mutex> lh(backfills.mutex);
        return backfills.maxActiveSnoozing;
    }

    ENGINE_ERROR_CODE addPassiveStream(ConnHandler& conn,
                                       uint32_t opaque,
                                       Vbid vbucket,
                                       uint32_t flags);

    /* Use this only for any quick direct stats from DcpConnMap. To collect
       individual conn stats from conn lists please use ConnStatBuilder */
    void addStats(const AddStatFn& add_stat, const void* c);

    /* Updates the minimum compression ratio to be achieved for docs by
     * all the producers, which will be in effect if the producer side
     * value compression is enabled */
    void updateMinCompressionRatioForProducers(float value);

    float getMinCompressionRatio();

    std::shared_ptr<ConnHandler> findByName(const std::string& name);

    bool isConnections() override;

    /**
     * Call a function on each DCP connection.
     */
    template <typename Fun>
    void each(Fun&& f);

protected:
    // @todo: Review usage and description, it seems that this mutex
    //  synchronizes only deadConnections after we introduced ConnStore
    //
    // Synchonises access to the {map_} members, i.e. adding
    // removing connections.
    // Actual modification of the underlying
    // ConnHandler objects is guarded by {releaseLock}.
    std::mutex connsLock;

    /*
     * deadConnections is protected (as opposed to private) because
     * of the module test ep-engine_dead_connections_test
     */
    std::list<std::shared_ptr<ConnHandler>> deadConnections;

    /*
     * Change the value at which a DcpConsumer::Processor task will yield
     */
    void consumerYieldConfigChanged(size_t newValue);

    /*
     * Change the batchsize that the DcpConsumer::Processor operates with
     */
    void consumerBatchSizeConfigChanged(size_t newValue);

    /**
     * Change the idle timeout that Producers and Consumers operate with
     */
    void idleTimeoutConfigChanged(size_t newValue);

    /**
<<<<<<< HEAD
=======
     * Enable/disable the logging on FTS connections
     */
    void blacklistFtsConnectionLogsConfigChanged(bool newValue);

    /**
     * Reflect the EP configuration change into all existing consumers.
     *
     * @param newValue
     */
    void consumerAllowSanitizeValueInDeletionConfigChanged(bool newValue);

    /**
>>>>>>> ed9bab4d
     * @param engine The engine
     * @param cookie The cookie that identifies the connection
     * @param connName The name that identifies the connection
     * @param consumerName The name that identifies the consumer
     * @return a shared instance of DcpConsumer
     */
    virtual std::shared_ptr<DcpConsumer> makeConsumer(
            EventuallyPersistentEngine& engine,
            const void* cookie,
            const std::string& connName,
            const std::string& consumerName) const;

    bool isPassiveStreamConnected_UNLOCKED(Vbid vbucket);

    /*
     * Closes all streams associated with each connection in `map`.
     */
    static void closeStreams(CookieToConnectionMap& map);

    /*
     * Cancels all tasks assocuated with each connection in `map`.
     */
    static void cancelTasks(CookieToConnectionMap& map);

    /* Db file memory */
    static const uint32_t dbFileMem;

    // Current and maximum number of backfills which are snoozing.
    struct {
        std::mutex mutex;
        uint16_t numActiveSnoozing;
        uint16_t maxActiveSnoozing;
    } backfills;

    /* Max num of backfills we want to have irrespective of memory */
    static const uint16_t numBackfillsThreshold;
    /* Max percentage of memory we want backfills to occupy */
    static const uint8_t numBackfillsMemThreshold;

    std::atomic<float> minCompressionRatioForProducer;

    /* Total memory used by all DCP consumer buffers */
    std::atomic<size_t> aggrDcpConsumerBufferSize;

    class DcpConfigChangeListener;
};<|MERGE_RESOLUTION|>--- conflicted
+++ resolved
@@ -194,13 +194,6 @@
     void idleTimeoutConfigChanged(size_t newValue);
 
     /**
-<<<<<<< HEAD
-=======
-     * Enable/disable the logging on FTS connections
-     */
-    void blacklistFtsConnectionLogsConfigChanged(bool newValue);
-
-    /**
      * Reflect the EP configuration change into all existing consumers.
      *
      * @param newValue
@@ -208,7 +201,6 @@
     void consumerAllowSanitizeValueInDeletionConfigChanged(bool newValue);
 
     /**
->>>>>>> ed9bab4d
      * @param engine The engine
      * @param cookie The cookie that identifies the connection
      * @param connName The name that identifies the connection

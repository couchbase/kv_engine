--- conflicted
+++ resolved
@@ -610,25 +610,10 @@
     } else {
         // Some validation seems reasonable here, given that in the past we
         // already had issues in this area (see if-block above).
-<<<<<<< HEAD
-        bool hasBody = false;
-        if (mcbp::datatype::is_xattr(datatype)) {
-            const auto size = value.size();
-            const auto val = std::string_view{
-                    reinterpret_cast<const char*>(value.data()), size};
-            const auto bodySize = size - cb::xattr::get_body_offset(val);
-            hasBody = (bodySize > 0);
-        } else {
-            hasBody = (value.size() > 0);
-        }
-
-        if (hasBody) {
-=======
         if (cb::xattr::get_body_size(
                     datatype,
                     {reinterpret_cast<const char*>(value.data()),
                      value.size()}) > 0) {
->>>>>>> 5fe24fc6
             logger->warn(
                     "DcpConsumer::deletion: ({}) Value cannot contain a body",
                     vbucket);

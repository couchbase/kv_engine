--- conflicted
+++ resolved
@@ -202,14 +202,12 @@
     // Consumer needs to know if the Producer supports IncludeDeletedUserXattrs
     deletedUserXattrsNegotiation.state =
             BlockingDcpControlNegotiation::State::PendingRequest;
-<<<<<<< HEAD
+
     // Consumer need to know if the Producer supports v7 DCP status codes
     v7DcpStatusCodesNegotiation.state =
             BlockingDcpControlNegotiation::State::PendingRequest;
-=======
 
     allowSanitizeValueInDeletion.store(config.isAllowSanitizeValueInDeletion());
->>>>>>> ed9bab4d
 }
 
 DcpConsumer::~DcpConsumer() {

/* -*- Mode: C++; tab-width: 4; c-basic-offset: 4; indent-tabs-mode: nil -*- */
/*
 *     Copyright 2015-Present Couchbase, Inc.
 *
 *   Use of this software is governed by the Business Source License included
 *   in the file licenses/BSL-Couchbase.txt.  As of the Change Date specified
 *   in that file, in accordance with the Business Source License, use of this
 *   software will be governed by the Apache License, Version 2.0, included in
 *   the file licenses/APL2.txt.
 */

#include "dcp/consumer.h"

#include "bucket_logger.h"
#include "checkpoint_manager.h"
#include "collections/vbucket_manifest_handles.h"
#include "connhandler_impl.h"
#include "dcp/dcpconnmap.h"
#include "dcp/passive_stream.h"
#include "dcp/response.h"
#include "ep_engine.h"
#include "ep_time.h"
#include "failover-table.h"
#include "kv_bucket.h"
#include "objectregistry.h"
#include "vbucket.h"
#include <executor/executorpool.h>
#include <phosphor/phosphor.h>
#include <platform/json_log_conversions.h>
#include <xattr/utils.h>

#include <charconv>
#include <utility>

class DcpConsumerTask : public EpTask {
public:
    DcpConsumerTask(EventuallyPersistentEngine& e,
                    std::shared_ptr<DcpConsumer> c,
                    double sleeptime = 1,
                    bool completeBeforeShutdown = true)
        : EpTask(e, TaskId::DcpConsumerTask, sleeptime, completeBeforeShutdown),
          consumerPtr(c),
          description("DcpConsumerTask, processing buffered items for " +
                      c->getName()) {
    }

    ~DcpConsumerTask() override {
        auto consumer = consumerPtr.lock();
        if (consumer) {
            consumer->taskCancelled();
        }
    }

    bool run() override {
        TRACE_EVENT0("ep-engine/task", "DcpConsumerTask");
        auto consumer = consumerPtr.lock();
        if (!consumer) {
            return false;
        }

        if (consumer->doDisconnect()) {
            return false;
        }

        double sleepFor = 0.0;
        enum ProcessUnackedBytesResult state = consumer->processUnackedBytes();
        switch (state) {
            case all_processed:
                sleepFor = INT_MAX;
                break;
            case more_to_process:
                sleepFor = 0.0;
                break;
            case stop_processing:
                return false;
        }

        // Check if we've been notified of more work to do - if not then sleep;
        // if so then wakeup and re-run the task.
        // Note: The order of the wakeUp / snooze here is *critical* - another
        // thread may concurrently notify us (set processorNotification=true)
        // while we are performing the checks, so we need to ensure we don't
        // loose a wakeup as that would result in this Task sleeping forever
        // (and DCP hanging).
        // To prevent this, we perform an initial check of notifiedProcessor(),
        // which if false we initially sleep, and then check a second time.
        // We could race if the other actor sets processorNotification=true
        // between the second `if(consumer->notifiedProcessor)` and us calling
        // `wakeUp()`; but that's essentially a benign race as it will just
        // result in wakeUp() being called twice which is benign.
        if (consumer->notifiedProcessor(false)) {
            wakeUp();
            state = more_to_process;
        } else {
            snooze(sleepFor);
            // Check if the processor was notified again,
            // in which case the task should wake immediately.
            if (consumer->notifiedProcessor(false)) {
                wakeUp();
                state = more_to_process;
            }
        }

        consumer->setProcessorTaskState(state);

        return true;
    }

    std::string getDescription() const override {
        return description;
    }

    std::chrono::microseconds maxExpectedDuration() const override {
        // This should be a very fast operation (p50 under 10us), however we
        // have observed long tails: p99.9 of 20ms; so use a threshold of 100ms.
        return std::chrono::milliseconds(100);
    }

private:
    /* we have one task per consumer. the task only needs a reference to the
       consumer object and does not own it. Hence std::weak_ptr should be used*/
    const std::weak_ptr<DcpConsumer> consumerPtr;
    const std::string description;
};

DcpConsumer::DcpConsumer(EventuallyPersistentEngine& engine,
                         CookieIface* cookie,
                         const std::string& name,
                         std::string consumerName_)
    : ConnHandler(engine, cookie, name),
      lastMessageTime(ep_uptime_now()),
      opaqueCounter(0),
      processorTaskId(0),
      processorTaskState(all_processed),
      bufferedVBQueue(engine.getConfiguration().getMaxVbuckets()),
      processorNotification(false),
      backoffs(0),
      dcpNoopTxInterval(engine.getConfiguration().getDcpNoopTxInterval()),
      consumerName(std::move(consumerName_)),
      processorTaskRunning(false),
      flowControl(engine, *this) {
    Configuration& config = engine.getConfiguration();
    setSupportAck(false);
    setLogContext("DCP (Consumer) " + getName() + " -",
                  {{"dcp", "consumer"}, {"dcp_name", getName()}});

    allowSanitizeValueInDeletion.store(config.isAllowSanitizeValueInDeletion());

    // Contstructor adds DCP controls we will negoiate with the producer.
    auto controls = pendingControls.lock();
    if (config.isDcpEnableNoop()) {
        controls->emplace_back(DcpControlKeys::EnableNoop, "true");
        // First setup for millisecond negotiation.
        // MB-56973: For v7.6+ producers, support sub-second noop-interval
        // encoded as fractional seconds.
        std::chrono::duration<float> interval = dcpNoopTxInterval;
        // The control has an empty success callback, but failure injects the
        // pre 7.6 seconds negotiation.
        controls->emplace_back(
                DcpControlKeys::SetNoopInterval,
                std::to_string(interval.count()),
                []() { /*nothing on success*/ },
                [this](Controls& controls) {
                    /* inject a new control and don't disconnect */
                    addNoopSecondsPendingControl(controls);
                    return false;
                });
        // When noop is enabled, GetErrorMap is used to determine if the
        // producer is the correct version.
        getErrorMapState = GetErrorMapState::PendingRequest;
    }
    controls->emplace_back(DcpControlKeys::SetPriority, "high");
    controls->emplace_back(DcpControlKeys::SupportsCursorDroppingVulcan,
                           "true");
    controls->emplace_back(DcpControlKeys::SupportsHifiMfu, "true");
    controls->emplace_back(DcpControlKeys::SendStreamEndOnClientCloseStream,
                           "true");
    controls->emplace_back(DcpControlKeys::EnableExpiryOpcode, "true");
    if (!consumerName.empty()) {
        // If a consumer_name was provided then tell the producer about it.
        // Having a consumer name determines if we should support
        // SyncReplication. If we have not yet received a consumer name then the
        // cluster is in a mixed mode state and ns_server will not have set the
        // topology on any producer nodes. We should NOT attempt to enable
        // SyncReplication if this is the case. When the cluster is fully
        // upgraded to MadHatter+, ns_server will tear down DCP connections and
        // recreate them with the consumer name.
        controls->emplace_back(
                DcpControlKeys::EnableSyncWrites, "true", [this]() {
                    supportsSyncReplication.store(
                            SyncReplication::SyncReplication);
                });
        controls->emplace_back(DcpControlKeys::ConsumerName,
                                       consumerName);
    }
    controls->emplace_back(
            DcpControlKeys::IncludeDeletedUserXattrs, "true", [this]() {
                includeDeletedUserXattrs = IncludeDeletedUserXattrs::Yes;
            });
    controls->emplace_back(DcpControlKeys::V7DcpStatusCodes,
                                   "true",
                                   [this]() { useDcpV7StatusCodes = true; });

    controls->emplace_back(
            DcpControlKeys::FlatBuffersSystemEvents, "true", [this]() {
                flatBuffersSystemEventsEnabled = true;
            });
    controls->emplace_back(DcpControlKeys::ChangeStreams,
                                   "true",
                                   [this]() { changeStreams = true; });

    if (engine.getDcpConsumerMaxMarkerVersion() >= 2.2) {
        controls->emplace_back(DcpControlKeys::SnapshotMaxMarkerVersion, "2.2");
    }
<<<<<<< HEAD

    controls->emplace_back(DcpControlKeys::CacheTransfer, "true", [this]() {
        cacheTransfer = true;
    });
=======
    // MB-68753: Pause the consumer so subsequent scheduleNotify will wake the
    // consumer and the connection will get callbacks from ConnManager::run
    pause(PausedReason::ReadyListEmpty);
>>>>>>> 8c2b87e4
}

DcpConsumer::~DcpConsumer() {
    // Log runtime / pause information when we destruct.
    const auto now = ep_uptime_now();
    OBJ_LOG_INFO_CTX(*logger,
                     "Destroying connection",
                     {"since_created", (now - created)},
                     {"since_last_message", (now - lastMessageTime)},
                     {"paused_details", getPausedDetailsDescription()});

    cancelTask();
}


void DcpConsumer::cancelTask() {
    bool exp = true;
    if (processorTaskRunning.compare_exchange_strong(exp, false)) {
        ExecutorPool::get()->cancel(processorTaskId);
    }
}

void DcpConsumer::taskCancelled() {
    processorTaskRunning.store(false);
}

std::shared_ptr<PassiveStream> DcpConsumer::makePassiveStream(
        EventuallyPersistentEngine& e,
        std::shared_ptr<DcpConsumer> consumer,
        const std::string& name,
        cb::mcbp::DcpAddStreamFlag flags,
        uint32_t opaque,
        Vbid vb,
        uint64_t start_seqno,
        uint64_t vb_uuid,
        uint64_t snap_start_seqno,
        uint64_t snap_end_seqno,
        uint64_t vb_high_seqno,
        const Collections::ManifestUid vb_manifest_uid) {
    return std::make_shared<PassiveStream>(&e,
                                           consumer,
                                           name,
                                           flags,
                                           opaque,
                                           vb,
                                           start_seqno,
                                           vb_uuid,
                                           snap_start_seqno,
                                           snap_end_seqno,
                                           vb_high_seqno,
                                           vb_manifest_uid);
}

cb::engine_errc DcpConsumer::addStream(uint32_t opaque,
                                       Vbid vbucket,
                                       cb::mcbp::DcpAddStreamFlag flags) {
    TRACE_EVENT2("DcpConsumer",
                 "addStream",
                 "vbid",
                 vbucket.get(),
                 "flags",
                 static_cast<uint32_t>(flags));

    lastMessageTime = ep_uptime_now();
    if (doDisconnect()) {
        return cb::engine_errc::disconnect;
    }

    VBucketPtr vb = engine_.getVBucket(vbucket);
    if (!vb) {
        OBJ_LOG_WARN_CTX(*logger,
                         "Add stream failed because this vbucket doesn't exist",
                         {"vb", vbucket});
        return cb::engine_errc::not_my_vbucket;
    }

    if (vb->getState() == vbucket_state_active) {
        OBJ_LOG_WARN_CTX(
                *logger,
                "Add stream failed because this vbucket happens to be in "
                "active state",
                {"vb", vbucket});
        return cb::engine_errc::not_my_vbucket;
    }

    snapshot_info_t info = vb->checkpointManager->getSnapshotInfo();
    if (info.range.getEnd() == info.start) {
        info.range.setStart(info.start);
    }

    uint32_t new_opaque = ++opaqueCounter;
    failover_entry_t entry = vb->failovers->getLatestEntry();
    uint64_t start_seqno = info.start;
    uint64_t vbucket_uuid = entry.vb_uuid;
    uint64_t snap_start_seqno = info.range.getStart();
    uint64_t snap_end_seqno = info.range.getEnd();
    uint64_t high_seqno = vb->getHighSeqno();
    const Collections::ManifestUid vb_manifest_uid =
            vb->lockCollections().getManifestUid();

    auto stream = findStream(vbucket);
    if (stream) {
        if(stream->isActive()) {
            OBJ_LOG_WARN_CTX(*logger,
                             "Cannot add stream because one already exists",
                             {"vb", vbucket});
            return cb::engine_errc::key_already_exists;
        }
        removeStream(vbucket);
    }

    /* We need 'Processor' task only when we have a stream. Hence create it
     only once when the first stream is added */
    bool exp = false;
    if (processorTaskRunning.compare_exchange_strong(exp, true)) {
        ExTask task = std::make_shared<DcpConsumerTask>(
                engine_, shared_from_base<DcpConsumer>(), 1);
        processorTaskId = ExecutorPool::get()->schedule(task);
    }

    if (cacheTransfer && vb->shouldUseDcpCacheTransfer()) {
        OBJ_LOG_INFO_CTX(*logger, "Requesting cache transfer", {"vb", vbucket});
        flags |= cb::mcbp::DcpAddStreamFlag::CacheTransfer;
    }

    stream = makePassiveStream(engine_,
                               shared_from_base<DcpConsumer>(),
                               getName(),
                               flags,
                               new_opaque,
                               vbucket,
                               start_seqno,
                               vbucket_uuid,
                               snap_start_seqno,
                               snap_end_seqno,
                               high_seqno,
                               vb_manifest_uid);
    registerStream(stream);
    readyStreamsVBQueue.lock()->push_back(vbucket);
    opaqueMap_[new_opaque] = std::make_pair(opaque, vbucket);
    pendingAddStream = false;

    // A DcpStreamRequest should be ready for transmission
    scheduleNotify();

    return cb::engine_errc::success;
}

cb::engine_errc DcpConsumer::closeStream(uint32_t opaque,
                                         Vbid vbucket,
                                         cb::mcbp::DcpStreamId sid) {
    TRACE_EVENT2("DcpConsumer",
                 "closeStream",
                 "opaque",
                 opaque,
                 "vbid",
                 vbucket.get());

    lastMessageTime = ep_uptime_now();
    if (doDisconnect()) {
        removeStream(vbucket);
        return cb::engine_errc::disconnect;
    }

    auto oitr = opaqueMap_.find(opaque);
    if (oitr != opaqueMap_.end()) {
        opaqueMap_.erase(oitr);
    }

    auto stream = findStream(vbucket);
    if (!stream) {
        OBJ_LOG_WARN_CTX(
                *logger,
                "Cannot close stream because no stream exists for this vbucket",
                {"vb", vbucket});
        return getNoStreamFoundErrorCode();
    }

    stream->setDead(cb::mcbp::DcpStreamEndStatus::Closed);

    return cb::engine_errc::success;
}

cb::engine_errc DcpConsumer::streamEnd(uint32_t opaque,
                                       Vbid vbucket,
                                       cb::mcbp::DcpStreamEndStatus status) {
    TRACE_EVENT2("DcpConsumer",
                 "streamEnd",
                 "vbid",
                 vbucket.get(),
                 "status",
                 uint32_t(status));

    lastMessageTime = ep_uptime_now();
    UpdateFlowControl ufc(*this, StreamEndResponse::baseMsgBytes);

    auto stream = findStream(vbucket);
    if (!stream) {
        OBJ_LOG_WARN_CTX(
                *logger,
                "End stream received but no such stream for this vBucket",
                {"vb", vbucket},
                {"opaque", opaque});
        return getNoStreamFoundErrorCode();
    }

    if (stream->getOpaque() != opaque) {
        // MB-34951: By the time the DcpConsumer receives the StreamEnd from
        // the DcpProducer it is possible that ns_server has already started
        // a new Stream (with updated opaque) for this vbucket.
        // In which case just ignore this StreamEnd message, returning SUCCESS.
        OBJ_LOG_INFO_CTX(
                *logger,
                "End stream received but current opaque for that vb is "
                "different - ignoring",
                {"vb", vbucket},
                {"opaque", opaque},
                {"stream_opaque", stream->getOpaque()});
        return cb::engine_errc::success;
    }

    OBJ_LOG_INFO_CTX(*logger,
                     "End stream received",
                     {"vb", vbucket},
                     {"status", cb::mcbp::to_string(status)});

    auto msg = std::make_unique<StreamEndResponse>(
            opaque, status, vbucket, cb::mcbp::DcpStreamId{});
    auto res = lookupStreamAndDispatchMessage(
            ufc, vbucket, opaque, std::move(msg));

    if (res == cb::engine_errc::success) {
        // Stream End message successfully passed to stream. Can now remove
        // the stream from the streams map as it has completed its lifetime.
        removeStream(vbucket);
    }

    return res;
}

cb::engine_errc DcpConsumer::processMutationOrPrepare(
        Vbid vbucket,
        uint32_t opaque,
        const DocKeyView& key,
        queued_item item,
        cb::const_byte_buffer meta,
        size_t msgBytes) {
    UpdateFlowControl ufc(*this, msgBytes);

    std::unique_ptr<ExtendedMetaData> emd;
    if (!meta.empty()) {
        emd = std::make_unique<ExtendedMetaData>(meta.data(), meta.size());
        if (emd->getStatus() == cb::engine_errc::invalid_arguments) {
            return cb::engine_errc::invalid_arguments;
        }
    }

    auto msg = std::make_unique<MutationConsumerMessage>(
            std::move(item),
            opaque,
            IncludeValue::Yes,
            IncludeXattrs::Yes,
            IncludeDeleteTime::No,
            IncludeDeletedUserXattrs::Yes,
            key.getEncoding(),
            emd.release(),
            cb::mcbp::DcpStreamId{});
    return lookupStreamAndDispatchMessage(ufc, vbucket, opaque, std::move(msg));
}

cb::engine_errc DcpConsumer::mutation(uint32_t opaque,
                                      const DocKeyView& key,
                                      cb::const_byte_buffer value,
                                      uint8_t datatype,
                                      uint64_t cas,
                                      Vbid vbucket,
                                      uint32_t flags,
                                      uint64_t bySeqno,
                                      uint64_t revSeqno,
                                      uint32_t exptime,
                                      uint32_t lock_time,
                                      cb::const_byte_buffer meta,
                                      uint8_t nru) {
    lastMessageTime = ep_uptime_now();

    if (bySeqno == 0) {
        OBJ_LOG_WARN_CTX(*logger,
                         "Invalid sequence number (0) for mutation!",
                         {"vb", vbucket});
        return cb::engine_errc::invalid_arguments;
    }

    queued_item item(new Item(key,
                              flags,
                              exptime,
                              value.data(),
                              value.size(),
                              datatype,
                              cas,
                              bySeqno,
                              vbucket,
                              revSeqno,
                              nru /*freqCounter */));

    return processMutationOrPrepare(vbucket,
                                    opaque,
                                    key,
                                    std::move(item),
                                    meta,
                                    MutationResponse::mutationBaseMsgBytes +
                                            key.size() + meta.size() +
                                            value.size());
}

cb::engine_errc DcpConsumer::deletion(uint32_t opaque,
                                      const DocKeyView& key,
                                      cb::const_byte_buffer value,
                                      uint8_t datatype,
                                      uint64_t cas,
                                      Vbid vbucket,
                                      uint64_t bySeqno,
                                      uint64_t revSeqno,
                                      cb::const_byte_buffer meta) {
    return toMainDeletion(DeleteType::Deletion,
                          opaque,
                          key,
                          value,
                          datatype,
                          cas,
                          vbucket,
                          bySeqno,
                          revSeqno,
                          meta,
                          0);
}

cb::engine_errc DcpConsumer::deletionV2(uint32_t opaque,
                                        const DocKeyView& key,
                                        cb::const_byte_buffer value,
                                        uint8_t datatype,
                                        uint64_t cas,
                                        Vbid vbucket,
                                        uint64_t bySeqno,
                                        uint64_t revSeqno,
                                        uint32_t deleteTime) {
    return toMainDeletion(DeleteType::DeletionV2,
                          opaque,
                          key,
                          value,
                          datatype,
                          cas,
                          vbucket,
                          bySeqno,
                          revSeqno,
                          {},
                          deleteTime);
}

cb::engine_errc DcpConsumer::deletion(uint32_t opaque,
                                      const DocKeyView& key,
                                      cb::const_byte_buffer value,
                                      uint8_t datatype,
                                      uint64_t cas,
                                      Vbid vbucket,
                                      uint64_t bySeqno,
                                      uint64_t revSeqno,
                                      cb::const_byte_buffer meta,
                                      uint32_t deleteTime,
                                      IncludeDeleteTime includeDeleteTime,
                                      DeleteSource deletionCause,
                                      UpdateFlowControl& ufc) {
    lastMessageTime = ep_uptime_now();

    if (doDisconnect()) {
        return cb::engine_errc::disconnect;
    }

    if (bySeqno == 0) {
        OBJ_LOG_WARN_CTX(*logger,
                         "Invalid sequence number (0) for deletion!",
                         {"vb", vbucket});
        return cb::engine_errc::invalid_arguments;
    }

    auto stream = findStream(vbucket);
    if (!stream) {
        return getNoStreamFoundErrorCode();
    }

    if (stream->getOpaque() != opaque) {
        return getOpaqueMissMatchErrorCode();
    }

    queued_item item(Item::makeDeletedItem(deletionCause,
                                           key,
                                           0,
                                           deleteTime,
                                           value.data(),
                                           value.size(),
                                           datatype,
                                           cas,
                                           bySeqno,
                                           vbucket,
                                           revSeqno));

    if (includeDeletedUserXattrs == IncludeDeletedUserXattrs::No) {
        // Case pre-6.6 connection: Body and UserXattrs are invalid in deletion

        // MB-29040: Producer may send deleted doc with value that still has
        // the user xattrs and the body. Fix up that mistake by running the
        // expiry hook which will correctly process the document
        if (!value.empty()) {
            if (cb::mcbp::datatype::is_xattr(datatype)) {
                auto vb = engine_.getVBucket(vbucket);
                if (vb) {
                    engine_.getKVBucket()->runPreExpiryHook(*vb, *item);
                }
            } else {
                // MB-31141: Deletes cannot have a value
                item->replaceValue(TaggedPtr<Blob>(Blob::New(0),
                                                   TaggedPtrBase::NoTagValue));
                item->setDataType(PROTOCOL_BINARY_RAW_BYTES);
            }
        }
    } else {
        // Case 6.6 connection: UserXattrs in deletion is legal since MB-37374,
        // Body still invalid.

        if (cb::xattr::get_body_size(
                    datatype,
                    {reinterpret_cast<const char*>(value.data()),
                     value.size()}) > 0) {
            // MB-43205 shows that we cannot unconditionally fail here as 6.6
            // connections may still see Body in deletions (generated by pre-6.6
            // nodes) after an offline upgrade.
            // Note: (allowSanitizeValueInDeletion = true) by default, disabling
            // the sanitizer is left only for test purpose.

            if (!allowSanitizeValueInDeletion) {
                OBJ_LOG_ERROR_CTX(
                        *logger,
                        "DcpConsumer::deletion: Value cannot contain a body",
                        {"vb", vbucket});
                return cb::engine_errc::invalid_arguments;
            }

            item->removeBody();
        }
    }

    cb::engine_errc err;
    std::unique_ptr<ExtendedMetaData> emd;
    if (!meta.empty()) {
        emd = std::make_unique<ExtendedMetaData>(meta.data(), meta.size());
        if (emd->getStatus() == cb::engine_errc::invalid_arguments) {
            err = cb::engine_errc::invalid_arguments;
        }
    }

    try {
        err = stream->messageReceived(std::make_unique<MutationConsumerMessage>(
                                              item,
                                              opaque,
                                              IncludeValue::Yes,
                                              IncludeXattrs::Yes,
                                              includeDeleteTime,
                                              IncludeDeletedUserXattrs::Yes,
                                              key.getEncoding(),
                                              emd.release(),
                                              cb::mcbp::DcpStreamId{}),
                                      ufc);
    } catch (const std::bad_alloc&) {
        err = cb::engine_errc::no_memory;
    }

    // The item was buffered and will be processed later
    if (err == cb::engine_errc::temporary_failure) {
        notifyVbucketReady(vbucket);
    }

    return err;
}

cb::engine_errc DcpConsumer::expiration(uint32_t opaque,
                                        const DocKeyView& key,
                                        cb::const_byte_buffer value,
                                        uint8_t datatype,
                                        uint64_t cas,
                                        Vbid vbucket,
                                        uint64_t bySeqno,
                                        uint64_t revSeqno,
                                        uint32_t deleteTime) {
    return toMainDeletion(DeleteType::Expiration,
                          opaque,
                          key,
                          value,
                          datatype,
                          cas,
                          vbucket,
                          bySeqno,
                          revSeqno,
                          {},
                          deleteTime);
}

cb::engine_errc DcpConsumer::toMainDeletion(DeleteType origin,
                                            uint32_t opaque,
                                            const DocKeyView& key,
                                            cb::const_byte_buffer value,
                                            uint8_t datatype,
                                            uint64_t cas,
                                            Vbid vbucket,
                                            uint64_t bySeqno,
                                            uint64_t revSeqno,
                                            cb::const_byte_buffer meta,
                                            uint32_t deleteTime) {
    IncludeDeleteTime includeDeleteTime;
    size_t bytes = 0;
    DeleteSource deleteSource;
    switch (origin) {
    case DeleteType::Deletion: {
        includeDeleteTime = IncludeDeleteTime::No;
        deleteTime = 0;
        deleteSource = DeleteSource::Explicit;
        bytes = MutationResponse::deletionBaseMsgBytes + key.size() +
                meta.size() + value.size();
        break;
    }
    case DeleteType::DeletionV2: {
        meta = {};
        includeDeleteTime = IncludeDeleteTime::Yes;
        deleteSource = DeleteSource::Explicit;
        bytes = MutationResponse::deletionV2BaseMsgBytes + key.size() +
                value.size();
        break;
    }
    case DeleteType::Expiration: {
        meta = {};
        includeDeleteTime = IncludeDeleteTime::Yes;
        deleteSource = DeleteSource::TTL;
        bytes = MutationResponse::expirationBaseMsgBytes + key.size() +
                value.size();
        break;
    }
    }
    if (bytes == 0) {
        throw std::logic_error(std::string("DcpConsumer::toMainDeletion: ") +
                               logHeader() +
                               " is using an unexpected deletion type, as bytes"
                               " is uninitialized!");
    }

    UpdateFlowControl ufc(*this, bytes);
    auto err = deletion(opaque,
                        key,
                        value,
                        datatype,
                        cas,
                        vbucket,
                        bySeqno,
                        revSeqno,
                        meta,
                        deleteTime,
                        includeDeleteTime,
                        deleteSource,
                        ufc);

    // TMPFAIL means the stream has buffered the message for later processing
    // so skip flowControl, success or any other error, we still need to ack
    if (err == cb::engine_errc::temporary_failure) {
        // Mask the TMPFAIL
        return cb::engine_errc::success;
    }

    return err;
}

cb::engine_errc DcpConsumer::snapshotMarker(
        uint32_t opaque,
        Vbid vbucket,
        uint64_t start_seqno,
        uint64_t end_seqno,
        cb::mcbp::request::DcpSnapshotMarkerFlag flags,
        std::optional<uint64_t> high_completed_seqno,
        std::optional<uint64_t> high_prepared_seqno,
        std::optional<uint64_t> max_visible_seqno,
        std::optional<uint64_t> purge_seqno) {
    lastMessageTime = ep_uptime_now();
    auto msg = std::make_unique<SnapshotMarker>(opaque,
                                                vbucket,
                                                start_seqno,
                                                end_seqno,
                                                flags,
                                                high_completed_seqno,
                                                high_prepared_seqno,
                                                max_visible_seqno,
                                                purge_seqno,
                                                cb::mcbp::DcpStreamId{});
    UpdateFlowControl ufc(*this, msg->getMessageSize());

    if (start_seqno > end_seqno) {
        OBJ_LOG_WARN_CTX(
                *logger,
                "Invalid snapshot marker received, snap_start <= snap_end",
                {"vb", vbucket},
                {"snapshot", {start_seqno, end_seqno}});
        return cb::engine_errc::invalid_arguments;
    }

    return lookupStreamAndDispatchMessage(ufc, vbucket, opaque, std::move(msg));
}

cb::engine_errc DcpConsumer::noop(uint32_t opaque) {
    lastMessageTime = ep_uptime_now();
    return cb::engine_errc::success;
}

cb::engine_errc DcpConsumer::setVBucketState(uint32_t opaque,
                                             Vbid vbucket,
                                             vbucket_state_t state) {
    TRACE_EVENT2("DcpConsumer",
                 "setVBucketState",
                 "vbid",
                 vbucket.get(),
                 "state",
                 int(state));

    lastMessageTime = ep_uptime_now();
    UpdateFlowControl ufc(*this, SetVBucketState::baseMsgBytes);

    auto msg = std::make_unique<SetVBucketState>(opaque, vbucket, state);
    return lookupStreamAndDispatchMessage(ufc, vbucket, opaque, std::move(msg));
}

cb::engine_errc DcpConsumer::step(bool throttled,
                                  DcpMessageProducersIface& producers) {
    if (doDisconnect()) {
        return cb::engine_errc::disconnect;
    }

    if (pendingAddStream) {
        return cb::engine_errc::would_block;
    }

    cb::engine_errc ret;
    // Note: calling handleFlowCtl may update pendingControls
    if ((ret = flowControl.handleFlowCtl(producers)) !=
        cb::engine_errc::failed) {
        return ret;
    }

    // MB-29441: Send a GetErrorMap to the producer to determine if it
    // is a pre-5.0.0 node. The consumer will set the producer's noop-interval
    // accordingly in 'handleNoop()', so 'handleGetErrorMap()' *must* execute
    // before 'handleNoop()'.
    // Note: We only support mixed-mode cluster one major version apart, so
    // as of 7.x we don't support communicating with v5.x; but we still perform
    // detection of v5 so we can at least report a clean error to the user.
    if ((ret = handleGetErrorMap(producers)) != cb::engine_errc::failed) {
        return ret;
    }

    // Process all controls before anything else.
    if (auto controls = pendingControls.lock(); !controls->empty()) {
        return stepControlNegotiation(producers, controls->front());
    }

    if ((ret = handleNoop(producers)) != cb::engine_errc::failed) {
        return ret;
    }

    auto resp = getNextItem();
    if (resp == nullptr) {
        return cb::engine_errc::would_block;
    }

    switch (resp->getEvent()) {
        case DcpResponse::Event::AddStream:
        {
            auto* as = static_cast<AddStreamResponse*>(resp.get());
            ret = producers.add_stream_rsp(
                    as->getOpaque(), as->getStreamOpaque(), as->getStatus());
            break;
        }
        case DcpResponse::Event::StreamReq:
        {
            auto* sr = static_cast<StreamRequest*>(resp.get());
            ret = producers.stream_req(sr->getOpaque(),
                                       sr->getVBucket(),
                                       sr->getFlags(),
                                       sr->getStartSeqno(),
                                       sr->getEndSeqno(),
                                       sr->getVBucketUUID(),
                                       sr->getSnapStartSeqno(),
                                       sr->getSnapEndSeqno(),
                                       sr->getRequestValue());
            break;
        }
        case DcpResponse::Event::SetVbucket:
        {
            auto* vs =
                    static_cast<SetVBucketStateResponse*>(resp.get());
            ret = producers.set_vbucket_state_rsp(vs->getOpaque(),
                                                  vs->getStatus());
            break;
        }
        case DcpResponse::Event::SnapshotMarker: {
            auto* mr =
                    static_cast<SnapshotMarkerResponse*>(resp.get());
            ret = producers.marker_rsp(mr->getOpaque(), mr->getStatus());
            break;
        }
        case DcpResponse::Event::SeqnoAcknowledgement: {
            auto* ack = static_cast<SeqnoAcknowledgement*>(resp.get());
            ret = producers.seqno_acknowledged(ack->getOpaque(),
                                               ack->getVbucket(),
                                               ack->getPreparedSeqno());
            break;
        }
        default:
            OBJ_LOG_WARN_CTX(*logger,
                             "Unknown consumer event, disconnecting",
                             {"event", int(resp->getEvent())});
            ret = cb::engine_errc::disconnect;
    }

    return ret;
}

bool RollbackTask::run() {
    TRACE_EVENT0("ep-engine/task", "RollbackTask");
    if (cons->doDisconnect()) {
        return false;
    }
    if (cons->doRollback(opaque, vbid, rollbackSeqno)) {
        // we want to reschedule the operation as we failed to acquire the
        // necessary locks - sleep for 500ms to avoid busy looping
        snooze(0.5);
        return true;
    }
    ++(engine->getEpStats().rollbackCount);
    return false;
}

bool DcpConsumer::handleResponse(const cb::mcbp::Response& response) {
    if (doDisconnect()) {
        return false;
    }

    const auto opcode = response.getClientOpcode();
    const auto opaque = response.getOpaque();

    OBJ_LOG_DEBUG_CTX(*logger,
                      "handleResponse()",
                      {"opcode", opcode},
                      {"opaque", opaque},
                      {"status", response.getStatus()});

    if (opcode == cb::mcbp::ClientOpcode::DcpStreamReq) {
        auto oitr = opaqueMap_.find(opaque);
        if (oitr == opaqueMap_.end()) {
            EP_LOG_WARN_CTX(
                    "Received response with opaque that does not exist in "
                    "opaqueMap",
                    {"opaque", opaque});
            return false;
        }
        if (!isValidOpaque(opaque, oitr->second.second)) {
            EP_LOG_WARN_CTX(
                    "Received response with opaque that does not have a stream",
                    {"opaque", opaque},
                    {"vb", Vbid(oitr->second.second)});
            return false;
        }

        Vbid vbid = oitr->second.second;
        const auto status = response.getStatus();
        const auto value = response.getValue();

        TRACE_EVENT2("DcpConsumer",
                     "dcp_stream_req response",
                     "opaque",
                     opaque,
                     "status",
                     uint16_t(status));

        if (status == cb::mcbp::Status::Rollback) {
            if (value.size() != sizeof(uint64_t)) {
                OBJ_LOG_WARN_CTX(
                        *logger,
                        "Received rollback request with incorrect bodylen, "
                        "disconnecting",
                        {"vb", vbid},
                        {"size", value.size()});
                return false;
            }
            uint64_t rollbackSeqno = 0;
            memcpy(&rollbackSeqno, value.data(), sizeof(uint64_t));
            rollbackSeqno = ntohll(rollbackSeqno);
            return handleRollbackResponse(vbid, opaque, rollbackSeqno);
        }

        if (((value.size() % 16) != 0 || value.empty()) &&
            status == cb::mcbp::Status::Success) {
            OBJ_LOG_WARN_CTX(*logger,
                             "Got a stream response with a bad failover log, "
                             "disconnecting",
                             {"vb", vbid},
                             {"size", value.size()});
            return false;
        }

        streamAccepted(opaque, status, value);
        return true;
    }
    if (opcode == cb::mcbp::ClientOpcode::DcpBufferAcknowledgement) {
        return true;
    }
    if (opcode == cb::mcbp::ClientOpcode::DcpControl) {
        auto controls = pendingControls.lock();
        if (controls->empty() || !controls->front().opaque) {
            // This case exists for DcpControl responses which are not initiated
            // from "pendingControl" e.g. FlowControl can send DcpControl.
            // There is nothing todo other than swallow the response and stay
            // connected (return true).
            return true;
        }

        // pendingControls is processed front to back. If we have a response
        // to DcpControl we expect the front to be the control which sent the
        // DcpControl request, thus we expect the opaque to match.
        const auto& control = controls->front();
        if (response.getOpaque() != control.opaque.value()) {
            OBJ_LOG_ERROR_CTX(
                    *logger,
                    "Got non-matching opaque for DcpControl - disconnecting",
                    {"opaque", response.getOpaque()},
                    {"control_key", control.key},
                    {"control_value", control.value},
                    {"expected", control.opaque.value()});
            return false;
        }

        // Opaque matches, is this success or failure from the producer?
        bool stayConnected = true;
        if (response.getStatus() == cb::mcbp::Status::Success) {
            control.success();
        } else if (control.failure(*controls)) {
            OBJ_LOG_ERROR_CTX(
                    *logger,
                    "Got non-success status for DcpControl - disconnecting",
                    {"status", response.getStatus()},
                    {"control_key", control.key},
                    {"control_value", control.value});
            // failure returned true, we must disconnect
            stayConnected = false;
        } else {
            // Log info about what didn't get enabled
            OBJ_LOG_INFO_CTX(*logger,
                             "Got non-success status for DcpControl",
                             {"status", response.getStatus()},
                             {"control_key", control.key},
                             {"control_value", control.value});
        }

        // We have completed processing this control, discard it ready for the
        // next.
        controls->pop_front();
        return stayConnected;
    }
    if (opcode == cb::mcbp::ClientOpcode::GetErrorMap) {
        auto status = response.getStatus();
        // GetErrorMap is supported on versions >= 5.0.0.
        // "Unknown Command" is returned on pre-5.0.0 versions.
        // We only support mixed-mode (online upgrade) for the previous major
        // - which of of writing is 6.x - so 5.x is no longer supported. However,
        // there isn't a simple way to detect 5.x - only less than 5 - so for
        // now we are slightly more permissive and still allow 5.x, rejecting
        // 4.x and lower.
        auto producerIsVersion5orHigher =
                status != cb::mcbp::Status::UnknownCommand;
        if (!producerIsVersion5orHigher) {
            OBJ_LOG_ERROR_CTX(
                    *logger,
                    "Incompatible Producer node version detected - this "
                    "version of CB Server requires version 6 or higher - "
                    "disconnecting. (Producer responded to GetErrorMap "
                    "request indicating version <5.0.0)",
                    {"status", status});
            return false;
        }
        getErrorMapState = GetErrorMapState::Skip;
        return true;
    }
    if (opcode == cb::mcbp::ClientOpcode::DcpSeqnoAcknowledged) {
        // Seqno ack might respond in a non-success case if the vBucket has gone
        // away on the producer. We don't really care if this happens, the
        // stream has probably already gone away, but we don't want to take down
        // the connection (return false) as it might cause a rebalance to fail.
        return true;
    }

    OBJ_LOG_WARN_CTX(*logger,
                     "Trying to handle an unknown response , disconnecting",
                     {"opcode", opcode});

    return false;
}

bool DcpConsumer::handleRollbackResponse(Vbid vbid,
                                         uint32_t opaque,
                                         uint64_t rollbackSeqno) {
    auto vb = engine_.getVBucket(vbid);
    auto stream = findStream(vbid);

    if (!(vb && stream)) {
        OBJ_LOG_WARN_CTX(*logger,
                         "handleRollbackResponse",
                         {"vb", vbid},
                         {"vb_ok", bool(vb.get())},
                         {"stream_ok", bool(stream.get())});
        return false;
    }

    // Can we avoid rolling back to zero?
    // If another failover entry is available, confirm that the upper bound
    // matches the start seqno of the request, if so we can try that uuid.
    if (rollbackSeqno == 0 && vb->failovers->getNumEntries() > 1) {
        // Get the seqno from the latest entry, this is the 'upper' bound of the
        // next entry. If the seqno equals the stream start point we can use it
        auto entry = vb->failovers->getLatestEntry();
        if (entry.by_seqno == stream->getStartSeqno()) {
            vb->failovers->removeLatestEntry();
            entry = vb->failovers->getLatestEntry();
            OBJ_LOG_INFO_CTX(
                    *logger,
                    "Received rollback request. Rollback to 0, have entries "
                    "remaining. Retrying with previous failover vb_uuid",
                    {"vb", vbid},
                    {"num_entries", vb->failovers->getNumEntries()},
                    {"vb_uuid", entry.vb_uuid});

            stream->streamRequest(entry.vb_uuid);
            return true;
        }
        OBJ_LOG_INFO_CTX(
                *logger,
                "Cannot avoid rollback to 0, vb_uuid cannot be used as "
                "entry.by_seqno does not match stream start_seqno",
                {"vb", vbid},
                {"vb_uuid", entry.vb_uuid},
                {"entry_by_seqno", entry.by_seqno},
                {"start_seqno", stream->getStartSeqno()});
    }

    OBJ_LOG_INFO_CTX(*logger,
                     "Received rollback request. Rolling back",
                     {"vb", vbid},
                     {"rollback_seqno", rollbackSeqno});
    ExTask task =
            std::make_shared<RollbackTask>(engine_,
                                           opaque,
                                           vbid,
                                           rollbackSeqno,
                                           shared_from_base<DcpConsumer>());
    ExecutorPool::get()->schedule(task);
    return true;
}

bool DcpConsumer::doRollback(uint32_t opaque,
                             Vbid vbid,
                             uint64_t rollbackSeqno) {
    TaskStatus status = engine_.getKVBucket()->rollback(vbid, rollbackSeqno);

    switch (status) {
    case TaskStatus::Reschedule:
        return true; // Reschedule the rollback.
    case TaskStatus::Abort:
        OBJ_LOG_WARN_CTX(
                *logger, "Rollback failed on the vbucket", {"vb", vbid});
        break;
    case TaskStatus::Complete: {
        VBucketPtr vb = engine_.getVBucket(vbid);
        if (!vb) {
            OBJ_LOG_WARN_CTX(
                    *logger,
                    "Aborting rollback task as the vbucket was deleted after "
                    "rollback",
                    {"vb", vbid});
            break;
        }
        auto stream = findStream(vbid);
        if (stream) {
            stream->reconnectStream(vb, opaque, vb->getHighSeqno());
        }
        break;
    }
    }
    return false; // Do not reschedule the rollback
}

void DcpConsumer::seqnoAckStream(Vbid vbid, int64_t seqno) {
    auto stream = findStream(vbid);
    if (!stream) {
        OBJ_LOG_WARN_CTX(*logger,
                         "Could not ack seqno because stream was not found",
                         {"vb", vbid},
                         {"seqno", seqno});
        return;
    }
    stream->seqnoAck(seqno);
}

void DcpConsumer::addStats(const AddStatFn& add_stat, CookieIface& c) {
    ConnHandler::addStats(add_stat, c);

    addStat("total_backoffs", backoffs, add_stat, c);
    addStat("processor_task_state", getProcessorTaskStatusStr(), add_stat, c);
    flowControl.addStats(add_stat, c);

    bufferedVBQueue.addStats(
            getName() + ":dcp_buffered_ready_queue_", add_stat, c);
    addStat("processor_notification",
            processorNotification.load(),
            add_stat,
            c);

    addStat("synchronous_replication", isSyncReplicationEnabled(), add_stat, c);

    auto controls = pendingControls.lock();
    if (!controls->empty()) {
        auto sz = controls->size();
        // copy front and dump it
        auto control = controls->front();
        controls.unlock();

        addStat("pending_controls_size", sz, add_stat, c);
        addStat("pending_control", control.key, add_stat, c);
        addStat("pending_control_value", control.value, add_stat, c);
        if (control.opaque) {
            addStat("pending_control_opaque",
                    control.opaque.value(),
                    add_stat,
                    c);
        }
    }
    addStat("pending_add_stream", pendingAddStream, add_stat, c);
}

void DcpConsumer::addStreamStats(const AddStatFn& add_stat,
                                 CookieIface& c,
                                 StreamStatsFormat format) {
    // Make a copy of all valid streams (under lock), and then call addStats
    // for each one. (Done in two stages to minmise how long we have the
    // streams map locked for).
    std::vector<std::shared_ptr<Stream>> valid_streams;

    streams.for_each(
            [&valid_streams](const PassiveStreamMap::value_type& element) {
                if (element.second->isActive()) {
                    valid_streams.push_back(element.second);
                }
            });

    if (format == StreamStatsFormat::Json) {
        doStreamStatsJson(valid_streams, add_stat, c);
    } else {
        doStreamStatsLegacy(valid_streams, add_stat, c);
    }
}

void DcpConsumer::aggregateQueueStats(ConnCounter& aggregator) const {
    aggregator.conn_passiveStreams += streams.size();
    aggregator.conn_queueBackoff += backoffs;
}

ProcessUnackedBytesResult DcpConsumer::processUnackedBytes() {
    std::shared_ptr<PassiveStream> stream;
    Vbid vbid;
    // Note: The order of conditions here matters. In the opposite order, when
    // a non-null stream is found we would exit the loop *only after popping an
    // extra vbucket entry from bufferedVBQueue*. That vbucket entry would be
    // lost and its unacked-bytes never processed.
    while (!stream && bufferedVBQueue.popFront(vbid)) {
        stream = findStream(vbid);
    }
    if (!stream) {
        return all_processed;
    }

    switch (engine_.getKVBucket()->getReplicationThrottleStatus()) {
    case KVBucket::ReplicationThrottleStatus::Pause:
        backoffs++;
        bufferedVBQueue.pushUnique(stream->getVBucket());
        return more_to_process;
    case KVBucket::ReplicationThrottleStatus::Disconnect:
        backoffs++;
        bufferedVBQueue.pushUnique(stream->getVBucket());
        OBJ_LOG_WARN_CTX(
                *logger,
                "Processor task indicating disconnection as there is no memory "
                "to complete replication",
                {"vb", stream->getVBucket()});
        setDisconnect();
        return stop_processing;
    case KVBucket::ReplicationThrottleStatus::Process:
        uint32_t bytesProcessed = 0;
        const auto res = stream->processUnackedBytes(bytesProcessed);
        if (res == more_to_process) {
            backoffs++;
            bufferedVBQueue.pushUnique(stream->getVBucket());
        }
        incrFlowControlFreedBytes(bytesProcessed);
        return bufferedVBQueue.empty() ? all_processed : more_to_process;
    }

    folly::assume_unreachable();
}

void DcpConsumer::notifyVbucketReady(Vbid vbucket) {
    if (bufferedVBQueue.pushUnique(vbucket) && notifiedProcessor(true)) {
        ExecutorPool::get()->wake(processorTaskId);
    }
}

bool DcpConsumer::notifiedProcessor(bool to) {
    bool inverse = !to;
    return processorNotification.compare_exchange_strong(inverse, to);
}

void DcpConsumer::setProcessorTaskState(enum ProcessUnackedBytesResult to) {
    processorTaskState = to;
}

std::string DcpConsumer::getProcessorTaskStatusStr() const {
    switch (processorTaskState.load()) {
        case all_processed:
            return "ALL_PROCESSED";
        case more_to_process:
            return "MORE_TO_PROCESS";
        case stop_processing:
            return "STOP_PROCESSING";
    }
    folly::assume_unreachable();
}

std::unique_ptr<DcpResponse> DcpConsumer::getNextItem() {
    auto locked = readyStreamsVBQueue.lock();

    unPause();
    while (!locked->empty()) {
        Vbid vbucket = locked->front();
        locked->pop_front();

        auto stream = findStream(vbucket);
        if (!stream) {
            continue;
        }

        auto response = stream->next();
        if (!response) {
            continue;
        }
        switch (response->getEvent()) {
        case DcpResponse::Event::StreamReq:
        case DcpResponse::Event::AddStream:
        case DcpResponse::Event::SetVbucket:
        case DcpResponse::Event::SnapshotMarker:
        case DcpResponse::Event::SeqnoAcknowledgement:
            break;
        default:
            throw std::logic_error(
                    std::string("DcpConsumer::getNextItem: ") + logHeader() +
                    " is attempting to write an unexpected event: " +
                    response->to_string());
        }

        locked->push_back(vbucket);
        return response;
    }
    pause(PausedReason::ReadyListEmpty);

    return nullptr;
}

void DcpConsumer::notifyStreamReady(Vbid vbucket) {
    {
        auto locked = readyStreamsVBQueue.lock();
        auto iter = std::find(locked->begin(), locked->end(), vbucket);
        if (iter != locked->end()) {
            return;
        }

        locked->push_back(vbucket);
    }

    scheduleNotify();
}

void DcpConsumer::streamAccepted(uint32_t opaque,
                                 cb::mcbp::Status status,
                                 cb::const_byte_buffer newFailoverLog) {
    auto oitr = opaqueMap_.find(opaque);
    if (oitr != opaqueMap_.end()) {
        uint32_t add_opaque = oitr->second.first;
        Vbid vbucket = oitr->second.second;

        auto stream = findStream(vbucket);
        if (stream && stream->getOpaque() == opaque && stream->isPending()) {
            if (status == cb::mcbp::Status::Success) {
                VBucketPtr vb = engine_.getVBucket(vbucket);
                vb->failovers->replaceFailoverLog(newFailoverLog);
                engine_.getKVBucket()->persistVBState(vbucket);
            }
            OBJ_LOG_DEBUG_CTX(*logger,
                              "Add stream for opaque with error code",
                              {"vb", vbucket},
                              {"opaque", opaque},
                              {"status", status});
            stream->acceptStream(status, add_opaque);
        } else {
            OBJ_LOG_WARN_CTX(*logger,
                             "Trying to add stream, but none exists",
                             {"vb", vbucket},
                             {"opaque", opaque},
                             {"add_opaque", add_opaque});
        }
        opaqueMap_.erase(opaque);
    } else {
        OBJ_LOG_WARN_CTX(*logger,
                         "No opaque found for add stream response",
                         {"opaque", opaque});
    }
}

bool DcpConsumer::isValidOpaque(uint32_t opaque, Vbid vbucket) {
    auto stream = findStream(vbucket);
    return stream && stream->getOpaque() == opaque;
}

void DcpConsumer::closeAllStreams() {
    std::vector<Vbid> vbvector;

    {
        // Need to synchronise the disconnect and clear, therefore use
        // external locking here.
        std::lock_guard<PassiveStreamMap> guard(streams);

        streams.for_each(
                [&vbvector](PassiveStreamMap::value_type& iter) {
                    auto* stream = iter.second.get();
                    stream->setDead(cb::mcbp::DcpStreamEndStatus::Disconnected);
                    vbvector.push_back(stream->getVBucket());
                },
                guard);
        streams.clear(guard);
    }

    // We put the ConnHandler in the vbConns "map" for seqno acking so we need
    // to remove them when we close streams.
    for (auto vbid : vbvector) {
        engine_.getDcpConnMap().removeVBConnByVBId(getCookie(), vbid);
    }
}

void DcpConsumer::closeStreamDueToVbStateChange(Vbid vbucket,
                                                vbucket_state_t state) {
    auto stream = removeStream(vbucket);
    if (stream) {
        OBJ_LOG_DEBUG_CTX(*logger,
                          "State changed, closing passive stream!",
                          {"vb", vbucket},
                          {"state", VBucket::toString(state)});
        stream->setDead(cb::mcbp::DcpStreamEndStatus::StateChanged);
    }
}

cb::engine_errc DcpConsumer::handleNoop(DcpMessageProducersIface& producers) {
    const auto now = ep_uptime_now();
    auto dcpIdleTimeout = getIdleTimeout();
    if ((now - lastMessageTime) > dcpIdleTimeout) {
        OBJ_LOG_WARN_CTX(
                *logger,
                "Disconnecting because a message has not been received for the "
                "DCP idle timeout",
                {"dcp_idle_timeout", dcpIdleTimeout},
                {"since_last_message", (now - lastMessageTime)},
                {"dcp_noop_tx_interval", dcpNoopTxInterval});
        return cb::engine_errc::disconnect;
    }

    return cb::engine_errc::failed;
}

cb::engine_errc DcpConsumer::handleGetErrorMap(
        DcpMessageProducersIface& producers) {
    if (getErrorMapState == GetErrorMapState::PendingRequest) {
        cb::engine_errc ret;
        uint32_t opaque = ++opaqueCounter;
        // Note: just send 0 as version to get the default error map loaded
        //     from file at startup. The error map returned is not used, we
        //     just want to issue a valid request.
        ret = producers.get_error_map(opaque, 0 /*version*/);
        getErrorMapState = GetErrorMapState::PendingResponse;
        return ret;
    }

    // We have to wait for the GetErrorMap response before proceeding
    if (getErrorMapState == GetErrorMapState::PendingResponse) {
        return cb::engine_errc::would_block;
    }

    return cb::engine_errc::failed;
}

cb::engine_errc DcpConsumer::stepControlNegotiation(
        DcpMessageProducersIface& producers,
        BlockingDcpControlNegotiation& control) {
    if (!control.opaque) {
        // Assign the opaque and send the DcpControl request
        control.opaque = incrOpaqueCounter();
        NonBucketAllocationGuard guard;
        return producers.control(
                control.opaque.value(), control.key, control.value);
    }
    // opaque is assigned, wait
    return cb::engine_errc::would_block;
}

uint32_t DcpConsumer::incrOpaqueCounter() {
    if (opaqueCounter == std::numeric_limits<uint32_t>::max()) {
        throw std::runtime_error(
                "DcpConsumer::incrOpaqueCounter: opaqueCounter "
                "has reached the maximum value");
    }
    return (++opaqueCounter);
}

size_t DcpConsumer::getFlowControlBufSize() const {
    return flowControl.getBufferSize();
}

void DcpConsumer::setFlowControlBufSize(size_t newSize) {
    flowControl.setBufferSize(newSize);
}

bool DcpConsumer::isStreamPresent(Vbid vbucket) {
    auto stream = findStream(vbucket);
    return stream && stream->isActive();
}

void DcpConsumer::scheduleNotifyIfNecessary() {
    if (flowControl.isBufferSufficientlyDrained()) {
        /**
         * Notify memcached to get flow control buffer ack out.
         * We cannot wait till the ConnManager daemon task notifies
         * the memcached as it would cause delay in buffer ack being
         * sent out to the producer.
         */
        scheduleNotify();
    }
}

std::shared_ptr<PassiveStream> DcpConsumer::findStream(Vbid vbid) {
    auto it = streams.find(vbid);
    if (it.second) {
        return it.first;
    }
    return {};
}

cb::engine_errc DcpConsumer::systemEvent(uint32_t opaque,
                                         Vbid vbucket,
                                         mcbp::systemevent::id event,
                                         uint64_t bySeqno,
                                         mcbp::systemevent::version version,
                                         cb::const_byte_buffer key,
                                         cb::const_byte_buffer eventData) {
    lastMessageTime = ep_uptime_now();
    UpdateFlowControl ufc(
            *this,
            SystemEventMessage::baseMsgBytes + key.size() + eventData.size());

    auto msg = std::make_unique<SystemEventConsumerMessage>(
            opaque, event, bySeqno, vbucket, version, key, eventData);
    return lookupStreamAndDispatchMessage(ufc, vbucket, opaque, std::move(msg));
}

cb::engine_errc DcpConsumer::prepare(uint32_t opaque,
                                     const DocKeyView& key,
                                     cb::const_byte_buffer value,
                                     uint8_t datatype,
                                     uint64_t cas,
                                     Vbid vbucket,
                                     uint32_t flags,
                                     uint64_t by_seqno,
                                     uint64_t rev_seqno,
                                     uint32_t expiration,
                                     uint32_t lock_time,
                                     uint8_t nru,
                                     DocumentState document_state,
                                     cb::durability::Level level) {
    lastMessageTime = ep_uptime_now();

    if (by_seqno == 0) {
        OBJ_LOG_WARN_CTX(*logger,
                         "Invalid sequence number(0) for prepare!",
                         {"vb", vbucket});
        return cb::engine_errc::invalid_arguments;
    }

    queued_item item(new Item(key,
                              flags,
                              expiration,
                              value.data(),
                              value.size(),
                              datatype,
                              cas,
                              by_seqno,
                              vbucket,
                              rev_seqno,
                              nru /*freqCounter */));
    using cb::durability::Requirements;
    using cb::durability::Timeout;
    item->setPendingSyncWrite(Requirements{level, Timeout::Infinity()});
    // Any incoming Prepares could have already been make visible by the Active
    // node by the time the replica receives / processes it (assuming the
    // SyncWrite was committed without this node / consumer having to ACK it).
    // As such, always mark as MaybeVisible; so *if* we are later promoted to
    // active this node must (re)commit the Prepare before exposing any
    // value for it.
    item->setPreparedMaybeVisible();
    if (document_state == DocumentState::Deleted) {
        item->setDeleted();

        // MB-37374: From 6.6 a SyncDelete may contain user-xattrs but still no
        // body.
        if (cb::xattr::get_body_size(
                    datatype,
                    {reinterpret_cast<const char*>(value.data()),
                     value.size()}) > 0) {
            if (!allowSanitizeValueInDeletion) {
                OBJ_LOG_ERROR_CTX(
                        *logger,
                        "DcpConsumer::prepare: Value cannot contain a body for "
                        "SyncDelete",
                        {"vb", vbucket});
                return cb::engine_errc::invalid_arguments;
            }

            item->removeBody();
        }
    }

    const auto msgBytes =
            MutationResponse::prepareBaseMsgBytes + key.size() + value.size();
    return processMutationOrPrepare(
            vbucket, opaque, key, std::move(item), {}, msgBytes);
}

cb::engine_errc DcpConsumer::lookupStreamAndDispatchMessage(
        UpdateFlowControl& ufc,
        Vbid vbucket,
        uint32_t opaque,
        std::unique_ptr<DcpResponse> msg) {
    if (doDisconnect()) {
        return cb::engine_errc::disconnect;
    }

    auto stream = findStream(vbucket);
    if (!stream) {
        return getNoStreamFoundErrorCode();
    }
    if (stream->getOpaque() != opaque) {
        return getOpaqueMissMatchErrorCode();
    }

    // Pass the message to the associated stream.
    cb::engine_errc err;
    try {
        err = stream->messageReceived(std::move(msg), ufc);
    } catch (const std::bad_alloc&) {
        return cb::engine_errc::no_memory;
    }

    if (err == cb::engine_errc::temporary_failure) {
        // The item was forced into the Checkpoint but bytes aren't being acked
        // back to the producer yet as the node is OOM.
        // Here we schedule the DcpConsumerTask. There we verify the OOM state
        // of the node and we resume with acking unacked bytes when we recover
        // from OOM.
        notifyVbucketReady(vbucket);
        return cb::engine_errc::success;
    }

    return err;
}

cb::engine_errc DcpConsumer::commit(uint32_t opaque,
                                    Vbid vbucket,
                                    const DocKeyView& key,
                                    uint64_t prepare_seqno,
                                    uint64_t commit_seqno) {
    lastMessageTime = ep_uptime_now();
    const size_t msgBytes = CommitSyncWrite::commitBaseMsgBytes + key.size();
    UpdateFlowControl ufc(*this, msgBytes);

    if (commit_seqno == 0) {
        OBJ_LOG_WARN_CTX(*logger,
                         "Invalid sequence number (0) for commit!",
                         {"vb", vbucket});
        return cb::engine_errc::invalid_arguments;
    }

    auto msg = std::make_unique<CommitSyncWriteConsumer>(
            opaque, vbucket, prepare_seqno, commit_seqno, key);
    return lookupStreamAndDispatchMessage(ufc, vbucket, opaque, std::move(msg));
}

cb::engine_errc DcpConsumer::abort(uint32_t opaque,
                                   Vbid vbucket,
                                   const DocKeyView& key,
                                   uint64_t prepareSeqno,
                                   uint64_t abortSeqno) {
    lastMessageTime = ep_uptime_now();
    UpdateFlowControl ufc(*this,
                          AbortSyncWrite::abortBaseMsgBytes + key.size());

    if (!abortSeqno) {
        OBJ_LOG_WARN_CTX(*logger, "Invalid abort-seqno (0)", {"vb", vbucket});
        return cb::engine_errc::invalid_arguments;
    }

    auto msg = std::make_unique<AbortSyncWriteConsumer>(
            opaque, vbucket, key, prepareSeqno, abortSeqno);
    return lookupStreamAndDispatchMessage(ufc, vbucket, opaque, std::move(msg));
}

void DcpConsumer::setDisconnect() {
    ConnHandler::setDisconnect();

    closeAllStreams();

    scheduleNotify();
}

void DcpConsumer::registerStream(std::shared_ptr<PassiveStream> stream) {
    auto vbid = stream->getVBucket();
    streams.insert({vbid, stream});
    auto& connMap = engine_.getDcpConnMap();

    Expects(!connMap.vbConnectionExists(this, vbid));

    connMap.addVBConnByVBId(*this, vbid);
}

std::shared_ptr<PassiveStream> DcpConsumer::removeStream(Vbid vbid) {
    auto eraseResult = streams.erase(vbid).first;
    engine_.getDcpConnMap().removeVBConnByVBId(getCookie(), vbid);
    return eraseResult;
}
cb::engine_errc DcpConsumer::getNoStreamFoundErrorCode() const {
    // No stream for this vBucket / opaque - return ENOENT to indicate this.
    // Or use V7 dcp code cb::engine_errc::stream_not_found if enabled
    return useDcpV7StatusCodes ? cb::engine_errc::stream_not_found
                               : cb::engine_errc::no_such_key;
}

cb::engine_errc DcpConsumer::getOpaqueMissMatchErrorCode() const {
    // No such stream with the given opaque - return KEY_EEXISTS to indicate
    // that a stream exists but not for this opaque (similar to InvalidCas).
    // Or use V7 dcp code cb::engine_errc::opaque_no_match if enabled
    return useDcpV7StatusCodes ? cb::engine_errc::opaque_no_match
                               : cb::engine_errc::key_already_exists;
}

bool DcpConsumer::isFlowControlEnabled() const {
    return flowControl.isEnabled();
}

void DcpConsumer::incrFlowControlFreedBytes(size_t bytes) {
    flowControl.incrFreedBytes(bytes);
    scheduleNotifyIfNecessary();
}

void DcpConsumer::addNoopSecondsPendingControl(Controls& controls) {
    using namespace std::chrono;

    // Compute a integer seconds interval, which must be 1 or greater.
    dcpNoopTxInterval = round<seconds>(dcpNoopTxInterval);
    dcpNoopTxInterval =
            std::max(std::chrono::duration<float>(1), dcpNoopTxInterval);
    seconds interval = duration_cast<seconds>(dcpNoopTxInterval);

    // Always put new controls to the back of the queue
    controls.emplace_back(
            DcpControlKeys::SetNoopInterval,
            std::to_string(interval.count()),
            []() { /*nothing on success*/ },
            [this](Controls&) {
                /* we really want noop, so on failure force disconnect */;
                return true;
            });
}

void DcpConsumer::addBufferSizeControl(size_t bufferSize) {
    pendingControls.lock()->emplace_back(DcpControlKeys::ConnectionBufferSize,
                                         std::to_string(bufferSize));
}

cb::engine_errc DcpConsumer::cached_value(uint32_t opaque,
                                          const DocKeyView& key,
                                          cb::const_byte_buffer value,
                                          uint8_t datatype,
                                          uint64_t cas,
                                          Vbid vbucket,
                                          uint32_t flags,
                                          uint64_t bySeqno,
                                          uint64_t revSeqno,
                                          uint32_t expiration,
                                          uint32_t lockTime,
                                          cb::const_byte_buffer meta,
                                          uint8_t nru) {
    lastMessageTime = ep_uptime_now();

    if (bySeqno == 0) {
        logger->warnWithContext("Invalid sequence number (0) for cached_value!",
                                {{"vb", vbucket}});
        return cb::engine_errc::invalid_arguments;
    }

    queued_item item(new Item(key,
                              flags,
                              expiration,
                              value.data(),
                              value.size(),
                              datatype,
                              cas,
                              bySeqno,
                              vbucket,
                              revSeqno,
                              nru /*freqCounter */));
    const auto msgBytes = MutationResponse::mutationBaseMsgBytes + key.size() +
                          meta.size() + value.size();
    UpdateFlowControl ufc(*this, msgBytes);
    auto msg = std::make_unique<MutationConsumerMessage>(
            std::move(item),
            opaque,
            IncludeValue::Yes,
            IncludeXattrs::Yes,
            IncludeDeleteTime::No,
            IncludeDeletedUserXattrs::Yes,
            key.getEncoding(),
            nullptr,
            cb::mcbp::DcpStreamId{},
            DcpResponse::Event::CachedValue);
    return lookupStreamAndDispatchMessage(ufc, vbucket, opaque, std::move(msg));
}<|MERGE_RESOLUTION|>--- conflicted
+++ resolved
@@ -212,16 +212,14 @@
     if (engine.getDcpConsumerMaxMarkerVersion() >= 2.2) {
         controls->emplace_back(DcpControlKeys::SnapshotMaxMarkerVersion, "2.2");
     }
-<<<<<<< HEAD
 
     controls->emplace_back(DcpControlKeys::CacheTransfer, "true", [this]() {
         cacheTransfer = true;
     });
-=======
+
     // MB-68753: Pause the consumer so subsequent scheduleNotify will wake the
     // consumer and the connection will get callbacks from ConnManager::run
     pause(PausedReason::ReadyListEmpty);
->>>>>>> 8c2b87e4
 }
 
 DcpConsumer::~DcpConsumer() {

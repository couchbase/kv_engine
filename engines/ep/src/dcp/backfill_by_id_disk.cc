/* -*- Mode: C++; tab-width: 4; c-basic-offset: 4; indent-tabs-mode: nil -*- */
/*
 *     Copyright 2020-Present Couchbase, Inc.
 *
 *   Use of this software is governed by the Business Source License included
 *   in the file licenses/BSL-Couchbase.txt.  As of the Change Date specified
 *   in that file, in accordance with the Business Source License, use of this
 *   software will be governed by the Apache License, Version 2.0, included in
 *   the file licenses/APL2.txt.
 */

#include "dcp/backfill_by_id_disk.h"
#include "dcp/active_stream_impl.h"
#include "kv_bucket.h"
#include "kvstore/kvstore.h"
#include "vbucket.h"

#include <mcbp/protocol/unsigned_leb128.h>

DCPBackfillByIdDisk::DCPBackfillByIdDisk(KVBucket& bucket,
                                         std::shared_ptr<ActiveStream> s,
                                         CollectionID cid)
    : DCPBackfillToStream(s), DCPBackfillDisk(bucket), cid(cid) {
}

backfill_status_t DCPBackfillByIdDisk::create() {
    auto stream = streamPtr.lock();
    if (!stream) {
        EP_LOG_WARN(
                "DCPBackfillByIdDisk::create(): "
                "({}) backfill create ended prematurely as the associated "
                "stream is deleted by the producer conn",
                getVBucketId());
        return backfill_finished;
    }

    const auto* kvstore = bucket.getROUnderlying(getVBucketId());
    Expects(kvstore);

    auto valFilter = stream->getValueFilter();

    // Create two ranges of keys to have loaded from the scan.
    // 1) system/collection/cid - for the 'metadata', i.e the create/drop marker
    // 2) the range for the collection itself
    // The range for each of the above is the prefix we want and then the suffix
    // of "\xff". E.g. for collection 8
    // start="\8", end="\8\xFF"

    // The system event start/end we can make from SystemEventFactory
    auto sysRange =
            SystemEventFactory::makeCollectionEventKeyPairForRangeScan(cid);

    // Create the start and end keys for the collection itself
    cb::mcbp::unsigned_leb128<CollectionIDType> start(uint32_t{cid});

    // The end key is the "start key" + "\xff", so we clone the start key into
    // an array that is 1 byte larger than the largest possible leb128 prefixe
    // and set the byte after the leb128 prefix to be 0xff.
    std::array<uint8_t,
               cb::mcbp::unsigned_leb128<CollectionIDType>::getMaxSize() + 1>
            end;
    std::copy(start.begin(), start.end(), end.begin());
    end[start.size()] = std::numeric_limits<uint8_t>::max();

    std::vector<ByIdRange> ranges;
    ranges.emplace_back(ByIdRange{sysRange.first, sysRange.second});
    ranges.emplace_back(
            ByIdRange{DiskDocKey{{start.data(),
                                  start.size(),
                                  DocKeyEncodesCollectionId::Yes}},
                      DiskDocKey{{end.data(),
                                  start.size() + 1,
                                  DocKeyEncodesCollectionId::Yes}}});

    scanCtx = kvstore->initByIdScanContext(
            std::make_unique<DiskCallback>(stream),
            std::make_unique<CacheCallback>(bucket, stream),
            getVBucketId(),
            ranges,
            DocumentFilter::ALL_ITEMS,
            valFilter);
    backfill_status_t status = backfill_finished;
    if (!scanCtx) {
        auto vb = bucket.getVBucket(getVBucketId());
        std::stringstream log;
        log << "DCPBackfillByIdDisk::create(): (" << getVBucketId()
            << ") initByIdScanContext failed";
        if (vb) {
            log << VBucket::toString(vb->getState());
        } else {
            log << "vb not found!!";
        }

        stream->log(spdlog::level::level_enum::warn, "{}", log.str());
        stream->setDead(cb::mcbp::DcpStreamEndStatus::BackfillFail);
        return backfill_finished;
    } else {
        // Will check if a history scan is required.
        setupForHistoryScan(*stream, *scanCtx, 0);

        bool markerSent = stream->markOSODiskSnapshot(scanCtx->maxSeqno);
        if (markerSent) {
            status = backfill_success;
        } else {
            complete(*stream);
        }
    }

    return status;
}

backfill_status_t DCPBackfillByIdDisk::scan() {
    auto stream = streamPtr.lock();
    if (!stream) {
        EP_LOG_WARN(
                "DCPBackfillByIdDisk::scan(): "
                "({}) backfill scan ended prematurely as the associated stream "
                "is deleted by the producer conn",
                getVBucketId());
        return backfill_finished;
    } else if (!stream->isActive()) {
        stream->log(spdlog::level::warn,
                    "DCPBackfillByIdDisk::scan(): ({}) ended prematurely as "
                    "stream is not active",
                    getVBucketId());
        return backfill_finished;
    }

    const auto* kvstore = bucket.getROUnderlying(getVBucketId());
    Expects(kvstore);

    switch (kvstore->scan(static_cast<ByIdScanContext&>(*scanCtx))) {
    case ScanStatus::Success:
    case ScanStatus::Cancelled:
        complete(*stream);
        return backfill_finished;
    case ScanStatus::Yield:
        // Scan should run again (e.g. was paused by callback)
        stream->incrementNumBackfillPauses();
        return backfill_success;
    case ScanStatus::Failed:
        // Scan did not complete successfully. Propagate error to stream.
        stream->log(spdlog::level::err,
                    "DCPBackfillByIdDisk::scan(): ({}, {}) Scan failed Setting "
                    "stream to dead state.",
                    getVBucketId(),
                    cid.to_string());
        stream->setDead(cb::mcbp::DcpStreamEndStatus::BackfillFail);
        return backfill_finished;
    }

<<<<<<< HEAD
    folly::assume_unreachable();
}

void DCPBackfillByIdDisk::complete(ActiveStream& stream) {
    runtime += (std::chrono::steady_clock::now() - runStart);
    stream.completeOSOBackfill(
            scanCtx->maxSeqno, runtime, scanCtx->diskBytesRead);
    stream.log(spdlog::level::level_enum::debug,
               "({}) Backfill task cid:{} complete",
               vbid,
               cid.to_string());
=======
    if (historyScan) {
        complete(*stream, false);
        transitionState(backfill_state_scanning_history_snapshot);
    } else {
        transitionState(backfill_state_completing);
    }

    return backfill_success;
}

void DCPBackfillByIdDisk::complete(ActiveStream& stream, bool cancelled) {
    stream.completeOSOBackfill(
            scanCtx->maxSeqno, runtime, scanCtx->diskBytesRead);

    auto severity = cancelled ? spdlog::level::level_enum::info
                              : spdlog::level::level_enum::debug;
    stream.log(severity,
               "({}) Backfill task cid:{} {}",
               vbid,
               cid.to_string(),
               cancelled ? "cancelled" : "finished");
}

void DCPBackfillByIdDisk::complete(bool cancelled) {
    auto stream = streamPtr.lock();
    if (!stream) {
        EP_LOG_WARN(
                "DCPBackfillByIdDisk::complete(): "
                "({}) backfill create ended prematurely as the associated "
                "stream is deleted by the producer conn; {}",
                getVBucketId(),
                cancelled ? "cancelled" : "finished");
        transitionState(backfill_state_done);
        return;
    }

    complete(*stream, cancelled);

    transitionState(backfill_state_done);
>>>>>>> 108151d6
}<|MERGE_RESOLUTION|>--- conflicted
+++ resolved
@@ -20,7 +20,7 @@
 DCPBackfillByIdDisk::DCPBackfillByIdDisk(KVBucket& bucket,
                                          std::shared_ptr<ActiveStream> s,
                                          CollectionID cid)
-    : DCPBackfillToStream(s), DCPBackfillDisk(bucket), cid(cid) {
+    : DCPBackfillDiskToStream(s), DCPBackfillDisk(bucket), cid(cid) {
 }
 
 backfill_status_t DCPBackfillByIdDisk::create() {
@@ -149,7 +149,6 @@
         return backfill_finished;
     }
 
-<<<<<<< HEAD
     folly::assume_unreachable();
 }
 
@@ -161,45 +160,8 @@
                "({}) Backfill task cid:{} complete",
                vbid,
                cid.to_string());
-=======
-    if (historyScan) {
-        complete(*stream, false);
-        transitionState(backfill_state_scanning_history_snapshot);
-    } else {
-        transitionState(backfill_state_completing);
-    }
-
-    return backfill_success;
 }
 
-void DCPBackfillByIdDisk::complete(ActiveStream& stream, bool cancelled) {
-    stream.completeOSOBackfill(
-            scanCtx->maxSeqno, runtime, scanCtx->diskBytesRead);
-
-    auto severity = cancelled ? spdlog::level::level_enum::info
-                              : spdlog::level::level_enum::debug;
-    stream.log(severity,
-               "({}) Backfill task cid:{} {}",
-               vbid,
-               cid.to_string(),
-               cancelled ? "cancelled" : "finished");
-}
-
-void DCPBackfillByIdDisk::complete(bool cancelled) {
-    auto stream = streamPtr.lock();
-    if (!stream) {
-        EP_LOG_WARN(
-                "DCPBackfillByIdDisk::complete(): "
-                "({}) backfill create ended prematurely as the associated "
-                "stream is deleted by the producer conn; {}",
-                getVBucketId(),
-                cancelled ? "cancelled" : "finished");
-        transitionState(backfill_state_done);
-        return;
-    }
-
-    complete(*stream, cancelled);
-
-    transitionState(backfill_state_done);
->>>>>>> 108151d6
+backfill_status_t DCPBackfillByIdDisk::scanHistory() {
+    return doHistoryScan(bucket, *scanCtx);
 }
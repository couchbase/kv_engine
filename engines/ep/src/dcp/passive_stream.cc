/* -*- Mode: C++; tab-width: 4; c-basic-offset: 4; indent-tabs-mode: nil -*- */
/*
 *     Copyright 2018-Present Couchbase, Inc.
 *
 *   Use of this software is governed by the Business Source License included
 *   in the file licenses/BSL-Couchbase.txt.  As of the Change Date specified
 *   in that file, in accordance with the Business Source License, use of this
 *   software will be governed by the Apache License, Version 2.0, included in
 *   the file licenses/APL2.txt.
 */

#include "passive_stream.h"

#include "bucket_logger.h"
#include "checkpoint_manager.h"
#include "collections/events_generated.h"
#include "collections/vbucket_manifest_handles.h"
#include "dcp/consumer.h"
#include "dcp/response.h"
#include "durability/durability_monitor.h"
#include "ep_engine.h"
#include "failover-table.h"
#include "kv_bucket.h"
#include "replicationthrottle.h"
#include "vbucket.h"

#include <gsl/gsl-lite.hpp>
#include <nlohmann/json.hpp>
#include <platform/optional.h>
#include <statistics/cbstat_collector.h>

#include <memory>

const std::string passiveStreamLoggingPrefix =
        "DCP (Consumer): **Deleted conn**";

PassiveStream::PassiveStream(EventuallyPersistentEngine* e,
                             std::shared_ptr<DcpConsumer> c,
                             const std::string& name,
                             uint32_t flags,
                             uint32_t opaque,
                             Vbid vb,
                             uint64_t st_seqno,
                             uint64_t en_seqno,
                             uint64_t vb_uuid,
                             uint64_t snap_start_seqno,
                             uint64_t snap_end_seqno,
                             uint64_t vb_high_seqno,
                             const Collections::ManifestUid vb_manifest_uid)
    : Stream(name,
             flags,
             opaque,
             vb,
             st_seqno,
             en_seqno,
             vb_uuid,
             snap_start_seqno,
             snap_end_seqno),
      engine(e),
      consumerPtr(c),
      last_seqno(vb_high_seqno, {*this}),
      cur_snapshot_start(0, {*this}),
      cur_snapshot_end(0, {*this}),
      cur_snapshot_type(Snapshot::None),
      cur_snapshot_ack(false),
      cur_snapshot_prepare(false),
      vb_manifest_uid(vb_manifest_uid),
      alwaysBufferOperations(c->shouldBufferOperations()),
      flatBuffersSystemEventsEnabled(c->areFlatBuffersSystemEventsEnabled()) {
    std::lock_guard<std::mutex> lh(streamMutex);
    streamRequest_UNLOCKED(vb_uuid);
    itemsReady.store(true);
}

PassiveStream::~PassiveStream() {
    uint32_t unackedBytes = clearBuffer_UNLOCKED();
    if (state_ != StreamState::Dead) {
        // Destructed a "live" stream, log it.
        log(spdlog::level::level_enum::info,
            "({}) Destructing stream."
            " last_seqno is {}, unAckedBytes is {}.",
            vb_,
            last_seqno.load(),
            unackedBytes);
    }
}

void PassiveStream::streamRequest(uint64_t vb_uuid) {
    {
        std::unique_lock<std::mutex> lh(streamMutex);
        streamRequest_UNLOCKED(vb_uuid);
    }
    notifyStreamReady();
}

void PassiveStream::streamRequest_UNLOCKED(uint64_t vb_uuid) {
    auto stream_req_value = createStreamReqValue();

    /* the stream should send a don't care vb_uuid if start_seqno is 0 */
    pushToReadyQ(std::make_unique<StreamRequest>(vb_,
                                                 opaque_,
                                                 flags_,
                                                 start_seqno_,
                                                 end_seqno_,
                                                 start_seqno_ ? vb_uuid : 0,
                                                 snap_start_seqno_,
                                                 snap_end_seqno_,
                                                 stream_req_value));

    const char* type = (flags_ & DCP_ADD_STREAM_FLAG_TAKEOVER)
                               ? "takeover stream"
                               : "stream";

    log(spdlog::level::level_enum::info,
        "({}) Attempting to add {}: opaque_:{}, start_seqno_:{}, "
        "end_seqno_:{}, vb_uuid:{}, snap_start_seqno_:{}, snap_end_seqno_:{}, "
        "last_seqno:{}, stream_req_value:{}",
        vb_,
        type,
        opaque_,
        start_seqno_,
        end_seqno_,
        vb_uuid,
        snap_start_seqno_,
        snap_end_seqno_,
        last_seqno.load(),
        stream_req_value.empty() ? "none" : stream_req_value);
}

uint32_t PassiveStream::setDead(cb::mcbp::DcpStreamEndStatus status) {
    /* Hold buffer lock so that we clear out all items before we set the stream
       to dead state. We do not want to add any new message to the buffer or
       process any items in the buffer once we set the stream state to dead. */
    std::unique_lock<std::mutex> lg(buffer.bufMutex);
    uint32_t unackedBytes = clearBuffer_UNLOCKED();
    bool killed = false;

    std::lock_guard<std::mutex> slh(streamMutex);
    if (transitionState(StreamState::Dead)) {
        killed = true;
    }

    if (killed) {
        auto severity = spdlog::level::level_enum::info;
        if (cb::mcbp::DcpStreamEndStatus::Disconnected == status) {
            severity = spdlog::level::level_enum::warn;
        }
        log(severity,
            "({}) Setting stream to dead state, last_seqno is {}, "
            "unAckedBytes is {}, status is {}",
            vb_,
            last_seqno.load(),
            unackedBytes,
            cb::mcbp::to_string(status));
    }
    return unackedBytes;
}

uint32_t PassiveStream::moveFlowControlBytes() {
    std::unique_lock<std::mutex> lg(buffer.bufMutex);
    return std::exchange(buffer.bytes, 0);
}

std::string PassiveStream::getStreamTypeName() const {
    return "Passive";
}

std::string PassiveStream::getStateName() const {
    return to_string(state_);
}

bool PassiveStream::isActive() const {
    return state_ != StreamState::Dead;
}

bool PassiveStream::isPending() const {
    return state_ == StreamState::Pending;
}

void PassiveStream::acceptStream(cb::mcbp::Status status, uint32_t add_opaque) {
    VBucketPtr vb = engine->getVBucket(vb_);
    if (!vb) {
        log(spdlog::level::level_enum::warn,
            "({}) PassiveStream::acceptStream(): status:{} - Unable to find "
            "VBucket - cannot accept Stream.",
            vb_,
            status);
        return;
    }

    auto consumer = consumerPtr.lock();
    if (!consumer) {
        log(spdlog::level::level_enum::warn,
            "({}) PassiveStream::acceptStream(): status:{} - Unable to lock "
            "Consumer - cannot accept Stream.",
            vb_,
            status);
        return;
    }

    // We use the cur_snapshot_prepare member to determine if we should
    // notify the PDM of any Memory snapshots. It is set when we see a
    // prepare in any snapshot. Consider the following snapshot:
    //
    // [1:Prepare(A), 2:Mutation(B)] Type = Memory
    //
    // If we have only received and persisted the following sequence of events
    // but then restart, we would fail to notify the PDM of the complete
    // snapshot:
    //
    // 1) SnapshotMarker (1-2) Type = Memory
    // 2) Prepare (1)                        <- Persisted to disk
    //
    // To solve this, we can fix the cur_snapshot_prepare state on
    // PassiveStream acceptance. The PDM already avoids acking back the same
    // seqno, so notifying an extra snapshot shouldn't matter, and even if we
    // did ack back the same seqno, the ADM should already deal with weakly
    // monotonic acks as we ack back the HPS on stream connection.
    cur_snapshot_prepare = true;

    // SyncReplication: About to commence accepting data on this stream. Check
    // if the associated consumer supports SyncReplication, so we can later
    // correctly process Snapshot Markers.
    supportsSyncReplication = consumer->isSyncReplicationEnabled();

    // as above, but check if FlatBuffers was enabled
    flatBuffersSystemEventsEnabled =
            consumer->areFlatBuffersSystemEventsEnabled();

    // For SyncReplication streams lookup the highPreparedSeqno to check if
    // we need to re-ACK (after accepting the stream).
    const int64_t highPreparedSeqno =
            supportsSyncReplication ? vb->getHighPreparedSeqno() : 0;

    std::unique_lock<std::mutex> lh(streamMutex);
    if (isPending()) {
        pushToReadyQ(std::make_unique<AddStreamResponse>(
                add_opaque, opaque_, status));
        if (status == cb::mcbp::Status::Success) {
            // Before we receive/process anything else, send a seqno ack if we
            // are a stream for a pre-existing vBucket to ensure that the
            // replica can commit any in-flight SyncWrites if no further
            // SyncWrites are done and no disk snapshots processed by this
            // replica.
            if (highPreparedSeqno) {
                pushToReadyQ(std::make_unique<SeqnoAcknowledgement>(
                        opaque_, vb_, highPreparedSeqno));
            }
            transitionState(StreamState::Reading);
        } else {
            transitionState(StreamState::Dead);
        }
        lh.unlock();
        notifyStreamReady();
    }
}

void PassiveStream::reconnectStream(VBucketPtr& vb,
                                    uint32_t new_opaque,
                                    uint64_t start_seqno) {
    /* the stream should send a don't care vb_uuid if start_seqno is 0 */
    vb_uuid_ = start_seqno ? vb->failovers->getLatestEntry().vb_uuid : 0;

    snapshot_info_t info = vb->checkpointManager->getSnapshotInfo();
    if (info.range.getEnd() == info.start) {
        info.range.setStart(info.start);
    }

    auto stream_req_value = createStreamReqValue();

    {
        std::lock_guard<std::mutex> lh(streamMutex);

        snap_start_seqno_ = info.range.getStart();
        start_seqno_ = info.start;
        snap_end_seqno_ = info.range.getEnd();
        last_seqno.reset(start_seqno);
        // The start_seqno & cur_snapshot_end shouldn't be less than start_seqno
        // to set it's starting val to start_seqno
        cur_snapshot_start.reset(start_seqno);
        cur_snapshot_end.reset(start_seqno);

        log(spdlog::level::level_enum::info,
            "({}) Attempting to reconnect stream with opaque {}, start seq "
            "no {}, end seq no {}, snap start seqno {}, snap end seqno {}, and "
            "vb manifest uid {}",
            vb_,
            new_opaque,
            start_seqno,
            end_seqno_,
            snap_start_seqno_,
            snap_end_seqno_,
            stream_req_value.empty() ? "none" : stream_req_value);

        pushToReadyQ(std::make_unique<StreamRequest>(vb_,
                                                     new_opaque,
                                                     flags_,
                                                     start_seqno,
                                                     end_seqno_,
                                                     vb_uuid_,
                                                     snap_start_seqno_,
                                                     snap_end_seqno_,
                                                     stream_req_value));
    }
    notifyStreamReady();
}

cb::engine_errc PassiveStream::messageReceived(
        std::unique_ptr<DcpResponse> dcpResponse, UpdateFlowControl& ufc) {
    if (!dcpResponse) {
        return cb::engine_errc::invalid_arguments;
    }

    if (!isActive()) {
        // If the Stream isn't active, *but* the object is still receiving
        // messages from the DcpConsumer that means the stream is still
        // registered in the streams map and hence we should ignore any
        // messages (until STREAM_END is received and the stream is removed form
        // the map).
        return cb::engine_errc::success;
    }

    auto seqno = dcpResponse->getBySeqno();
    if (seqno) {
        if (uint64_t(*seqno) <= last_seqno.load()) {
            log(spdlog::level::level_enum::warn,
                "({}) Erroneous (out of sequence) message ({}) received, "
                "with opaque: {}, its seqno ({}) is not "
                "greater than last received seqno ({}); "
                "Dropping mutation!",
                vb_,
                dcpResponse->to_string(),
                opaque_,
                *seqno,
                last_seqno.load());
            return cb::engine_errc::out_of_range;
        }
    } else if (dcpResponse->getEvent() == DcpResponse::Event::SnapshotMarker) {
        auto s = static_cast<SnapshotMarker*>(dcpResponse.get());
        uint64_t snapStart = s->getStartSeqno();
        uint64_t snapEnd = s->getEndSeqno();
        if (snapStart < last_seqno.load() && snapEnd <= last_seqno.load()) {
            log(spdlog::level::level_enum::warn,
                "({}) Erroneous snapshot marker received, with "
                "opaque: {}, its start "
                "({}), and end ({}) are less than last "
                "received seqno ({}); Dropping marker!",
                vb_,
                opaque_,
                snapStart,
                snapEnd,
                last_seqno.load());
            return cb::engine_errc::out_of_range;
        }
    }

    switch (engine->getReplicationThrottle().getStatus()) {
    case ReplicationThrottle::Status::Disconnect:
        log(spdlog::level::level_enum::warn,
            "{} Disconnecting the connection as there is "
            "no memory to complete replication",
            vb_);
        return cb::engine_errc::disconnect;
    case ReplicationThrottle::Status::Process:
        if (buffer.empty() && !alwaysBufferOperations) {
            /* Process the response here itself rather than buffering it */
            cb::engine_errc ret = cb::engine_errc::success;
            switch (dcpResponse->getEvent()) {
            case DcpResponse::Event::Mutation:
                ret = processMutation(static_cast<MutationConsumerMessage*>(
                        dcpResponse.get()));
                break;
            case DcpResponse::Event::Deletion:
                ret = processDeletion(static_cast<MutationConsumerMessage*>(
                        dcpResponse.get()));
                break;
            case DcpResponse::Event::Expiration:
                ret = processExpiration(static_cast<MutationConsumerMessage*>(
                        dcpResponse.get()));
                break;
            case DcpResponse::Event::Prepare:
                ret = processPrepare(static_cast<MutationConsumerMessage*>(
                        dcpResponse.get()));
                break;
            case DcpResponse::Event::Commit:
                ret = processCommit(
                        static_cast<CommitSyncWriteConsumer&>(*dcpResponse));
                break;
            case DcpResponse::Event::Abort:
                ret = processAbort(
                        dynamic_cast<AbortSyncWriteConsumer&>(*dcpResponse));
                break;
            case DcpResponse::Event::SnapshotMarker:
                processMarker(static_cast<SnapshotMarker*>(dcpResponse.get()));
                break;
            case DcpResponse::Event::SetVbucket:
                processSetVBucketState(
                        static_cast<SetVBucketState*>(dcpResponse.get()));
                break;
            case DcpResponse::Event::StreamEnd: {
                streamDeadHook();
                std::lock_guard<std::mutex> lh(streamMutex);
                transitionState(StreamState::Dead);
            } break;
            case DcpResponse::Event::SystemEvent: {
                ret = processSystemEvent(
                        *static_cast<SystemEventMessage*>(dcpResponse.get()));
                break;
            }
            case DcpResponse::Event::StreamReq:
            case DcpResponse::Event::AddStream:
            case DcpResponse::Event::SeqnoAcknowledgement:
            case DcpResponse::Event::OSOSnapshot:
            case DcpResponse::Event::SeqnoAdvanced:
                // These are invalid events for this path, they are handled by
                // the DcpConsumer class
                throw std::invalid_argument(
                        "PassiveStream::messageReceived invalid event type:" +
                        std::string(dcpResponse->to_string()));
            }

            if (ret == cb::engine_errc::no_memory) {
                if (engine->getReplicationThrottle().doDisconnectOnNoMem()) {
                    log(spdlog::level::level_enum::warn,
                        "{} Disconnecting the connection as there is no "
                        "memory to complete replication; process dcp "
                        "event returned no memory",
                        vb_);
                    return cb::engine_errc::disconnect;
                }
            }
            if (ret == cb::engine_errc::success && seqno) {
                last_seqno.store(*seqno);
            }
            if (ret != cb::engine_errc::temporary_failure &&
                ret != cb::engine_errc::no_memory) {
                return ret;
            }
        }
        break;
    case ReplicationThrottle::Status::Pause:
        /* Do nothing specific here, we buffer item for this case and
           other cases below */
        break;
    }

    // Only buffer if the stream is not dead
    if (isActive()) {
        buffer.push({std::move(dcpResponse), ufc.release()});
    }
    return cb::engine_errc::temporary_failure;
}

process_items_error_t PassiveStream::processBufferedMessages(
        uint32_t& processed_bytes, size_t batchSize) {
    std::unique_lock<std::mutex> lh(buffer.bufMutex);
    uint32_t count = 0;
    uint32_t total_bytes_processed = 0;
    bool failed = false, noMem = false;

    while (count < batchSize && !buffer.messages.empty()) {
        cb::engine_errc ret = cb::engine_errc::success;
        /* If the stream is in dead state we should not process any remaining
           items in the buffer, we should rather clear them */
        if (!isActive()) {
            total_bytes_processed += clearBuffer_UNLOCKED();
            processed_bytes = total_bytes_processed;
            return all_processed;
        }

        // MB-31410: The front-end thread can process new incoming messages
        // only /after/ all the buffered ones have been processed.
        // So, here we get only a reference. We remove the message from the
        // buffer later, only /after/ we have processed it.
        // That is because the front-end thread checks if buffer.empty() for
        // deciding if it's time to start again processing new incoming
        // mutations. That happens in PassiveStream::messageReceived.
        auto [response, message_bytes] = buffer.moveFromFront(lh);

        // Release bufMutex whilst we attempt to process the message
        // a lock inversion exists with connManager if we hold this.
        lh.unlock();

        // MB-31410: Only used for testing
        processBufferedMessages_postFront_Hook();

        auto seqno = response->getBySeqno();

        switch (response->getEvent()) {
        case DcpResponse::Event::Mutation:
            ret = processMutation(
                    static_cast<MutationConsumerMessage*>(response.get()));
            break;
        case DcpResponse::Event::Deletion:
            ret = processDeletion(
                    static_cast<MutationConsumerMessage*>(response.get()));
            break;
        case DcpResponse::Event::Expiration:
            ret = processExpiration(
                    static_cast<MutationConsumerMessage*>(response.get()));
            break;
        case DcpResponse::Event::Prepare:
            ret = processPrepare(
                    static_cast<MutationConsumerMessage*>(response.get()));
            break;
        case DcpResponse::Event::Commit:
            ret = processCommit(
                    static_cast<CommitSyncWriteConsumer&>(*response));
            break;
        case DcpResponse::Event::Abort:
            ret = processAbort(
                    dynamic_cast<AbortSyncWriteConsumer&>(*response));
            break;
        case DcpResponse::Event::SnapshotMarker:
            processMarker(static_cast<SnapshotMarker*>(response.get()));
            break;
        case DcpResponse::Event::SetVbucket:
            processSetVBucketState(
                    static_cast<SetVBucketState*>(response.get()));
            break;
        case DcpResponse::Event::StreamEnd: {
            std::lock_guard<std::mutex> slh(streamMutex);
            transitionState(StreamState::Dead);
        } break;
        case DcpResponse::Event::SystemEvent: {
            ret = processSystemEvent(
                    *static_cast<SystemEventMessage*>(response.get()));
            break;
        }
        case DcpResponse::Event::StreamReq:
        case DcpResponse::Event::AddStream:
        case DcpResponse::Event::SeqnoAcknowledgement:
        case DcpResponse::Event::OSOSnapshot:
        case DcpResponse::Event::SeqnoAdvanced:
            // These are invalid events for this path, they are handled by the
            // DcpConsumer class
            throw std::invalid_argument(
                    "PassiveStream::processBufferedMessages invalid event "
                    "type:" +
                    std::string(response->to_string()));
        }

        if (ret == cb::engine_errc::temporary_failure ||
            ret == cb::engine_errc::no_memory) {
            failed = true;
            if (ret == cb::engine_errc::no_memory) {
                noMem = true;
            }
        }

        // If we failed and the stream is not dead, just break the loop and
        // return. We will try again with processing the message at the next
        // run.
        // Note:
        //     1) no need to re-acquire bufMutex here
        //     2) we have not removed the unique_ptr from the buffer yet, but
        //        we must give the item back to the buffer queue
        if (failed && isActive()) {
            lh.lock();
            // isActive should be false if the queue was emptied, but check
            // anyway so we're more robust against any future code changes to
            // isActive and closeStream
            if (!buffer.messages.empty()) {
                buffer.moveToFront(lh, {std::move(response), message_bytes});
            }
            lh.unlock();
            break;
        }

        // At this point we have processed the message successfully,
        // then we can remove it from the buffer.
        // Note: we need to re-acquire bufMutex to update the buffer safely
        lh.lock();
        buffer.pop_front(lh);

        count++;
        if (ret != cb::engine_errc::out_of_range) {
            total_bytes_processed += message_bytes;
        }
        if (ret == cb::engine_errc::success && seqno) {
            last_seqno.store(*seqno);
        }
    }

    processed_bytes = total_bytes_processed;

    if (failed) {
        if (noMem && engine->getReplicationThrottle().doDisconnectOnNoMem()) {
            log(spdlog::level::level_enum::warn,
                "{} Processor task indicating disconnection as "
                "there is no memory to complete replication; process dcp "
                "event returned no memory ",
                vb_);
            return stop_processing;
        }
        return cannot_process;
    }

    return all_processed;
}

cb::engine_errc PassiveStream::processMessage(MutationConsumerMessage* message,
                                              MessageType messageType) {
    std::array<std::string, 4> taskToString{
            {"mutation", "deletion", "expiration", "prepare"}};
    VBucketPtr vb = engine->getVBucket(vb_);
    if (!vb) {
        return cb::engine_errc::not_my_vbucket;
    }

    auto consumer = consumerPtr.lock();
    if (!consumer) {
        return cb::engine_errc::disconnect;
    }

    if (uint64_t(*message->getBySeqno()) < cur_snapshot_start.load() ||
        uint64_t(*message->getBySeqno()) > cur_snapshot_end.load()) {
        log(spdlog::level::level_enum::warn,
            "({}) Erroneous {} [sequence "
            "number does not fall in the expected snapshot range : "
            "{{snapshot_start ({}) <= seq_no ({}) <= "
            "snapshot_end ({})]; Dropping the {}!",
            vb_,
            taskToString[messageType],
            cur_snapshot_start.load(),
            *message->getBySeqno(),
            cur_snapshot_end.load(),
            taskToString[messageType]);
        return cb::engine_errc::out_of_range;
    }

    switch (messageType) {
    case MessageType::Mutation:
        // Skip
        break;
    case MessageType::Deletion:
    case MessageType::Expiration:
        // The deleted value has a body, send it through the mutation path so we
        // set the deleted item with a value
        if (message->getItem()->getNBytes()) {
            return processMessage(message, MessageType::Mutation);
        }
        break;
    case MessageType::Prepare:
        // No extra processing.
        break;
    }

    // MB-17517: Check for the incoming item's CAS validity. We /shouldn't/
    // receive anything without a valid CAS, however given that versions without
    // this check may send us "bad" CAS values, we should regenerate them (which
    // is better than rejecting the data entirely).
    if (!Item::isValidCas(message->getItem()->getCas())) {
        log(spdlog::level::level_enum::warn,
            "Invalid CAS ({:#x}) received for {} {{{}, seqno:{}}}. "
            "Regenerating new CAS",
            message->getItem()->getCas(),
            taskToString[messageType],
            vb_,
            message->getItem()->getBySeqno());
        message->getItem()->setCas();
    }

    auto ret = cb::engine_errc::failed;
    DeleteSource deleteSource = DeleteSource::Explicit;
    bool switchComplete = false;
    switch (messageType) {
    case MessageType::Mutation:

        ret = engine->getKVBucket()->setWithMeta(*message->getItem(),
                                                 0,
                                                 nullptr,
                                                 consumer->getCookie(),
                                                 permittedVBStates,
                                                 CheckConflicts::No,
                                                 true,
                                                 GenerateBySeqno::No,
                                                 GenerateCas::No,
                                                 message->getExtMetaData());

        switchComplete = true;
        break;
    case MessageType::Prepare:
        ret = engine->getKVBucket()->prepare(*message->getItem(),
                                             consumer->getCookie());
        // If the the stream has received and successfully processed a pending
        // SyncWrite, then we have to flag that the Replica must notify the
        // DurabilityMonitor at snapshot-end received for the DM to move the
        // HighPreparedSeqno.
        if (ret == cb::engine_errc::success) {
            cur_snapshot_prepare.store(true);
        }

        switchComplete = true;
        break;
    case MessageType::Expiration:
        deleteSource = DeleteSource::TTL;
    // fallthrough with deleteSource updated
    case MessageType::Deletion:
        uint64_t delCas = 0;
        ItemMetaData meta = message->getItem()->getMetaData();
        ret = engine->getKVBucket()->deleteWithMeta(
                message->getItem()->getKey(),
                delCas,
                nullptr,
                message->getVBucket(),
                consumer->getCookie(),
                permittedVBStates,
                CheckConflicts::No,
                meta,
                GenerateBySeqno::No,
                GenerateCas::No,
                *message->getBySeqno(),
                message->getExtMetaData(),
                deleteSource);
        if (ret == cb::engine_errc::no_such_key) {
            ret = cb::engine_errc::success;
        }
        switchComplete = true;
        break;
    }
    if (!switchComplete) {
        throw std::logic_error(
                std::string("PassiveStream::processMessage: "
                            "Message type not supported"));
    }

    if (ret != cb::engine_errc::success) {
        // ENOMEM logging is handled by maybeLogMemoryState
        if (ret != cb::engine_errc::no_memory) {
            log(spdlog::level::level_enum::warn,
                "{} Got error '{}' while trying to process "
                "{} with seqno:{} cid:{}",
                vb_,
                cb::to_string(ret),
                taskToString[messageType],
                message->getItem()->getBySeqno(),
                message->getItem()->getKey().getCollectionID());
        }
    } else {
        handleSnapshotEnd(vb, *message->getBySeqno());
    }

    maybeLogMemoryState(
            ret, taskToString[messageType], message->getItem()->getBySeqno());

    return ret;
}

cb::engine_errc PassiveStream::processMutation(
        MutationConsumerMessage* mutation) {
    return processMessage(mutation, MessageType::Mutation);
}

cb::engine_errc PassiveStream::processDeletion(
        MutationConsumerMessage* deletion) {
    return processMessage(deletion, MessageType::Deletion);
}

cb::engine_errc PassiveStream::processExpiration(
        MutationConsumerMessage* expiration) {
    return processMessage(expiration, MessageType::Expiration);
}

cb::engine_errc PassiveStream::processPrepare(
        MutationConsumerMessage* prepare) {
    auto result = processMessage(prepare, MessageType::Prepare);
    if (result == cb::engine_errc::success) {
        Expects(prepare->getItem()->getBySeqno() ==
                engine->getVBucket(vb_)->getHighSeqno());
    }
    return result;
}

void PassiveStream::seqnoAck(int64_t seqno) {
    // Only send a seqnoAck if we have an active stream that the producer has
    // responded with Success to the stream request
    if (!isActive() || isPending()) {
        log(spdlog::level::level_enum::warn,
            "{} Could not ack seqno {} because stream was in StreamState:{} "
            "Expected it to be in state {}",
            vb_,
            seqno,
            to_string(state_.load()),
            to_string(StreamState::Reading));
        return;
    }

    {
        std::lock_guard<std::mutex> lh(streamMutex);
        if (!isActive()) {
            return;
        }

        pushToReadyQ(
                std::make_unique<SeqnoAcknowledgement>(opaque_, vb_, seqno));
    }
    notifyStreamReady();
}

std::string PassiveStream::to_string(StreamState st) {
    switch (st) {
    case StreamState::Pending:
        return "pending";
    case StreamState::Reading:
        return "reading";
    case StreamState::Dead:
        return "dead";
    }
    throw std::invalid_argument("PassiveStream::to_string(StreamState): " +
                                std::to_string(int(st)));
}

cb::engine_errc PassiveStream::processCommit(
        const CommitSyncWriteConsumer& commit) {
    VBucketPtr vb = engine->getVBucket(vb_);

    if (!vb) {
        return cb::engine_errc::not_my_vbucket;
    }

    // The state of the VBucket should never change during a commit, because
    // VBucket::commit() may generated expired items.
    // NOTE: Theoretically this will never occur, because we kill all streams
    // when changing the VBucket state.
    folly::SharedMutex::ReadHolder rlh(vb->getStateLock());
    if (!permittedVBStates.test(vb->getState())) {
        return cb::engine_errc::not_my_vbucket;
    }

    auto rv = vb->commit(rlh,
                         commit.getKey(),
                         commit.getPreparedSeqno(),
                         *commit.getBySeqno(),
                         vb->lockCollections(commit.getKey()));
    if (rv != cb::engine_errc::success) {
        log(spdlog::level::level_enum::warn,
            "PassiveStream::processCommit: {} Got error '{}' while trying to "
            "process commit",
            vb_,
            cb::to_string(rv));
    } else {
        handleSnapshotEnd(vb, *commit.getBySeqno());
    }

    return rv;
}

cb::engine_errc PassiveStream::processAbort(
        const AbortSyncWriteConsumer& abort) {
    VBucketPtr vb = engine->getVBucket(vb_);

    if (!vb) {
        return cb::engine_errc::not_my_vbucket;
    }
<<<<<<< HEAD

    // The state of the VBucket should never change during an abort, because
    // VBucket::abort() may generated expired items.
    // NOTE: Theoretically this will never occur, because we kill all streams
    // when changing the VBucket state.
=======
>>>>>>> ca0dcff5
    folly::SharedMutex::ReadHolder rlh(vb->getStateLock());

    if (!permittedVBStates.test(vb->getState())) {
        return cb::engine_errc::not_my_vbucket;
    }

    auto rv = vb->abort(rlh,
                        abort.getKey(),
                        abort.getPreparedSeqno(),
                        abort.getAbortSeqno(),
                        vb->lockCollections(abort.getKey()));

    if (rv != cb::engine_errc::success) {
        log(spdlog::level::level_enum::warn,
            "PassiveStream::processAbort: {} Got error '{}' while trying to "
            "process abort",
            vb_,
            cb::to_string(rv));
    } else {
        handleSnapshotEnd(vb, *abort.getBySeqno());
    }

    return rv;
}

cb::engine_errc PassiveStream::processSystemEvent(
        const SystemEventMessage& event) {
    VBucketPtr vb = engine->getVBucket(vb_);

    if (!vb) {
        return cb::engine_errc::not_my_vbucket;
    }
    folly::SharedMutex::ReadHolder rlh(vb->getStateLock());
    if (!permittedVBStates.test(vb->getState())) {
        return cb::engine_errc::not_my_vbucket;
    }

    cb::engine_errc rv = cb::engine_errc::success;

    if (flatBuffersSystemEventsEnabled) {
        rv = processSystemEventFlatBuffers(
                *vb, static_cast<const SystemEventConsumerMessage&>(event));
    } else {
        rv = processSystemEvent(*vb, event);
    }

    if (rv != cb::engine_errc::success) {
        log(spdlog::level::level_enum::warn,
            "{} Got error '{}' while trying to process "
            "system event",
            vb_,
            cb::to_string(rv));
    } else {
        handleSnapshotEnd(vb, *event.getBySeqno());
    }

    return rv;
}

cb::engine_errc PassiveStream::processSystemEvent(
        VBucket& vb, const SystemEventMessage& event) {
    Expects(!flatBuffersSystemEventsEnabled);
    // Depending on the event, extras is different and key may even be empty
    // The specific handler will know how to interpret.
    using mcbp::systemevent::id;
    switch (event.getSystemEvent()) {
    case id::CreateCollection:
        return processCreateCollection(vb, CreateCollectionEvent(event));
    case id::DeleteCollection:
        return processDropCollection(vb, DropCollectionEvent(event));
    case id::CreateScope:
        return processCreateScope(vb, CreateScopeEvent(event));
    case id::DropScope:
        return processDropScope(vb, DropScopeEvent(event));
    case id::ModifyCollection:
        [[fallthrough]]; // invalid event for non-FlatBuffers
    case id::FlushCollection:
        // Event unused since epoch of system events (7.0)
        return cb::engine_errc::invalid_arguments;
    }
    folly::assume_unreachable();
}

cb::engine_errc PassiveStream::processSystemEventFlatBuffers(
        VBucket& vb, const SystemEventConsumerMessage& event) {
    Expects(flatBuffersSystemEventsEnabled);
    // Depending on the event, extras is different and key may even be empty
    // The specific handler will know how to interpret.
    using mcbp::systemevent::id;
    switch (event.getSystemEvent()) {
    case id::CreateCollection:
        return processCreateCollection(vb, event);
    case id::DeleteCollection:
        return processDropCollection(vb, event);
    case id::CreateScope:
        return processCreateScope(vb, event);
    case id::DropScope:
        return processDropScope(vb, event);
    case id::ModifyCollection:
        return processModifyCollection(vb, event);
    case id::FlushCollection:
        // Event unused since epoch of system events (7.0)
        return cb::engine_errc::invalid_arguments;
    }
    folly::assume_unreachable();
}

cb::engine_errc PassiveStream::processCreateCollection(
        VBucket& vb, const CreateCollectionEvent& event) {
    try {
        // This creation event comes from a node which didn't support
        // FlatBuffers. Assume "old" node so we default the CanDeduplicate and
        // Metered settings to Yes.
        vb.replicaCreateCollection(
                event.getManifestUid(),
                {event.getScopeID(), event.getCollectionID()},
                event.getKey(),
                event.getMaxTtl(),
                Collections::Metered::No,
                CanDeduplicate::Yes,
                event.getBySeqno());
    } catch (std::exception& e) {
        log(spdlog::level::level_enum::warn,
            "PassiveStream::processCreateCollection {} exception {}",
            vb.getId(),
            e.what());
        return cb::engine_errc::invalid_arguments;
    }
    return cb::engine_errc::success;
}

cb::engine_errc PassiveStream::processDropCollection(
        VBucket& vb, const DropCollectionEvent& event) {
    try {
        vb.replicaDropCollection(event.getManifestUid(),
                                 event.getCollectionID(),
                                 event.getBySeqno());
    } catch (std::exception& e) {
        log(spdlog::level::level_enum::warn,
            "PassiveStream::processDropCollection {} exception {}",
            vb.getId(),
            e.what());
        return cb::engine_errc::invalid_arguments;
    }
    return cb::engine_errc::success;
}

cb::engine_errc PassiveStream::processCreateScope(
        VBucket& vb, const CreateScopeEvent& event) {
    try {
        vb.replicaCreateScope(event.getManifestUid(),
                              event.getScopeID(),
                              event.getKey(),
                              event.getBySeqno());
    } catch (std::exception& e) {
        log(spdlog::level::level_enum::warn,
            "PassiveStream::processCreateScope {} exception {}",
            vb.getId(),
            e.what());
        return cb::engine_errc::invalid_arguments;
    }
    return cb::engine_errc::success;
}

cb::engine_errc PassiveStream::processDropScope(VBucket& vb,
                                                const DropScopeEvent& event) {
    try {
        vb.replicaDropScope(
                event.getManifestUid(), event.getScopeID(), event.getBySeqno());
    } catch (std::exception& e) {
        log(spdlog::level::level_enum::warn,
            "PassiveStream::processDropScope {} exception {}",
            vb.getId(),
            e.what());
        return cb::engine_errc::invalid_arguments;
    }
    return cb::engine_errc::success;
}

cb::engine_errc PassiveStream::processCreateCollection(
        VBucket& vb, const SystemEventConsumerMessage& event) {
    try {
        // Decompose the FlatBuffers data.
        // Here we will use defaults when the producer is older.
        // The vbucket is now informed of the collection and it will regenerate
        // a new FlatBuffers system event using *this* system's schema+data.
        const auto& collection =
                Collections::VB::Manifest::getCollectionFlatbuffer(
                        event.getEventData());
        cb::ExpiryLimit maxTtl;
        if (collection.ttlValid()) {
            maxTtl = std::chrono::seconds(collection.maxTtl());
        }

        vb.replicaCreateCollection(
                Collections::ManifestUid{collection.uid()},
                {collection.scopeId(), collection.collectionId()},
                event.getKey(),
                maxTtl,
                Collections::getMetered(collection.metered()),
                getCanDeduplicateFromHistory(collection.history()),
                *event.getBySeqno());
    } catch (std::exception& e) {
        log(spdlog::level::level_enum::warn,
            "PassiveStream::processCreateCollection FlatBuffers {} exception "
            "{}",
            vb.getId(),
            e.what());
        return cb::engine_errc::invalid_arguments;
    }
    return cb::engine_errc::success;
}

cb::engine_errc PassiveStream::processModifyCollection(
        VBucket& vb, const SystemEventConsumerMessage& event) {
    try {
        const auto& collection =
                Collections::VB::Manifest::getCollectionFlatbuffer(
                        event.getEventData());

        cb::ExpiryLimit maxTtl;
        if (collection.ttlValid()) {
            maxTtl = std::chrono::seconds(collection.maxTtl());
        }

        vb.replicaModifyCollection(
                Collections::ManifestUid{collection.uid()},
                collection.collectionId(),
                maxTtl,
                Collections::getMetered(collection.metered()),
                getCanDeduplicateFromHistory(collection.history()),
                *event.getBySeqno());
    } catch (std::exception& e) {
        log(spdlog::level::level_enum::warn,
            "PassiveStream::processModifyCollection flatbuffer {} exception {}",
            vb.getId(),
            e.what());
        return cb::engine_errc::invalid_arguments;
    }
    return cb::engine_errc::success;
}

cb::engine_errc PassiveStream::processDropCollection(
        VBucket& vb, const SystemEventConsumerMessage& event) {
    try {
        const auto* collection =
                Collections::VB::Manifest::getDroppedCollectionFlatbuffer(
                        event.getEventData());
        vb.replicaDropCollection(Collections::ManifestUid{collection->uid()},
                                 collection->collectionId(),
                                 *event.getBySeqno());
    } catch (std::exception& e) {
        log(spdlog::level::level_enum::warn,
            "PassiveStream::processDropCollection FlatBuffers {} exception {}",
            vb.getId(),
            e.what());
        return cb::engine_errc::invalid_arguments;
    }
    return cb::engine_errc::success;
}

cb::engine_errc PassiveStream::processCreateScope(
        VBucket& vb, const SystemEventConsumerMessage& event) {
    try {
        const auto* scope = Collections::VB::Manifest::getScopeFlatbuffer(
                event.getEventData());
        vb.replicaCreateScope(Collections::ManifestUid{scope->uid()},
                              scope->scopeId(),
                              event.getKey(),
                              *event.getBySeqno());
    } catch (std::exception& e) {
        log(spdlog::level::level_enum::warn,
            "PassiveStream::processCreateScope FlatBuffers {} exception {}",
            vb.getId(),
            e.what());
        return cb::engine_errc::invalid_arguments;
    }
    return cb::engine_errc::success;
}

cb::engine_errc PassiveStream::processDropScope(
        VBucket& vb, const SystemEventConsumerMessage& event) {
    try {
        const auto* scope =
                Collections::VB::Manifest::getDroppedScopeFlatbuffer(
                        event.getEventData());
        vb.replicaDropScope(Collections::ManifestUid{scope->uid()},
                            scope->scopeId(),
                            *event.getBySeqno());
    } catch (std::exception& e) {
        log(spdlog::level::level_enum::warn,
            "PassiveStream::processDropScope FlatBuffers {} exception {}",
            vb.getId(),
            e.what());
        return cb::engine_errc::invalid_arguments;
    }
    return cb::engine_errc::success;
}

// Helper function to avoid a Monotonic violation (same end-seqno) for the
// !HISTORY->HISTORY snapshot
static bool mustAssignEndSeqno(SnapshotMarker* marker, uint64_t endSeqno) {
    if (marker->getFlags() & MARKER_FLAG_MEMORY) {
        // Always assign and catch monotonic violations
        return true;
    }

    if (marker->getFlags() & MARKER_FLAG_HISTORY &&
        marker->getEndSeqno() == endSeqno) {
        // HISTORY disk snapshot marker can follow !HISTORY disk and they have
        // the same end-seqno. Skip the assignment and avoid the monotonic
        // exception
        return false;
    }

    // Always assign and catch monotonic violations
    return true;
}

void PassiveStream::processMarker(SnapshotMarker* marker) {
    VBucketPtr vb = engine->getVBucket(vb_);
    if (!vb) {
        return;
    }

    // Vbucket must be in a permitted state to apply the snapshot
    folly::SharedMutex::ReadHolder rlh(vb->getStateLock());
    if (!permittedVBStates.test(vb->getState())) {
        return;
    }

    // cur_snapshot_start is initialised to 0 so only set it for numbers > 0,
    // as the first snapshot maybe have a snap_start_seqno of 0.
    if (marker->getStartSeqno() > 0) {
        cur_snapshot_start.store(marker->getStartSeqno());
    }

    if (mustAssignEndSeqno(marker, cur_snapshot_end)) {
        cur_snapshot_end.store(marker->getEndSeqno());
    }
    const auto prevSnapType = cur_snapshot_type.load();
    cur_snapshot_type.store((marker->getFlags() & MARKER_FLAG_DISK)
                                    ? Snapshot::Disk
                                    : Snapshot::Memory);

    auto checkpointType = marker->getFlags() & MARKER_FLAG_DISK
                                  ? CheckpointType::Disk
                                  : CheckpointType::Memory;

    const auto historical = marker->getFlags() & MARKER_FLAG_HISTORY
                                    ? CheckpointHistorical::Yes
                                    : CheckpointHistorical::No;

    // Check whether the snapshot can be considered as an initial disk
    // checkpoint for the replica.
    if (checkpointType == CheckpointType::Disk && vb->getHighSeqno() == 0) {
        checkpointType = CheckpointType::InitialDisk;
    }

<<<<<<< HEAD
        auto& ckptMgr = *vb->checkpointManager;

        // If this stream doesn't support SyncReplication (i.e. the producer
        // is a pre-MadHatter version) then we should consider the HCS to be
        // present but zero for disk snapshot (not possible for any
        // SyncWrites to have completed yet). If SyncReplication is
        // supported then use the value from the marker.
        const std::optional<uint64_t> hcs =
                (marker->getFlags() & MARKER_FLAG_DISK) &&
                                !supportsSyncReplication
                        ? 0
                        : marker->getHighCompletedSeqno();
=======
    auto& ckptMgr = *vb->checkpointManager;
>>>>>>> ca0dcff5

    std::optional<uint64_t> hcs = marker->getHighCompletedSeqno();
    if ((marker->getFlags() & MARKER_FLAG_DISK) && !supportsSyncReplication) {
        // If this stream doesn't support SyncReplication (i.e. the producer
        // is a pre-MadHatter version) then we should consider the HCS to be
        // present but zero for disk snapshot (not possible for any
        // SyncWrites to have completed yet). If SyncReplication is
        // supported then use the value from the marker.
        hcs = 0;
    }

    if (marker->getFlags() & MARKER_FLAG_DISK && !hcs) {
        const auto msg = fmt::format(
                "PassiveStream::processMarker: stream:{} {}, flags:{}, "
                "flagsDecoded:{}, snapStart:{}, snapEnd:{}, HCS:{} - "
                "missing HCS",
                name_,
                vb_,
                marker->getFlags(),
                dcpMarkerFlagsToString(marker->getFlags()),
                marker->getStartSeqno(),
                marker->getEndSeqno(),
                to_string_or_none(hcs));
        throw std::logic_error(msg);
    }

<<<<<<< HEAD
        // We could be connected to a non sync-repl, so if the max-visible is
        // not transmitted (optional is false), set visible to snap-end
        const auto visibleSeq =
                marker->getMaxVisibleSeqno().value_or(marker->getEndSeqno());

        if (cur_snapshot_end < visibleSeq) {
            const auto msg = fmt::format(
                    "PassiveStream::processMarker: snapEnd:{} < "
                    "visibleSnapEnd:{}, snapStart:{}, hcs:{}, "
                    "checkpointType:{}, historical:{}",
                    cur_snapshot_end,
                    visibleSeq,
                    cur_snapshot_start,
                    hcs ? std::to_string(*hcs) : "nullopt",
                    ::to_string(checkpointType),
                    ::to_string(historical));
            throw std::logic_error(msg);
        }

        if (checkpointType == CheckpointType::InitialDisk) {
            // Case: receiving the first snapshot in a Disk snapshot.
            // Note that replica may never execute here as the active may switch
            // directly to in-memory and send the first snapshot in a Memory
            // snapshot.
=======
    if (marker->getFlags() & MARKER_FLAG_DISK) {
        // A replica could receive a duplicate DCP prepare during a disk
        // snapshot if it had previously received an uncompleted prepare.
        // We can receive a disk snapshot when we either:
        //     a) First connect
        //     b) Get cursor dropped by the active
        //
        // We selectively allow these prepares to overwrite the old one by
        // setting a duplicate prepare window in the vBucket. This will
        // allow any currently outstanding prepares to be overwritten, but
        // not any new ones.
        vb->setDuplicatePrepareWindow();
    }

    // We could be connected to a non sync-repl, so if the max-visible is
    // not transmitted (optional is false), set visible to snap-end
    auto visibleSeq =
            marker->getMaxVisibleSeqno().value_or(marker->getEndSeqno());
    if (checkpointType == CheckpointType::InitialDisk) {
        // Case: receiving the first snapshot in a Disk snapshot.
        // Note that replica may never execute here as the active may switch
        // directly to in-memory and send the first snapshot in a Memory
        // snapshot.

        vb->setReceivingInitialDiskSnapshot(true);
        ckptMgr.createSnapshot(cur_snapshot_start.load(),
                               cur_snapshot_end.load(),
                               hcs,
                               checkpointType,
                               visibleSeq,
                               historical);
    } else {
        // Case: receiving any type of snapshot (Disk/Memory).
>>>>>>> ca0dcff5

        if (marker->getFlags() & MARKER_FLAG_CHK) {
            ckptMgr.createSnapshot(cur_snapshot_start.load(),
                                   cur_snapshot_end.load(),
                                   hcs,
                                   checkpointType,
                                   visibleSeq,
                                   historical);
        } else {
            // MB-42780: In general we cannot merge multiple snapshots into
            // the same checkpoint. The only exception is for when replica
            // receives multiple Memory checkpoints in a row.
            // Since 6.5.0 the Active behaves correctly with regard to that
            // (ie, the Active always sets the MARKER_FLAG_CHK in a snapshot
            // transition tha involves Disk snapshots), but older Producers
            // may still miss the MARKER_FLAG_CHK.
            if (prevSnapType == Snapshot::Memory &&
                cur_snapshot_type == Snapshot::Memory) {
                ckptMgr.extendOpenCheckpoint(cur_snapshot_end.load(),
                                             visibleSeq);
            } else {
                ckptMgr.createSnapshot(cur_snapshot_start.load(),
                                       cur_snapshot_end.load(),
                                       hcs,
                                       checkpointType,
                                       visibleSeq,
                                       historical);
            }
        }
    }

    if (marker->getFlags() & MARKER_FLAG_ACK) {
        cur_snapshot_ack = true;
    }
}

void PassiveStream::processSetVBucketState(SetVBucketState* state) {
    engine->getKVBucket()->setVBucketState(
            vb_, state->getState(), {}, TransferVB::Yes);
    {
        std::lock_guard<std::mutex> lh(streamMutex);
        pushToReadyQ(std::make_unique<SetVBucketStateResponse>(
                opaque_, cb::mcbp::Status::Success));
    }
    notifyStreamReady();
}

void PassiveStream::handleSnapshotEnd(VBucketPtr& vb, uint64_t byseqno) {
    if (byseqno == cur_snapshot_end.load()) {
        if (cur_snapshot_type.load() == Snapshot::Disk) {
            vb->setReceivingInitialDiskSnapshot(false);
        }

        if (cur_snapshot_ack) {
            {
                std::lock_guard<std::mutex> lh(streamMutex);
                pushToReadyQ(std::make_unique<SnapshotMarkerResponse>(
                        opaque_, cb::mcbp::Status::Success));
            }
            notifyStreamReady();
            cur_snapshot_ack = false;
        }

        // Notify the PassiveDM that the snapshot-end mutation has been
        // received on PassiveStream, if the snapshot contains at least one
        // Prepare. That is necessary for unblocking the High Prepared Seqno
        // in PassiveDM. Note that the HPS is what the PassiveDM acks back to
        // the Active. See comments in PassiveDM for details.

        // Disk snapshots are subject to deduplication, and may be missing
        // purged aborts. We must notify the PDM even if we have not seen a
        // prepare, to account for possible unseen prepares.
        if (cur_snapshot_prepare ||
            cur_snapshot_type.load() == Snapshot::Disk) {
            vb->notifyPassiveDMOfSnapEndReceived(byseqno);
            cur_snapshot_prepare.store(false);
        }
    }
}

void PassiveStream::addStats(const AddStatFn& add_stat, CookieIface& c) {
    Stream::addStats(add_stat, c);

    try {
        std::array<char, 1024> buf;
        size_t bufferItems = 0;
        size_t bufferBytes = 0;
        {
            std::lock_guard<std::mutex> lg(buffer.bufMutex);
            bufferItems = buffer.messages.size();
            bufferBytes = buffer.bytes;
        }
        checked_snprintf(buf.data(),
                         buf.size(),
                         "%s:stream_%d_buffer_items",
                         name_.c_str(),
                         vb_.get());
        add_casted_stat(buf.data(), bufferItems, add_stat, c);
        checked_snprintf(buf.data(),
                         buf.size(),
                         "%s:stream_%d_buffer_bytes",
                         name_.c_str(),
                         vb_.get());
        add_casted_stat(buf.data(), bufferBytes, add_stat, c);
        checked_snprintf(buf.data(),
                         buf.size(),
                         "%s:stream_%d_last_received_seqno",
                         name_.c_str(),
                         vb_.get());
        add_casted_stat(buf.data(), last_seqno.load(), add_stat, c);
        checked_snprintf(buf.data(),
                         buf.size(),
                         "%s:stream_%d_ready_queue_memory",
                         name_.c_str(),
                         vb_.get());
        add_casted_stat(buf.data(), getReadyQueueMemory(), add_stat, c);

        checked_snprintf(buf.data(),
                         buf.size(),
                         "%s:stream_%d_cur_snapshot_type",
                         name_.c_str(),
                         vb_.get());
        add_casted_stat(
                buf.data(), ::to_string(cur_snapshot_type.load()), add_stat, c);

        if (cur_snapshot_type.load() != Snapshot::None) {
            checked_snprintf(buf.data(),
                             buf.size(),
                             "%s:stream_%d_cur_snapshot_start",
                             name_.c_str(),
                             vb_.get());
            add_casted_stat(buf.data(), cur_snapshot_start.load(), add_stat, c);
            checked_snprintf(buf.data(),
                             buf.size(),
                             "%s:stream_%d_cur_snapshot_end",
                             name_.c_str(),
                             vb_.get());
            add_casted_stat(buf.data(), cur_snapshot_end.load(), add_stat, c);
        }

        checked_snprintf(buf.data(),
                         buf.size(),
                         "%s:stream_%d_cur_snapshot_prepare",
                         name_.c_str(),
                         vb_.get());
        add_casted_stat(buf.data(), cur_snapshot_prepare.load(), add_stat, c);

        auto stream_req_value = createStreamReqValue();

        if (!stream_req_value.empty()) {
            checked_snprintf(buf.data(),
                             buf.size(),
                             "%s:stream_%d_vb_manifest_uid",
                             name_.c_str(),
                             vb_.get());
            add_casted_stat(buf.data(), stream_req_value.c_str(), add_stat, c);
        }

    } catch (std::exception& error) {
        EP_LOG_WARN("PassiveStream::addStats: Failed to build stats: {}",
                    error.what());
    }
}

std::unique_ptr<DcpResponse> PassiveStream::next() {
    std::lock_guard<std::mutex> lh(streamMutex);

    if (readyQ.empty()) {
        itemsReady.store(false);
        return nullptr;
    }

    return popFromReadyQ();
}

uint32_t PassiveStream::clearBuffer_UNLOCKED() {
    uint32_t unackedBytes = buffer.bytes;
    buffer.messages.clear();
    buffer.bytes = 0;
    return unackedBytes;
}

bool PassiveStream::transitionState(StreamState newState) {
    log(spdlog::level::level_enum::debug,
        "PassiveStream::transitionState: ({}) "
        "Transitioning from {} to {}",
        vb_,
        to_string(state_.load()),
        to_string(newState));

    if (state_ == newState) {
        return false;
    }

    bool validTransition = false;
    switch (state_.load()) {
    case StreamState::Pending:
        if (newState == StreamState::Reading || newState == StreamState::Dead) {
            validTransition = true;
        }
        break;
    case StreamState::Reading:
        if (newState == StreamState::Dead) {
            validTransition = true;
        }
        break;

    case StreamState::Dead:
        // Once 'dead' shouldn't transition away from it.
        break;
    }

    if (!validTransition) {
        throw std::invalid_argument(
                "PassiveStream::transitionState:"
                " newState (which is" +
                to_string(newState) +
                ") is not valid for current state (which is " +
                to_string(state_.load()) + ")");
    }

    state_ = newState;
    return true;
}

void PassiveStream::notifyStreamReady() {
    auto consumer = consumerPtr.lock();
    if (!consumer) {
        return;
    }

    bool inverse = false;
    if (itemsReady.compare_exchange_strong(inverse, true)) {
        consumer->notifyStreamReady(vb_);
    }
}

const std::string PassiveStream::createStreamReqValue() const {
    nlohmann::json stream_req_json;
    std::ostringstream ostr;
    ostr << std::hex << static_cast<uint64_t>(vb_manifest_uid);
    stream_req_json["uid"] = ostr.str();
    return stream_req_json.dump();
}

template <typename... Args>
void PassiveStream::log(spdlog::level::level_enum severity,
                        const char* fmt,
                        Args... args) const {
    auto consumer = consumerPtr.lock();
    if (consumer) {
        consumer->getLogger().log(severity, fmt, args...);
    } else {
        if (getGlobalBucketLogger()->should_log(severity)) {
            getGlobalBucketLogger()->log(
                    severity,
                    std::string{passiveStreamLoggingPrefix}.append(fmt).data(),
                    args...);
        }
    }
}

void PassiveStream::maybeLogMemoryState(cb::engine_errc status,
                                        const std::string& msgType,
                                        int64_t seqno) {
    bool previousNoMem = isNoMemory.load();
    if (status == cb::engine_errc::no_memory && !previousNoMem) {
        log(spdlog::level::level_enum::warn,
            "{} Got error '{}' while trying to process "
            "{} with seqno:{}",
            vb_,
            cb::to_string(status),
            msgType,
            seqno);
        isNoMemory.store(true);
    } else if (status == cb::engine_errc::success && previousNoMem) {
        log(spdlog::level::level_enum::info,
            "{} PassiveStream resuming after no-memory backoff",
            vb_);
        isNoMemory.store(false);
    }
}

bool PassiveStream::Buffer::empty() const {
    std::lock_guard<std::mutex> lh(bufMutex);
    return messages.empty();
}

void PassiveStream::Buffer::push(PassiveStream::Buffer::BufferType bufferItem) {
    std::lock_guard<std::mutex> lg(bufMutex);
    bytes += bufferItem.second;
    messages.emplace_back(std::move(bufferItem));
}

void PassiveStream::Buffer::pop_front(const std::unique_lock<std::mutex>& lh) {
    if (messages.empty()) {
        return;
    }
    if (messages.front().first) {
        bytes -= messages.front().second;
    }

    messages.pop_front();
}

PassiveStream::Buffer::BufferType PassiveStream::Buffer::moveFromFront(
        const std::unique_lock<std::mutex>& lh) {
    bytes -= messages.front().second;
    return {std::move(messages.front().first), messages.front().second};
}

void PassiveStream::Buffer::moveToFront(
        const std::unique_lock<std::mutex>& lh,
        PassiveStream::Buffer::BufferType bufferItem) {
    bytes += bufferItem.second;
    messages.front().first = std::move(bufferItem.first);
}

std::string PassiveStream::Labeller::getLabel(const char* name) const {
    return fmt::format("PassiveStream({} {})::{}",
                       stream.getVBucket(),
                       stream.getName(),
                       name);
}<|MERGE_RESOLUTION|>--- conflicted
+++ resolved
@@ -853,14 +853,11 @@
     if (!vb) {
         return cb::engine_errc::not_my_vbucket;
     }
-<<<<<<< HEAD
 
     // The state of the VBucket should never change during an abort, because
     // VBucket::abort() may generated expired items.
     // NOTE: Theoretically this will never occur, because we kill all streams
     // when changing the VBucket state.
-=======
->>>>>>> ca0dcff5
     folly::SharedMutex::ReadHolder rlh(vb->getStateLock());
 
     if (!permittedVBStates.test(vb->getState())) {
@@ -1182,10 +1179,10 @@
 
 void PassiveStream::processMarker(SnapshotMarker* marker) {
     VBucketPtr vb = engine->getVBucket(vb_);
+
     if (!vb) {
         return;
     }
-
     // Vbucket must be in a permitted state to apply the snapshot
     folly::SharedMutex::ReadHolder rlh(vb->getStateLock());
     if (!permittedVBStates.test(vb->getState())) {
@@ -1220,32 +1217,17 @@
         checkpointType = CheckpointType::InitialDisk;
     }
 
-<<<<<<< HEAD
-        auto& ckptMgr = *vb->checkpointManager;
-
-        // If this stream doesn't support SyncReplication (i.e. the producer
-        // is a pre-MadHatter version) then we should consider the HCS to be
-        // present but zero for disk snapshot (not possible for any
-        // SyncWrites to have completed yet). If SyncReplication is
-        // supported then use the value from the marker.
-        const std::optional<uint64_t> hcs =
-                (marker->getFlags() & MARKER_FLAG_DISK) &&
-                                !supportsSyncReplication
-                        ? 0
-                        : marker->getHighCompletedSeqno();
-=======
     auto& ckptMgr = *vb->checkpointManager;
->>>>>>> ca0dcff5
-
-    std::optional<uint64_t> hcs = marker->getHighCompletedSeqno();
-    if ((marker->getFlags() & MARKER_FLAG_DISK) && !supportsSyncReplication) {
-        // If this stream doesn't support SyncReplication (i.e. the producer
-        // is a pre-MadHatter version) then we should consider the HCS to be
-        // present but zero for disk snapshot (not possible for any
-        // SyncWrites to have completed yet). If SyncReplication is
-        // supported then use the value from the marker.
-        hcs = 0;
-    }
+
+    // If this stream doesn't support SyncReplication (i.e. the producer
+    // is a pre-MadHatter version) then we should consider the HCS to be
+    // present but zero for disk snapshot (not possible for any
+    // SyncWrites to have completed yet). If SyncReplication is
+    // supported then use the value from the marker.
+    const std::optional<uint64_t> hcs =
+            (marker->getFlags() & MARKER_FLAG_DISK) && !supportsSyncReplication
+                    ? 0
+                    : marker->getHighCompletedSeqno();
 
     if (marker->getFlags() & MARKER_FLAG_DISK && !hcs) {
         const auto msg = fmt::format(
@@ -1262,32 +1244,6 @@
         throw std::logic_error(msg);
     }
 
-<<<<<<< HEAD
-        // We could be connected to a non sync-repl, so if the max-visible is
-        // not transmitted (optional is false), set visible to snap-end
-        const auto visibleSeq =
-                marker->getMaxVisibleSeqno().value_or(marker->getEndSeqno());
-
-        if (cur_snapshot_end < visibleSeq) {
-            const auto msg = fmt::format(
-                    "PassiveStream::processMarker: snapEnd:{} < "
-                    "visibleSnapEnd:{}, snapStart:{}, hcs:{}, "
-                    "checkpointType:{}, historical:{}",
-                    cur_snapshot_end,
-                    visibleSeq,
-                    cur_snapshot_start,
-                    hcs ? std::to_string(*hcs) : "nullopt",
-                    ::to_string(checkpointType),
-                    ::to_string(historical));
-            throw std::logic_error(msg);
-        }
-
-        if (checkpointType == CheckpointType::InitialDisk) {
-            // Case: receiving the first snapshot in a Disk snapshot.
-            // Note that replica may never execute here as the active may switch
-            // directly to in-memory and send the first snapshot in a Memory
-            // snapshot.
-=======
     if (marker->getFlags() & MARKER_FLAG_DISK) {
         // A replica could receive a duplicate DCP prepare during a disk
         // snapshot if it had previously received an uncompleted prepare.
@@ -1304,8 +1260,23 @@
 
     // We could be connected to a non sync-repl, so if the max-visible is
     // not transmitted (optional is false), set visible to snap-end
-    auto visibleSeq =
+    const auto visibleSeq =
             marker->getMaxVisibleSeqno().value_or(marker->getEndSeqno());
+
+    if (cur_snapshot_end < visibleSeq) {
+        const auto msg = fmt::format(
+                "PassiveStream::processMarker: snapEnd:{} < "
+                "visibleSnapEnd:{}, snapStart:{}, hcs:{}, "
+                "checkpointType:{}, historical:{}",
+                cur_snapshot_end,
+                visibleSeq,
+                cur_snapshot_start,
+                hcs ? std::to_string(*hcs) : "nullopt",
+                ::to_string(checkpointType),
+                ::to_string(historical));
+        throw std::logic_error(msg);
+    }
+
     if (checkpointType == CheckpointType::InitialDisk) {
         // Case: receiving the first snapshot in a Disk snapshot.
         // Note that replica may never execute here as the active may switch
@@ -1321,7 +1292,6 @@
                                historical);
     } else {
         // Case: receiving any type of snapshot (Disk/Memory).
->>>>>>> ca0dcff5
 
         if (marker->getFlags() & MARKER_FLAG_CHK) {
             ckptMgr.createSnapshot(cur_snapshot_start.load(),

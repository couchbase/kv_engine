/*
 *     Copyright 2015-Present Couchbase, Inc.
 *
 *   Use of this software is governed by the Business Source License included
 *   in the file licenses/BSL-Couchbase.txt.  As of the Change Date specified
 *   in that file, in accordance with the Business Source License, use of this
 *   software will be governed by the Apache License, Version 2.0, included in
 *   the file licenses/APL2.txt.
 */

#include "dcp/producer.h"

#include "backfill.h"
#include "bucket_logger.h"
#include "checkpoint_manager.h"
#include "collections/manager.h"
#include "collections/vbucket_filter.h"
#include "collections/vbucket_manifest.h"
#include "collections/vbucket_manifest_handles.h"
#include "connhandler_impl.h"
#include "dcp/active_stream.h"
#include "dcp/active_stream_checkpoint_processor_task.h"
#include "dcp/backfill-manager.h"
#include "dcp/dcpconnmap.h"
#include "dcp/response.h"
#include "ep_time.h"
#include "eviction_utils.h"
#include "failover-table.h"
#include "kv_bucket.h"
#include "learning_age_and_mfu_based_eviction.h"
#include "objectregistry.h"
#include "snappy-c.h"
#include "trace_helpers.h"
#include "vbucket.h"
#include <executor/executorpool.h>
#include <fmt/chrono.h>
#include <fmt/format.h>
#include <memcached/connection_iface.h>
#include <memcached/cookie_iface.h>
#include <memcached/tracer.h>
#include <memcached/util.h>
#include <nlohmann/json.hpp>
#include <platform/scope_timer.h>
#include <platform/timeutils.h>
#include <spdlog/fmt/fmt.h>
#include <statistics/cbstat_collector.h>
#include <numeric>

const std::chrono::seconds DcpProducer::defaultDcpNoopTxInterval(20);

/**
 * Construct a StreamsMap for the given maximum number of vBuckets this
 * Bucket could ever have.
 */
DcpProducer::StreamsMap::SmartPtr makeStreamsMap(
        size_t maxNumVBuckets) {
    // If we know the maximum number of vBuckets which will exist for this
    // Bucket (normally 1024), we can simply create a AtomicHashArray with
    // capacity == size (i.e. load factor of 1.0), given the key (Vbid) is
    // gauranteed to be unique and not collide with any other.
    DcpProducer::StreamsMap::Config config;
    config.maxLoadFactor = 1.0;
    return DcpProducer::StreamsMap::create(maxNumVBuckets, config);
}

DcpProducer::BufferLog::State DcpProducer::BufferLog::getState() const {
    if (isEnabled()) {
        if (isSpaceAvailable()) {
            return State::SpaceAvailable;
        }
        return State::Full;
    }
    return State::Disabled;
}

void DcpProducer::BufferLog::setBufferSize(size_t newMaxBytes) {
    maxBytes = newMaxBytes;
    if (newMaxBytes == 0) {
        bytesOutstanding = 0;
        ackedBytes.reset(0);
    }
}

bool DcpProducer::BufferLog::insert(size_t bytes) {
    bool inserted = false;
    // If the log is not enabled
    // or there is space, allow the insert
    if (!isEnabled() || !isFull()) {
        bytesOutstanding += bytes;
        inserted = true;
    }
    return inserted;
}

void DcpProducer::BufferLog::release(size_t bytes) {
    if (bytes > bytesOutstanding) {
        EP_LOG_WARN(
                "{} Attempting to release {} bytes which is greater than "
                "bytesOutstanding:{}",
                producer.logHeader(),
                uint64_t(bytes),
                uint64_t(bytesOutstanding));
    }

    bytesOutstanding -= bytes;
}

bool DcpProducer::BufferLog::pauseIfFull() {
    if (getState() == State::Full) {
        producer.pause(PausedReason::BufferLogFull);
        return true;
    }
    return false;
}

void DcpProducer::BufferLog::acknowledge(size_t bytes) {
    State state = getState();
    if (state != State::Disabled) {
        release(bytes);
        ackedBytes += bytes;
    }
}

void DcpProducer::BufferLog::addStats(const AddStatFn& add_stat,
                                      CookieIface& c) const {
    if (isEnabled()) {
        producer.addStat("max_buffer_bytes", maxBytes, add_stat, c);
        producer.addStat("unacked_bytes", bytesOutstanding, add_stat, c);
        producer.addStat("total_acked_bytes", ackedBytes, add_stat, c);
        producer.addStat("flow_control", "enabled", add_stat, c);
    } else {
        producer.addStat("flow_control", "disabled", add_stat, c);
    }
}

/// Decode IncludeValue from DCP producer flags.
static IncludeValue toIncludeValue(cb::mcbp::DcpOpenFlag flags) {
    using namespace cb::mcbp;
    if (isFlagSet(flags, DcpOpenFlag::NoValue)) {
        return IncludeValue::No;
    }
    if (isFlagSet(flags, DcpOpenFlag::NoValueWithUnderlyingDatatype)) {
        return IncludeValue::NoWithUnderlyingDatatype;
    }
    return IncludeValue::Yes;
}

DcpProducer::DcpProducer(EventuallyPersistentEngine& e,
                         CookieIface* cookie,
                         const std::string& name,
                         cb::mcbp::DcpOpenFlag flags,
                         bool startTask)
    : ConnHandler(e, cookie, name),
      sendStreamEndOnClientStreamClose(false),
      consumerSupportsHifiMfu(false),
      lastSendTime(ep_uptime_now()),
      log(BufferLog(*this)),
      backfillMgr(std::make_shared<BackfillManager>(
              *e.getKVBucket(),
              e.getKVBucket()->getKVStoreScanTracker(),
              name,
              e.getConfiguration())),
      ready(e.getConfiguration().getMaxVbuckets()),
      streams(makeStreamsMap(e.getConfiguration().getMaxVbuckets())),
      itemsSent(0),
      totalBytesSent(0),
      totalUncompressedDataSize(0),
      includeValue(toIncludeValue(flags)),
      includeXattrs(isFlagSet(flags, cb::mcbp::DcpOpenFlag::IncludeXattrs)
                            ? IncludeXattrs::Yes
                            : IncludeXattrs::No),
      includeDeleteTime(
              isFlagSet(flags, cb::mcbp::DcpOpenFlag::IncludeDeleteTimes)
                      ? IncludeDeleteTime::Yes
                      : IncludeDeleteTime::No),
      createChkPtProcessorTsk(startTask),
      connectionSupportsSnappy(
              cookie->isDatatypeSupported(PROTOCOL_BINARY_DATATYPE_SNAPPY)),
      collectionsEnabled(cookie->isCollectionsSupported()) {
    if (getName().find("secidx") != std::string::npos) {
        logBufferFullInterval = std::chrono::seconds{15};
#ifdef CB_DEVELOPMENT_ASSERTS
        logBufferAggregatedFullDuration = std::chrono::minutes{1};
#endif
    }

    nextLogBufferFull = logBufferFullInterval;
#ifdef CB_DEVELOPMENT_ASSERTS
    nextLogBufferAggregatedFull = logBufferAggregatedFullDuration;
#endif

    setSupportAck(true);
    pause(PausedReason::Initializing);
    setLogHeader("DCP (Producer) " + getName() + " -");

    // Reduce the minimum log level of view engine DCP streams as they are
    // extremely noisy due to creating new stream, per vbucket,per design doc
    // every ~10s.
    if (name.find("eq_dcpq:mapreduce_view") != std::string::npos ||
        name.find("eq_dcpq:spatial_view") != std::string::npos) {
        logger->set_level(spdlog::level::level_enum::warn);
        // Unregister this logger so that any changes in verbosity will not
        // be reflected in this logger. This prevents us from getting in a
        // state where we change the verbosity to a more verbose value, then
        // cannot return to the original state where this logger only prints
        // warning level messages and others print info level.
        logger->unregister();
    }

    getCookie()->getConnectionIface().setPriority(ConnectionPriority::Medium);

    // The consumer assigns opaques starting at 0 so lets have the producer
    //start using opaques at 10M to prevent any opaque conflicts.
    noopCtx.opaque = 10000000;
    noopCtx.sendTime = ep_uptime_now();

    // This is for backward compatibility with Couchbase 3.0. In 3.0 we set the
    // noop interval to 20 seconds by default, but in post 3.0 releases we set
    // it to be higher by default. Starting in 3.0.1 the DCP consumer sets the
    // noop interval of the producer when connecting so in an all 3.0.1+ cluster
    // this value will be overridden. In 3.0 however we do not set the noop
    // interval so setting this value will make sure we don't disconnect on
    // accident due to the producer and the consumer having a different noop
    // interval.
    noopCtx.dcpNoopTxInterval = defaultDcpNoopTxInterval;
    noopCtx.pendingRecv = false;
    noopCtx.enabled = false;

    forceValueCompression = false;
    enableExpiryOpcode = false;

    // Cursor dropping is disabled for replication connections by default,
    // but will be enabled through a control message to support backward
    // compatibility. For all other type of DCP connections, cursor dropping
    // will be enabled by default.
    if (name.find("replication") < name.length()) {
        supportsCursorDropping = false;
    } else {
        supportsCursorDropping = true;
    }

    includeDeletedUserXattrs =
            isFlagSet(flags, cb::mcbp::DcpOpenFlag::IncludeDeletedUserXattrs)
                    ? IncludeDeletedUserXattrs::Yes
                    : IncludeDeletedUserXattrs::No;
}

DcpProducer::~DcpProducer() {
    // Log runtime / pause information when we destruct.
    const auto now = ep_uptime_now();
    auto noopDescr = fmt::format("Noop enabled:{}", noopCtx.enabled);
    if (noopCtx.enabled) {
        noopDescr += fmt::format(
                ", txInterval:{}, pendingRecv:{} sendTime:{} s ago, "
                "recvTime:{} s ago.",
                noopCtx.dcpNoopTxInterval,
                noopCtx.pendingRecv,
                now - noopCtx.sendTime,
                now - noopCtx.recvTime);
    }
    logger->info(
            "Destroying connection. Created {} s ago. "
            "Sent {} bytes. {} {}",
            std::chrono::duration<double>(now - created).count(),
            totalBytesSent,
            noopDescr,
            getPausedDetailsDescription());

    backfillMgr.reset();
}

void DcpProducer::cancelCheckpointCreatorTask() {
    std::lock_guard<std::mutex> guard(checkpointCreator->mutex);
    if (checkpointCreator->task) {
        ExecutorPool::get()->cancel(checkpointCreator->task->getId());
        checkpointCreator->task.reset();
    }
}

cb::engine_errc DcpProducer::streamRequest(
        cb::mcbp::DcpAddStreamFlag flags,
        uint32_t opaque,
        Vbid vbucket,
        uint64_t start_seqno,
        uint64_t end_seqno,
        uint64_t vbucket_uuid,
        uint64_t snap_start_seqno,
        uint64_t snap_end_seqno,
        uint64_t* rollback_seqno,
        dcp_add_failover_log callback,
        std::optional<std::string_view> json) {
    StreamRequestInfo req{flags,
                          vbucket_uuid,
                          0 /* high_seqno */,
                          start_seqno,
                          end_seqno,
                          snap_start_seqno,
                          snap_end_seqno};
    auto ret = cb::engine_errc::failed;
    VBucketPtr vb;

    std::tie(ret, vb) = checkConditionsForStreamRequest(req, vbucket, json);
    if (ret != cb::engine_errc::success) {
        return ret;
    }
    Expects(vb);

    const auto maybeFilter = constructFilterForStreamRequest(*vb, json);
    if (std::holds_alternative<cb::engine_errc>(maybeFilter)) {
        return std::get<cb::engine_errc>(maybeFilter);
    }
    const auto& filter = std::get<Collections::VB::Filter>(maybeFilter);

    bool callAddVBConnByVBId = false;
    std::tie(ret, callAddVBConnByVBId) =
            shouldAddVBToProducerConnection(vbucket, filter);
    if (ret != cb::engine_errc::success) {
        return ret;
    }

    ret = checkStreamRequestNeedsRollback(req, *vb, filter, rollback_seqno);
    if (ret != cb::engine_errc::success) {
        return ret;
    }

    ret = adjustSeqnosForStreamRequest(req, *vb, filter);
    if (ret != cb::engine_errc::success) {
        return ret;
    }

    // Take copy of Filter's streamID, given it will be moved-from when
    // ActiveStream is constructed.
    const auto streamID = filter.getStreamId();

    if (!engine_.getMemoryTracker().isBelowBackfillThreshold() &&
        getAuthenticatedUser() != "@ns_server") {
        logger->warn(
                "({}) Stream request failed because "
                "memory usage is above quota",
                vbucket);
        return cb::engine_errc::no_memory;
    }

    std::shared_ptr<ActiveStream> stream;
    try {
        stream = std::make_shared<ActiveStream>(&engine_,
                                                shared_from_this(),
                                                getName(),
                                                req.flags,
                                                opaque,
                                                *vb,
                                                req.start_seqno,
                                                req.end_seqno,
                                                req.vbucket_uuid,
                                                req.snap_start_seqno,
                                                req.snap_end_seqno,
                                                includeValue,
                                                includeXattrs,
                                                includeDeleteTime,
                                                includeDeletedUserXattrs,
                                                std::move(filter));
    } catch (const cb::engine_error& e) {
        logger->warn(
                "({}) Stream request failed because "
                "the filter cannot be constructed, returning:{}",
                Vbid(vbucket),
                e.code().value());
        return cb::engine_errc(e.code().value());
    }

    return scheduleTasksForStreamRequest(std::move(stream),
                                         *vb,
                                         streamID,
                                         std::move(callback),
                                         callAddVBConnByVBId);
}

std::pair<cb::engine_errc, VBucketPtr>
DcpProducer::checkConditionsForStreamRequest(
        StreamRequestInfo& req,
        Vbid vbucket,
        std::optional<std::string_view> json) {
    lastReceiveTime = ep_uptime_now();
    if (doDisconnect()) {
        return {cb::engine_errc::disconnect, nullptr};
    }

    VBucketPtr vb = engine_.getVBucket(vbucket);
    if (!vb) {
        logger->warn(
                "({}) Stream request failed because "
                "this vbucket doesn't exist",
                vbucket);
        return {cb::engine_errc::not_my_vbucket, nullptr};
    }

<<<<<<< HEAD
    req.high_seqno = vb->getHighSeqno();
    if (isFlagSet(req.flags, cb::mcbp::DcpAddStreamFlag::FromLatest)) {
        req.start_seqno = req.snap_start_seqno = req.snap_end_seqno =
                req.high_seqno;
        if (req.vbucket_uuid == 0) {
            req.vbucket_uuid = vb->failovers->getLatestUUID();
=======
    auto highSeqno = gsl::narrow<uint64_t>(vb->getHighSeqno());
    if (flags & DCP_ADD_STREAM_FLAG_FROM_LATEST) {
        start_seqno = snap_start_seqno = snap_end_seqno = highSeqno;
        if (vbucket_uuid == 0) {
            vbucket_uuid = vb->failovers->getLatestUUID();
>>>>>>> 26c0f65c
        }
    }

    // check for mandatory noop
    if ((includeXattrs == IncludeXattrs::Yes) || json.has_value()) {
        if (!noopCtx.enabled &&
            engine_.getConfiguration().isDcpNoopMandatoryForV5Features()) {
            logger->warn(
                    "({}) noop is mandatory for v5 features like "
                    "xattrs and collections",
                    vbucket);
            return {cb::engine_errc::not_supported, nullptr};
        }
    }

    if (isFlagSet(req.flags, cb::mcbp::DcpAddStreamFlag::ActiveVbOnly) &&
        (vb->getState() != vbucket_state_active)) {
        logger->info(
                "({}) Stream request failed because "
                "the vbucket is in state:{}, only active vbuckets were "
                "requested",
                vbucket,
                vb->toString(vb->getState()));
        return {cb::engine_errc::not_my_vbucket, nullptr};
    }

    if (req.start_seqno > req.end_seqno) {
        EP_LOG_WARN(
                "{} ({}) Stream request failed because the start "
                "seqno ({}) is larger than the end seqno ({}); "
                "Incorrect params passed by the DCP client",
                logHeader(),
                vbucket,
                req.start_seqno,
                req.end_seqno);
        return {cb::engine_errc::out_of_range, nullptr};
    }

    if (!(req.snap_start_seqno <= req.start_seqno &&
          req.start_seqno <= req.snap_end_seqno)) {
        logger->warn(
                "({}) Stream request failed because "
                "the snap start seqno ({}) <= start seqno ({})"
                " <= snap end seqno ({}) is required",
                vbucket,
                req.snap_start_seqno,
                req.start_seqno,
                req.snap_end_seqno);
        return {cb::engine_errc::out_of_range, nullptr};
    }

    return {cb::engine_errc::success, std::move(vb)};
}

std::variant<Collections::VB::Filter, cb::engine_errc>
DcpProducer::constructFilterForStreamRequest(
        const VBucket& vb, std::optional<std::string_view> json) {
    const Vbid vbucket = vb.getId();
    // Construct the filter before rollback checks so we ensure the client view
    // of collections is compatible with the vbucket.
    Collections::VB::Filter filter(
            json, vb.getManifest(), *getCookie(), engine_);

    if (!filter.getStreamId() &&
        multipleStreamRequests == MultipleStreamRequests::Yes) {
        logger->warn(
                "Stream request for {} failed because a valid stream-ID is "
                "required.",
                vbucket);
        return cb::engine_errc::dcp_streamid_invalid;
    }
    if (filter.getStreamId() &&
        multipleStreamRequests == MultipleStreamRequests::No) {
        logger->warn(
                "Stream request for {} failed because a stream-ID:{} is "
                "present "
                "but not required.",
                vbucket,
                filter.getStreamId());
        return cb::engine_errc::dcp_streamid_invalid;
    }
    if (filter.isCollectionFilter() && isSyncWritesEnabled()) {
        // These two don't (or may not) quite work together (very little
        // coverage and never required)
        logger->warn(
                "({}) Stream request failed for filtered collections + "
                "sync-writes ",
                vbucket);
        return cb::engine_errc::not_supported;
    }

    return std::move(filter);
}

std::pair<cb::engine_errc, bool> DcpProducer::shouldAddVBToProducerConnection(
        Vbid vbucket, const Collections::VB::Filter& filter) {
    // Check if this vbid can be added to this producer connection, and if
    // the vb connection map needs updating (if this is a new VB).
    using cb::tracing::Code;
    ScopeTimer1<TracerStopwatch> timer(*getCookie(), Code::StreamFindMap);
    bool callAddVBConnByVBId = true;
    auto found = streams->find(vbucket.get());
    if (found != streams->end()) {
        // vbid is already mapped. found.second is a shared_ptr<StreamContainer>
        if (found->second) {
            auto handle = found->second->wlock();
            for (; !handle.end(); handle.next()) {
                auto& sp = handle.get(); // get the shared_ptr<Stream>
                if (sp->compareStreamId(filter.getStreamId())) {
                    // Error if found and active
                    if (sp->isActive()) {
                        logger->warn(
                                "({}) Stream ({}) request failed"
                                " because a stream already exists for this "
                                "vbucket",
                                vbucket,
                                filter.getStreamId().to_string());
                        return {cb::engine_errc::key_already_exists, false};
                    }
                    // Found a 'dead' stream which can be replaced.
                    handle.erase();

                    // Don't need to add an entry to vbucket-to-conns map
                    callAddVBConnByVBId = false;
                    break;
                }
            }
        }
    }
    return {cb::engine_errc::success, callAddVBConnByVBId};
}

cb::engine_errc DcpProducer::checkStreamRequestNeedsRollback(
        const StreamRequestInfo& req,
        VBucket& vb,
        const Collections::VB::Filter& filter,
        uint64_t* rollback_seqno) {
    // Timing for failover table as this has an internal mutex
    using cb::tracing::Code;
    ScopeTimer1<TracerStopwatch> timer(*getCookie(), Code::StreamCheckRollback);
    const Vbid vbucket = vb.getId();

    auto purgeSeqno = vb.getPurgeSeqno();
    if (isFlagSet(req.flags,
                  cb::mcbp::DcpAddStreamFlag::IgnorePurgedTombstones)) {
        // If the client does not care about purged tombstones, we issue
        // the request as-if the purgeSeqno is zero.
        purgeSeqno = 0;
    }

    const auto needsRollback = vb.failovers->needsRollback(
            req.start_seqno,
            req.high_seqno,
            req.vbucket_uuid,
            req.snap_start_seqno,
            req.snap_end_seqno,
            purgeSeqno,
            isFlagSet(req.flags, cb::mcbp::DcpAddStreamFlag::StrictVbUuid),
            getHighSeqnoOfCollections(filter, vb));

    if (needsRollback) {
        *rollback_seqno = needsRollback->rollbackSeqno;
        logger->warn(
                "({}) Stream request requires rollback to seqno:{} "
                "because {}. Client requested seqnos:{{{},{}}} "
                "snapshot:{{{},{}}} uuid:{}",
                vbucket,
                *rollback_seqno,
                needsRollback->rollbackReason,
                req.start_seqno,
                req.end_seqno,
                req.snap_start_seqno,
                req.snap_end_seqno,
                req.vbucket_uuid);
        return cb::engine_errc::rollback;
    }

    return cb::engine_errc::success;
}

cb::engine_errc DcpProducer::adjustSeqnosForStreamRequest(
        StreamRequestInfo& req,
        VBucket& vb,
        const Collections::VB::Filter& filter) {
    const Vbid vbucket = vb.getId();

    if (isFlagSet(req.flags, cb::mcbp::DcpAddStreamFlag::ToLatest)) {
        if (filter.isPassThroughFilter()) {
            req.end_seqno = req.high_seqno;
        } else {
            // If we are not passing through all collections then need to
            // stop at highest seqno of the collections included (this also
            // covers the legacy filter case where only the default collection
            // is streamed).
            auto highFilteredSeqno = getHighSeqnoOfCollections(filter, vb);
            if (!highFilteredSeqno) {
                // If this happens it means an unknown collection id was
                // specified in the filter ("race" where collection was dropped
                // between constructing filter above and requesting seqnos
                // here).
                logger->warn(
                        "Stream request for {} failed while calculating latest "
                        "seqno for filtered collections '{}'",
                        vbucket,
                        filter);
                return cb::engine_errc::unknown_collection;
            }
            req.end_seqno = highFilteredSeqno.value();
        }
    }

    if (isFlagSet(req.flags, cb::mcbp::DcpAddStreamFlag::DiskOnly)) {
        req.end_seqno = vb.getPersistenceSeqno();
    }

    if (req.start_seqno > req.end_seqno) {
        EP_LOG_WARN(
                "{} ({}) Stream request failed because "
                "the start seqno ({}) is larger than the end seqno ({}"
                "), stream request flags {}, vb_uuid {}, snapStartSeqno {}, "
                "snapEndSeqno {}; should have rolled back instead",
                logHeader(),
                vbucket,
                req.start_seqno,
                req.end_seqno,
                req.flags,
                req.vbucket_uuid,
                req.snap_start_seqno,
                req.snap_end_seqno);
        return cb::engine_errc::out_of_range;
    }

<<<<<<< HEAD
    if (req.start_seqno > req.high_seqno) {
=======
    if (start_seqno > highSeqno) {
>>>>>>> 26c0f65c
        EP_LOG_WARN(
                "{} ({}) Stream request failed because "
                "the start seqno ({}) is larger than the vb highSeqno "
                "({}), stream request flags is {}, vb_uuid {}, snapStartSeqno "
                "{}, snapEndSeqno {}; should have rolled back instead",
                logHeader(),
                vbucket,
                req.start_seqno,
                req.high_seqno,
                req.flags,
                req.vbucket_uuid,
                req.snap_start_seqno,
                req.snap_end_seqno);
        return cb::engine_errc::out_of_range;
    }

    return cb::engine_errc::success;
}

<<<<<<< HEAD
cb::engine_errc DcpProducer::scheduleTasksForStreamRequest(
        std::shared_ptr<ActiveStream> s,
        VBucket& vb,
        const cb::mcbp::DcpStreamId streamID,
        const dcp_add_failover_log callback,
        const bool callAddVBConnByVBId) {
    const Vbid vbucket = vb.getId();
=======
    // The last snapshot marker the client saw might extend past the highSeqno.
    // This could be due to data loss after failover (client saw just a snapshot
    // marker before persistence). We do not rollback in this case (and this is
    // covered by an equivalent check in the rollback logic), but we will ignore
    // this "invalid" snapEndSeqno as the ActiveStream should not be created
    // with seqnos past the vBucket high seqno.
    if (start_seqno == snap_start_seqno && snap_end_seqno > highSeqno) {
        if (isSeqnoAdvancedEnabled()) {
            logger->info(
                    "({}) Stream request start seqno ({}) is at the beginning "
                    "of a "
                    "snapshot {{{}, {}}} which extends past the vb highSeqno "
                    "({}); avoiding rollback and setting snapEndSeqno = {}",
                    vbucket,
                    start_seqno,
                    snap_start_seqno,
                    snap_end_seqno,
                    highSeqno,
                    snap_start_seqno);
            snap_end_seqno = snap_start_seqno;
        } else {
            logger->info(
                    "({}) Stream request start seqno ({}) is at the beginning "
                    "of a "
                    "snapshot {{{}, {}}} which extends past the vb highSeqno "
                    "({}); allowing to continue",
                    vbucket,
                    start_seqno,
                    snap_start_seqno,
                    snap_end_seqno,
                    highSeqno,
                    snap_start_seqno);
        }
    }

    // Take copy of Filter's streamID, given it will be moved-from when
    // ActiveStream is constructed.
    const auto streamID = filter.getStreamId();
>>>>>>> 26c0f65c

    /* We want to create the 'createCheckpointProcessorTask' here even if
       the stream creation fails later on in the func. The goal is to
       create the 'checkpointProcessorTask' before any valid active stream
       is created */
    if (createChkPtProcessorTsk && !checkpointCreator->task) {
        createCheckpointProcessorTask();
        scheduleCheckpointProcessorTask();
    }

    {
        folly::SharedMutex::ReadHolder rlh(vb.getStateLock());
        if (vb.getState() == vbucket_state_dead) {
            logger->warn(
                    "({}) Stream request failed because "
                    "this vbucket is in dead state",
                    vbucket);
            return cb::engine_errc::not_my_vbucket;
        }

        if (vb.isReceivingInitialDiskSnapshot()) {
            logger->info(
                    "({}) Stream request failed because this vbucket"
                    "is currently receiving its initial disk snapshot",
                    vbucket);
            return cb::engine_errc::temporary_failure;
        }

        // MB-19428: Only activate the stream if we are adding it to the
        // streams map.
        s->setActive();

        updateStreamsMap(vbucket, streamID, s);
    }

    const auto failoverEntries = vb.failovers->getFailoverLog();

    // See MB-25820:  Ensure that callback is called only after all other
    // possible error cases have been tested.  This is to ensure we do not
    // generate two responses for a single streamRequest.
    EventuallyPersistentEngine* epe =
            ObjectRegistry::onSwitchThread(nullptr, true);
    cb::engine_errc rv = callback(failoverEntries);
    ObjectRegistry::onSwitchThread(epe);
    if (rv != cb::engine_errc::success) {
        logger->warn(
                "({}) Couldn't add failover log to "
                "stream request due to error {}",
                vbucket,
                rv);
    }

    notifyStreamReady(vbucket);

    if (callAddVBConnByVBId) {
        engine_.getDcpConnMap().addVBConnByVBId(*this, vbucket);
    }

    return rv;
}

uint8_t DcpProducer::encodeItemHotness(const Item& item) const {
    auto freqCount =
            item.getFreqCounterValue().value_or(Item::initialFreqCount);
    if (consumerSupportsHifiMfu) {
        // The consumer supports the hifi_mfu eviction
        // policy, therefore use the frequency counter.
        return freqCount;
    }
    // The consumer does not support the hifi_mfu
    // eviction policy, therefore map from the 8-bit
    // probabilistic counter (256 states) to NRU (4 states).
    return cb::eviction::convertFreqCountToNRUValue(freqCount);
}

cb::unique_item_ptr DcpProducer::toUniqueItemPtr(
        std::unique_ptr<Item>&& item) const {
    return {item.release(), cb::ItemDeleter(&engine_)};
}

cb::engine_errc DcpProducer::step(bool throttled,
                                  DcpMessageProducersIface& producers) {
    if (doDisconnect()) {
        return cb::engine_errc::disconnect;
    }

    cb::engine_errc ret;
    if ((ret = maybeDisconnect()) != cb::engine_errc::failed) {
        return ret;
    }

    if ((ret = maybeSendNoop(producers)) != cb::engine_errc::failed) {
        return ret;
    }

    if (throttled) {
        return cb::engine_errc::throttled;
    }

    // If the BufferLog is full there isn't any point of trying to move the
    // stream forward. Ideally it should have been enough to just check if
    // the stream was pasued, but the log may be full without pause being
    // called.
    if (log.rlock()->isFull()) {
        // If the stream wasn't paused, pause the stream and return
        // that we're blocked (as we can't add more messages to the
        // stream
        if (!isPaused()) {
            pause(PausedReason::BufferLogFull);
            return cb::engine_errc::would_block;
        }

        auto details = getPausedDetails();
        const auto& duration = details.reasonDurations[static_cast<uint8_t>(
                PausedReason::BufferLogFull)];
#ifdef CB_DEVELOPMENT_ASSERTS
        if (nextLogBufferAggregatedFull < duration) {
            logger->info(
                    "Total wait time so far for the consumer to free up space "
                    "in the buffer window: {}",
                    cb::time2text(duration));
            ++nextLogBufferFull;
            ++nextLogBufferAggregatedFull;
        }
#endif

        if (details.reason == PausedReason::BufferLogFull) {
            using std::chrono::steady_clock;
            const auto now = steady_clock::now();
            if (details.lastPaused + nextLogBufferFull < now) {
                logger->warn(
                        "Waited {} for the consumer to free up space in the "
                        "buffer window",
                        cb::time2text(now - details.lastPaused));
                nextLogBufferFull += logBufferFullInterval;
            }
        }

        return cb::engine_errc::would_block;
    }
    nextLogBufferFull = logBufferFullInterval;

    std::unique_ptr<DcpResponse> resp;
    if (rejectResp) {
        resp = std::move(rejectResp);
    } else {
        resp = getNextItem();
        if (!resp) {
            return cb::engine_errc::would_block;
        }
    }

    std::unique_ptr<Item> itmCpy;
    totalUncompressedDataSize.fetch_add(resp->getMessageSize());

    MutationResponse* mutationResponse = nullptr;
    if (resp->isMutationResponse()) {
        mutationResponse = static_cast<MutationResponse*>(resp.get()); // NOLINT
        itmCpy = std::make_unique<Item>(*mutationResponse->getItem());
        if (isCompressionEnabled()) {
            /**
             * Retrieve the uncompressed length if the document is compressed.
             * This is to account for the total number of bytes if the data
             * was sent as uncompressed
             */
            if (cb::mcbp::datatype::is_snappy(itmCpy->getDataType())) {
                size_t inflated_length = 0;
                if (snappy_uncompressed_length(itmCpy->getData(), itmCpy->getNBytes(),
                                               &inflated_length) == SNAPPY_OK) {
                    totalUncompressedDataSize.fetch_add(inflated_length -
                                                        itmCpy->getNBytes());
                }
            }
        }
    }

    switch (resp->getEvent()) {
        case DcpResponse::Event::StreamEnd:
        {
            auto* se = static_cast<StreamEndResponse*>(resp.get());
            ret = producers.stream_end(
                    se->getOpaque(),
                    se->getVbucket(),
                    mapEndStreamStatus(getCookie(), se->getFlags()),
                    resp->getStreamId());

            // Stream has come to the end and is expected to be dead.
            // We must attempt to remove the stream, allowing it to free
            // resources. We do this here for all streams ending for any reason
            // other than close, e.g. stream ending because of a state-change.
            // For streams ending because of an client initiated 'close' we
            // may or may not need to remove the stream depending on the
            // control sendStreamEndOnClientStreamClose.
            // If sendStreamEndOnClientStreamClose is false and the stream was
            // closed by the client, the stream was released at the point of
            // handling the close-stream.
            if (ret == cb::engine_errc::success &&
                (sendStreamEndOnClientStreamClose ||
                 se->getFlags() != cb::mcbp::DcpStreamEndStatus::Closed)) {
                // We did not remove the ConnHandler earlier so we could wait to
                // send the streamEnd We have done that now, remove it.
                engine_.getDcpConnMap().removeVBConnByVBId(getCookie(),
                                                           se->getVbucket());
                auto [stream, vbFound] = closeStreamInner(
                        se->getVbucket(), resp->getStreamId(), true);
                if (!stream) {
                    throw std::logic_error(
                            "DcpProducer::step(StreamEnd): no stream was "
                            "found "
                            "for " +
                            se->getVbucket().to_string() + " " +
                            resp->getStreamId().to_string());
                }
                Expects(!stream->isActive());
            }
            break;
        }
        case DcpResponse::Event::Commit: {
            auto* csr = static_cast<CommitSyncWrite*>(resp.get());
            ret = producers.commit(csr->getOpaque(),
                                   csr->getVbucket(),
                                   csr->getKey(),
                                   csr->getPreparedSeqno(),
                                   csr->getCommitSeqno());
            break;
        }

        case DcpResponse::Event::Mutation:
        {
            if (itmCpy == nullptr) {
                throw std::logic_error(
                    "DcpProducer::step(Mutation): itmCpy must be != nullptr");
            }

            const uint8_t hotness =
                    encodeItemHotness(*mutationResponse->getItem());
            ret = producers.mutation(mutationResponse->getOpaque(),
                                     toUniqueItemPtr(std::move(itmCpy)),
                                     mutationResponse->getVBucket(),
                                     *mutationResponse->getBySeqno(),
                                     mutationResponse->getRevSeqno(),
                                     0 /* lock time */,
                                     hotness,
                                     mutationResponse->getStreamId());
            break;
        }
        case DcpResponse::Event::Deletion:
        {
            if (itmCpy == nullptr) {
                throw std::logic_error(
                    "DcpProducer::step(Deletion): itmCpy must be != nullptr");
            }
            ret = deletionV1OrV2(includeDeleteTime,
                                 *mutationResponse,
                                 producers,
                                 std::move(itmCpy),
                                 ret,
                                 mutationResponse->getStreamId());
            break;
        }
        case DcpResponse::Event::Expiration: {
            if (itmCpy == nullptr) {
                throw std::logic_error(
                        "DcpProducer::step(Expiration): itmCpy must be != "
                        "nullptr");
            }
            if (enableExpiryOpcode) {
                if (includeDeleteTime == IncludeDeleteTime::No) {
                    throw std::logic_error(
                            "DcpProducer::step(Expiration): If enabling Expiry "
                            "opcodes, you cannot disable delete_v2");
                }
                ret = producers.expiration(
                        mutationResponse->getOpaque(),
                        toUniqueItemPtr(std::move(itmCpy)),
                        mutationResponse->getVBucket(),
                        *mutationResponse->getBySeqno(),
                        mutationResponse->getRevSeqno(),
                        mutationResponse->getItem()->getExptime(),
                        resp->getStreamId());
            } else {
                ret = deletionV1OrV2(includeDeleteTime,
                                     *mutationResponse,
                                     producers,
                                     std::move(itmCpy),
                                     ret,
                                     resp->getStreamId());
            }
            break;
        }
        case DcpResponse::Event::Prepare: {
            if (itmCpy == nullptr) {
                throw std::logic_error(
                        "DcpProducer::step(Prepare): itmCpy must be != "
                        "nullptr");
            }

            const uint8_t hotness =
                    encodeItemHotness(*mutationResponse->getItem());
            const auto docState = mutationResponse->getItem()->isDeleted()
                                          ? DocumentState::Deleted
                                          : DocumentState::Alive;
            ret = producers.prepare(mutationResponse->getOpaque(),
                                    toUniqueItemPtr(std::move(itmCpy)),
                                    mutationResponse->getVBucket(),
                                    *mutationResponse->getBySeqno(),
                                    mutationResponse->getRevSeqno(),
                                    0 /* lock time */,
                                    hotness,
                                    docState,
                                    mutationResponse->getItem()
                                            ->getDurabilityReqs()
                                            .getLevel());
            break;
        }
        case DcpResponse::Event::Abort: {
            auto& abort = dynamic_cast<AbortSyncWrite&>(*resp);
            ret = producers.abort(abort.getOpaque(),
                                  abort.getVbucket(),
                                  abort.getKey(),
                                  abort.getPreparedSeqno(),
                                  abort.getAbortSeqno());
            break;
        }
        case DcpResponse::Event::SnapshotMarker:
        {
            auto* s = static_cast<SnapshotMarker*>(resp.get());
            ret = producers.marker(s->getOpaque(),
                                   s->getVBucket(),
                                   s->getStartSeqno(),
                                   s->getEndSeqno(),
                                   s->getFlags(),
                                   s->getHighCompletedSeqno(),
                                   s->getMaxVisibleSeqno(),
                                   resp->getStreamId());
            break;
        }
        case DcpResponse::Event::SetVbucket:
        {
            auto* s = static_cast<SetVBucketState*>(resp.get());
            ret = producers.set_vbucket_state(
                    s->getOpaque(), s->getVBucket(), s->getState());
            break;
        }
        case DcpResponse::Event::SystemEvent: {
            auto* s =
                    static_cast<SystemEventProducerMessage*>(resp.get());
            ret = producers.system_event(
                    s->getOpaque(),
                    s->getVBucket(),
                    s->getSystemEvent(),
                    *s->getBySeqno(),
                    s->getVersion(),
                    {reinterpret_cast<const uint8_t*>(s->getKey().data()),
                     s->getKey().size()},
                    {reinterpret_cast<const uint8_t*>(s->getEventData().data()),
                     s->getEventData().size()},
                    resp->getStreamId());
            break;
        }
        case DcpResponse::Event::OSOSnapshot: {
            auto& s = static_cast<OSOSnapshot&>(*resp);
            ret = producers.oso_snapshot(
                    s.getOpaque(),
                    s.getVBucket(),
                    s.isStart() ? uint32_t(cb::mcbp::request::
                                                   DcpOsoSnapshotFlags::Start)
                                : uint32_t(cb::mcbp::request::
                                                   DcpOsoSnapshotFlags::End),
                    resp->getStreamId());
            break;
        }
        case DcpResponse::Event::SeqnoAdvanced: {
            const auto& s = static_cast<SeqnoAdvanced&>(*resp);
            ret = producers.seqno_advanced(s.getOpaque(),
                                           s.getVBucket(),
                                           *s.getBySeqno(),
                                           resp->getStreamId());
            break;
        }
        default:
        {
            logger->warn(
                    "Unexpected dcp event ({}), "
                    "disconnecting",
                    resp->to_string());
            ret = cb::engine_errc::disconnect;
            break;
        }
    }

    const auto event = resp->getEvent();
    if (ret == cb::engine_errc::too_big) {
        rejectResp = std::move(resp);
    } else if (ret == cb::engine_errc::success) {
        switch (event) {
        case DcpResponse::Event::Abort:
        case DcpResponse::Event::Commit:
        case DcpResponse::Event::Deletion:
        case DcpResponse::Event::Expiration:
        case DcpResponse::Event::Mutation:
        case DcpResponse::Event::Prepare:
        case DcpResponse::Event::SystemEvent:
        case DcpResponse::Event::SeqnoAdvanced:
            itemsSent++;
            break;
        case DcpResponse::Event::AddStream:
        case DcpResponse::Event::SeqnoAcknowledgement:
        case DcpResponse::Event::SetVbucket:
        case DcpResponse::Event::SnapshotMarker:
        case DcpResponse::Event::StreamReq:
        case DcpResponse::Event::StreamEnd:
        case DcpResponse::Event::OSOSnapshot:
            break;
        }

        totalBytesSent.fetch_add(resp->getMessageSize());
    }

    lastSendTime = ep_uptime_now();
    return ret;
}

cb::engine_errc DcpProducer::bufferAcknowledgement(uint32_t opaque,
                                                   uint32_t buffer_bytes) {
    lastReceiveTime = ep_uptime_now();
    log.wlock()->acknowledge(buffer_bytes);
    return cb::engine_errc::success;
}

cb::engine_errc DcpProducer::deletionV1OrV2(IncludeDeleteTime incDeleteTime,
                                            MutationResponse& mutationResponse,
                                            DcpMessageProducersIface& producers,
                                            std::unique_ptr<Item> itmCpy,
                                            cb::engine_errc ret,
                                            cb::mcbp::DcpStreamId sid) {
    if (incDeleteTime == IncludeDeleteTime::Yes) {
        ret = producers.deletion_v2(mutationResponse.getOpaque(),
                                    toUniqueItemPtr(std::move(itmCpy)),
                                    mutationResponse.getVBucket(),
                                    *mutationResponse.getBySeqno(),
                                    mutationResponse.getRevSeqno(),
                                    mutationResponse.getItem()->getDeleteTime(),
                                    sid);
    } else {
        ret = producers.deletion(mutationResponse.getOpaque(),
                                 toUniqueItemPtr(std::move(itmCpy)),
                                 mutationResponse.getVBucket(),
                                 *mutationResponse.getBySeqno(),
                                 mutationResponse.getRevSeqno(),
                                 sid);
    }
    return ret;
}

cb::engine_errc DcpProducer::control(uint32_t opaque,
                                     std::string_view key,
                                     std::string_view value) {
    lastReceiveTime = ep_uptime_now();
    const char* param = key.data();
    std::string keyStr(key.data(), key.size());
    std::string valueStr(value.data(), value.size());

    if (strncmp(param, "backfill_order", key.size()) == 0) {
        using ScheduleOrder = BackfillManager::ScheduleOrder;
        if (valueStr == "round-robin") {
            backfillMgr->setBackfillOrder(ScheduleOrder::RoundRobin);
        } else if (valueStr == "sequential") {
            backfillMgr->setBackfillOrder(ScheduleOrder::Sequential);
        } else {
            engine_.setErrorContext(
                    *getCookie(),
                    "Unsupported value '" + keyStr +
                            "' for ctrl parameter 'backfill_order'");
            return cb::engine_errc::invalid_arguments;
        }
        return cb::engine_errc::success;
    }

    if (strncmp(param, "connection_buffer_size", key.size()) == 0) {
        uint32_t size;
        if (safe_strtoul(valueStr, size)) {
            /* Size 0 implies the client (DCP consumer) does not support
               flow control */
            log.wlock()->setBufferSize(size);
            NonBucketAllocationGuard guard;
            getCookie()->getConnectionIface().setDcpFlowControlBufferSize(size);
            return cb::engine_errc::success;
        }
    } else if (strncmp(param, "stream_buffer_size", key.size()) == 0) {
        logger->warn(
                "The ctrl parameter stream_buffer_size is"
                "not supported by this engine");
        return cb::engine_errc::not_supported;
    } else if (strncmp(param, "enable_noop", key.size()) == 0) {
        if (valueStr == "true") {
            noopCtx.enabled = true;
        } else {
            noopCtx.enabled = false;
        }
        return cb::engine_errc::success;
    } else if (strncmp(param, "force_value_compression", key.size()) == 0) {
        if (!isSnappyEnabled()) {
            engine_.setErrorContext(
                    *getCookie(),
                    "The ctrl parameter "
                    "force_value_compression is only supported if datatype "
                    "snappy is enabled on the connection");
            return cb::engine_errc::invalid_arguments;
        }
        if (valueStr == "true") {
            forceValueCompression = true;
        } else {
            forceValueCompression = false;
        }
        return cb::engine_errc::success;
        // vulcan onwards we accept two cursor_dropping control keys.
    } else if (keyStr == "supports_cursor_dropping_vulcan" ||
               keyStr == "supports_cursor_dropping") {
        if (valueStr == "true") {
            supportsCursorDropping = true;
        } else {
            supportsCursorDropping = false;
        }
        return cb::engine_errc::success;
    } else if (strncmp(param, "supports_hifi_MFU", key.size()) == 0) {
        consumerSupportsHifiMfu = (valueStr == "true");
        return cb::engine_errc::success;
    } else if (strncmp(param, "set_noop_interval", key.size()) == 0) {
        float noopInterval;
        if (safe_strtof(valueStr, noopInterval)) {
            /*
             * We need to ensure that we only set the noop interval to a value
             * that is greater or equal to the connection manager interval.
             * The reason is that if there is no DCP traffic we snooze for the
             * connection manager interval before sending the noop.
             */
            if (noopInterval >=
                engine_.getConfiguration().getConnectionManagerInterval()) {
                    noopCtx.dcpNoopTxInterval = std::chrono::duration_cast<
                            std::chrono::milliseconds>(
                            std::chrono::duration<float>(noopInterval));
                    return cb::engine_errc::success;
            }
            logger->warn(
                    "Attempt to set DCP control set_noop_interval to {}s which "
                    "is less than the connectionManagerInterval of {}s "
                    "- rejecting with {}",
                    noopInterval,
                    engine_.getConfiguration().getConnectionManagerInterval(),
                    cb::engine_errc::invalid_arguments);
            return cb::engine_errc::invalid_arguments;
        }
    } else if (strncmp(param, "set_priority", key.size()) == 0) {
        if (valueStr == "high") {
            getCookie()->getConnectionIface().setPriority(
                    ConnectionPriority::High);
            return cb::engine_errc::success;
        }
        if (valueStr == "medium") {
            getCookie()->getConnectionIface().setPriority(
                    ConnectionPriority::Medium);
            return cb::engine_errc::success;
        }
        if (valueStr == "low") {
            getCookie()->getConnectionIface().setPriority(
                    ConnectionPriority::Low);
            return cb::engine_errc::success;
        }
    } else if (keyStr == "send_stream_end_on_client_close_stream") {
        if (valueStr == "true") {
            sendStreamEndOnClientStreamClose = true;
        }
        /* Do not want to give an option to the client to disable this.
           Default is disabled, client has only a choice to enable.
           This is a one time setting and there is no point giving the client an
           option to toggle it back mid way during the connection */
        return cb::engine_errc::success;
    } else if (strncmp(param, "enable_expiry_opcode", key.size()) == 0) {
        // Expiry opcode uses the same encoding as deleteV2 (includes
        // delete time); therefore a client can only enable expiry_opcode
        // if the dcpOpen flags have includeDeleteTime set.
        enableExpiryOpcode = valueStr == "true" &&
                             includeDeleteTime == IncludeDeleteTime::Yes;

        return cb::engine_errc::success;
    } else if (keyStr == "enable_stream_id") {
        // For simplicity, user cannot turn this off, it is by default off
        // and can only be enabled one-way per Producer.
        if (valueStr == "true") {
            if (supportsSyncReplication != SyncReplication::No) {
                // MB-32318: stream-id and sync-replication denied
                return cb::engine_errc::not_supported;
            }
            multipleStreamRequests = MultipleStreamRequests::Yes;
            return cb::engine_errc::success;
        }
    } else if (key == "enable_sync_writes") {
        if (valueStr == "true") {
            if (multipleStreamRequests != MultipleStreamRequests::No) {
                // MB-32318: stream-id and sync-replication denied
                return cb::engine_errc::not_supported;
            }
            supportsSyncReplication = SyncReplication::SyncWrites;
            if (!consumerName.lock()->empty()) {
                supportsSyncReplication = SyncReplication::SyncReplication;
            }
            return cb::engine_errc::success;
        }
    } else if (key == "consumer_name" && !valueStr.empty()) {
        consumerName = valueStr;
        if (supportsSyncReplication == SyncReplication::SyncWrites) {
            supportsSyncReplication = SyncReplication::SyncReplication;
        }
        return cb::engine_errc::success;
    } else if (key == "enable_out_of_order_snapshots") {
        // For simplicity, only enabling is allowed (it is off by default)
        if (valueStr == "true") {
            outOfOrderSnapshots = OutOfOrderSnapshots::Yes;
            return cb::engine_errc::success;
        }
        if (valueStr == "true_with_seqno_advanced") {
            outOfOrderSnapshots = OutOfOrderSnapshots::YesWithSeqnoAdvanced;
            return cb::engine_errc::success;
        }
    } else if (key == "include_deleted_user_xattrs") {
        if (valueStr == "true") {
            if (includeDeletedUserXattrs == IncludeDeletedUserXattrs::Yes) {
                return cb::engine_errc::success;
            }
            // Note: Return here as there is no invalid param, we just want
            // to inform the DCP client that this Producer does not enable
            // IncludeDeletedUserXattrs, so we do not want to log as below
            return cb::engine_errc::invalid_arguments;
        }
    } else if (key == "v7_dcp_status_codes") {
        if (valueStr == "true") {
            enabledV7DcpStatus = true;
            return cb::engine_errc::success;
        }
        return cb::engine_errc::invalid_arguments;
    } else if (key == DcpControlKeys::FlatBuffersSystemEvents &&
               valueStr == "true") {
        flatBuffersSystemEventsEnabled = true;
        return cb::engine_errc::success;
    } else if (key == DcpControlKeys::ChangeStreams && valueStr == "true") {
        if (!engine_.getKVBucket()->getStorageProperties().canRetainHistory()) {
            return cb::engine_errc::not_supported;
        }

        changeStreams = true;
        return cb::engine_errc::success;
    }

    logger->warn("Invalid ctrl parameter '{}' for {}", valueStr, keyStr);

    return cb::engine_errc::invalid_arguments;
}

cb::engine_errc DcpProducer::seqno_acknowledged(uint32_t opaque,
                                                Vbid vbucket,
                                                uint64_t prepared_seqno) {
    if (!isSyncReplicationEnabled()) {
        logger->warn(
                "({}) seqno_acknowledge failed because SyncReplication is"
                " not enabled on this Producer");
        return cb::engine_errc::invalid_arguments;
    }

    if (consumerName.lock()->empty()) {
        logger->warn(
                "({}) seqno_acknowledge failed because this producer does"
                " not have an associated consumer name");
        return cb::engine_errc::invalid_arguments;
    }

    VBucketPtr vb = engine_.getVBucket(vbucket);
    if (!vb) {
        logger->warn(
                "({}) seqno_acknowledge failed because this vbucket doesn't "
                "exist",
                vbucket);
        return cb::engine_errc::not_my_vbucket;
    }

    logger->debug("({}) seqno_acknowledged: prepared_seqno:{}",
                  vbucket,
                  prepared_seqno);

    // Confirm that we only receive ack seqnos we have sent
    auto rv = streams->find(vbucket.get());
    if (rv == streams->end()) {
        throw std::logic_error(
                "Replica acked seqno:" + std::to_string(prepared_seqno) +
                " for vbucket:" + to_string(vbucket) +
                " but we don't have a StreamContainer for that vb");
    }

    std::shared_ptr<ActiveStream> stream;
    for (auto itr = rv->second->rlock(); !itr.end(); itr.next()) {
        auto s = itr.get();
        if (s->getOpaque() == opaque) {
            stream = std::dynamic_pointer_cast<ActiveStream>(s);
            break;
        }
    }

    if (!stream) {
        // No stream found, may be the case that we have just ended our
        // stream and removed the stream from our map but the consumer is
        // not yet aware and we have received a seqno ack. Just return
        // success and ignore the ack.
        return cb::engine_errc::success;
    }

    seqnoAckHook();

    return consumerName.withLock([&](const auto& lockedConsumerName) {
        return stream->seqnoAck(lockedConsumerName, prepared_seqno);
    });
}

bool DcpProducer::handleResponse(const cb::mcbp::Response& response) {
    lastReceiveTime = ep_uptime_now();
    if (doDisconnect()) {
        return false;
    }

    const auto opcode = response.getClientOpcode();
    const auto opaque = response.getOpaque();
    const auto responseStatus = response.getStatus();

    // Search for an active stream with the same opaque as the response.
    auto streamFindFn = [opaque](const StreamsMap::value_type& s) {
        auto handle = s.second->rlock();
        for (; !handle.end(); handle.next()) {
            const auto& stream = handle.get();
            if (stream && opaque == stream->getOpaque()) {
                return stream;
            }
        }
        return ContainerElement{};
    };

    const auto errorMessageHandler = [&]() -> bool {
        // Use find_if2 which will return the matching
        // shared_ptr<Stream>
        auto stream = find_if2(streamFindFn);
        std::string streamInfo("null");
        if (stream) {
            streamInfo = fmt::format(FMT_STRING("stream name:{}, {}, state:{}"),
                                     stream->getName(),
                                     stream->getVBucket(),
                                     stream->getStateName());
        }

        // For DcpCommit and DcpAbort we may see KeyEnoent or
        // Einval for the following reasons.
        // KeyEnoent:
        // In this case we receive a KeyEnoent, we need to disconnect as we
        // must have sent an a commit or abort of key that the consumer is
        // unaware of and we should never see KeyEnoent from a DcpPrepare.
        // Einval:
        // If we have seen a Einval we also need to disconnect as we must
        // have sent an invalid. Mutation or packet to the consumer e.g. we
        // sent an abort to the consumer in a non disk snapshot without it
        // having seen a prepare.
        bool allowPreV7StatusCodes =
                !enabledV7DcpStatus &&
                (responseStatus == cb::mcbp::Status::KeyEexists ||
                 (responseStatus == cb::mcbp::Status::KeyEnoent &&
                  opcode != cb::mcbp::ClientOpcode::DcpAbort &&
                  opcode != cb::mcbp::ClientOpcode::DcpCommit));

        if (allowPreV7StatusCodes ||
            responseStatus == cb::mcbp::Status::NotMyVbucket ||
            responseStatus == cb::mcbp::Status::DcpStreamNotFound ||
            responseStatus == cb::mcbp::Status::OpaqueNoMatch) {
            logger->info(
                    "DcpProducer::handleResponse received "
                    "unexpected "
                    "response:{}, Will not disconnect as {} will "
                    "affect "
                    "only one stream:{}",
                    to_string(responseStatus),
                    response.to_json(true).dump(),
                    streamInfo);
            return true;
        }
        logger->error(
                "DcpProducer::handleResponse disconnecting, received "
                "unexpected "
                "response:{} for stream:{}",
                response.to_json(true).dump(),
                streamInfo);
        return false;
    };

    switch (opcode) {
    case cb::mcbp::ClientOpcode::DcpSetVbucketState:
    case cb::mcbp::ClientOpcode::DcpSnapshotMarker: {
        // Use find_if2 which will return the matching shared_ptr<Stream>
        auto stream = find_if2(streamFindFn);
        if (stream) {
            auto* as = stream.get();
            if (opcode == cb::mcbp::ClientOpcode::DcpSetVbucketState) {
                as->setVBucketStateAckRecieved(*this);
            } else {
                as->snapshotMarkerAckReceived();
            }
        }

        return true;
    }
    case cb::mcbp::ClientOpcode::DcpStreamEnd:
        // The consumer could of closed the stream (DcpStreamEnd), enoent is
        // expected, but any other errors are not expected.
        if (responseStatus == cb::mcbp::Status::KeyEnoent ||
            responseStatus == cb::mcbp::Status::Success) {
            return true;
        }
        return errorMessageHandler();
    case cb::mcbp::ClientOpcode::DcpNoop:
        if (noopCtx.opaque == response.getOpaque()) {
            noopCtx.pendingRecv = false;
            noopCtx.recvTime = lastReceiveTime;
            return true;
        }
        return errorMessageHandler();
    case cb::mcbp::ClientOpcode::DcpOpen:
    case cb::mcbp::ClientOpcode::DcpAddStream:
    case cb::mcbp::ClientOpcode::DcpCloseStream:
    case cb::mcbp::ClientOpcode::DcpStreamReq:
    case cb::mcbp::ClientOpcode::DcpGetFailoverLog:
    case cb::mcbp::ClientOpcode::DcpMutation:
    case cb::mcbp::ClientOpcode::DcpDeletion:
    case cb::mcbp::ClientOpcode::DcpExpiration:
    case cb::mcbp::ClientOpcode::DcpBufferAcknowledgement:
    case cb::mcbp::ClientOpcode::DcpControl:
    case cb::mcbp::ClientOpcode::DcpSystemEvent:
    case cb::mcbp::ClientOpcode::GetErrorMap:
    case cb::mcbp::ClientOpcode::DcpPrepare:
    case cb::mcbp::ClientOpcode::DcpCommit:
    case cb::mcbp::ClientOpcode::DcpAbort:
        if (responseStatus == cb::mcbp::Status::Success) {
            return true;
        }
        return errorMessageHandler();
    default:
        std::string errorMsg(
                "DcpProducer::handleResponse received an unknown client "
                "opcode: ");
        errorMsg += response.to_json(true).dump();
        throw std::logic_error(errorMsg);
    }
}

std::pair<std::shared_ptr<Stream>, bool> DcpProducer::closeStreamInner(
        Vbid vbucket, cb::mcbp::DcpStreamId sid, bool eraseFromMapIfFound) {
    std::shared_ptr<Stream> stream;
    bool vbFound = false;

    auto rv = streams->find(vbucket.get());
    if (rv != streams->end()) {
        vbFound = true;
        // Vbucket is mapped, get exclusive access to the StreamContainer
        auto handle = rv->second->wlock();
        // Try and locate a matching stream
        for (; !handle.end(); handle.next()) {
            if (handle.get()->compareStreamId(sid)) {
                stream = handle.get();
                break;
            }
        }

        if (eraseFromMapIfFound && stream) {
            // Need to tidy up the map, call erase on the handle,
            // which will erase the current element from the container
            handle.erase();
        }
    }
    return {stream, vbFound};
}

cb::engine_errc DcpProducer::closeStream(uint32_t opaque,
                                         Vbid vbucket,
                                         cb::mcbp::DcpStreamId sid) {
    lastReceiveTime = ep_uptime_now();
    if (doDisconnect()) {
        return cb::engine_errc::disconnect;
    }

    if (!sid && multipleStreamRequests == MultipleStreamRequests::Yes) {
        logger->warn(
                "({}) closeStream request failed because a valid "
                "stream-ID is required.",
                vbucket);
        return cb::engine_errc::dcp_streamid_invalid;
    }
    if (sid && multipleStreamRequests == MultipleStreamRequests::No) {
        logger->warn(
                "({}) closeStream request failed because a "
                "stream-ID:{} is present "
                "but not required.",
                vbucket,
                sid);
        return cb::engine_errc::dcp_streamid_invalid;
    }

    /* We should not remove the stream from the streams map if we have to
       send the "STREAM_END" response asynchronously to the consumer, so
       use the value of sendStreamEndOnClientStreamClose to determine if the
       stream should be removed if found*/
    auto rv = closeStreamInner(vbucket, sid, !sendStreamEndOnClientStreamClose);

    cb::engine_errc ret;
    if (!rv.first) {
        logger->warn(
                "({}) Cannot close stream because no "
                "stream exists for this vbucket {}",
                vbucket,
                sid);
        return sid && rv.second ? cb::engine_errc::dcp_streamid_invalid
                                : cb::engine_errc::no_such_key;
    }
    if (!rv.first->isActive()) {
        logger->warn(
                "({}) Cannot close stream because "
                "stream is already marked as dead {}",
                vbucket,
                sid);
        ret = cb::engine_errc::no_such_key;
    } else {
        rv.first->setDead(cb::mcbp::DcpStreamEndStatus::Closed);
        ret = cb::engine_errc::success;
    }
    if (!sendStreamEndOnClientStreamClose) {
        /* Remove the conn from 'vb_conns map' only when we have removed the
           stream from the producer connections StreamsMap */
        engine_.getDcpConnMap().removeVBConnByVBId(getCookie(), vbucket);
    }

    return ret;
}

void DcpProducer::notifyBackfillManager() {
    if (backfillMgr) {
        backfillMgr->wakeUpTask();
    }
}

bool DcpProducer::recordBackfillManagerBytesRead(size_t bytes) {
    return backfillMgr->bytesCheckAndRead(bytes);
}

void DcpProducer::recordBackfillManagerBytesSent(size_t bytes) {
    if (backfillMgr) {
        backfillMgr->bytesSent(bytes);
    }
}

uint64_t DcpProducer::scheduleBackfillManager(VBucket& vb,
                                              std::shared_ptr<ActiveStream> s,
                                              uint64_t start,
                                              uint64_t end) {
    if (!(start <= end)) {
        return 0;
    }

    auto backfill = vb.createDCPBackfill(engine_, s, start, end);
    const auto backfillUID = backfill->getUID();
    switch (backfillMgr->schedule(std::move(backfill))) {
    case BackfillManager::ScheduleResult::Active:
        break;
    case BackfillManager::ScheduleResult::Pending:
        EP_LOG_INFO("Backfill for {} {} is pending", s->getName(), vb.getId());
        break;
    }
    return backfillUID;
}

uint64_t DcpProducer::scheduleBackfillManager(VBucket& vb,
                                              std::shared_ptr<ActiveStream> s) {
    auto backfill = vb.createDCPBackfill(engine_, std::move(s));
    const auto backfillUID = backfill->getUID();
    backfillMgr->schedule(std::move(backfill));
    return backfillUID;
}

bool DcpProducer::removeBackfill(uint64_t backfillUID) {
    std::lock_guard<std::mutex> lg(closeAllStreamsLock);

    if (backfillMgr) {
        return backfillMgr->removeBackfill(backfillUID);
    }
    return false;
}

void DcpProducer::addStats(const AddStatFn& add_stat, CookieIface& c) {
    ConnHandler::addStats(add_stat, c);

    addStat("items_sent", getItemsSent(), add_stat, c);
    addStat("items_remaining", getItemsRemaining(), add_stat, c);
    addStat("total_bytes_sent", getTotalBytesSent(), add_stat, c);
    if (isCompressionEnabled()) {
        addStat("total_uncompressed_data_size", getTotalUncompressedDataSize(),
                add_stat, c);
    }
    auto toFloatSecs = [](std::chrono::steady_clock::time_point t) {
        using namespace std::chrono;
        return duration_cast<duration<float>>(t.time_since_epoch()).count();
    };

    addStat("last_sent_time", toFloatSecs(lastSendTime), add_stat, c);
    addStat("last_receive_time",
            toFloatSecs(lastReceiveTime),
            add_stat,
            c);
    addStat("noop_enabled", noopCtx.enabled, add_stat, c);
    addStat("noop_tx_interval",
            cb::time2text(noopCtx.dcpNoopTxInterval),
            add_stat,
            c);
    addStat("noop_wait", noopCtx.pendingRecv, add_stat, c);
    addStat("force_value_compression", forceValueCompression, add_stat, c);
    addStat("cursor_dropping", supportsCursorDropping, add_stat, c);
    addStat("send_stream_end_on_client_close_stream",
            sendStreamEndOnClientStreamClose,
            add_stat,
            c);
    addStat("enable_expiry_opcode", enableExpiryOpcode, add_stat, c);
    addStat("enable_stream_id",
            multipleStreamRequests == MultipleStreamRequests::Yes,
            add_stat,
            c);
    addStat("synchronous_replication", isSyncReplicationEnabled(), add_stat, c);
    addStat("synchronous_writes", isSyncWritesEnabled(), add_stat, c);

    // Possible that the producer has had its streams closed and hence doesn't
    // have a backfill manager anymore.
    if (backfillMgr) {
        backfillMgr->addStats(*this, add_stat, c);
    }

    log.rlock()->addStats(add_stat, c);

    ExTask pointerCopy;
    { // Locking scope
        std::lock_guard<std::mutex> guard(checkpointCreator->mutex);
        pointerCopy = checkpointCreator->task;
    }

    if (pointerCopy) {
        static_cast<ActiveStreamCheckpointProcessorTask*>(pointerCopy.get())
                ->addStats(getName(), add_stat, c);
    }

    ready.addStats(getName() + ":dcp_ready_queue_", add_stat, c);

    size_t num_streams = 0;
    size_t num_dead_streams = 0;
    std::for_each(streams->begin(),
                  streams->end(),
                  [&num_streams,
                   &num_dead_streams](const StreamsMap::value_type& vt) {
                      for (auto handle = vt.second->rlock(); !handle.end();
                           handle.next()) {
                          num_streams++;
                          if (!handle.get()->isActive()) {
                              num_dead_streams++;
                          }
                      }
                  });

    addStat("num_streams", num_streams, add_stat, c);
    addStat("num_dead_streams", num_dead_streams, add_stat, c);
}

void DcpProducer::addStreamStats(const AddStatFn& add_stat,
                                 CookieIface& c,
                                 StreamStatsFormat format) {
    // Make a copy of all valid streams (under lock), and then call addStats
    // for each one. (Done in two stages to minmise how long we have the
    // streams map locked for).
    std::vector<std::shared_ptr<Stream>> valid_streams;

    std::for_each(streams->begin(),
                  streams->end(),
                  [&valid_streams](const StreamsMap::value_type& vt) {
                      for (auto handle = vt.second->rlock(); !handle.end();
                           handle.next()) {
                          auto as = handle.get();
                          if (as->isActive()) {
                              valid_streams.push_back(handle.get());
                          }
                      }
                  });

    if (format == StreamStatsFormat::Json) {
        doStreamStatsJson(valid_streams, add_stat, c);
    } else {
        doStreamStatsLegacy(valid_streams, add_stat, c);
    }
}

void DcpProducer::addTakeoverStats(const AddStatFn& add_stat,
                                   CookieIface& c,
                                   const VBucket& vb) {
    // Only do takeover stats on 'traditional' streams
    if (multipleStreamRequests == MultipleStreamRequests::Yes) {
        return;
    }

    auto rv = streams->find(vb.getId().get());

    if (rv != streams->end()) {
        auto handle = rv->second->rlock();
        // Only perform takeover stats on singleton streams
        if (handle.size() == 1) {
            auto stream = handle.get();
            if (stream) {
                stream->addTakeoverStats(add_stat, c, vb);
                return;
            }
            logger->warn("({}) DcpProducer::addTakeoverStats no stream found",
                         vb.getId());
        } else if (handle.size() > 1) {
            throw std::logic_error(
                    "DcpProducer::addTakeoverStats unexpected size streams:(" +
                    std::to_string(handle.size()) + ") found " +
                    vb.getId().to_string());
        } else {
            // Logically, finding a StreamContainer with no stream is similar to
            // not finding a StreamContainer at all, both should return does_not_exist
            logger->info(
                    "({}) "
                    "DcpProducer::addTakeoverStats empty streams list found",
                    vb.getId());
        }
    } else {
        logger->info(
                "({}) "
                "DcpProducer::addTakeoverStats Unable to find stream",
                vb.getId());
    }
    // Error path - return status of does_not_exist to ensure rebalance does not
    // hang.
    add_casted_stat("status", "stream_does_not_exist", add_stat, c);
    add_casted_stat("estimate", 0, add_stat, c);
    add_casted_stat("backfillRemaining", 0, add_stat, c);
}

void DcpProducer::aggregateQueueStats(ConnCounter& aggregator) const {
    ++aggregator.totalProducers;
    aggregator.conn_queueDrain += itemsSent;
    aggregator.conn_totalBytes += totalBytesSent;
    aggregator.conn_totalUncompressedDataSize += totalUncompressedDataSize;

    auto pausedCounters = getPausedCounters();
    aggregator.conn_paused = pausedCounters.first;
    aggregator.conn_unpaused = pausedCounters.second;

    auto streamAggStats = getStreamAggStats();

    aggregator.conn_activeStreams += streamAggStats.streams;
    aggregator.conn_queueRemaining += streamAggStats.itemsRemaining;
    aggregator.conn_queueMemory += streamAggStats.readyQueueMemory;
    aggregator.conn_backfillDisk += streamAggStats.backfillItemsDisk;
    aggregator.conn_backfillMemory += streamAggStats.backfillItemsMemory;
}

void DcpProducer::notifySeqnoAvailable(Vbid vbucket, queue_op op) {
    if (!isSyncWritesEnabled() &&
        ((!isSeqnoAdvancedEnabled() && isPrepareOrAbort(op)) ||
         (isSeqnoAdvancedEnabled() && op == queue_op::pending_sync_write))) {
        // Skip notifying this producer when sync-writes are not enabled and...
        //
        // 1) When the stream does not support seqno-advance, then skip both
        //    prepare and abort as nothing will be transmitted.
        // 2) When the stream supports seqno-advance only prepares skip the
        //    notify. If the operation is an abort we will wake-up the stream.
        //    See MB-56148 as to why this distinction exists.
        return;
    }

    auto rv = streams->find(vbucket.get());

    if (rv != streams->end()) {
        auto handle = rv->second->rlock();
        for (; !handle.end(); handle.next()) {
            handle.get()->notifySeqnoAvailable(*this);
        }
    }
}

void DcpProducer::closeStreamDueToVbStateChange(
        Vbid vbucket,
        vbucket_state_t state,
        folly::SharedMutex::WriteHolder* vbstateLock) {
    if (setStreamDeadStatus(vbucket,
                            cb::mcbp::DcpStreamEndStatus::StateChanged,
                            vbstateLock)) {
        logger->debug("({}) State changed to {}, closing active stream!",
                      vbucket,
                      VBucket::toString(state));
    }
}

void DcpProducer::closeStreamDueToRollback(Vbid vbucket) {
    if (setStreamDeadStatus(vbucket, cb::mcbp::DcpStreamEndStatus::Rollback)) {
        logger->debug(
                "({}) Rollback occurred,"
                "closing stream (downstream must rollback too)",
                vbucket);
    }
}

bool DcpProducer::handleSlowStream(Vbid vbid, const CheckpointCursor* cursor) {
    if (supportsCursorDropping) {
        auto rv = streams->find(vbid.get());
        if (rv != streams->end()) {
            for (auto handle = rv->second->rlock(); !handle.end();
                 handle.next()) {
                if (handle.get()->getCursor().lock().get() == cursor) {
                    auto* as = handle.get().get();
                    return as->handleSlowStream();
                }
            }
        }
    }
    return false;
}

bool DcpProducer::setStreamDeadStatus(
        Vbid vbid,
        cb::mcbp::DcpStreamEndStatus status,
        folly::SharedMutex::WriteHolder* vbstateLock) {
    auto rv = streams->find(vbid.get());
    if (rv != streams->end()) {
        std::vector<std::shared_ptr<ActiveStream>> streamPtrs;
        // MB-35073: holding StreamContainer rlock while calling setDead
        // has been seen to cause lock inversion elsewhere.
        // Collect sharedptrs then setDead once lock is released (itr out of
        // scope).
        for (auto itr = rv->second->rlock(); !itr.end(); itr.next()) {
            streamPtrs.push_back(itr.get());
        }

        // MB-36637: At KVBucket::setVBucketState we acquire an exclusive lock
        // to vbstate and pass it down here. If that is the case, then we have
        // to avoid the call to ActiveStream::setDead(status) as it may deadlock
        // by acquiring the same lock again.
        for (const auto& stream : streamPtrs) {
            if (stream) {
                if (vbstateLock) {
                    stream->setDead(status, *vbstateLock);
                } else {
                    stream->setDead(status);
                }
            }
        }

        return true;
    }

    return false;
}

void DcpProducer::closeAllStreams() {
    closeAllStreamsPreLockHook();

    std::lock_guard<std::mutex> lg(closeAllStreamsLock);

    closeAllStreamsPostLockHook();

    lastReceiveTime = ep_uptime_now();
    std::vector<Vbid> vbvector;
    {
        std::for_each(streams->begin(),
                      streams->end(),
                      [this, &vbvector](StreamsMap::value_type& vt) {
                          vbvector.push_back((Vbid)vt.first);
                          std::vector<std::shared_ptr<ActiveStream>> streamPtrs;
                          // MB-35073: holding StreamContainer lock while
                          // calling setDead leads to lock inversion - so
                          // collect sharedptrs in one pass then setDead once
                          // lock is released (itr out of scope).
                          {
                              auto handle = vt.second->wlock();
                              for (; !handle.end(); handle.next()) {
                                  streamPtrs.push_back(handle.get());
                              }
                              handle.clear();
                          }

                          for (const auto& streamPtr : streamPtrs) {
                              // Explicitly ask to remove the DCPBackfill object
                              // here. 1) whilst we know the backfillMgr is
                              // alive and 2) whilst we know the ActiveStream is
                              // alive. This ensures that if the ActiveStream
                              // destructs within this function (it could if
                              // shared_ptr::ref==0) ~ActiveStream doesn't
                              // deadlock trying to remove the backfill, as
                              // DcpProducer::removeBackfill needs the
                              // closeAllStreamsLock which is already locked.
                              if (backfillMgr) {
                                  streamPtr->removeBackfill(*backfillMgr.get());
                              }
                              streamPtr->setDead(cb::mcbp::DcpStreamEndStatus::
                                                         Disconnected);
                          }
                      });
    }
    for (const auto vbid: vbvector) {
        engine_.getDcpConnMap().removeVBConnByVBId(getCookie(), vbid);
    }

    closeAllStreamsHook();

    // Destroy the backfillManager. (BackfillManager task also
    // may hold a weak reference to it while running, but that is
    // guaranteed to decay and free the BackfillManager once it
    // completes run().
    // This will terminate any tasks and delete any backfills
    // associated with this Producer.  This is necessary as if we
    // don't, then the ref-counted ptr references which exist between
    // DcpProducer and ActiveStream result in us leaking DcpProducer
    // objects (and Couchstore vBucket files, via DCPBackfill task).
    backfillMgr.reset();
}

const char* DcpProducer::getType() const {
    return "producer";
}

std::unique_ptr<DcpResponse> DcpProducer::getNextItem() {
    do {
        Vbid vbucket = Vbid(0);
        while (ready.popFront(vbucket)) {
            // This can't happen in production as the state would have
            // changed before getting here.
            if (log.rlock()->isFull()) {
                ready.pushUnique(vbucket);
                return {};
            }

            auto response = getNextItemFromVbucket(vbucket);
            if (response) {
                ready.pushUnique(vbucket);
                unPause();
                return response;
            }
        }

        // re-check the ready queue.
        // A new vbucket could of became ready and the notifier could of seen
        // paused = false, so reloop so we don't miss an operation.
    } while (!ready.empty());

    // flag we are paused
    if (!isPaused()) {
        pause(PausedReason::ReadyListEmpty);
    }
    return {};
}

std::unique_ptr<DcpResponse> DcpProducer::getNextItemFromVbucket(Vbid vbid) {
    auto rv = streams->find(vbid.get());
    if (rv == streams->end()) {
        // The vbucket is not in the map.
        return {};
    }

    // Use the resumable handle so that we can service the streams that
    // are associated with the vbucket. If a stream returns a response
    // we will ship it (i.e. leave this scope). Then next time we visit
    // the VB, we should /resume/ from the next stream in the container.
    for (auto resumableIterator = rv->second->startResumable();
         !resumableIterator.complete();
         resumableIterator.next()) {
        const auto& stream = resumableIterator.get();
        if (!stream) {
            continue;
        }

        auto response = getAndValidateNextItemFromStream(stream);
        if (response) {
            return response;
        }
    }
    return {};
}

std::unique_ptr<DcpResponse> DcpProducer::getAndValidateNextItemFromStream(
        const std::shared_ptr<ActiveStream>& stream) {
    auto response = stream->next(*this);
    if (!response) {
        return {};
    }

    // The stream gave us something, validate it
    switch (response->getEvent()) {
    case DcpResponse::Event::SnapshotMarker: {
        if (stream->endIfRequiredPrivilegesLost(*this)) {
            return stream->makeEndStreamResponse(
                    cb::mcbp::DcpStreamEndStatus::LostPrivileges);
        }
    }
    case DcpResponse::Event::Mutation:
    case DcpResponse::Event::Deletion:
    case DcpResponse::Event::Expiration:
    case DcpResponse::Event::Prepare:
    case DcpResponse::Event::Commit:
    case DcpResponse::Event::Abort:
    case DcpResponse::Event::StreamEnd:
    case DcpResponse::Event::SetVbucket:
    case DcpResponse::Event::SystemEvent:
    case DcpResponse::Event::OSOSnapshot:
    case DcpResponse::Event::SeqnoAdvanced:
        break;
    default:
        throw std::logic_error(fmt::format(
                "DcpProducer::getAndValidateNextItemFromStream: Producer ({}) "
                "is attempting to write an unexpected event:{}",
                logHeader(),
                response->to_string()));
    }

    return response;
}

void DcpProducer::setDisconnect() {
    ConnHandler::setDisconnect();
    std::for_each(
            streams->begin(), streams->end(), [](StreamsMap::value_type& vt) {
                std::vector<std::shared_ptr<Stream>> streamPtrs;
                // MB-35049: hold StreamContainer rlock while calling setDead
                // leads to lock inversion - so collect sharedptrs in one pass
                // then setDead once it is released (itr out of scope).
                for (auto itr = vt.second->rlock(); !itr.end(); itr.next()) {
                    streamPtrs.push_back(itr.get());
                }
                for (auto stream : streamPtrs) {
                    stream->setDead(cb::mcbp::DcpStreamEndStatus::Disconnected);
                }
            });
}

void DcpProducer::notifyStreamReady(Vbid vbucket) {
    // Transitioned from empty to non-empty readyQ - unpause the Producer.
    if (ready.pushUnique(vbucket)) {
        const auto [full, ackedBytes, outstanding, max] =
                log.withRLock([](auto& entry) {
                    return std::make_tuple(entry.isFull(),
                                           entry.getAckedBytes(),
                                           entry.getBytesOutstanding(),
                                           entry.getMaxBytes());
                });

        if (full) {
            logger->info(
                    "Unable to notify paused connection because "
                    "DcpProducer::BufferLog is full; ackedBytes:{}, "
                    "bytesSent:{}, maxBytes:{}",
                    ackedBytes,
                    outstanding,
                    max);
        } else {
            scheduleNotify();
        }
    }
}

cb::engine_errc DcpProducer::maybeDisconnect() {
    const auto now = ep_uptime_now();
    auto elapsedTime = now - lastReceiveTime.load();
    auto dcpIdleTimeout = getIdleTimeout();
    if (noopCtx.enabled && elapsedTime > dcpIdleTimeout) {
        logger->warn(
                "Disconnecting because a message has not been received for "
                "the DCP idle timeout of {}s. "
                "Sent last message (e.g. mutation/noop/streamEnd) {}s ago. "
                "Received last message {}s ago. "
                "DCP noop [lastSent:{}s, lastRecv:{}s, interval:{}s, "
                "opaque:{}, pendingRecv:{}], "
                "paused:{}, pausedReason:{}",
                dcpIdleTimeout.count(),
                (now - lastSendTime.load()),
                elapsedTime,
                (now - noopCtx.sendTime),
                (now - noopCtx.recvTime),
                noopCtx.dcpNoopTxInterval.count(),
                noopCtx.opaque,
                noopCtx.pendingRecv ? "true" : "false",
                isPaused() ? "true" : "false",
                to_string(getPausedReason()));
        return cb::engine_errc::disconnect;
    }
    // Returning cb::engine_errc::failed means ignore and continue
    // without disconnecting
    return cb::engine_errc::failed;
}

cb::engine_errc DcpProducer::maybeSendNoop(
        DcpMessageProducersIface& producers) {
    if (!noopCtx.enabled) {
        // Returning cb::engine_errc::failed means ignore and continue
        // without sending a noop
        return cb::engine_errc::failed;
    }
    const auto now = ep_uptime_now();
    const auto elapsedTime(now - noopCtx.sendTime);

    // Check to see if waiting for a noop reply.
    // If not try to send a noop to the consumer if the interval has passed
    if (!noopCtx.pendingRecv && elapsedTime >= noopCtx.dcpNoopTxInterval) {
        const auto ret = producers.noop(++noopCtx.opaque);

        if (ret == cb::engine_errc::success) {
            noopCtx.pendingRecv = true;
            noopCtx.sendTime = now;
            lastSendTime = noopCtx.sendTime;
        }
        return ret;
    }

    // We have already sent a noop and are awaiting a receive or
    // the time interval has not passed.  In either case continue
    // without sending a noop.
    return cb::engine_errc::failed;
}

size_t DcpProducer::getItemsSent() {
    return itemsSent;
}

size_t DcpProducer::getItemsRemaining() const {
    size_t remainingSize = 0;
    std::for_each(
            streams->begin(),
            streams->end(),
            [&remainingSize](const StreamsMap::value_type& vt) {
                for (auto itr = vt.second->rlock(); !itr.end(); itr.next()) {
                    auto* as = itr.get().get();
                    if (as) {
                        remainingSize += as->getItemsRemaining();
                    }
                }
            });

    return remainingSize;
}

DcpProducer::StreamAggStats DcpProducer::getStreamAggStats() const {
    DcpProducer::StreamAggStats stats;

    std::for_each(
            streams->begin(),
            streams->end(),
            [&stats](const StreamsMap::value_type& vt) {
                auto itr = vt.second->rlock();
                stats.streams += itr.size();
                for (; !itr.end(); itr.next()) {
                    auto* as = itr.get().get();
                    if (as) {
                        stats.itemsRemaining += as->getItemsRemaining();
                        stats.readyQueueMemory += as->getReadyQueueMemory();
                        stats.backfillItemsDisk += as->getBackfillItemsDisk();
                        stats.backfillItemsMemory +=
                                as->getBackfillItemsMemory();
                    }
                }
            });

    return stats;
}

size_t DcpProducer::getTotalBytesSent() {
    return totalBytesSent;
}

size_t DcpProducer::getTotalUncompressedDataSize() {
    return totalUncompressedDataSize;
}

std::vector<Vbid> DcpProducer::getVBVector() {
    std::vector<Vbid> vbvector;
    std::for_each(streams->begin(),
                  streams->end(),
                  [&vbvector](StreamsMap::value_type& iter) {
                      vbvector.push_back((Vbid)iter.first);
                  });
    return vbvector;
}

bool DcpProducer::bufferLogInsert(size_t bytes) {
    return log.wlock()->insert(bytes);
}

void DcpProducer::createCheckpointProcessorTask() {
    std::lock_guard<std::mutex> guard(checkpointCreator->mutex);
    checkpointCreator->task =
            std::make_shared<ActiveStreamCheckpointProcessorTask>(
                    engine_, shared_from_this());
}

void DcpProducer::scheduleCheckpointProcessorTask() {
    std::lock_guard<std::mutex> guard(checkpointCreator->mutex);
    ExecutorPool::get()->schedule(checkpointCreator->task);
}

void DcpProducer::scheduleCheckpointProcessorTask(
        std::shared_ptr<ActiveStream> s) {
    std::lock_guard<std::mutex> guard(checkpointCreator->mutex);
    if (!checkpointCreator->task) {
        throw std::logic_error(
                "DcpProducer::scheduleCheckpointProcessorTask task is null");
    }
    static_cast<ActiveStreamCheckpointProcessorTask*>(
            checkpointCreator->task.get())
            ->schedule(s);
}

DcpProducer::StreamMapValue DcpProducer::findStreams(Vbid vbid) {
    auto it = streams->find(vbid.get());
    if (it != streams->end()) {
        return it->second;
    }
    return nullptr;
}

std::vector<DcpProducer::ContainerElement> DcpProducer::getStreams(Vbid vbid) {
    auto streams = findStreams(vbid);
    if (!streams) {
        return {}; // empty
    }
    std::vector<ContainerElement> rv;
    {
        // scope for rlock, just iterate and copy (one allocation occurs for
        // the container)
        auto handle = streams->rlock();
        rv.reserve(handle.size());
        for (; !handle.end(); handle.next()) {
            rv.emplace_back(handle.get());
        }
    }
    return rv;
}

void DcpProducer::updateStreamsMap(Vbid vbid,
                                   cb::mcbp::DcpStreamId sid,
                                   std::shared_ptr<ActiveStream>& stream) {
    using cb::tracing::Code;
    ScopeTimer1<TracerStopwatch> timer(*getCookie(), Code::StreamUpdateMap);

    updateStreamsMapHook();

    auto found = streams->find(vbid.get());

    if (found != streams->end()) {
        // vbid is already mapped found.first is a shared_ptr<StreamContainer>
        if (found->second) {
            auto handle = found->second->wlock();
            for (; !handle.end(); handle.next()) {
                auto& sp = handle.get(); // get the shared_ptr<Stream>
                if (sp->compareStreamId(sid)) {
                    // Error if found - given we just checked this
                    // in the pre-flight checks for streamRequest.
                    auto msg = fmt::format(
                            "({}) Stream ({}) request failed"
                            " because a stream unexpectedly exists in "
                            "StreamContainer for this vbucket",
                            vbid,
                            sid.to_string());
                    logger->warn(msg);
                    throw std::logic_error("DcpProducer::updateStreamsMap " +
                                           msg);
                }
            }

            /*
             * Add the Stream to the StreamContainer if we allow multiple
             * streams or if there are no other streams currently in the
             * container for this vb. We're under a writelock so we won't race
             * and accidentally create multiple streams if we don't support it.
             */
            if (multipleStreamRequests == MultipleStreamRequests::Yes ||
                handle.empty()) {
                // If we're here the vbid is mapped so we must update the
                // existing container
                handle.push_front(stream);
            } else {
                throw std::logic_error(
                        "DcpProducer::updateStreamsMap invalid state to add "
                        "multiple streams");
            }
        } else {
            throw std::logic_error("DcpProducer::updateStreamsMap " +
                                   vbid.to_string() + " is mapped to null");
        }
    } else {
        // vbid is not mapped
        streams->insert(std::make_pair(
                vbid.get(),
                std::make_shared<StreamContainer<ContainerElement>>(stream)));
    }
}

cb::mcbp::DcpStreamEndStatus DcpProducer::mapEndStreamStatus(
        CookieIface* cookie, cb::mcbp::DcpStreamEndStatus status) const {
    if (!cookie->isCollectionsSupported()) {
        switch (status) {
        case cb::mcbp::DcpStreamEndStatus::Ok:
        case cb::mcbp::DcpStreamEndStatus::Closed:
        case cb::mcbp::DcpStreamEndStatus::StateChanged:
        case cb::mcbp::DcpStreamEndStatus::Disconnected:
        case cb::mcbp::DcpStreamEndStatus::Slow:
        case cb::mcbp::DcpStreamEndStatus::BackfillFail:
        case cb::mcbp::DcpStreamEndStatus::Rollback:
            break;
        case cb::mcbp::DcpStreamEndStatus::FilterEmpty:
        case cb::mcbp::DcpStreamEndStatus::LostPrivileges:
            status = cb::mcbp::DcpStreamEndStatus::Ok;
        }
    }
    return status;
}

std::string DcpProducer::getConsumerName() const {
    return consumerName.copy();
}

bool DcpProducer::isOutOfOrderSnapshotsEnabled() const {
    return outOfOrderSnapshots != OutOfOrderSnapshots::No &&
           engine_.getKVBucket()->isByIdScanSupported();
}

bool DcpProducer::isOutOfOrderSnapshotsEnabledWithSeqnoAdvanced() const {
    return outOfOrderSnapshots == OutOfOrderSnapshots::YesWithSeqnoAdvanced &&
           engine_.getKVBucket()->isByIdScanSupported();
}

std::optional<uint64_t> DcpProducer::getHighSeqnoOfCollections(
        const Collections::VB::Filter& filter, VBucket& vbucket) {
    using cb::tracing::Code;
    ScopeTimer1<TracerStopwatch> timer(*getCookie(),
                                       Code::StreamGetCollectionHighSeq);

    if (filter.isPassThroughFilter()) {
        return std::nullopt;
    }

    uint64_t maxHighSeqno = 0;
    for (auto& coll : filter) {
        auto handle = vbucket.getManifest().lock(coll.first);
        if (!handle.valid()) {
            logger->warn(
                    "({}) DcpProducer::getHighSeqnoOfCollections(): failed "
                    "to find collectionID:{}, scopeID:{}, in the manifest",
                    vbucket.getId(),
                    coll.first,
                    coll.second.scopeId);
            // return std::nullopt as we don't want our caller to use rollback
            // optimisation for collections streams as we weren't able to find
            // the collections for the stream in the manifest.
            return std::nullopt;
        }
        auto collHighSeqno = handle.getHighSeqno();
        maxHighSeqno = std::max(maxHighSeqno, collHighSeqno);
    }

    return {maxHighSeqno};
}

void DcpProducer::setBackfillByteLimit(size_t bytes) {
    if (backfillMgr) {
        backfillMgr->setBackfillByteLimit(bytes);
    }
}

size_t DcpProducer::getBackfillByteLimit() const {
    return backfillMgr ? backfillMgr->getBackfillByteLimit() : 0;
}<|MERGE_RESOLUTION|>--- conflicted
+++ resolved
@@ -394,20 +394,12 @@
         return {cb::engine_errc::not_my_vbucket, nullptr};
     }
 
-<<<<<<< HEAD
     req.high_seqno = vb->getHighSeqno();
     if (isFlagSet(req.flags, cb::mcbp::DcpAddStreamFlag::FromLatest)) {
         req.start_seqno = req.snap_start_seqno = req.snap_end_seqno =
                 req.high_seqno;
         if (req.vbucket_uuid == 0) {
             req.vbucket_uuid = vb->failovers->getLatestUUID();
-=======
-    auto highSeqno = gsl::narrow<uint64_t>(vb->getHighSeqno());
-    if (flags & DCP_ADD_STREAM_FLAG_FROM_LATEST) {
-        start_seqno = snap_start_seqno = snap_end_seqno = highSeqno;
-        if (vbucket_uuid == 0) {
-            vbucket_uuid = vb->failovers->getLatestUUID();
->>>>>>> 26c0f65c
         }
     }
 
@@ -640,11 +632,7 @@
         return cb::engine_errc::out_of_range;
     }
 
-<<<<<<< HEAD
     if (req.start_seqno > req.high_seqno) {
-=======
-    if (start_seqno > highSeqno) {
->>>>>>> 26c0f65c
         EP_LOG_WARN(
                 "{} ({}) Stream request failed because "
                 "the start seqno ({}) is larger than the vb highSeqno "
@@ -661,10 +649,45 @@
         return cb::engine_errc::out_of_range;
     }
 
+    // The last snapshot marker the client saw might extend past the highSeqno.
+    // This could be due to data loss after failover (client saw just a snapshot
+    // marker before persistence). We do not rollback in this case (and this is
+    // covered by an equivalent check in the rollback logic), but we will ignore
+    // this "invalid" snapEndSeqno as the ActiveStream should not be created
+    // with seqnos past the vBucket high seqno.
+    if (req.start_seqno == req.snap_start_seqno &&
+        req.snap_end_seqno > req.high_seqno) {
+        if (isSeqnoAdvancedEnabled()) {
+            logger->info(
+                    "({}) Stream request start seqno ({}) is at the beginning "
+                    "of a "
+                    "snapshot {{{}, {}}} which extends past the vb highSeqno "
+                    "({}); avoiding rollback and setting snapEndSeqno = {}",
+                    vbucket,
+                    req.start_seqno,
+                    req.snap_start_seqno,
+                    req.snap_end_seqno,
+                    req.high_seqno,
+                    req.snap_start_seqno);
+            req.snap_end_seqno = req.snap_start_seqno;
+        } else {
+            logger->info(
+                    "({}) Stream request start seqno ({}) is at the beginning "
+                    "of a "
+                    "snapshot {{{}, {}}} which extends past the vb highSeqno "
+                    "({}); allowing to continue",
+                    vbucket,
+                    req.start_seqno,
+                    req.snap_start_seqno,
+                    req.snap_end_seqno,
+                    req.high_seqno,
+                    req.snap_start_seqno);
+        }
+    }
+
     return cb::engine_errc::success;
 }
 
-<<<<<<< HEAD
 cb::engine_errc DcpProducer::scheduleTasksForStreamRequest(
         std::shared_ptr<ActiveStream> s,
         VBucket& vb,
@@ -672,46 +695,6 @@
         const dcp_add_failover_log callback,
         const bool callAddVBConnByVBId) {
     const Vbid vbucket = vb.getId();
-=======
-    // The last snapshot marker the client saw might extend past the highSeqno.
-    // This could be due to data loss after failover (client saw just a snapshot
-    // marker before persistence). We do not rollback in this case (and this is
-    // covered by an equivalent check in the rollback logic), but we will ignore
-    // this "invalid" snapEndSeqno as the ActiveStream should not be created
-    // with seqnos past the vBucket high seqno.
-    if (start_seqno == snap_start_seqno && snap_end_seqno > highSeqno) {
-        if (isSeqnoAdvancedEnabled()) {
-            logger->info(
-                    "({}) Stream request start seqno ({}) is at the beginning "
-                    "of a "
-                    "snapshot {{{}, {}}} which extends past the vb highSeqno "
-                    "({}); avoiding rollback and setting snapEndSeqno = {}",
-                    vbucket,
-                    start_seqno,
-                    snap_start_seqno,
-                    snap_end_seqno,
-                    highSeqno,
-                    snap_start_seqno);
-            snap_end_seqno = snap_start_seqno;
-        } else {
-            logger->info(
-                    "({}) Stream request start seqno ({}) is at the beginning "
-                    "of a "
-                    "snapshot {{{}, {}}} which extends past the vb highSeqno "
-                    "({}); allowing to continue",
-                    vbucket,
-                    start_seqno,
-                    snap_start_seqno,
-                    snap_end_seqno,
-                    highSeqno,
-                    snap_start_seqno);
-        }
-    }
-
-    // Take copy of Filter's streamID, given it will be moved-from when
-    // ActiveStream is constructed.
-    const auto streamID = filter.getStreamId();
->>>>>>> 26c0f65c
 
     /* We want to create the 'createCheckpointProcessorTask' here even if
        the stream creation fails later on in the func. The goal is to

--- conflicted
+++ resolved
@@ -1330,16 +1330,10 @@
                                      std::string_view key,
                                      std::string_view value) {
     lastReceiveTime = ep_uptime_now();
-<<<<<<< HEAD
-=======
-    const char* param = key.data();
-    std::string keyStr(key.data(), key.size());
-    std::string valueStr(value.data(), value.size());
     const auto backfillMgr = backfillManagerHolder.copy();
     if (!backfillMgr) {
         return cb::engine_errc::invalid_arguments;
     }
->>>>>>> a4c79013
 
     if (key == DcpControlKeys::BackfillOrder) {
         using ScheduleOrder = BackfillManager::ScheduleOrder;

--- conflicted
+++ resolved
@@ -356,14 +356,22 @@
                           end_seqno,
                           snap_start_seqno,
                           snap_end_seqno};
-    auto ret = cb::engine_errc::failed;
-    VBucketPtr vb;
-
-    std::tie(ret, vb) = checkConditionsForStreamRequest(req, vbucket, json);
+    lastReceiveTime = ep_uptime_now();
+    if (doDisconnect()) {
+        return cb::engine_errc::disconnect;
+    }
+    auto vb = engine_.getVBucket(vbucket);
+    if (!vb) {
+        logger->warnWithContext(
+                "Stream request failed because this vbucket doesn't exist",
+                {{"vb", vbucket}});
+        return cb::engine_errc::not_my_vbucket;
+    }
+    std::shared_lock vbStateReadLock{vb->getStateLock()};
+    auto ret = checkConditionsForStreamRequest(req, *vb, json);
     if (ret != cb::engine_errc::success) {
         return ret;
     }
-    Expects(vb);
 
     const auto maybeFilter = constructFilterForStreamRequest(*vb, json);
     if (std::holds_alternative<cb::engine_errc>(maybeFilter)) {
@@ -408,11 +416,26 @@
         return cb::engine_errc::failed;
     }
 
-    return scheduleTasksForStreamRequest(std::move(stream),
-                                         *vb,
-                                         streamID,
-                                         std::move(callback),
-                                         callAddVBConnByVBId);
+    ret = scheduleTasksForStreamRequest(std::move(stream), *vb, streamID);
+    if (ret != cb::engine_errc::success) {
+        return ret;
+    }
+
+    const auto failoverEntries = vb->failovers->getFailoverLog();
+
+    vbStateReadLock.unlock();
+
+    ret = sendFailoverLog(vbucket, failoverEntries, std::move(callback));
+    if (ret != cb::engine_errc::success) {
+        return ret;
+    }
+
+    notifyStreamReady(vbucket);
+
+    if (callAddVBConnByVBId) {
+        engine_.getDcpConnMap().addVBConnByVBId(*this, vbucket);
+    }
+    return cb::engine_errc::success;
 }
 
 std::shared_ptr<ActiveStream> DcpProducer::makeStream(
@@ -439,46 +462,30 @@
                                           std::move(filter));
 }
 
-std::pair<cb::engine_errc, VBucketPtr>
-DcpProducer::checkConditionsForStreamRequest(
+cb::engine_errc DcpProducer::checkConditionsForStreamRequest(
         StreamRequestInfo& req,
-        Vbid vbucket,
+        VBucket& vb,
         std::optional<std::string_view> json) {
-    lastReceiveTime = ep_uptime_now();
-    if (doDisconnect()) {
-        return {cb::engine_errc::disconnect, nullptr};
-    }
-
-    VBucketPtr vb = engine_.getVBucket(vbucket);
-    if (!vb) {
-        logger->warnWithContext(
-                "Stream request failed because this vbucket doesn't exist",
-                {{"vb", vbucket}});
-        return {cb::engine_errc::not_my_vbucket, nullptr};
-    }
     PermittedVBStates permittedVBStates{vbucket_state_active,
                                         vbucket_state_replica};
-    if (flags & DCP_ADD_STREAM_ACTIVE_VB_ONLY) {
+    if (isFlagSet(req.flags, cb::mcbp::DcpAddStreamFlag::ActiveVbOnly)) {
         permittedVBStates = {vbucket_state_active};
     }
 
-    folly::SharedMutex::ReadHolder vbStateReadLock(vb->getStateLock());
-    if (!permittedVBStates.test(vb->getState())) {
-        logger->info(
-                "({}) Stream request failed because "
-                "the vbucket is in state:{} flags:{}",
-                vbucket,
-                vb->toString(vb->getState()),
-                flags);
+    if (!permittedVBStates.test(vb.getState())) {
+        logger->infoWithContext("Stream request failed due to vbucket state",
+                                {{"vb", vb.getId()},
+                                 {"vb_state", vb.toString(vb.getState())},
+                                 {"flags", fmt::to_string(req.flags)}});
         return cb::engine_errc::not_my_vbucket;
     }
 
-    req.high_seqno = vb->getHighSeqno();
+    req.high_seqno = vb.getHighSeqno();
     if (isFlagSet(req.flags, cb::mcbp::DcpAddStreamFlag::FromLatest)) {
         req.start_seqno = req.snap_start_seqno = req.snap_end_seqno =
                 req.high_seqno;
         if (req.vbucket_uuid == 0) {
-            req.vbucket_uuid = vb->failovers->getLatestUUID();
+            req.vbucket_uuid = vb.failovers->getLatestUUID();
         }
     }
 
@@ -489,20 +496,9 @@
             logger->warnWithContext(
                     "noop is mandatory for v5 features like xattrs and "
                     "collections",
-                    {{"vb", vbucket}});
-            return {cb::engine_errc::not_supported, nullptr};
-        }
-    }
-
-<<<<<<< HEAD
-    if (isFlagSet(req.flags, cb::mcbp::DcpAddStreamFlag::ActiveVbOnly) &&
-        (vb->getState() != vbucket_state_active)) {
-        logger->infoWithContext(
-                "Stream request failed because the vbucket is in the wrong "
-                "state, only "
-                "active vbuckets were requested",
-                {{"vb", vbucket}, {"vb_state", vb->toString(vb->getState())}});
-        return {cb::engine_errc::not_my_vbucket, nullptr};
+                    {{"vb", vb.getId()}});
+            return cb::engine_errc::not_supported;
+        }
     }
 
     if (req.start_seqno > req.end_seqno) {
@@ -511,10 +507,10 @@
                 "the end seqno; Incorrect params passed by the DCP client",
                 {"dcp", "producer"},
                 {"dcp_name", getName()},
-                {"vb", vbucket},
+                {"vb", vb.getId()},
                 {"start_seqno", req.start_seqno},
                 {"end_seqno", req.end_seqno});
-        return {cb::engine_errc::out_of_range, nullptr};
+        return cb::engine_errc::out_of_range;
     }
 
     if (!(req.snap_start_seqno <= req.start_seqno &&
@@ -522,45 +518,19 @@
         logger->warnWithContext(
                 "Stream request failed because the snap start seqno <= start "
                 "seqno <= snap end seqno is required",
-                {{"vb", vbucket},
+                {{"vb", vb.getId()},
                  {"snapshot", {req.snap_start_seqno, req.snap_end_seqno}},
                  {"start_seqno", req.start_seqno}});
-        return {cb::engine_errc::out_of_range, nullptr};
-    }
-
-    return {cb::engine_errc::success, std::move(vb)};
+        return cb::engine_errc::out_of_range;
+    }
+
+    return cb::engine_errc::success;
 }
 
 std::variant<Collections::VB::Filter, cb::engine_errc>
 DcpProducer::constructFilterForStreamRequest(
         const VBucket& vb, std::optional<std::string_view> json) {
     const Vbid vbucket = vb.getId();
-=======
-    if (start_seqno > end_seqno) {
-        EP_LOG_WARN(
-                "{} ({}) Stream request failed because the start "
-                "seqno ({}) is larger than the end seqno ({}); "
-                "Incorrect params passed by the DCP client",
-                logHeader(),
-                vbucket,
-                start_seqno,
-                end_seqno);
-        return cb::engine_errc::out_of_range;
-    }
-
-    if (!(snap_start_seqno <= start_seqno && start_seqno <= snap_end_seqno)) {
-        logger->warn(
-                "({}) Stream request failed because "
-                "the snap start seqno ({}) <= start seqno ({})"
-                " <= snap end seqno ({}) is required",
-                vbucket,
-                snap_start_seqno,
-                start_seqno,
-                snap_end_seqno);
-        return cb::engine_errc::out_of_range;
-    }
-
->>>>>>> 61e4cd99
     // Construct the filter before rollback checks so we ensure the client view
     // of collections is compatible with the vbucket.
     Collections::VB::Filter filter(
@@ -781,9 +751,7 @@
 cb::engine_errc DcpProducer::scheduleTasksForStreamRequest(
         std::shared_ptr<ActiveStream> s,
         VBucket& vb,
-        const cb::mcbp::DcpStreamId streamID,
-        const dcp_add_failover_log callback,
-        const bool callAddVBConnByVBId) {
+        const cb::mcbp::DcpStreamId streamID) {
     const Vbid vbucket = vb.getId();
 
     /* We want to create the 'createCheckpointProcessorTask' here even if
@@ -795,60 +763,37 @@
         scheduleCheckpointProcessorTask();
     }
 
-<<<<<<< HEAD
-    {
-        std::shared_lock rlh(vb.getStateLock());
-        if (vb.getState() == vbucket_state_dead) {
-            logger->warnWithContext(
-                    "Stream request failed because this vbucket is in dead "
-                    "state",
-                    {{"vb", vbucket}});
-            return cb::engine_errc::not_my_vbucket;
-        }
-
-        if (vb.isReceivingInitialDiskSnapshot()) {
-            logger->infoWithContext(
-                    "Stream request failed because this vbucket is currently "
-                    "receiving its initial disk snapshot",
-                    {{"vb", vbucket}});
-            return cb::engine_errc::temporary_failure;
-        }
-=======
-    if (vb->isReceivingInitialDiskSnapshot()) {
-        logger->info(
-                "({}) Stream request failed because this vbucket"
-                "is currently receiving its initial disk snapshot",
-                vbucket);
+    if (vb.isReceivingInitialDiskSnapshot()) {
+        logger->infoWithContext(
+                "Stream request failed because this vbucket is currently "
+                "receiving its initial disk snapshot",
+                {{"vb", vbucket}});
         return cb::engine_errc::temporary_failure;
     }
->>>>>>> 61e4cd99
 
     // MB-19428: Only activate the stream if we are adding it to the
     // streams map.
     s->setActive();
 
     updateStreamsMap(vbucket, streamID, s);
-    vbStateReadLock.unlock();
-
-    const auto failoverEntries = vb.failovers->getFailoverLog();
-
+
+    return cb::engine_errc::success;
+}
+
+cb::engine_errc DcpProducer::sendFailoverLog(
+        Vbid vbucket,
+        const std::vector<vbucket_failover_t>& failoverEntries,
+        const dcp_add_failover_log callback) {
     // See MB-25820:  Ensure that callback is called only after all other
     // possible error cases have been tested.  This is to ensure we do not
     // generate two responses for a single streamRequest.
-    EventuallyPersistentEngine* epe =
-            ObjectRegistry::onSwitchThread(nullptr, true);
-    cb::engine_errc rv = callback(failoverEntries);
+    auto* epe = ObjectRegistry::onSwitchThread(nullptr, true);
+    auto rv = callback(failoverEntries);
     ObjectRegistry::onSwitchThread(epe);
     if (rv != cb::engine_errc::success) {
         logger->warnWithContext(
                 "Couldn't add failover log to stream request due to error",
                 {{"vb", vbucket}, {"error", rv}});
-    }
-
-    notifyStreamReady(vbucket);
-
-    if (callAddVBConnByVBId) {
-        engine_.getDcpConnMap().addVBConnByVBId(*this, vbucket);
     }
 
     return rv;

/*
 *     Copyright 2015-Present Couchbase, Inc.
 *
 *   Use of this software is governed by the Business Source License included
 *   in the file licenses/BSL-Couchbase.txt.  As of the Change Date specified
 *   in that file, in accordance with the Business Source License, use of this
 *   software will be governed by the Apache License, Version 2.0, included in
 *   the file licenses/APL2.txt.
 */

#include "dcp/producer.h"

#include "backfill.h"
#include "bucket_logger.h"
#include "checkpoint_manager.h"
#include "collections/manager.h"
#include "collections/vbucket_filter.h"
#include "collections/vbucket_manifest.h"
#include "collections/vbucket_manifest_handles.h"
#include "connhandler_impl.h"
#include "dcp/active_stream.h"
#include "dcp/active_stream_checkpoint_processor_task.h"
#include "dcp/backfill-manager.h"
#include "dcp/dcpconnmap.h"
#include "dcp/response.h"
#include "ep_time.h"
#include "eviction_utils.h"
#include "failover-table.h"
#include "kv_bucket.h"
#include "learning_age_and_mfu_based_eviction.h"
#include "objectregistry.h"
#include "snappy-c.h"
#include "vbucket.h"
#include <executor/executorpool.h>
#include <fmt/chrono.h>
#include <fmt/format.h>
#include <memcached/connection_iface.h>
#include <memcached/cookie_iface.h>
#include <memcached/util.h>
#include <nlohmann/json.hpp>
#include <platform/timeutils.h>
#include <spdlog/fmt/fmt.h>
#include <statistics/cbstat_collector.h>
#include <numeric>

const std::chrono::seconds DcpProducer::defaultDcpNoopTxInterval(20);

/**
 * Construct a StreamsMap for the given maximum number of vBuckets this
 * Bucket could ever have.
 */
DcpProducer::StreamsMap::SmartPtr makeStreamsMap(
        size_t maxNumVBuckets) {
    // If we know the maximum number of vBuckets which will exist for this
    // Bucket (normally 1024), we can simply create a AtomicHashArray with
    // capacity == size (i.e. load factor of 1.0), given the key (Vbid) is
    // gauranteed to be unique and not collide with any other.
    DcpProducer::StreamsMap::Config config;
    config.maxLoadFactor = 1.0;
    return DcpProducer::StreamsMap::create(maxNumVBuckets, config);
}

DcpProducer::BufferLog::State DcpProducer::BufferLog::getState_UNLOCKED() {
    if (isEnabled_UNLOCKED()) {
        if (isFull_UNLOCKED()) {
            return Full;
        } else {
            return SpaceAvailable;
        }
    }
    return Disabled;
}

void DcpProducer::BufferLog::setBufferSize(size_t newMaxBytes) {
    std::unique_lock<folly::SharedMutex> wlh(logLock);
    maxBytes = newMaxBytes;
    if (newMaxBytes == 0) {
        bytesOutstanding = 0;
        ackedBytes.reset(0);
    }
}

bool DcpProducer::BufferLog::insert(size_t bytes) {
    std::unique_lock<folly::SharedMutex> wlh(logLock);
    bool inserted = false;
    // If the log is not enabled
    // or there is space, allow the insert
    if (!isEnabled_UNLOCKED() || !isFull_UNLOCKED()) {
        bytesOutstanding += bytes;
        inserted = true;
    }
    return inserted;
}

void DcpProducer::BufferLog::release_UNLOCKED(size_t bytes) {
    if (bytes > bytesOutstanding) {
        EP_LOG_WARN(
                "{} Attempting to release {} bytes which is greater than "
                "bytesOutstanding:{}",
                producer.logHeader(),
                uint64_t(bytes),
                uint64_t(bytesOutstanding));
    }

    bytesOutstanding -= bytes;
}

bool DcpProducer::BufferLog::pauseIfFull() {
    std::shared_lock<folly::SharedMutex> rhl(logLock);
    if (getState_UNLOCKED() == Full) {
        producer.pause(PausedReason::BufferLogFull);
        return true;
    }
    return false;
}

void DcpProducer::BufferLog::unpauseIfSpaceAvailable() {
    {
        std::shared_lock<folly::SharedMutex> rhl(logLock);
        if (getState_UNLOCKED() == Full) {
            EP_LOG_INFO(
                    "{} Unable to notify paused connection because "
                    "DcpProducer::BufferLog is full; ackedBytes:{}"
                    ", bytesSent:{}, maxBytes:{}",
                    producer.logHeader(),
                    ackedBytes,
                    uint64_t(bytesOutstanding),
                    uint64_t(maxBytes));
            return;
        }
    }
    // notify the producer outside of the buffer lock
    producer.scheduleNotify();
}

void DcpProducer::BufferLog::acknowledge(size_t bytes) {
    std::unique_lock<folly::SharedMutex> wlh(logLock);
    State state = getState_UNLOCKED();
    if (state != Disabled) {
        release_UNLOCKED(bytes);
        ackedBytes += bytes;

        if (state == Full) {
            producer.scheduleNotify();
        }
    }
}

void DcpProducer::BufferLog::addStats(const AddStatFn& add_stat,
                                      CookieIface& c) {
    std::shared_lock<folly::SharedMutex> rhl(logLock);
    if (isEnabled_UNLOCKED()) {
        producer.addStat("max_buffer_bytes", maxBytes, add_stat, c);
        producer.addStat("unacked_bytes", bytesOutstanding, add_stat, c);
        producer.addStat("total_acked_bytes", ackedBytes, add_stat, c);
        producer.addStat("flow_control", "enabled", add_stat, c);
    } else {
        producer.addStat("flow_control", "disabled", add_stat, c);
    }
}

/// Decode IncludeValue from DCP producer flags.
static IncludeValue toIncludeValue(uint32_t flags) {
    using cb::mcbp::request::DcpOpenPayload;
    if ((flags & DcpOpenPayload::NoValue) != 0) {
        return IncludeValue::No;
    }
    if ((flags & DcpOpenPayload::NoValueWithUnderlyingDatatype) != 0) {
        return IncludeValue::NoWithUnderlyingDatatype;
    }
    return IncludeValue::Yes;
}

DcpProducer::DcpProducer(EventuallyPersistentEngine& e,
                         CookieIface* cookie,
                         const std::string& name,
                         uint32_t flags,
                         bool startTask)
    : ConnHandler(e, cookie, name),
      sendStreamEndOnClientStreamClose(false),
      consumerSupportsHifiMfu(false),
      lastSendTime(ep_uptime_now()),
      log(*this),
      backfillMgr(std::make_shared<BackfillManager>(
              *e.getKVBucket(),
              e.getKVBucket()->getKVStoreScanTracker(),
              name,
              e.getConfiguration())),
      ready(e.getConfiguration().getMaxVbuckets()),
      streams(makeStreamsMap(e.getConfiguration().getMaxVbuckets())),
      itemsSent(0),
      totalBytesSent(0),
      totalUncompressedDataSize(0),
      includeValue(toIncludeValue(flags)),
      includeXattrs(
              ((flags & cb::mcbp::request::DcpOpenPayload::IncludeXattrs) != 0)
                      ? IncludeXattrs::Yes
                      : IncludeXattrs::No),
      pitrEnabled((flags & cb::mcbp::request::DcpOpenPayload::PiTR) != 0
                          ? PointInTimeEnabled::Yes
                          : PointInTimeEnabled::No),
      includeDeleteTime(
              ((flags &
                cb::mcbp::request::DcpOpenPayload::IncludeDeleteTimes) != 0)
                      ? IncludeDeleteTime::Yes
                      : IncludeDeleteTime::No),
      createChkPtProcessorTsk(startTask),
      connectionSupportsSnappy(
              cookie->isDatatypeSupported(PROTOCOL_BINARY_DATATYPE_SNAPPY)),
      collectionsEnabled(cookie->isCollectionsSupported()) {
    setSupportAck(true);
    pause(PausedReason::Initializing);
    setLogHeader("DCP (Producer) " + getName() + " -");

    // Reduce the minimum log level of view engine DCP streams as they are
    // extremely noisy due to creating new stream, per vbucket,per design doc
    // every ~10s.
    if (name.find("eq_dcpq:mapreduce_view") != std::string::npos ||
        name.find("eq_dcpq:spatial_view") != std::string::npos) {
        logger->set_level(spdlog::level::level_enum::warn);
        // Unregister this logger so that any changes in verbosity will not
        // be reflected in this logger. This prevents us from getting in a
        // state where we change the verbosity to a more verbose value, then
        // cannot return to the original state where this logger only prints
        // warning level messages and others print info level.
        logger->unregister();
    }

    getCookie()->getConnectionIface().setPriority(ConnectionPriority::Medium);

    // The consumer assigns opaques starting at 0 so lets have the producer
    //start using opaques at 10M to prevent any opaque conflicts.
    noopCtx.opaque = 10000000;
    noopCtx.sendTime = ep_uptime_now();

    // This is for backward compatibility with Couchbase 3.0. In 3.0 we set the
    // noop interval to 20 seconds by default, but in post 3.0 releases we set
    // it to be higher by default. Starting in 3.0.1 the DCP consumer sets the
    // noop interval of the producer when connecting so in an all 3.0.1+ cluster
    // this value will be overridden. In 3.0 however we do not set the noop
    // interval so setting this value will make sure we don't disconnect on
    // accident due to the producer and the consumer having a different noop
    // interval.
    noopCtx.dcpNoopTxInterval = defaultDcpNoopTxInterval;
    noopCtx.pendingRecv = false;
    noopCtx.enabled = false;

    forceValueCompression = false;
    enableExpiryOpcode = false;

    // Cursor dropping is disabled for replication connections by default,
    // but will be enabled through a control message to support backward
    // compatibility. For all other type of DCP connections, cursor dropping
    // will be enabled by default.
    if (name.find("replication") < name.length()) {
        supportsCursorDropping = false;
    } else {
        supportsCursorDropping = true;
    }

    includeDeletedUserXattrs =
            ((flags &
              cb::mcbp::request::DcpOpenPayload::IncludeDeletedUserXattrs) != 0)
                    ? IncludeDeletedUserXattrs::Yes
                    : IncludeDeletedUserXattrs::No;
}

DcpProducer::~DcpProducer() {
    // Log runtime / pause information when we destruct.
    const auto now = ep_uptime_now();
    auto noopDescr = fmt::format("Noop enabled:{}", noopCtx.enabled);
    if (noopCtx.enabled) {
        noopDescr += fmt::format(
                ", txInterval:{}, pendingRecv:{} sendTime:{} s ago, "
                "recvTime:{} s ago.",
                noopCtx.dcpNoopTxInterval,
                noopCtx.pendingRecv,
                now - noopCtx.sendTime,
                now - noopCtx.recvTime);
    }
    logger->info(
            "Destroying connection. Created {} s ago. "
            "Sent {} bytes. {} {}",
            std::chrono::duration<double>(now - created).count(),
            totalBytesSent,
            noopDescr,
            getPausedDetails());

    backfillMgr.reset();
}

void DcpProducer::cancelCheckpointCreatorTask() {
    std::lock_guard<std::mutex> guard(checkpointCreator->mutex);
    if (checkpointCreator->task) {
        ExecutorPool::get()->cancel(checkpointCreator->task->getId());
        checkpointCreator->task.reset();
    }
}

cb::engine_errc DcpProducer::streamRequest(
        uint32_t flags,
        uint32_t opaque,
        Vbid vbucket,
        uint64_t start_seqno,
        uint64_t end_seqno,
        uint64_t vbucket_uuid,
        uint64_t snap_start_seqno,
        uint64_t snap_end_seqno,
        uint64_t* rollback_seqno,
        dcp_add_failover_log callback,
        std::optional<std::string_view> json) {
    lastReceiveTime = ep_uptime_now();
    if (doDisconnect()) {
        return cb::engine_errc::disconnect;
    }

    VBucketPtr vb = engine_.getVBucket(vbucket);
    if (!vb) {
        logger->warn(
                "({}) Stream request failed because "
                "this vbucket doesn't exist",
                vbucket);
        return cb::engine_errc::not_my_vbucket;
    }

    auto highSeqno = vb->getHighSeqno();
    if (flags & DCP_ADD_STREAM_FLAG_FROM_LATEST) {
        start_seqno = snap_start_seqno = snap_end_seqno = highSeqno;
        if (vbucket_uuid == 0) {
            vbucket_uuid = vb->failovers->getLatestUUID();
        }
    }

    // check for mandatory noop
    if ((includeXattrs == IncludeXattrs::Yes) || json.has_value()) {
        if (!noopCtx.enabled &&
            engine_.getConfiguration().isDcpNoopMandatoryForV5Features()) {
            logger->warn(
                    "({}) noop is mandatory for v5 features like "
                    "xattrs and collections",
                    vbucket);
            return cb::engine_errc::not_supported;
        }
    }

    if ((flags & DCP_ADD_STREAM_ACTIVE_VB_ONLY) &&
        (vb->getState() != vbucket_state_active)) {
        logger->info(
                "({}) Stream request failed because "
                "the vbucket is in state:{}, only active vbuckets were "
                "requested",
                vbucket,
                vb->toString(vb->getState()));
        return cb::engine_errc::not_my_vbucket;
    }

    if (start_seqno > end_seqno) {
        EP_LOG_WARN(
                "{} ({}) Stream request failed because the start "
                "seqno ({}) is larger than the end seqno ({}); "
                "Incorrect params passed by the DCP client",
                logHeader(),
                vbucket,
                start_seqno,
                end_seqno);
        return cb::engine_errc::out_of_range;
    }

    if (!(snap_start_seqno <= start_seqno && start_seqno <= snap_end_seqno)) {
        logger->warn(
                "({}) Stream request failed because "
                "the snap start seqno ({}) <= start seqno ({})"
                " <= snap end seqno ({}) is required",
                vbucket,
                snap_start_seqno,
                start_seqno,
                snap_end_seqno);
        return cb::engine_errc::out_of_range;
    }

    // Construct the filter before rollback checks so we ensure the client view
    // of collections is compatible with the vbucket.
    Collections::VB::Filter filter(
            json, vb->getManifest(), *getCookie(), engine_);

    if (!filter.getStreamId() &&
        multipleStreamRequests == MultipleStreamRequests::Yes) {
        logger->warn(
                "Stream request for {} failed because a valid stream-ID is "
                "required.",
                vbucket);
        return cb::engine_errc::dcp_streamid_invalid;
    } else if (filter.getStreamId() &&
               multipleStreamRequests == MultipleStreamRequests::No) {
        logger->warn(
                "Stream request for {} failed because a stream-ID:{} is "
                "present "
                "but not required.",
                vbucket,
                filter.getStreamId());
        return cb::engine_errc::dcp_streamid_invalid;
    } else if (filter.isCollectionFilter() && isSyncWritesEnabled()) {
        // These two don't (or may not) quite work together (very little
        // coverage and never required)
        logger->warn(
                "({}) Stream request failed for filtered collections + "
                "sync-writes ",
                vbucket);
        return cb::engine_errc::not_supported;
    }

    // Check if this vbid can be added to this producer connection, and if
    // the vb connection map needs updating (if this is a new VB).
    bool callAddVBConnByVBId = true;
    auto found = streams->find(vbucket.get());
    if (found != streams->end()) {
        // vbid is already mapped. found.second is a shared_ptr<StreamContainer>
        if (found->second) {
            auto handle = found->second->wlock();
            for (; !handle.end(); handle.next()) {
                auto& sp = handle.get(); // get the shared_ptr<Stream>
                if (sp->compareStreamId(filter.getStreamId())) {
                    // Error if found and active
                    if (sp->isActive()) {
                        logger->warn(
                                "({}) Stream ({}) request failed"
                                " because a stream already exists for this "
                                "vbucket",
                                vbucket,
                                filter.getStreamId().to_string());
                        return cb::engine_errc::key_already_exists;
                    } else {
                        // Found a 'dead' stream which can be replaced.
                        handle.erase();

                        // Don't need to add an entry to vbucket-to-conns map
                        callAddVBConnByVBId = false;

                        break;
                    }
                }
            }
        }
    }

    auto purgeSeqno = vb->getPurgeSeqno();
    if (flags & DCP_ADD_STREAM_FLAG_IGNORE_PURGED_TOMBSTONES) {
        // If the client does not care about purged tombstones, we issue
        // the request as-if the purgeSeqno is zero.
        purgeSeqno = 0;
    }

<<<<<<< HEAD
    const auto needsRollback = vb->failovers->needsRollback(
            start_seqno,
            vb->getHighSeqno(),
            vbucket_uuid,
            snap_start_seqno,
            snap_end_seqno,
            purgeSeqno,
            flags & DCP_ADD_STREAM_STRICT_VBUUID,
            getHighSeqnoOfCollections(filter, *vb));
=======
    // Read once as this requires checkpoint lock to obtain
    const auto highSeqno = vb->getHighSeqno();
    std::pair<bool, std::string> need_rollback =
            vb->failovers->needsRollback(start_seqno,
                                         highSeqno,
                                         vbucket_uuid,
                                         snap_start_seqno,
                                         snap_end_seqno,
                                         purgeSeqno,
                                         flags & DCP_ADD_STREAM_STRICT_VBUUID,
                                         getHighSeqnoOfCollections(filter, *vb),
                                         rollback_seqno);
>>>>>>> f8fd6d8c

    if (needsRollback) {
        *rollback_seqno = needsRollback->rollbackSeqno;
        logger->warn(
                "({}) Stream request requires rollback to seqno:{} "
                "because {}. Client requested seqnos:{{{},{}}} "
                "snapshot:{{{},{}}} uuid:{}",
                vbucket,
                *rollback_seqno,
                needsRollback->rollbackReason,
                start_seqno,
                end_seqno,
                snap_start_seqno,
                snap_end_seqno,
                vbucket_uuid);
        return cb::engine_errc::rollback;
    }

    std::vector<vbucket_failover_t> failoverEntries =
            vb->failovers->getFailoverLog();

<<<<<<< HEAD
    if (flags & DCP_ADD_STREAM_FLAG_TO_LATEST) {
        if (filter.isPassThroughFilter()) {
            end_seqno = highSeqno;
        } else {
            // If we are not passing through all collections then need to
            // stop at highest seqno of the collections included (this also
            // covers the legacy filter case where only the default collection
            // is streamed).
            auto highFilteredSeqno = getHighSeqnoOfCollections(filter, *vb);
            if (!highFilteredSeqno) {
                // If this happens it means an unknown collection id was
                // specified in the filter ("race" where collection was dropped
                // between constructing filter above and requesting seqnos
                // here).
                logger->warn(
                        "Stream request for {} failed while calculating latest "
                        "seqno for filtered collections '{}'",
                        vbucket,
                        filter);
                return cb::engine_errc::unknown_collection;
            }
            end_seqno = highFilteredSeqno.value();
        }
=======
    if (flags & DCP_ADD_STREAM_FLAG_LATEST) {
        end_seqno = highSeqno;
>>>>>>> f8fd6d8c
    }

    if (flags & DCP_ADD_STREAM_FLAG_DISKONLY) {
        end_seqno = vb->getPersistenceSeqno();
    } else if (isPointInTimeEnabled() == PointInTimeEnabled::Yes) {
        logger->warn("DCP connections with PiTR enabled must enable DISKONLY");
        return cb::engine_errc::invalid_arguments;
    }

    if (start_seqno > end_seqno) {
        EP_LOG_WARN(
                "{} ({}) Stream request failed because "
                "the start seqno ({}) is larger than the end seqno ({}"
                "), stream request flags {}, vb_uuid {}, snapStartSeqno {}, "
                "snapEndSeqno {}; should have rolled back instead",
                logHeader(),
                vbucket,
                start_seqno,
                end_seqno,
                flags,
                vbucket_uuid,
                snap_start_seqno,
                snap_end_seqno);
        return cb::engine_errc::out_of_range;
    }

    if (start_seqno > static_cast<const uint64_t>(highSeqno)) {
        EP_LOG_WARN(
                "{} ({}) Stream request failed because "
                "the start seqno ({}) is larger than the vb highSeqno "
                "({}), stream request flags is {}, vb_uuid {}, snapStartSeqno "
                "{}, snapEndSeqno {}; should have rolled back instead",
                logHeader(),
                vbucket,
                start_seqno,
                highSeqno,
                flags,
                vbucket_uuid,
                snap_start_seqno,
                snap_end_seqno);
        return cb::engine_errc::out_of_range;
    }

    if (!engine_.getMemoryTracker().isBelowBackfillThreshold() &&
        getAuthenticatedUser() != "@ns_server") {
        logger->warn(
                "({}) Stream request failed because "
                "memory usage is above quota",
                vbucket);
        return cb::engine_errc::no_memory;
    }

    // Take copy of Filter's streamID, given it will be moved-from when
    // ActiveStream is constructed.
    const auto streamID = filter.getStreamId();

    std::shared_ptr<ActiveStream> s;
    try {
        s = std::make_shared<ActiveStream>(&engine_,
                                           shared_from_this(),
                                           getName(),
                                           flags,
                                           opaque,
                                           *vb,
                                           start_seqno,
                                           end_seqno,
                                           vbucket_uuid,
                                           snap_start_seqno,
                                           snap_end_seqno,
                                           includeValue,
                                           includeXattrs,
                                           includeDeleteTime,
                                           includeDeletedUserXattrs,
                                           std::move(filter));
    } catch (const cb::engine_error& e) {
        logger->warn(
                "({}) Stream request failed because "
                "the filter cannot be constructed, returning:{}",
                Vbid(vbucket),
                e.code().value());
        return cb::engine_errc(e.code().value());
    }
    /* We want to create the 'createCheckpointProcessorTask' here even if
       the stream creation fails later on in the func. The goal is to
       create the 'checkpointProcessorTask' before any valid active stream
       is created */
    if (createChkPtProcessorTsk && !checkpointCreator->task) {
        createCheckpointProcessorTask();
        scheduleCheckpointProcessorTask();
    }

    {
        folly::SharedMutex::ReadHolder rlh(vb->getStateLock());
        if (vb->getState() == vbucket_state_dead) {
            logger->warn(
                    "({}) Stream request failed because "
                    "this vbucket is in dead state",
                    vbucket);
            return cb::engine_errc::not_my_vbucket;
        }

        if (vb->isReceivingInitialDiskSnapshot()) {
            logger->info(
                    "({}) Stream request failed because this vbucket"
                    "is currently receiving its initial disk snapshot",
                    vbucket);
            return cb::engine_errc::temporary_failure;
        }

        // MB-19428: Only activate the stream if we are adding it to the
        // streams map.
        s->setActive();

        updateStreamsMap(vbucket, streamID, s);
    }

    // See MB-25820:  Ensure that callback is called only after all other
    // possible error cases have been tested.  This is to ensure we do not
    // generate two responses for a single streamRequest.
    EventuallyPersistentEngine *epe = ObjectRegistry::onSwitchThread(nullptr,
                                                                     true);
    cb::engine_errc rv = callback(failoverEntries);
    ObjectRegistry::onSwitchThread(epe);
    if (rv != cb::engine_errc::success) {
        logger->warn(
                "({}) Couldn't add failover log to "
                "stream request due to error {}",
                vbucket,
                rv);
    }

    notifyStreamReady(vbucket);

    if (callAddVBConnByVBId) {
        engine_.getDcpConnMap().addVBConnByVBId(*this, vbucket);
    }

    return rv;
}

uint8_t DcpProducer::encodeItemHotness(const Item& item) const {
    auto freqCount =
            item.getFreqCounterValue().value_or(Item::initialFreqCount);
    if (consumerSupportsHifiMfu) {
        // The consumer supports the hifi_mfu eviction
        // policy, therefore use the frequency counter.
        return freqCount;
    }
    // The consumer does not support the hifi_mfu
    // eviction policy, therefore map from the 8-bit
    // probabilistic counter (256 states) to NRU (4 states).
    return cb::eviction::convertFreqCountToNRUValue(freqCount);
}

cb::unique_item_ptr DcpProducer::toUniqueItemPtr(
        std::unique_ptr<Item>&& item) const {
    return {item.release(), cb::ItemDeleter(&engine_)};
}

cb::engine_errc DcpProducer::step(bool throttled,
                                  DcpMessageProducersIface& producers) {
    if (doDisconnect()) {
        return cb::engine_errc::disconnect;
    }

    cb::engine_errc ret;
    if ((ret = maybeDisconnect()) != cb::engine_errc::failed) {
        return ret;
    }

    if ((ret = maybeSendNoop(producers)) != cb::engine_errc::failed) {
        return ret;
    }

    if (throttled) {
        return cb::engine_errc::throttled;
    }

    std::unique_ptr<DcpResponse> resp;
    if (rejectResp) {
        resp = std::move(rejectResp);
    } else {
        resp = getNextItem();
        if (!resp) {
            return cb::engine_errc::would_block;
        }
    }

    std::unique_ptr<Item> itmCpy;
    totalUncompressedDataSize.fetch_add(resp->getMessageSize());

    MutationResponse* mutationResponse = nullptr;
    if (resp->isMutationResponse()) {
        mutationResponse = static_cast<MutationResponse*>(resp.get()); // NOLINT
        itmCpy = std::make_unique<Item>(*mutationResponse->getItem());
        if (isCompressionEnabled()) {
            /**
             * Retrieve the uncompressed length if the document is compressed.
             * This is to account for the total number of bytes if the data
             * was sent as uncompressed
             */
            if (cb::mcbp::datatype::is_snappy(itmCpy->getDataType())) {
                size_t inflated_length = 0;
                if (snappy_uncompressed_length(itmCpy->getData(), itmCpy->getNBytes(),
                                               &inflated_length) == SNAPPY_OK) {
                    totalUncompressedDataSize.fetch_add(inflated_length -
                                                        itmCpy->getNBytes());
                }
            }
        }
    }

    switch (resp->getEvent()) {
        case DcpResponse::Event::StreamEnd:
        {
            auto* se = static_cast<StreamEndResponse*>(resp.get());
            ret = producers.stream_end(
                    se->getOpaque(),
                    se->getVbucket(),
                    mapEndStreamStatus(getCookie(), se->getFlags()),
                    resp->getStreamId());

            // Stream has come to the end and is expected to be dead.
            // We must attempt to remove the stream, allowing it to free
            // resources. We do this here for all streams ending for any reason
            // other than close, e.g. stream ending because of a state-change.
            // For streams ending because of an client initiated 'close' we
            // may or may not need to remove the stream depending on the
            // control sendStreamEndOnClientStreamClose.
            // If sendStreamEndOnClientStreamClose is false and the stream was
            // closed by the client, the stream was released at the point of
            // handling the close-stream.
            if (ret == cb::engine_errc::success &&
                (sendStreamEndOnClientStreamClose ||
                 se->getFlags() != cb::mcbp::DcpStreamEndStatus::Closed)) {
                // We did not remove the ConnHandler earlier so we could wait to
                // send the streamEnd We have done that now, remove it.
                engine_.getDcpConnMap().removeVBConnByVBId(getCookie(),
                                                           se->getVbucket());
                std::shared_ptr<Stream> stream;
                bool vbFound;
                std::tie(stream, vbFound) = closeStreamInner(
                        se->getVbucket(), resp->getStreamId(), true);
                if (!stream) {
                    throw std::logic_error(
                            "DcpProducer::step(StreamEnd): no stream was "
                            "found "
                            "for " +
                            se->getVbucket().to_string() + " " +
                            resp->getStreamId().to_string());
                } else {
                    Expects(!stream->isActive());
                }
            }
            break;
        }
        case DcpResponse::Event::Commit: {
            auto* csr = static_cast<CommitSyncWrite*>(resp.get());
            ret = producers.commit(csr->getOpaque(),
                                   csr->getVbucket(),
                                   csr->getKey(),
                                   csr->getPreparedSeqno(),
                                   csr->getCommitSeqno());
            break;
        }

        case DcpResponse::Event::Mutation:
        {
            if (itmCpy == nullptr) {
                throw std::logic_error(
                    "DcpProducer::step(Mutation): itmCpy must be != nullptr");
            }

            const uint8_t hotness =
                    encodeItemHotness(*mutationResponse->getItem());
            ret = producers.mutation(mutationResponse->getOpaque(),
                                     toUniqueItemPtr(std::move(itmCpy)),
                                     mutationResponse->getVBucket(),
                                     *mutationResponse->getBySeqno(),
                                     mutationResponse->getRevSeqno(),
                                     0 /* lock time */,
                                     hotness,
                                     mutationResponse->getStreamId());
            break;
        }
        case DcpResponse::Event::Deletion:
        {
            if (itmCpy == nullptr) {
                throw std::logic_error(
                    "DcpProducer::step(Deletion): itmCpy must be != nullptr");
            }
            ret = deletionV1OrV2(includeDeleteTime,
                                 *mutationResponse,
                                 producers,
                                 std::move(itmCpy),
                                 ret,
                                 mutationResponse->getStreamId());
            break;
        }
        case DcpResponse::Event::Expiration: {
            if (itmCpy == nullptr) {
                throw std::logic_error(
                        "DcpProducer::step(Expiration): itmCpy must be != "
                        "nullptr");
            }
            if (enableExpiryOpcode) {
                if (includeDeleteTime == IncludeDeleteTime::No) {
                    throw std::logic_error(
                            "DcpProducer::step(Expiration): If enabling Expiry "
                            "opcodes, you cannot disable delete_v2");
                }
                ret = producers.expiration(
                        mutationResponse->getOpaque(),
                        toUniqueItemPtr(std::move(itmCpy)),
                        mutationResponse->getVBucket(),
                        *mutationResponse->getBySeqno(),
                        mutationResponse->getRevSeqno(),
                        mutationResponse->getItem()->getExptime(),
                        resp->getStreamId());
            } else {
                ret = deletionV1OrV2(includeDeleteTime,
                                     *mutationResponse,
                                     producers,
                                     std::move(itmCpy),
                                     ret,
                                     resp->getStreamId());
            }
            break;
        }
        case DcpResponse::Event::Prepare: {
            if (itmCpy == nullptr) {
                throw std::logic_error(
                        "DcpProducer::step(Prepare): itmCpy must be != "
                        "nullptr");
            }

            const uint8_t hotness =
                    encodeItemHotness(*mutationResponse->getItem());
            const auto docState = mutationResponse->getItem()->isDeleted()
                                          ? DocumentState::Deleted
                                          : DocumentState::Alive;
            ret = producers.prepare(mutationResponse->getOpaque(),
                                    toUniqueItemPtr(std::move(itmCpy)),
                                    mutationResponse->getVBucket(),
                                    *mutationResponse->getBySeqno(),
                                    mutationResponse->getRevSeqno(),
                                    0 /* lock time */,
                                    hotness,
                                    docState,
                                    mutationResponse->getItem()
                                            ->getDurabilityReqs()
                                            .getLevel());
            break;
        }
        case DcpResponse::Event::Abort: {
            auto& abort = dynamic_cast<AbortSyncWrite&>(*resp);
            ret = producers.abort(abort.getOpaque(),
                                  abort.getVbucket(),
                                  abort.getKey(),
                                  abort.getPreparedSeqno(),
                                  abort.getAbortSeqno());
            break;
        }
        case DcpResponse::Event::SnapshotMarker:
        {
            auto* s = static_cast<SnapshotMarker*>(resp.get());
            ret = producers.marker(s->getOpaque(),
                                   s->getVBucket(),
                                   s->getStartSeqno(),
                                   s->getEndSeqno(),
                                   s->getFlags(),
                                   s->getHighCompletedSeqno(),
                                   s->getMaxVisibleSeqno(),
                                   s->getTimestamp(),
                                   resp->getStreamId());
            break;
        }
        case DcpResponse::Event::SetVbucket:
        {
            auto* s = static_cast<SetVBucketState*>(resp.get());
            ret = producers.set_vbucket_state(
                    s->getOpaque(), s->getVBucket(), s->getState());
            break;
        }
        case DcpResponse::Event::SystemEvent: {
            auto* s =
                    static_cast<SystemEventProducerMessage*>(resp.get());
            ret = producers.system_event(
                    s->getOpaque(),
                    s->getVBucket(),
                    s->getSystemEvent(),
                    *s->getBySeqno(),
                    s->getVersion(),
                    {reinterpret_cast<const uint8_t*>(s->getKey().data()),
                     s->getKey().size()},
                    {reinterpret_cast<const uint8_t*>(s->getEventData().data()),
                     s->getEventData().size()},
                    resp->getStreamId());
            break;
        }
        case DcpResponse::Event::OSOSnapshot: {
            auto& s = static_cast<OSOSnapshot&>(*resp);
            ret = producers.oso_snapshot(
                    s.getOpaque(),
                    s.getVBucket(),
                    s.isStart() ? uint32_t(cb::mcbp::request::
                                                   DcpOsoSnapshotFlags::Start)
                                : uint32_t(cb::mcbp::request::
                                                   DcpOsoSnapshotFlags::End),
                    resp->getStreamId());
            break;
        }
        case DcpResponse::Event::SeqnoAdvanced: {
            const auto& s = static_cast<SeqnoAdvanced&>(*resp);
            ret = producers.seqno_advanced(s.getOpaque(),
                                           s.getVBucket(),
                                           *s.getBySeqno(),
                                           resp->getStreamId());
            break;
        }
        default:
        {
            logger->warn(
                    "Unexpected dcp event ({}), "
                    "disconnecting",
                    resp->to_string());
            ret = cb::engine_errc::disconnect;
            break;
        }
    }

    const auto event = resp->getEvent();
    if (ret == cb::engine_errc::too_big) {
        rejectResp = std::move(resp);
    } else if (ret == cb::engine_errc::success) {
        switch (event) {
        case DcpResponse::Event::Abort:
        case DcpResponse::Event::Commit:
        case DcpResponse::Event::Deletion:
        case DcpResponse::Event::Expiration:
        case DcpResponse::Event::Mutation:
        case DcpResponse::Event::Prepare:
        case DcpResponse::Event::SystemEvent:
        case DcpResponse::Event::SeqnoAdvanced:
            itemsSent++;
            break;
        case DcpResponse::Event::AddStream:
        case DcpResponse::Event::SeqnoAcknowledgement:
        case DcpResponse::Event::SetVbucket:
        case DcpResponse::Event::SnapshotMarker:
        case DcpResponse::Event::StreamReq:
        case DcpResponse::Event::StreamEnd:
        case DcpResponse::Event::OSOSnapshot:
            break;
        }

        totalBytesSent.fetch_add(resp->getMessageSize());
    }

    lastSendTime = ep_uptime_now();
    return ret;
}

cb::engine_errc DcpProducer::bufferAcknowledgement(uint32_t opaque,
                                                   uint32_t buffer_bytes) {
    lastReceiveTime = ep_uptime_now();
    log.acknowledge(buffer_bytes);
    return cb::engine_errc::success;
}

cb::engine_errc DcpProducer::deletionV1OrV2(IncludeDeleteTime incDeleteTime,
                                            MutationResponse& mutationResponse,
                                            DcpMessageProducersIface& producers,
                                            std::unique_ptr<Item> itmCpy,
                                            cb::engine_errc ret,
                                            cb::mcbp::DcpStreamId sid) {
    if (incDeleteTime == IncludeDeleteTime::Yes) {
        ret = producers.deletion_v2(mutationResponse.getOpaque(),
                                    toUniqueItemPtr(std::move(itmCpy)),
                                    mutationResponse.getVBucket(),
                                    *mutationResponse.getBySeqno(),
                                    mutationResponse.getRevSeqno(),
                                    mutationResponse.getItem()->getDeleteTime(),
                                    sid);
    } else {
        ret = producers.deletion(mutationResponse.getOpaque(),
                                 toUniqueItemPtr(std::move(itmCpy)),
                                 mutationResponse.getVBucket(),
                                 *mutationResponse.getBySeqno(),
                                 mutationResponse.getRevSeqno(),
                                 sid);
    }
    return ret;
}

cb::engine_errc DcpProducer::control(uint32_t opaque,
                                     std::string_view key,
                                     std::string_view value) {
    lastReceiveTime = ep_uptime_now();
    const char* param = key.data();
    std::string keyStr(key.data(), key.size());
    std::string valueStr(value.data(), value.size());

    if (strncmp(param, "backfill_order", key.size()) == 0) {
        using ScheduleOrder = BackfillManager::ScheduleOrder;
        if (valueStr == "round-robin") {
            backfillMgr->setBackfillOrder(ScheduleOrder::RoundRobin);
        } else if (valueStr == "sequential") {
            backfillMgr->setBackfillOrder(ScheduleOrder::Sequential);
        } else {
            engine_.setErrorContext(
                    *getCookie(),
                    "Unsupported value '" + keyStr +
                            "' for ctrl parameter 'backfill_order'");
            return cb::engine_errc::invalid_arguments;
        }
        return cb::engine_errc::success;

    } else if (strncmp(param, "connection_buffer_size", key.size()) == 0) {
        uint32_t size;
        if (safe_strtoul(valueStr, size)) {
            /* Size 0 implies the client (DCP consumer) does not support
               flow control */
            log.setBufferSize(size);
            NonBucketAllocationGuard guard;
            getCookie()->getConnectionIface().setDcpFlowControlBufferSize(size);
            return cb::engine_errc::success;
        }
    } else if (strncmp(param, "stream_buffer_size", key.size()) == 0) {
        logger->warn(
                "The ctrl parameter stream_buffer_size is"
                "not supported by this engine");
        return cb::engine_errc::not_supported;
    } else if (strncmp(param, "enable_noop", key.size()) == 0) {
        if (valueStr == "true") {
            noopCtx.enabled = true;
        } else {
            noopCtx.enabled = false;
        }
        return cb::engine_errc::success;
    } else if (strncmp(param, "force_value_compression", key.size()) == 0) {
        if (!isSnappyEnabled()) {
            engine_.setErrorContext(
                    *getCookie(),
                    "The ctrl parameter "
                    "force_value_compression is only supported if datatype "
                    "snappy is enabled on the connection");
            return cb::engine_errc::invalid_arguments;
        }
        if (valueStr == "true") {
            forceValueCompression = true;
        } else {
            forceValueCompression = false;
        }
        return cb::engine_errc::success;
        // vulcan onwards we accept two cursor_dropping control keys.
    } else if (keyStr == "supports_cursor_dropping_vulcan" ||
               keyStr == "supports_cursor_dropping") {
        if (valueStr == "true") {
            supportsCursorDropping = true;
        } else {
            supportsCursorDropping = false;
        }
        return cb::engine_errc::success;
    } else if (strncmp(param, "supports_hifi_MFU", key.size()) == 0) {
        consumerSupportsHifiMfu = (valueStr == "true");
        return cb::engine_errc::success;
    } else if (strncmp(param, "set_noop_interval", key.size()) == 0) {
        float noopInterval;
        if (safe_strtof(valueStr, noopInterval)) {
            /*
             * We need to ensure that we only set the noop interval to a value
             * that is greater or equal to the connection manager interval.
             * The reason is that if there is no DCP traffic we snooze for the
             * connection manager interval before sending the noop.
             */
            if (noopInterval >=
                engine_.getConfiguration().getConnectionManagerInterval()) {
                    noopCtx.dcpNoopTxInterval = std::chrono::duration_cast<
                            std::chrono::milliseconds>(
                            std::chrono::duration<float>(noopInterval));
                    return cb::engine_errc::success;
            }
            logger->warn(
                    "Attempt to set DCP control set_noop_interval to {}s which "
                    "is less than the connectionManagerInterval of {}s "
                    "- rejecting with {}",
                    noopInterval,
                    engine_.getConfiguration().getConnectionManagerInterval(),
                    cb::engine_errc::invalid_arguments);
            return cb::engine_errc::invalid_arguments;
        }
    } else if (strncmp(param, "set_priority", key.size()) == 0) {
        if (valueStr == "high") {
            getCookie()->getConnectionIface().setPriority(
                    ConnectionPriority::High);
            return cb::engine_errc::success;
        } else if (valueStr == "medium") {
            getCookie()->getConnectionIface().setPriority(
                    ConnectionPriority::Medium);
            return cb::engine_errc::success;
        } else if (valueStr == "low") {
            getCookie()->getConnectionIface().setPriority(
                    ConnectionPriority::Low);
            return cb::engine_errc::success;
        }
    } else if (keyStr == "send_stream_end_on_client_close_stream") {
        if (valueStr == "true") {
            sendStreamEndOnClientStreamClose = true;
        }
        /* Do not want to give an option to the client to disable this.
           Default is disabled, client has only a choice to enable.
           This is a one time setting and there is no point giving the client an
           option to toggle it back mid way during the connection */
        return cb::engine_errc::success;
    } else if (strncmp(param, "enable_expiry_opcode", key.size()) == 0) {
        // Expiry opcode uses the same encoding as deleteV2 (includes
        // delete time); therefore a client can only enable expiry_opcode
        // if the dcpOpen flags have includeDeleteTime set.
        enableExpiryOpcode = valueStr == "true" &&
                             includeDeleteTime == IncludeDeleteTime::Yes;

        return cb::engine_errc::success;
    } else if (keyStr == "enable_stream_id") {
        // For simplicity, user cannot turn this off, it is by default off
        // and can only be enabled one-way per Producer.
        if (valueStr == "true") {
            if (supportsSyncReplication != SyncReplication::No) {
                // MB-32318: stream-id and sync-replication denied
                return cb::engine_errc::not_supported;
            }
            multipleStreamRequests = MultipleStreamRequests::Yes;
            return cb::engine_errc::success;
        }
    } else if (key == "enable_sync_writes") {
        if (valueStr == "true") {
            if (multipleStreamRequests != MultipleStreamRequests::No) {
                // MB-32318: stream-id and sync-replication denied
                return cb::engine_errc::not_supported;
            }
            supportsSyncReplication = SyncReplication::SyncWrites;
            if (!consumerName.empty()) {
                supportsSyncReplication = SyncReplication::SyncReplication;
            }
            return cb::engine_errc::success;
        }
    } else if (key == "consumer_name" && !valueStr.empty()) {
        consumerName = valueStr;
        if (supportsSyncReplication == SyncReplication::SyncWrites) {
            supportsSyncReplication = SyncReplication::SyncReplication;
        }
        return cb::engine_errc::success;
    } else if (key == "enable_out_of_order_snapshots") {
        // For simplicity, only enabling is allowed (it is off by default)
        if (valueStr == "true") {
            outOfOrderSnapshots = OutOfOrderSnapshots::Yes;
            return cb::engine_errc::success;
        } else if (valueStr == "true_with_seqno_advanced") {
            outOfOrderSnapshots = OutOfOrderSnapshots::YesWithSeqnoAdvanced;
            return cb::engine_errc::success;
        }
    } else if (key == "include_deleted_user_xattrs") {
        if (valueStr == "true") {
            if (includeDeletedUserXattrs == IncludeDeletedUserXattrs::Yes) {
                return cb::engine_errc::success;
            } else {
                // Note: Return here as there is no invalid param, we just want
                // to inform the DCP client that this Producer does not enable
                // IncludeDeletedUserXattrs, so we do not want to log as below
                return cb::engine_errc::invalid_arguments;
            }
        }
    } else if (key == "v7_dcp_status_codes") {
        if (valueStr == "true") {
            enabledV7DcpStatus = true;
            return cb::engine_errc::success;
        } else {
            return cb::engine_errc::invalid_arguments;
        }
    } else if (key == DcpControlKeys::FlatBuffersSystemEvents &&
               valueStr == "true") {
        flatBuffersSystemEventsEnabled = true;
        return cb::engine_errc::success;
    } else if (key == DcpControlKeys::ChangeStreams && valueStr == "true") {
        if (!engine_.getKVBucket()->getStorageProperties().canRetainHistory()) {
            return cb::engine_errc::not_supported;
        }

        changeStreams = true;
        return cb::engine_errc::success;
    }

    logger->warn("Invalid ctrl parameter '{}' for {}", valueStr, keyStr);

    return cb::engine_errc::invalid_arguments;
}

cb::engine_errc DcpProducer::seqno_acknowledged(uint32_t opaque,
                                                Vbid vbucket,
                                                uint64_t prepared_seqno) {
    if (!isSyncReplicationEnabled()) {
        logger->warn(
                "({}) seqno_acknowledge failed because SyncReplication is"
                " not enabled on this Producer");
        return cb::engine_errc::invalid_arguments;
    }

    if (consumerName.empty()) {
        logger->warn(
                "({}) seqno_acknowledge failed because this producer does"
                " not have an associated consumer name");
        return cb::engine_errc::invalid_arguments;
    }

    VBucketPtr vb = engine_.getVBucket(vbucket);
    if (!vb) {
        logger->warn(
                "({}) seqno_acknowledge failed because this vbucket doesn't "
                "exist",
                vbucket);
        return cb::engine_errc::not_my_vbucket;
    }

    logger->debug("({}) seqno_acknowledged: prepared_seqno:{}",
                  vbucket,
                  prepared_seqno);

    // Confirm that we only receive ack seqnos we have sent
    auto rv = streams->find(vbucket.get());
    if (rv == streams->end()) {
        throw std::logic_error(
                "Replica acked seqno:" + std::to_string(prepared_seqno) +
                " for vbucket:" + to_string(vbucket) +
                " but we don't have a StreamContainer for that vb");
    }

    std::shared_ptr<ActiveStream> stream;
    for (auto itr = rv->second->rlock(); !itr.end(); itr.next()) {
        auto s = itr.get();
        if (s->getOpaque() == opaque) {
            stream = std::dynamic_pointer_cast<ActiveStream>(s);
            break;
        }
    }

    if (!stream) {
        // No stream found, may be the case that we have just ended our
        // stream and removed the stream from our map but the consumer is
        // not yet aware and we have received a seqno ack. Just return
        // success and ignore the ack.
        return cb::engine_errc::success;
    }

    seqnoAckHook();

    return stream->seqnoAck(consumerName, prepared_seqno);
}

bool DcpProducer::handleResponse(const cb::mcbp::Response& response) {
    lastReceiveTime = ep_uptime_now();
    if (doDisconnect()) {
        return false;
    }

    const auto opcode = response.getClientOpcode();
    const auto opaque = response.getOpaque();
    const auto responseStatus = response.getStatus();

    // Search for an active stream with the same opaque as the response.
    auto streamFindFn = [opaque](const StreamsMap::value_type& s) {
        auto handle = s.second->rlock();
        for (; !handle.end(); handle.next()) {
            const auto& stream = handle.get();
            if (stream && opaque == stream->getOpaque()) {
                return stream;
            }
        }
        return ContainerElement{};
    };

    const auto errorMessageHandler = [&]() -> bool {
        // Use find_if2 which will return the matching
        // shared_ptr<Stream>
        auto stream = find_if2(streamFindFn);
        std::string streamInfo("null");
        if (stream) {
            streamInfo = fmt::format(FMT_STRING("stream name:{}, {}, state:{}"),
                                     stream->getName(),
                                     stream->getVBucket(),
                                     stream->getStateName());
        }

        // For DcpCommit and DcpAbort we may see KeyEnoent or
        // Einval for the following reasons.
        // KeyEnoent:
        // In this case we receive a KeyEnoent, we need to disconnect as we
        // must have sent an a commit or abort of key that the consumer is
        // unaware of and we should never see KeyEnoent from a DcpPrepare.
        // Einval:
        // If we have seen a Einval we also need to disconnect as we must
        // have sent an invalid. Mutation or packet to the consumer e.g. we
        // sent an abort to the consumer in a non disk snapshot without it
        // having seen a prepare.
        bool allowPreV7StatusCodes =
                !enabledV7DcpStatus &&
                (responseStatus == cb::mcbp::Status::KeyEexists ||
                 (responseStatus == cb::mcbp::Status::KeyEnoent &&
                  opcode != cb::mcbp::ClientOpcode::DcpAbort &&
                  opcode != cb::mcbp::ClientOpcode::DcpCommit));

        if (allowPreV7StatusCodes ||
            responseStatus == cb::mcbp::Status::NotMyVbucket ||
            responseStatus == cb::mcbp::Status::DcpStreamNotFound ||
            responseStatus == cb::mcbp::Status::OpaqueNoMatch) {
            logger->info(
                    "DcpProducer::handleResponse received "
                    "unexpected "
                    "response:{}, Will not disconnect as {} will "
                    "affect "
                    "only one stream:{}",
                    to_string(responseStatus),
                    response.to_json(true).dump(),
                    streamInfo);
            return true;
        }
        logger->error(
                "DcpProducer::handleResponse disconnecting, received "
                "unexpected "
                "response:{} for stream:{}",
                response.to_json(true).dump(),
                streamInfo);
        return false;
    };

    switch (opcode) {
    case cb::mcbp::ClientOpcode::DcpSetVbucketState:
    case cb::mcbp::ClientOpcode::DcpSnapshotMarker: {
        // Use find_if2 which will return the matching shared_ptr<Stream>
        auto stream = find_if2(streamFindFn);
        if (stream) {
            auto* as = static_cast<ActiveStream*>(stream.get());
            if (opcode == cb::mcbp::ClientOpcode::DcpSetVbucketState) {
                as->setVBucketStateAckRecieved(*this);
            } else {
                as->snapshotMarkerAckReceived();
            }
        }

        return true;
    }
    case cb::mcbp::ClientOpcode::DcpStreamEnd:
        // The consumer could of closed the stream (DcpStreamEnd), enoent is
        // expected, but any other errors are not expected.
        if (responseStatus == cb::mcbp::Status::KeyEnoent ||
            responseStatus == cb::mcbp::Status::Success) {
            return true;
        }
        return errorMessageHandler();
    case cb::mcbp::ClientOpcode::DcpNoop:
        if (noopCtx.opaque == response.getOpaque()) {
            noopCtx.pendingRecv = false;
            noopCtx.recvTime = lastReceiveTime;
            return true;
        }
        return errorMessageHandler();
    case cb::mcbp::ClientOpcode::DcpOpen:
    case cb::mcbp::ClientOpcode::DcpAddStream:
    case cb::mcbp::ClientOpcode::DcpCloseStream:
    case cb::mcbp::ClientOpcode::DcpStreamReq:
    case cb::mcbp::ClientOpcode::DcpGetFailoverLog:
    case cb::mcbp::ClientOpcode::DcpMutation:
    case cb::mcbp::ClientOpcode::DcpDeletion:
    case cb::mcbp::ClientOpcode::DcpExpiration:
    case cb::mcbp::ClientOpcode::DcpBufferAcknowledgement:
    case cb::mcbp::ClientOpcode::DcpControl:
    case cb::mcbp::ClientOpcode::DcpSystemEvent:
    case cb::mcbp::ClientOpcode::GetErrorMap:
    case cb::mcbp::ClientOpcode::DcpPrepare:
    case cb::mcbp::ClientOpcode::DcpCommit:
    case cb::mcbp::ClientOpcode::DcpAbort:
        if (responseStatus == cb::mcbp::Status::Success) {
            return true;
        }
        return errorMessageHandler();
    default:
        std::string errorMsg(
                "DcpProducer::handleResponse received an unknown client "
                "opcode: ");
        errorMsg += response.to_json(true).dump();
        throw std::logic_error(errorMsg);
    }
}

std::pair<std::shared_ptr<Stream>, bool> DcpProducer::closeStreamInner(
        Vbid vbucket, cb::mcbp::DcpStreamId sid, bool eraseFromMapIfFound) {
    std::shared_ptr<Stream> stream;
    bool vbFound = false;

    auto rv = streams->find(vbucket.get());
    if (rv != streams->end()) {
        vbFound = true;
        // Vbucket is mapped, get exclusive access to the StreamContainer
        auto handle = rv->second->wlock();
        // Try and locate a matching stream
        for (; !handle.end(); handle.next()) {
            if (handle.get()->compareStreamId(sid)) {
                stream = handle.get();
                break;
            }
        }

        if (eraseFromMapIfFound && stream) {
            // Need to tidy up the map, call erase on the handle,
            // which will erase the current element from the container
            handle.erase();
        }
    }
    return {stream, vbFound};
}

cb::engine_errc DcpProducer::closeStream(uint32_t opaque,
                                         Vbid vbucket,
                                         cb::mcbp::DcpStreamId sid) {
    lastReceiveTime = ep_uptime_now();
    if (doDisconnect()) {
        return cb::engine_errc::disconnect;
    }

    if (!sid && multipleStreamRequests == MultipleStreamRequests::Yes) {
        logger->warn(
                "({}) closeStream request failed because a valid "
                "stream-ID is required.",
                vbucket);
        return cb::engine_errc::dcp_streamid_invalid;
    } else if (sid && multipleStreamRequests == MultipleStreamRequests::No) {
        logger->warn(
                "({}) closeStream request failed because a "
                "stream-ID:{} is present "
                "but not required.",
                vbucket,
                sid);
        return cb::engine_errc::dcp_streamid_invalid;
    }

    /* We should not remove the stream from the streams map if we have to
       send the "STREAM_END" response asynchronously to the consumer, so
       use the value of sendStreamEndOnClientStreamClose to determine if the
       stream should be removed if found*/
    auto rv = closeStreamInner(vbucket, sid, !sendStreamEndOnClientStreamClose);

    cb::engine_errc ret;
    if (!rv.first) {
        logger->warn(
                "({}) Cannot close stream because no "
                "stream exists for this vbucket {}",
                vbucket,
                sid);
        return sid && rv.second ? cb::engine_errc::dcp_streamid_invalid
                                : cb::engine_errc::no_such_key;
    } else {
        if (!rv.first->isActive()) {
            logger->warn(
                    "({}) Cannot close stream because "
                    "stream is already marked as dead {}",
                    vbucket,
                    sid);
            ret = cb::engine_errc::no_such_key;
        } else {
            rv.first->setDead(cb::mcbp::DcpStreamEndStatus::Closed);
            ret = cb::engine_errc::success;
        }
        if (!sendStreamEndOnClientStreamClose) {
            /* Remove the conn from 'vb_conns map' only when we have removed the
               stream from the producer connections StreamsMap */
            engine_.getDcpConnMap().removeVBConnByVBId(getCookie(), vbucket);
        }
    }

    return ret;
}

void DcpProducer::notifyBackfillManager() {
    if (backfillMgr) {
        backfillMgr->wakeUpTask();
    }
}

bool DcpProducer::recordBackfillManagerBytesRead(size_t bytes) {
    return backfillMgr->bytesCheckAndRead(bytes);
}

void DcpProducer::recordBackfillManagerBytesSent(size_t bytes) {
    if (backfillMgr) {
        backfillMgr->bytesSent(bytes);
    }
}

uint64_t DcpProducer::scheduleBackfillManager(VBucket& vb,
                                              std::shared_ptr<ActiveStream> s,
                                              uint64_t start,
                                              uint64_t end) {
    if (!(start <= end)) {
        return 0;
    }

    auto backfill = vb.createDCPBackfill(engine_, s, start, end);
    const auto backfillUID = backfill->getUID();
    switch (backfillMgr->schedule(std::move(backfill))) {
    case BackfillManager::ScheduleResult::Active:
        break;
    case BackfillManager::ScheduleResult::Pending:
        EP_LOG_INFO("Backfill for {} {} is pending", s->getName(), vb.getId());
        break;
    }
    return backfillUID;
}

uint64_t DcpProducer::scheduleBackfillManager(VBucket& vb,
                                              std::shared_ptr<ActiveStream> s) {
    auto backfill = vb.createDCPBackfill(engine_, std::move(s));
    const auto backfillUID = backfill->getUID();
    backfillMgr->schedule(std::move(backfill));
    return backfillUID;
}

bool DcpProducer::removeBackfill(uint64_t backfillUID) {
    std::lock_guard<std::mutex> lg(closeAllStreamsLock);

    if (backfillMgr) {
        return backfillMgr->removeBackfill(backfillUID);
    }
    return false;
}

void DcpProducer::addStats(const AddStatFn& add_stat, CookieIface& c) {
    ConnHandler::addStats(add_stat, c);

    addStat("items_sent", getItemsSent(), add_stat, c);
    addStat("items_remaining", getItemsRemaining(), add_stat, c);
    addStat("total_bytes_sent", getTotalBytesSent(), add_stat, c);
    if (isCompressionEnabled()) {
        addStat("total_uncompressed_data_size", getTotalUncompressedDataSize(),
                add_stat, c);
    }
    auto toFloatSecs = [](std::chrono::steady_clock::time_point t) {
        using namespace std::chrono;
        return duration_cast<duration<float>>(t.time_since_epoch()).count();
    };

    addStat("last_sent_time", toFloatSecs(lastSendTime), add_stat, c);
    addStat("last_receive_time",
            toFloatSecs(lastReceiveTime),
            add_stat,
            c);
    addStat("noop_enabled", noopCtx.enabled, add_stat, c);
    addStat("noop_tx_interval",
            cb::time2text(noopCtx.dcpNoopTxInterval),
            add_stat,
            c);
    addStat("noop_wait", noopCtx.pendingRecv, add_stat, c);
    addStat("force_value_compression", forceValueCompression, add_stat, c);
    addStat("cursor_dropping", supportsCursorDropping, add_stat, c);
    addStat("send_stream_end_on_client_close_stream",
            sendStreamEndOnClientStreamClose,
            add_stat,
            c);
    addStat("enable_expiry_opcode", enableExpiryOpcode, add_stat, c);
    addStat("enable_stream_id",
            multipleStreamRequests == MultipleStreamRequests::Yes,
            add_stat,
            c);
    addStat("synchronous_replication", isSyncReplicationEnabled(), add_stat, c);
    addStat("synchronous_writes", isSyncWritesEnabled(), add_stat, c);

    // Possible that the producer has had its streams closed and hence doesn't
    // have a backfill manager anymore.
    if (backfillMgr) {
        backfillMgr->addStats(*this, add_stat, c);
    }

    log.addStats(add_stat, c);

    ExTask pointerCopy;
    { // Locking scope
        std::lock_guard<std::mutex> guard(checkpointCreator->mutex);
        pointerCopy = checkpointCreator->task;
    }

    if (pointerCopy) {
        static_cast<ActiveStreamCheckpointProcessorTask*>(pointerCopy.get())
                ->addStats(getName(), add_stat, c);
    }

    ready.addStats(getName() + ":dcp_ready_queue_", add_stat, c);

    size_t num_streams = 0;
    size_t num_dead_streams = 0;
    std::for_each(streams->begin(),
                  streams->end(),
                  [&num_streams,
                   &num_dead_streams](const StreamsMap::value_type& vt) {
                      for (auto handle = vt.second->rlock(); !handle.end();
                           handle.next()) {
                          num_streams++;
                          if (!handle.get()->isActive()) {
                              num_dead_streams++;
                          }
                      }
                  });

    addStat("num_streams", num_streams, add_stat, c);
    addStat("num_dead_streams", num_dead_streams, add_stat, c);
}

void DcpProducer::addStreamStats(const AddStatFn& add_stat,
                                 CookieIface& c,
                                 StreamStatsFormat format) {
    // Make a copy of all valid streams (under lock), and then call addStats
    // for each one. (Done in two stages to minmise how long we have the
    // streams map locked for).
    std::vector<std::shared_ptr<Stream>> valid_streams;

    std::for_each(streams->begin(),
                  streams->end(),
                  [&valid_streams](const StreamsMap::value_type& vt) {
                      for (auto handle = vt.second->rlock(); !handle.end();
                           handle.next()) {
                          auto as = handle.get();
                          if (as->isActive()) {
                              valid_streams.push_back(handle.get());
                          }
                      }
                  });

    if (format == StreamStatsFormat::Json) {
        doStreamStatsJson(valid_streams, add_stat, c);
    } else {
        doStreamStatsLegacy(valid_streams, add_stat, c);
    }
}

void DcpProducer::addTakeoverStats(const AddStatFn& add_stat,
                                   CookieIface& c,
                                   const VBucket& vb) {
    // Only do takeover stats on 'traditional' streams
    if (multipleStreamRequests == MultipleStreamRequests::Yes) {
        return;
    }

    auto rv = streams->find(vb.getId().get());

    if (rv != streams->end()) {
        auto handle = rv->second->rlock();
        // Only perform takeover stats on singleton streams
        if (handle.size() == 1) {
            auto stream = handle.get();
            if (stream) {
                stream->addTakeoverStats(add_stat, c, vb);
                return;
            }
            logger->warn("({}) DcpProducer::addTakeoverStats no stream found",
                         vb.getId());
        } else if (handle.size() > 1) {
            throw std::logic_error(
                    "DcpProducer::addTakeoverStats unexpected size streams:(" +
                    std::to_string(handle.size()) + ") found " +
                    vb.getId().to_string());
        } else {
            // Logically, finding a StreamContainer with no stream is similar to
            // not finding a StreamContainer at all, both should return does_not_exist
            logger->info(
                    "({}) "
                    "DcpProducer::addTakeoverStats empty streams list found",
                    vb.getId());
        }
    } else {
        logger->info(
                "({}) "
                "DcpProducer::addTakeoverStats Unable to find stream",
                vb.getId());
    }
    // Error path - return status of does_not_exist to ensure rebalance does not
    // hang.
    add_casted_stat("status", "stream_does_not_exist", add_stat, c);
    add_casted_stat("estimate", 0, add_stat, c);
    add_casted_stat("backfillRemaining", 0, add_stat, c);
}

void DcpProducer::aggregateQueueStats(ConnCounter& aggregator) const {
    ++aggregator.totalProducers;
    aggregator.conn_queueDrain += itemsSent;
    aggregator.conn_totalBytes += totalBytesSent;
    aggregator.conn_totalUncompressedDataSize += totalUncompressedDataSize;

    auto pausedCounters = getPausedCounters();
    aggregator.conn_paused = pausedCounters.first;
    aggregator.conn_unpaused = pausedCounters.second;

    auto streamAggStats = getStreamAggStats();

    aggregator.conn_activeStreams += streamAggStats.streams;
    aggregator.conn_queueRemaining += streamAggStats.itemsRemaining;
    aggregator.conn_queueMemory += streamAggStats.readyQueueMemory;
    aggregator.conn_backfillDisk += streamAggStats.backfillItemsDisk;
    aggregator.conn_backfillMemory += streamAggStats.backfillItemsMemory;
}

void DcpProducer::notifySeqnoAvailable(Vbid vbucket, queue_op op) {
    if (!isSyncWritesEnabled() &&
        ((!isSeqnoAdvancedEnabled() && isPrepareOrAbort(op)) ||
         (isSeqnoAdvancedEnabled() && op == queue_op::pending_sync_write))) {
        // Skip notifying this producer when sync-writes are not enabled and...
        //
        // 1) When the stream does not support seqno-advance, then skip both
        //    prepare and abort as nothing will be transmitted.
        // 2) When the stream supports seqno-advance only prepares skip the
        //    notify. If the operation is an abort we will wake-up the stream.
        //    See MB-56148 as to why this distinction exists.
        return;
    }

    auto rv = streams->find(vbucket.get());

    if (rv != streams->end()) {
        auto handle = rv->second->rlock();
        for (; !handle.end(); handle.next()) {
            handle.get()->notifySeqnoAvailable(*this);
        }
    }
}

void DcpProducer::closeStreamDueToVbStateChange(
        Vbid vbucket,
        vbucket_state_t state,
        folly::SharedMutex::WriteHolder* vbstateLock) {
    if (setStreamDeadStatus(vbucket,
                            cb::mcbp::DcpStreamEndStatus::StateChanged,
                            vbstateLock)) {
        logger->debug("({}) State changed to {}, closing active stream!",
                      vbucket,
                      VBucket::toString(state));
    }
}

void DcpProducer::closeStreamDueToRollback(Vbid vbucket) {
    if (setStreamDeadStatus(vbucket, cb::mcbp::DcpStreamEndStatus::Rollback)) {
        logger->debug(
                "({}) Rollback occurred,"
                "closing stream (downstream must rollback too)",
                vbucket);
    }
}

bool DcpProducer::handleSlowStream(Vbid vbid, const CheckpointCursor* cursor) {
    if (supportsCursorDropping) {
        auto rv = streams->find(vbid.get());
        if (rv != streams->end()) {
            for (auto handle = rv->second->rlock(); !handle.end();
                 handle.next()) {
                if (handle.get()->getCursor().lock().get() == cursor) {
                    auto* as =
                            static_cast<ActiveStream*>(handle.get().get());
                    return as->handleSlowStream();
                }
            }
        }
    }
    return false;
}

bool DcpProducer::setStreamDeadStatus(
        Vbid vbid,
        cb::mcbp::DcpStreamEndStatus status,
        folly::SharedMutex::WriteHolder* vbstateLock) {
    auto rv = streams->find(vbid.get());
    if (rv != streams->end()) {
        std::vector<std::shared_ptr<ActiveStream>> streamPtrs;
        // MB-35073: holding StreamContainer rlock while calling setDead
        // has been seen to cause lock inversion elsewhere.
        // Collect sharedptrs then setDead once lock is released (itr out of
        // scope).
        for (auto itr = rv->second->rlock(); !itr.end(); itr.next()) {
            streamPtrs.push_back(itr.get());
        }

        // MB-36637: At KVBucket::setVBucketState we acquire an exclusive lock
        // to vbstate and pass it down here. If that is the case, then we have
        // to avoid the call to ActiveStream::setDead(status) as it may deadlock
        // by acquiring the same lock again.
        for (const auto& stream : streamPtrs) {
            if (stream) {
                if (vbstateLock) {
                    stream->setDead(status, *vbstateLock);
                } else {
                    stream->setDead(status);
                }
            }
        }

        return true;
    }

    return false;
}

void DcpProducer::closeAllStreams() {
    closeAllStreamsPreLockHook();

    std::lock_guard<std::mutex> lg(closeAllStreamsLock);

    closeAllStreamsPostLockHook();

    lastReceiveTime = ep_uptime_now();
    std::vector<Vbid> vbvector;
    {
        std::for_each(streams->begin(),
                      streams->end(),
                      [this, &vbvector](StreamsMap::value_type& vt) {
                          vbvector.push_back((Vbid)vt.first);
                          std::vector<std::shared_ptr<ActiveStream>> streamPtrs;
                          // MB-35073: holding StreamContainer lock while
                          // calling setDead leads to lock inversion - so
                          // collect sharedptrs in one pass then setDead once
                          // lock is released (itr out of scope).
                          {
                              auto handle = vt.second->wlock();
                              for (; !handle.end(); handle.next()) {
                                  streamPtrs.push_back(handle.get());
                              }
                              handle.clear();
                          }

                          for (const auto& streamPtr : streamPtrs) {
                              // Explicitly ask to remove the DCPBackfill object
                              // here. 1) whilst we know the backfillMgr is
                              // alive and 2) whilst we know the ActiveStream is
                              // alive. This ensures that if the ActiveStream
                              // destructs within this function (it could if
                              // shared_ptr::ref==0) ~ActiveStream doesn't
                              // deadlock trying to remove the backfill, as
                              // DcpProducer::removeBackfill needs the
                              // closeAllStreamsLock which is already locked.
                              if (backfillMgr) {
                                  streamPtr->removeBackfill(*backfillMgr.get());
                              }
                              streamPtr->setDead(cb::mcbp::DcpStreamEndStatus::
                                                         Disconnected);
                          }
                      });
    }
    for (const auto vbid: vbvector) {
        engine_.getDcpConnMap().removeVBConnByVBId(getCookie(), vbid);
    }

    closeAllStreamsHook();

    // Destroy the backfillManager. (BackfillManager task also
    // may hold a weak reference to it while running, but that is
    // guaranteed to decay and free the BackfillManager once it
    // completes run().
    // This will terminate any tasks and delete any backfills
    // associated with this Producer.  This is necessary as if we
    // don't, then the ref-counted ptr references which exist between
    // DcpProducer and ActiveStream result in us leaking DcpProducer
    // objects (and Couchstore vBucket files, via DCPBackfill task).
    backfillMgr.reset();
}

const char* DcpProducer::getType() const {
    return "producer";
}

std::unique_ptr<DcpResponse> DcpProducer::getNextItem() {
    do {
        unPause();

        Vbid vbucket = Vbid(0);
        while (ready.popFront(vbucket)) {
            if (log.pauseIfFull()) {
                ready.pushUnique(vbucket);
                return nullptr;
            }

            auto rv = streams->find(vbucket.get());
            if (rv == streams->end()) {
                // The vbucket is not in the map.
                continue;
            }

            std::unique_ptr<DcpResponse> response;

            // Use the resumable handle so that we can service the streams that
            // are associated with the vbucket. If a stream returns a response
            // we will ship it (i.e. leave this scope). Then next time we visit
            // the VB, we should /resume/ from the next stream in the container.
            for (auto resumableIterator = rv->second->startResumable();
                 !resumableIterator.complete();
                 resumableIterator.next()) {
                const auto& stream = resumableIterator.get();
                if (!stream) {
                    continue;
                }

                response = stream->next(*this);
                if (!response) {
                    continue;
                }

                // The stream gave us something, validate it
                switch (response->getEvent()) {
                case DcpResponse::Event::SnapshotMarker: {
                    if (stream->endIfRequiredPrivilegesLost(*this)) {
                        return stream->makeEndStreamResponse(
                                cb::mcbp::DcpStreamEndStatus::LostPrivileges);
                    }
                }
                case DcpResponse::Event::Mutation:
                case DcpResponse::Event::Deletion:
                case DcpResponse::Event::Expiration:
                case DcpResponse::Event::Prepare:
                case DcpResponse::Event::Commit:
                case DcpResponse::Event::Abort:
                case DcpResponse::Event::StreamEnd:
                case DcpResponse::Event::SetVbucket:
                case DcpResponse::Event::SystemEvent:
                case DcpResponse::Event::OSOSnapshot:
                case DcpResponse::Event::SeqnoAdvanced:
                    break;
                default:
                    throw std::logic_error(
                            std::string("DcpProducer::getNextItem: "
                                        "Producer (") +
                            logHeader() +
                            ") is attempting to "
                            "write an unexpected event:" +
                            response->to_string());
                }

                ready.pushUnique(vbucket);
                return response;
            }
        }

        // flag we are paused
        pause(PausedReason::ReadyListEmpty);

        // re-check the ready queue.
        // A new vbucket could of became ready and the notifier could of seen
        // paused = false, so reloop so we don't miss an operation.
    } while(!ready.empty());

    return nullptr;
}

void DcpProducer::setDisconnect() {
    ConnHandler::setDisconnect();
    std::for_each(
            streams->begin(), streams->end(), [](StreamsMap::value_type& vt) {
                std::vector<std::shared_ptr<Stream>> streamPtrs;
                // MB-35049: hold StreamContainer rlock while calling setDead
                // leads to lock inversion - so collect sharedptrs in one pass
                // then setDead once it is released (itr out of scope).
                for (auto itr = vt.second->rlock(); !itr.end(); itr.next()) {
                    streamPtrs.push_back(itr.get());
                }
                for (auto stream : streamPtrs) {
                    stream->setDead(cb::mcbp::DcpStreamEndStatus::Disconnected);
                }
            });
}

void DcpProducer::notifyStreamReady(Vbid vbucket) {
    if (ready.pushUnique(vbucket)) {
        // Transitioned from empty to non-empty readyQ - unpause the Producer.
        log.unpauseIfSpaceAvailable();
    }
}

cb::engine_errc DcpProducer::maybeDisconnect() {
    const auto now = ep_uptime_now();
    auto elapsedTime = now - lastReceiveTime.load();
    auto dcpIdleTimeout = getIdleTimeout();
    if (noopCtx.enabled && elapsedTime > dcpIdleTimeout) {
        logger->warn(
                "Disconnecting because a message has not been received for "
                "the DCP idle timeout of {}s. "
                "Sent last message (e.g. mutation/noop/streamEnd) {}s ago. "
                "Received last message {}s ago. "
                "DCP noop [lastSent:{}s, lastRecv:{}s, interval:{}s, "
                "opaque:{}, pendingRecv:{}], "
                "paused:{}, pausedReason:{}",
                dcpIdleTimeout.count(),
                (now - lastSendTime.load()),
                elapsedTime,
                (now - noopCtx.sendTime),
                (now - noopCtx.recvTime),
                noopCtx.dcpNoopTxInterval.count(),
                noopCtx.opaque,
                noopCtx.pendingRecv ? "true" : "false",
                isPaused() ? "true" : "false",
                to_string(getPausedReason()));
        return cb::engine_errc::disconnect;
    }
    // Returning cb::engine_errc::failed means ignore and continue
    // without disconnecting
    return cb::engine_errc::failed;
}

cb::engine_errc DcpProducer::maybeSendNoop(
        DcpMessageProducersIface& producers) {
    if (!noopCtx.enabled) {
        // Returning cb::engine_errc::failed means ignore and continue
        // without sending a noop
        return cb::engine_errc::failed;
    }
    const auto now = ep_uptime_now();
    const auto elapsedTime(now - noopCtx.sendTime);

    // Check to see if waiting for a noop reply.
    // If not try to send a noop to the consumer if the interval has passed
    if (!noopCtx.pendingRecv && elapsedTime >= noopCtx.dcpNoopTxInterval) {
        const auto ret = producers.noop(++noopCtx.opaque);

        if (ret == cb::engine_errc::success) {
            noopCtx.pendingRecv = true;
            noopCtx.sendTime = now;
            lastSendTime = noopCtx.sendTime;
        }
        return ret;
    }

    // We have already sent a noop and are awaiting a receive or
    // the time interval has not passed.  In either case continue
    // without sending a noop.
    return cb::engine_errc::failed;
}

size_t DcpProducer::getItemsSent() {
    return itemsSent;
}

size_t DcpProducer::getItemsRemaining() const {
    size_t remainingSize = 0;
    std::for_each(
            streams->begin(),
            streams->end(),
            [&remainingSize](const StreamsMap::value_type& vt) {
                for (auto itr = vt.second->rlock(); !itr.end(); itr.next()) {
                    auto* as = itr.get().get();
                    if (as) {
                        remainingSize += as->getItemsRemaining();
                    }
                }
            });

    return remainingSize;
}

DcpProducer::StreamAggStats DcpProducer::getStreamAggStats() const {
    DcpProducer::StreamAggStats stats;

    std::for_each(
            streams->begin(),
            streams->end(),
            [&stats](const StreamsMap::value_type& vt) {
                auto itr = vt.second->rlock();
                stats.streams += itr.size();
                for (; !itr.end(); itr.next()) {
                    auto* as = itr.get().get();
                    if (as) {
                        stats.itemsRemaining += as->getItemsRemaining();
                        stats.readyQueueMemory += as->getReadyQueueMemory();
                        stats.backfillItemsDisk += as->getBackfillItemsDisk();
                        stats.backfillItemsMemory +=
                                as->getBackfillItemsMemory();
                    }
                }
            });

    return stats;
}

size_t DcpProducer::getTotalBytesSent() {
    return totalBytesSent;
}

size_t DcpProducer::getTotalUncompressedDataSize() {
    return totalUncompressedDataSize;
}

std::vector<Vbid> DcpProducer::getVBVector() {
    std::vector<Vbid> vbvector;
    std::for_each(streams->begin(),
                  streams->end(),
                  [&vbvector](StreamsMap::value_type& iter) {
                      vbvector.push_back((Vbid)iter.first);
                  });
    return vbvector;
}

bool DcpProducer::bufferLogInsert(size_t bytes) {
    return log.insert(bytes);
}

void DcpProducer::createCheckpointProcessorTask() {
    std::lock_guard<std::mutex> guard(checkpointCreator->mutex);
    checkpointCreator->task =
            std::make_shared<ActiveStreamCheckpointProcessorTask>(
                    engine_, shared_from_this());
}

void DcpProducer::scheduleCheckpointProcessorTask() {
    std::lock_guard<std::mutex> guard(checkpointCreator->mutex);
    ExecutorPool::get()->schedule(checkpointCreator->task);
}

void DcpProducer::scheduleCheckpointProcessorTask(
        std::shared_ptr<ActiveStream> s) {
    std::lock_guard<std::mutex> guard(checkpointCreator->mutex);
    if (!checkpointCreator->task) {
        throw std::logic_error(
                "DcpProducer::scheduleCheckpointProcessorTask task is null");
    }
    static_cast<ActiveStreamCheckpointProcessorTask*>(
            checkpointCreator->task.get())
            ->schedule(s);
}

DcpProducer::StreamMapValue DcpProducer::findStreams(Vbid vbid) {
    auto it = streams->find(vbid.get());
    if (it != streams->end()) {
        return it->second;
    }
    return nullptr;
}

void DcpProducer::updateStreamsMap(Vbid vbid,
                                   cb::mcbp::DcpStreamId sid,
                                   std::shared_ptr<ActiveStream>& stream) {
    updateStreamsMapHook();

    auto found = streams->find(vbid.get());

    if (found != streams->end()) {
        // vbid is already mapped found.first is a shared_ptr<StreamContainer>
        if (found->second) {
            auto handle = found->second->wlock();
            for (; !handle.end(); handle.next()) {
                auto& sp = handle.get(); // get the shared_ptr<Stream>
                if (sp->compareStreamId(sid)) {
                    // Error if found - given we just checked this
                    // in the pre-flight checks for streamRequest.
                    auto msg = fmt::format(
                            "({}) Stream ({}) request failed"
                            " because a stream unexpectedly exists in "
                            "StreamContainer for this vbucket",
                            vbid,
                            sid.to_string());
                    logger->warn(msg);
                    throw std::logic_error("DcpProducer::updateStreamsMap " +
                                           msg);
                }
            }

            /*
             * Add the Stream to the StreamContainer if we allow multiple
             * streams or if there are no other streams currently in the
             * container for this vb. We're under a writelock so we won't race
             * and accidentally create multiple streams if we don't support it.
             */
            if (multipleStreamRequests == MultipleStreamRequests::Yes ||
                handle.empty()) {
                // If we're here the vbid is mapped so we must update the
                // existing container
                handle.push_front(stream);
            } else {
                throw std::logic_error(
                        "DcpProducer::updateStreamsMap invalid state to add "
                        "multiple streams");
            }
        } else {
            throw std::logic_error("DcpProducer::updateStreamsMap " +
                                   vbid.to_string() + " is mapped to null");
        }
    } else {
        // vbid is not mapped
        streams->insert(std::make_pair(
                vbid.get(),
                std::make_shared<StreamContainer<ContainerElement>>(stream)));
    }
}

cb::mcbp::DcpStreamEndStatus DcpProducer::mapEndStreamStatus(
        CookieIface* cookie, cb::mcbp::DcpStreamEndStatus status) const {
    if (!cookie->isCollectionsSupported()) {
        switch (status) {
        case cb::mcbp::DcpStreamEndStatus::Ok:
        case cb::mcbp::DcpStreamEndStatus::Closed:
        case cb::mcbp::DcpStreamEndStatus::StateChanged:
        case cb::mcbp::DcpStreamEndStatus::Disconnected:
        case cb::mcbp::DcpStreamEndStatus::Slow:
        case cb::mcbp::DcpStreamEndStatus::BackfillFail:
        case cb::mcbp::DcpStreamEndStatus::Rollback:
            break;
        case cb::mcbp::DcpStreamEndStatus::FilterEmpty:
        case cb::mcbp::DcpStreamEndStatus::LostPrivileges:
            status = cb::mcbp::DcpStreamEndStatus::Ok;
        }
    }
    return status;
}

std::string DcpProducer::getConsumerName() const {
    return consumerName;
}

bool DcpProducer::isOutOfOrderSnapshotsEnabled() const {
    return outOfOrderSnapshots != OutOfOrderSnapshots::No &&
           engine_.getKVBucket()->isByIdScanSupported();
}

bool DcpProducer::isOutOfOrderSnapshotsEnabledWithSeqnoAdvanced() const {
    return outOfOrderSnapshots == OutOfOrderSnapshots::YesWithSeqnoAdvanced &&
           engine_.getKVBucket()->isByIdScanSupported();
}

std::optional<uint64_t> DcpProducer::getHighSeqnoOfCollections(
        const Collections::VB::Filter& filter, VBucket& vbucket) const {
    if (filter.isPassThroughFilter()) {
        return std::nullopt;
    }

    uint64_t maxHighSeqno = 0;
    for (auto& coll : filter) {
        auto handle = vbucket.getManifest().lock(coll.first);
        if (!handle.valid()) {
            logger->warn(
                    "({}) DcpProducer::getHighSeqnoOfCollections(): failed "
                    "to find collectionID:{}, scopeID:{}, in the manifest",
                    vbucket.getId(),
                    coll.first,
                    coll.second.scopeId);
            // return std::nullopt as we don't want our caller to use rollback
            // optimisation for collections streams as we weren't able to find
            // the collections for the stream in the manifest.
            return std::nullopt;
        }
        auto collHighSeqno = handle.getHighSeqno();
        maxHighSeqno = std::max(maxHighSeqno, collHighSeqno);
    }

    return {maxHighSeqno};
}

void DcpProducer::setBackfillByteLimit(size_t bytes) {
    if (backfillMgr) {
        backfillMgr->setBackfillByteLimit(bytes);
    }
}

size_t DcpProducer::getBackfillByteLimit() const {
    return backfillMgr ? backfillMgr->getBackfillByteLimit() : 0;
}<|MERGE_RESOLUTION|>--- conflicted
+++ resolved
@@ -450,30 +450,15 @@
         purgeSeqno = 0;
     }
 
-<<<<<<< HEAD
     const auto needsRollback = vb->failovers->needsRollback(
             start_seqno,
-            vb->getHighSeqno(),
+            highSeqno,
             vbucket_uuid,
             snap_start_seqno,
             snap_end_seqno,
             purgeSeqno,
             flags & DCP_ADD_STREAM_STRICT_VBUUID,
             getHighSeqnoOfCollections(filter, *vb));
-=======
-    // Read once as this requires checkpoint lock to obtain
-    const auto highSeqno = vb->getHighSeqno();
-    std::pair<bool, std::string> need_rollback =
-            vb->failovers->needsRollback(start_seqno,
-                                         highSeqno,
-                                         vbucket_uuid,
-                                         snap_start_seqno,
-                                         snap_end_seqno,
-                                         purgeSeqno,
-                                         flags & DCP_ADD_STREAM_STRICT_VBUUID,
-                                         getHighSeqnoOfCollections(filter, *vb),
-                                         rollback_seqno);
->>>>>>> f8fd6d8c
 
     if (needsRollback) {
         *rollback_seqno = needsRollback->rollbackSeqno;
@@ -495,7 +480,6 @@
     std::vector<vbucket_failover_t> failoverEntries =
             vb->failovers->getFailoverLog();
 
-<<<<<<< HEAD
     if (flags & DCP_ADD_STREAM_FLAG_TO_LATEST) {
         if (filter.isPassThroughFilter()) {
             end_seqno = highSeqno;
@@ -519,10 +503,6 @@
             }
             end_seqno = highFilteredSeqno.value();
         }
-=======
-    if (flags & DCP_ADD_STREAM_FLAG_LATEST) {
-        end_seqno = highSeqno;
->>>>>>> f8fd6d8c
     }
 
     if (flags & DCP_ADD_STREAM_FLAG_DISKONLY) {
@@ -549,7 +529,7 @@
         return cb::engine_errc::out_of_range;
     }
 
-    if (start_seqno > static_cast<const uint64_t>(highSeqno)) {
+    if (start_seqno > static_cast<uint64_t>(highSeqno)) {
         EP_LOG_WARN(
                 "{} ({}) Stream request failed because "
                 "the start seqno ({}) is larger than the vb highSeqno "

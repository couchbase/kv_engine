/*
 *     Copyright 2015-Present Couchbase, Inc.
 *
 *   Use of this software is governed by the Business Source License included
 *   in the file licenses/BSL-Couchbase.txt.  As of the Change Date specified
 *   in that file, in accordance with the Business Source License, use of this
 *   software will be governed by the Apache License, Version 2.0, included in
 *   the file licenses/APL2.txt.
 */

#include "dcp/producer.h"

#include "backfill.h"
#include "bucket_logger.h"
#include "checkpoint_manager.h"
#include "collections/manager.h"
#include "collections/vbucket_filter.h"
#include "collections/vbucket_manifest.h"
#include "collections/vbucket_manifest_handles.h"
#include "connhandler_impl.h"
#include "dcp/active_stream.h"
#include "dcp/active_stream_checkpoint_processor_task.h"
#include "dcp/backfill-manager.h"
#include "dcp/dcpconnmap.h"
#include "dcp/response.h"
#include "ep_time.h"
#include "eviction_utils.h"
#include "failover-table.h"
#include "kv_bucket.h"
#include "learning_age_and_mfu_based_eviction.h"
#include "objectregistry.h"
#include "snappy-c.h"
#include "trace_helpers.h"
#include "vbucket.h"
#include <executor/executorpool.h>
#include <fmt/chrono.h>
#include <fmt/format.h>
#include <memcached/connection_iface.h>
#include <memcached/cookie_iface.h>
<<<<<<< HEAD
#include <memcached/util.h>
#include <nlohmann/json.hpp>
#include <platform/timeutils.h>
=======
#include <memcached/server_cookie_iface.h>
#include <memcached/tracer.h>
#include <nlohmann/json.hpp>
#include <platform/scope_timer.h>
>>>>>>> 39afa0c3
#include <spdlog/fmt/fmt.h>
#include <statistics/cbstat_collector.h>
#include <numeric>

const std::chrono::seconds DcpProducer::defaultDcpNoopTxInterval(20);

/**
 * Construct a StreamsMap for the given maximum number of vBuckets this
 * Bucket could ever have.
 */
DcpProducer::StreamsMap::SmartPtr makeStreamsMap(
        size_t maxNumVBuckets) {
    // If we know the maximum number of vBuckets which will exist for this
    // Bucket (normally 1024), we can simply create a AtomicHashArray with
    // capacity == size (i.e. load factor of 1.0), given the key (Vbid) is
    // gauranteed to be unique and not collide with any other.
    DcpProducer::StreamsMap::Config config;
    config.maxLoadFactor = 1.0;
    return DcpProducer::StreamsMap::create(maxNumVBuckets, config);
}

DcpProducer::BufferLog::State DcpProducer::BufferLog::getState_UNLOCKED() {
    if (isEnabled_UNLOCKED()) {
        if (isFull_UNLOCKED()) {
            return Full;
        } else {
            return SpaceAvailable;
        }
    }
    return Disabled;
}

void DcpProducer::BufferLog::setBufferSize(size_t newMaxBytes) {
    std::unique_lock<folly::SharedMutex> wlh(logLock);
    maxBytes = newMaxBytes;
    if (newMaxBytes == 0) {
        bytesOutstanding = 0;
        ackedBytes.reset(0);
    }
}

bool DcpProducer::BufferLog::insert(size_t bytes) {
    std::unique_lock<folly::SharedMutex> wlh(logLock);
    bool inserted = false;
    // If the log is not enabled
    // or there is space, allow the insert
    if (!isEnabled_UNLOCKED() || !isFull_UNLOCKED()) {
        bytesOutstanding += bytes;
        inserted = true;
    }
    return inserted;
}

void DcpProducer::BufferLog::release_UNLOCKED(size_t bytes) {
    if (bytes > bytesOutstanding) {
        EP_LOG_WARN(
                "{} Attempting to release {} bytes which is greater than "
                "bytesOutstanding:{}",
                producer.logHeader(),
                uint64_t(bytes),
                uint64_t(bytesOutstanding));
    }

    bytesOutstanding -= bytes;
}

bool DcpProducer::BufferLog::pauseIfFull() {
    std::shared_lock<folly::SharedMutex> rhl(logLock);
    if (getState_UNLOCKED() == Full) {
        producer.pause(PausedReason::BufferLogFull);
        return true;
    }
    return false;
}

void DcpProducer::BufferLog::unpauseIfSpaceAvailable() {
    {
        std::shared_lock<folly::SharedMutex> rhl(logLock);
        if (getState_UNLOCKED() == Full) {
            EP_LOG_INFO(
                    "{} Unable to notify paused connection because "
                    "DcpProducer::BufferLog is full; ackedBytes:{}"
                    ", bytesSent:{}, maxBytes:{}",
                    producer.logHeader(),
                    ackedBytes,
                    uint64_t(bytesOutstanding),
                    uint64_t(maxBytes));
            return;
        }
    }
    // notify the producer outside of the buffer lock
    producer.scheduleNotify();
}

void DcpProducer::BufferLog::acknowledge(size_t bytes) {
    std::unique_lock<folly::SharedMutex> wlh(logLock);
    State state = getState_UNLOCKED();
    if (state != Disabled) {
        release_UNLOCKED(bytes);
        ackedBytes += bytes;

        if (state == Full) {
            producer.scheduleNotify();
        }
    }
}

void DcpProducer::BufferLog::addStats(const AddStatFn& add_stat,
                                      CookieIface& c) {
    std::shared_lock<folly::SharedMutex> rhl(logLock);
    if (isEnabled_UNLOCKED()) {
        producer.addStat("max_buffer_bytes", maxBytes, add_stat, c);
        producer.addStat("unacked_bytes", bytesOutstanding, add_stat, c);
        producer.addStat("total_acked_bytes", ackedBytes, add_stat, c);
        producer.addStat("flow_control", "enabled", add_stat, c);
    } else {
        producer.addStat("flow_control", "disabled", add_stat, c);
    }
}

/// Decode IncludeValue from DCP producer flags.
static IncludeValue toIncludeValue(uint32_t flags) {
    using cb::mcbp::request::DcpOpenPayload;
    if ((flags & DcpOpenPayload::NoValue) != 0) {
        return IncludeValue::No;
    }
    if ((flags & DcpOpenPayload::NoValueWithUnderlyingDatatype) != 0) {
        return IncludeValue::NoWithUnderlyingDatatype;
    }
    return IncludeValue::Yes;
}

DcpProducer::DcpProducer(EventuallyPersistentEngine& e,
                         CookieIface* cookie,
                         const std::string& name,
                         uint32_t flags,
                         bool startTask)
    : ConnHandler(e, cookie, name),
      sendStreamEndOnClientStreamClose(false),
      consumerSupportsHifiMfu(false),
      lastSendTime(ep_uptime_now()),
      log(*this),
      backfillMgr(std::make_shared<BackfillManager>(
              *e.getKVBucket(),
              e.getKVBucket()->getKVStoreScanTracker(),
              name,
              e.getConfiguration())),
      ready(e.getConfiguration().getMaxVbuckets()),
      streams(makeStreamsMap(e.getConfiguration().getMaxVbuckets())),
      itemsSent(0),
      totalBytesSent(0),
      totalUncompressedDataSize(0),
      includeValue(toIncludeValue(flags)),
      includeXattrs(
              ((flags & cb::mcbp::request::DcpOpenPayload::IncludeXattrs) != 0)
                      ? IncludeXattrs::Yes
                      : IncludeXattrs::No),
      pitrEnabled((flags & cb::mcbp::request::DcpOpenPayload::PiTR) != 0
                          ? PointInTimeEnabled::Yes
                          : PointInTimeEnabled::No),
      includeDeleteTime(
              ((flags &
                cb::mcbp::request::DcpOpenPayload::IncludeDeleteTimes) != 0)
                      ? IncludeDeleteTime::Yes
                      : IncludeDeleteTime::No),
      createChkPtProcessorTsk(startTask),
      connectionSupportsSnappy(
              cookie->isDatatypeSupported(PROTOCOL_BINARY_DATATYPE_SNAPPY)),
      collectionsEnabled(cookie->isCollectionsSupported()) {
    setSupportAck(true);
    pause(PausedReason::Initializing);
    setLogHeader("DCP (Producer) " + getName() + " -");

    // Reduce the minimum log level of view engine DCP streams as they are
    // extremely noisy due to creating new stream, per vbucket,per design doc
    // every ~10s.
    if (name.find("eq_dcpq:mapreduce_view") != std::string::npos ||
        name.find("eq_dcpq:spatial_view") != std::string::npos) {
        logger->set_level(spdlog::level::level_enum::warn);
        // Unregister this logger so that any changes in verbosity will not
        // be reflected in this logger. This prevents us from getting in a
        // state where we change the verbosity to a more verbose value, then
        // cannot return to the original state where this logger only prints
        // warning level messages and others print info level.
        logger->unregister();
    }

    getCookie()->getConnectionIface().setPriority(ConnectionPriority::Medium);

    // The consumer assigns opaques starting at 0 so lets have the producer
    //start using opaques at 10M to prevent any opaque conflicts.
    noopCtx.opaque = 10000000;
    noopCtx.sendTime = ep_uptime_now();

    // This is for backward compatibility with Couchbase 3.0. In 3.0 we set the
    // noop interval to 20 seconds by default, but in post 3.0 releases we set
    // it to be higher by default. Starting in 3.0.1 the DCP consumer sets the
    // noop interval of the producer when connecting so in an all 3.0.1+ cluster
    // this value will be overridden. In 3.0 however we do not set the noop
    // interval so setting this value will make sure we don't disconnect on
    // accident due to the producer and the consumer having a different noop
    // interval.
    noopCtx.dcpNoopTxInterval = defaultDcpNoopTxInterval;
    noopCtx.pendingRecv = false;
    noopCtx.enabled = false;

    forceValueCompression = false;
    enableExpiryOpcode = false;

    // Cursor dropping is disabled for replication connections by default,
    // but will be enabled through a control message to support backward
    // compatibility. For all other type of DCP connections, cursor dropping
    // will be enabled by default.
    if (name.find("replication") < name.length()) {
        supportsCursorDropping = false;
    } else {
        supportsCursorDropping = true;
    }

    includeDeletedUserXattrs =
            ((flags &
              cb::mcbp::request::DcpOpenPayload::IncludeDeletedUserXattrs) != 0)
                    ? IncludeDeletedUserXattrs::Yes
                    : IncludeDeletedUserXattrs::No;
}

DcpProducer::~DcpProducer() {
    // Log runtime / pause information when we destruct.
    const auto now = ep_uptime_now();
    auto noopDescr = fmt::format("Noop enabled:{}", noopCtx.enabled);
    if (noopCtx.enabled) {
        noopDescr += fmt::format(
                ", txInterval:{}, pendingRecv:{} sendTime:{} s ago, "
                "recvTime:{} s ago.",
                noopCtx.dcpNoopTxInterval,
                noopCtx.pendingRecv,
                now - noopCtx.sendTime,
                now - noopCtx.recvTime);
    }
    logger->info(
            "Destroying connection. Created {} s ago. "
            "Sent {} bytes. {} {}",
            std::chrono::duration<double>(now - created).count(),
            totalBytesSent,
            noopDescr,
            getPausedDetails());

    backfillMgr.reset();
}

void DcpProducer::cancelCheckpointCreatorTask() {
    std::lock_guard<std::mutex> guard(checkpointCreator->mutex);
    if (checkpointCreator->task) {
        ExecutorPool::get()->cancel(checkpointCreator->task->getId());
        checkpointCreator->task.reset();
    }
}

std::variant<bool, cb::engine_errc> DcpProducer::checkAndMaybeEraseStream(
        Vbid vbid, cb::mcbp::DcpStreamId sid) {
    using cb::tracing::Code;
    ScopeTimer1<TracerStopwatch> timer(*getCookie(), Code::StreamFindMap, true);

    auto found = streams->find(vbid.get());
    if (found != streams->end()) {
        // vbid is already mapped. found.second is a
        // shared_ptr<StreamContainer>
        if (found->second) {
            auto handle = found->second->wlock();
            for (; !handle.end(); handle.next()) {
                auto& sp = handle.get(); // get the shared_ptr<Stream>
                if (sp->compareStreamId(sid)) {
                    // Error if found and active
                    if (sp->isActive()) {
                        logger->warn(
                                "({}) Stream ({}) request failed"
                                " because a stream already exists for this "
                                "vbucket",
                                vbid,
                                sid.to_string());
                        return cb::engine_errc::key_already_exists;
                    } else {
                        // Found a 'dead' stream which can be replaced.
                        handle.erase();

                        // Don't need to add an entry to vbucket-to-conns
                        // map
                        return false;
                    }
                }
            }
        }
    }
    return true;
}

std::variant<std::vector<vbucket_failover_t>, cb::engine_errc>
DcpProducer::doRollbackCheck(VBucket& vb,
                             const Collections::VB::Filter& filter,
                             uint64_t highSeqno,
                             uint64_t start_seqno,
                             uint64_t end_seqno,
                             uint64_t vbucket_uuid,
                             uint64_t snap_start_seqno,
                             uint64_t snap_end_seqno,
                             uint64_t purgeSeqno,
                             uint32_t flags,
                             uint64_t* rollback_seqno) {
    // Timing for failover table as this has an internal mutex
    using cb::tracing::Code;
    ScopeTimer1<TracerStopwatch> timer(
            *getCookie(), Code::StreamCheckRollback, true);
    std::pair<bool, std::string> need_rollback =
            vb.failovers->needsRollback(start_seqno,
                                        highSeqno,
                                        vbucket_uuid,
                                        snap_start_seqno,
                                        snap_end_seqno,
                                        purgeSeqno,
                                        flags & DCP_ADD_STREAM_STRICT_VBUUID,
                                        getHighSeqnoOfCollections(filter, vb),
                                        rollback_seqno);

    if (need_rollback.first) {
        logger->warn(
                "({}) Stream request requires rollback to seqno:{} "
                "because {}. Client requested seqnos:{{{},{}}} "
                "snapshot:{{{},{}}} uuid:{}",
                vb.getId(),
                *rollback_seqno,
                need_rollback.second,
                start_seqno,
                end_seqno,
                snap_start_seqno,
                snap_end_seqno,
                vbucket_uuid);
        return cb::engine_errc::rollback;
    }

    return vb.failovers->getFailoverLog();
}

cb::engine_errc DcpProducer::streamRequest(
        uint32_t flags,
        uint32_t opaque,
        Vbid vbucket,
        uint64_t start_seqno,
        uint64_t end_seqno,
        uint64_t vbucket_uuid,
        uint64_t snap_start_seqno,
        uint64_t snap_end_seqno,
        uint64_t* rollback_seqno,
        dcp_add_failover_log callback,
        std::optional<std::string_view> json) {
    lastReceiveTime = ep_uptime_now();
    if (doDisconnect()) {
        return cb::engine_errc::disconnect;
    }

    VBucketPtr vb = engine_.getVBucket(vbucket);
    if (!vb) {
        logger->warn(
                "({}) Stream request failed because "
                "this vbucket doesn't exist",
                vbucket);
        return cb::engine_errc::not_my_vbucket;
    }

    auto highSeqno = vb->getHighSeqno();
    if (flags & DCP_ADD_STREAM_FLAG_FROM_LATEST) {
        start_seqno = snap_start_seqno = snap_end_seqno = highSeqno;
        if (vbucket_uuid == 0) {
            vbucket_uuid = vb->failovers->getLatestUUID();
        }
    }

    // check for mandatory noop
    if ((includeXattrs == IncludeXattrs::Yes) || json.has_value()) {
        if (!noopCtx.enabled &&
            engine_.getConfiguration().isDcpNoopMandatoryForV5Features()) {
            logger->warn(
                    "({}) noop is mandatory for v5 features like "
                    "xattrs and collections",
                    vbucket);
            return cb::engine_errc::not_supported;
        }
    }

    if ((flags & DCP_ADD_STREAM_ACTIVE_VB_ONLY) &&
        (vb->getState() != vbucket_state_active)) {
        logger->info(
                "({}) Stream request failed because "
                "the vbucket is in state:{}, only active vbuckets were "
                "requested",
                vbucket,
                vb->toString(vb->getState()));
        return cb::engine_errc::not_my_vbucket;
    }

    if (start_seqno > end_seqno) {
        EP_LOG_WARN(
                "{} ({}) Stream request failed because the start "
                "seqno ({}) is larger than the end seqno ({}); "
                "Incorrect params passed by the DCP client",
                logHeader(),
                vbucket,
                start_seqno,
                end_seqno);
        return cb::engine_errc::out_of_range;
    }

    if (!(snap_start_seqno <= start_seqno && start_seqno <= snap_end_seqno)) {
        logger->warn(
                "({}) Stream request failed because "
                "the snap start seqno ({}) <= start seqno ({})"
                " <= snap end seqno ({}) is required",
                vbucket,
                snap_start_seqno,
                start_seqno,
                snap_end_seqno);
        return cb::engine_errc::out_of_range;
    }

    // Construct the filter before rollback checks so we ensure the client view
    // of collections is compatible with the vbucket.
    Collections::VB::Filter filter(
            json, vb->getManifest(), *getCookie(), engine_);

    if (!filter.getStreamId() &&
        multipleStreamRequests == MultipleStreamRequests::Yes) {
        logger->warn(
                "Stream request for {} failed because a valid stream-ID is "
                "required.",
                vbucket);
        return cb::engine_errc::dcp_streamid_invalid;
    } else if (filter.getStreamId() &&
               multipleStreamRequests == MultipleStreamRequests::No) {
        logger->warn(
                "Stream request for {} failed because a stream-ID:{} is "
                "present "
                "but not required.",
                vbucket,
                filter.getStreamId());
        return cb::engine_errc::dcp_streamid_invalid;
    } else if (filter.isCollectionFilter() && isSyncWritesEnabled()) {
        // These two don't (or may not) quite work together (very little
        // coverage and never required)
        logger->warn(
                "({}) Stream request failed for filtered collections + "
                "sync-writes ",
                vbucket);
        return cb::engine_errc::not_supported;
    }

    // Check if this vbid can be added to this producer connection, and if
    // the vb connection map needs updating (if this is a new VB).
    auto checkResult = checkAndMaybeEraseStream(vbucket, filter.getStreamId());
    if (std::holds_alternative<cb::engine_errc>(checkResult)) {
        return std::get<cb::engine_errc>(checkResult);
    }
    bool callAddVBConnByVBId = std::get<bool>(checkResult);

    auto purgeSeqno = vb->getPurgeSeqno();
    if (flags & DCP_ADD_STREAM_FLAG_IGNORE_PURGED_TOMBSTONES) {
        // If the client does not care about purged tombstones, we issue
        // the request as-if the purgeSeqno is zero.
        purgeSeqno = 0;
    }

<<<<<<< HEAD
    const auto needsRollback = vb->failovers->needsRollback(
            start_seqno,
            highSeqno,
            vbucket_uuid,
            snap_start_seqno,
            snap_end_seqno,
            purgeSeqno,
            flags & DCP_ADD_STREAM_STRICT_VBUUID,
            getHighSeqnoOfCollections(filter, *vb));

    if (needsRollback) {
        *rollback_seqno = needsRollback->rollbackSeqno;
        logger->warn(
                "({}) Stream request requires rollback to seqno:{} "
                "because {}. Client requested seqnos:{{{},{}}} "
                "snapshot:{{{},{}}} uuid:{}",
                vbucket,
                *rollback_seqno,
                needsRollback->rollbackReason,
                start_seqno,
                end_seqno,
                snap_start_seqno,
                snap_end_seqno,
                vbucket_uuid);
        return cb::engine_errc::rollback;
    }

    std::vector<vbucket_failover_t> failoverEntries =
            vb->failovers->getFailoverLog();
=======
    // Read once as this requires checkpoint lock to obtain
    const auto highSeqno = vb->getHighSeqno();
    auto rollbackResult = doRollbackCheck(*vb,
                                          filter,
                                          highSeqno,
                                          start_seqno,
                                          end_seqno,
                                          vbucket_uuid,
                                          snap_start_seqno,
                                          snap_end_seqno,
                                          purgeSeqno,
                                          flags,
                                          rollback_seqno);
    if (std::holds_alternative<cb::engine_errc>(rollbackResult)) {
        return std::get<cb::engine_errc>(rollbackResult);
    }
    auto failoverEntries =
            std::get<std::vector<vbucket_failover_t>>(rollbackResult);
>>>>>>> 39afa0c3

    if (flags & DCP_ADD_STREAM_FLAG_TO_LATEST) {
        if (filter.isPassThroughFilter()) {
            end_seqno = highSeqno;
        } else {
            // If we are not passing through all collections then need to
            // stop at highest seqno of the collections included (this also
            // covers the legacy filter case where only the default collection
            // is streamed).
            auto highFilteredSeqno = getHighSeqnoOfCollections(filter, *vb);
            if (!highFilteredSeqno) {
                // If this happens it means an unknown collection id was
                // specified in the filter ("race" where collection was dropped
                // between constructing filter above and requesting seqnos
                // here).
                logger->warn(
                        "Stream request for {} failed while calculating latest "
                        "seqno for filtered collections '{}'",
                        vbucket,
                        filter);
                return cb::engine_errc::unknown_collection;
            }
            end_seqno = highFilteredSeqno.value();
        }
    }

    if (flags & DCP_ADD_STREAM_FLAG_DISKONLY) {
        end_seqno = vb->getPersistenceSeqno();
    } else if (isPointInTimeEnabled() == PointInTimeEnabled::Yes) {
        logger->warn("DCP connections with PiTR enabled must enable DISKONLY");
        return cb::engine_errc::invalid_arguments;
    }

    if (start_seqno > end_seqno) {
        EP_LOG_WARN(
                "{} ({}) Stream request failed because "
                "the start seqno ({}) is larger than the end seqno ({}"
                "), stream request flags {}, vb_uuid {}, snapStartSeqno {}, "
                "snapEndSeqno {}; should have rolled back instead",
                logHeader(),
                vbucket,
                start_seqno,
                end_seqno,
                flags,
                vbucket_uuid,
                snap_start_seqno,
                snap_end_seqno);
        return cb::engine_errc::out_of_range;
    }

    if (start_seqno > static_cast<uint64_t>(highSeqno)) {
        EP_LOG_WARN(
                "{} ({}) Stream request failed because "
                "the start seqno ({}) is larger than the vb highSeqno "
                "({}), stream request flags is {}, vb_uuid {}, snapStartSeqno "
                "{}, snapEndSeqno {}; should have rolled back instead",
                logHeader(),
                vbucket,
                start_seqno,
                highSeqno,
                flags,
                vbucket_uuid,
                snap_start_seqno,
                snap_end_seqno);
        return cb::engine_errc::out_of_range;
    }

    if (!engine_.getMemoryTracker().isBelowBackfillThreshold() &&
        getAuthenticatedUser() != "@ns_server") {
        logger->warn(
                "({}) Stream request failed because "
                "memory usage is above quota",
                vbucket);
        return cb::engine_errc::no_memory;
    }

    // Take copy of Filter's streamID, given it will be moved-from when
    // ActiveStream is constructed.
    const auto streamID = filter.getStreamId();

    std::shared_ptr<ActiveStream> s;
    try {
        s = std::make_shared<ActiveStream>(&engine_,
                                           shared_from_this(),
                                           getName(),
                                           flags,
                                           opaque,
                                           *vb,
                                           start_seqno,
                                           end_seqno,
                                           vbucket_uuid,
                                           snap_start_seqno,
                                           snap_end_seqno,
                                           includeValue,
                                           includeXattrs,
                                           includeDeleteTime,
                                           includeDeletedUserXattrs,
                                           std::move(filter));
    } catch (const cb::engine_error& e) {
        logger->warn(
                "({}) Stream request failed because "
                "the filter cannot be constructed, returning:{}",
                Vbid(vbucket),
                e.code().value());
        return cb::engine_errc(e.code().value());
    }
    /* We want to create the 'createCheckpointProcessorTask' here even if
       the stream creation fails later on in the func. The goal is to
       create the 'checkpointProcessorTask' before any valid active stream
       is created */
    if (createChkPtProcessorTsk && !checkpointCreator->task) {
        createCheckpointProcessorTask();
        scheduleCheckpointProcessorTask();
    }

    {
        folly::SharedMutex::ReadHolder rlh(vb->getStateLock());
        if (vb->getState() == vbucket_state_dead) {
            logger->warn(
                    "({}) Stream request failed because "
                    "this vbucket is in dead state",
                    vbucket);
            return cb::engine_errc::not_my_vbucket;
        }

        if (vb->isReceivingInitialDiskSnapshot()) {
            logger->info(
                    "({}) Stream request failed because this vbucket"
                    "is currently receiving its initial disk snapshot",
                    vbucket);
            return cb::engine_errc::temporary_failure;
        }

        // MB-19428: Only activate the stream if we are adding it to the
        // streams map.
        s->setActive();

        updateStreamsMap(vbucket, streamID, s);
    }

    // See MB-25820:  Ensure that callback is called only after all other
    // possible error cases have been tested.  This is to ensure we do not
    // generate two responses for a single streamRequest.
    EventuallyPersistentEngine *epe = ObjectRegistry::onSwitchThread(nullptr,
                                                                     true);
    cb::engine_errc rv = callback(failoverEntries);
    ObjectRegistry::onSwitchThread(epe);
    if (rv != cb::engine_errc::success) {
        logger->warn(
                "({}) Couldn't add failover log to "
                "stream request due to error {}",
                vbucket,
                rv);
    }

    notifyStreamReady(vbucket);

    if (callAddVBConnByVBId) {
        engine_.getDcpConnMap().addVBConnByVBId(*this, vbucket);
    }

    return rv;
}

uint8_t DcpProducer::encodeItemHotness(const Item& item) const {
    auto freqCount =
            item.getFreqCounterValue().value_or(Item::initialFreqCount);
    if (consumerSupportsHifiMfu) {
        // The consumer supports the hifi_mfu eviction
        // policy, therefore use the frequency counter.
        return freqCount;
    }
    // The consumer does not support the hifi_mfu
    // eviction policy, therefore map from the 8-bit
    // probabilistic counter (256 states) to NRU (4 states).
    return cb::eviction::convertFreqCountToNRUValue(freqCount);
}

cb::unique_item_ptr DcpProducer::toUniqueItemPtr(
        std::unique_ptr<Item>&& item) const {
    return {item.release(), cb::ItemDeleter(&engine_)};
}

cb::engine_errc DcpProducer::step(bool throttled,
                                  DcpMessageProducersIface& producers) {
    if (doDisconnect()) {
        return cb::engine_errc::disconnect;
    }

    cb::engine_errc ret;
    if ((ret = maybeDisconnect()) != cb::engine_errc::failed) {
        return ret;
    }

    if ((ret = maybeSendNoop(producers)) != cb::engine_errc::failed) {
        return ret;
    }

    if (throttled) {
        return cb::engine_errc::throttled;
    }

    std::unique_ptr<DcpResponse> resp;
    if (rejectResp) {
        resp = std::move(rejectResp);
    } else {
        resp = getNextItem();
        if (!resp) {
            return cb::engine_errc::would_block;
        }
    }

    std::unique_ptr<Item> itmCpy;
    totalUncompressedDataSize.fetch_add(resp->getMessageSize());

    MutationResponse* mutationResponse = nullptr;
    if (resp->isMutationResponse()) {
        mutationResponse = static_cast<MutationResponse*>(resp.get()); // NOLINT
        itmCpy = std::make_unique<Item>(*mutationResponse->getItem());
        if (isCompressionEnabled()) {
            /**
             * Retrieve the uncompressed length if the document is compressed.
             * This is to account for the total number of bytes if the data
             * was sent as uncompressed
             */
            if (cb::mcbp::datatype::is_snappy(itmCpy->getDataType())) {
                size_t inflated_length = 0;
                if (snappy_uncompressed_length(itmCpy->getData(), itmCpy->getNBytes(),
                                               &inflated_length) == SNAPPY_OK) {
                    totalUncompressedDataSize.fetch_add(inflated_length -
                                                        itmCpy->getNBytes());
                }
            }
        }
    }

    switch (resp->getEvent()) {
        case DcpResponse::Event::StreamEnd:
        {
            auto* se = static_cast<StreamEndResponse*>(resp.get());
            ret = producers.stream_end(
                    se->getOpaque(),
                    se->getVbucket(),
                    mapEndStreamStatus(getCookie(), se->getFlags()),
                    resp->getStreamId());

            // Stream has come to the end and is expected to be dead.
            // We must attempt to remove the stream, allowing it to free
            // resources. We do this here for all streams ending for any reason
            // other than close, e.g. stream ending because of a state-change.
            // For streams ending because of an client initiated 'close' we
            // may or may not need to remove the stream depending on the
            // control sendStreamEndOnClientStreamClose.
            // If sendStreamEndOnClientStreamClose is false and the stream was
            // closed by the client, the stream was released at the point of
            // handling the close-stream.
            if (ret == cb::engine_errc::success &&
                (sendStreamEndOnClientStreamClose ||
                 se->getFlags() != cb::mcbp::DcpStreamEndStatus::Closed)) {
                // We did not remove the ConnHandler earlier so we could wait to
                // send the streamEnd We have done that now, remove it.
                engine_.getDcpConnMap().removeVBConnByVBId(getCookie(),
                                                           se->getVbucket());
                std::shared_ptr<Stream> stream;
                bool vbFound;
                std::tie(stream, vbFound) = closeStreamInner(
                        se->getVbucket(), resp->getStreamId(), true);
                if (!stream) {
                    throw std::logic_error(
                            "DcpProducer::step(StreamEnd): no stream was "
                            "found "
                            "for " +
                            se->getVbucket().to_string() + " " +
                            resp->getStreamId().to_string());
                } else {
                    Expects(!stream->isActive());
                }
            }
            break;
        }
        case DcpResponse::Event::Commit: {
            auto* csr = static_cast<CommitSyncWrite*>(resp.get());
            ret = producers.commit(csr->getOpaque(),
                                   csr->getVbucket(),
                                   csr->getKey(),
                                   csr->getPreparedSeqno(),
                                   csr->getCommitSeqno());
            break;
        }

        case DcpResponse::Event::Mutation:
        {
            if (itmCpy == nullptr) {
                throw std::logic_error(
                    "DcpProducer::step(Mutation): itmCpy must be != nullptr");
            }

            const uint8_t hotness =
                    encodeItemHotness(*mutationResponse->getItem());
            ret = producers.mutation(mutationResponse->getOpaque(),
                                     toUniqueItemPtr(std::move(itmCpy)),
                                     mutationResponse->getVBucket(),
                                     *mutationResponse->getBySeqno(),
                                     mutationResponse->getRevSeqno(),
                                     0 /* lock time */,
                                     hotness,
                                     mutationResponse->getStreamId());
            break;
        }
        case DcpResponse::Event::Deletion:
        {
            if (itmCpy == nullptr) {
                throw std::logic_error(
                    "DcpProducer::step(Deletion): itmCpy must be != nullptr");
            }
            ret = deletionV1OrV2(includeDeleteTime,
                                 *mutationResponse,
                                 producers,
                                 std::move(itmCpy),
                                 ret,
                                 mutationResponse->getStreamId());
            break;
        }
        case DcpResponse::Event::Expiration: {
            if (itmCpy == nullptr) {
                throw std::logic_error(
                        "DcpProducer::step(Expiration): itmCpy must be != "
                        "nullptr");
            }
            if (enableExpiryOpcode) {
                if (includeDeleteTime == IncludeDeleteTime::No) {
                    throw std::logic_error(
                            "DcpProducer::step(Expiration): If enabling Expiry "
                            "opcodes, you cannot disable delete_v2");
                }
                ret = producers.expiration(
                        mutationResponse->getOpaque(),
                        toUniqueItemPtr(std::move(itmCpy)),
                        mutationResponse->getVBucket(),
                        *mutationResponse->getBySeqno(),
                        mutationResponse->getRevSeqno(),
                        mutationResponse->getItem()->getExptime(),
                        resp->getStreamId());
            } else {
                ret = deletionV1OrV2(includeDeleteTime,
                                     *mutationResponse,
                                     producers,
                                     std::move(itmCpy),
                                     ret,
                                     resp->getStreamId());
            }
            break;
        }
        case DcpResponse::Event::Prepare: {
            if (itmCpy == nullptr) {
                throw std::logic_error(
                        "DcpProducer::step(Prepare): itmCpy must be != "
                        "nullptr");
            }

            const uint8_t hotness =
                    encodeItemHotness(*mutationResponse->getItem());
            const auto docState = mutationResponse->getItem()->isDeleted()
                                          ? DocumentState::Deleted
                                          : DocumentState::Alive;
            ret = producers.prepare(mutationResponse->getOpaque(),
                                    toUniqueItemPtr(std::move(itmCpy)),
                                    mutationResponse->getVBucket(),
                                    *mutationResponse->getBySeqno(),
                                    mutationResponse->getRevSeqno(),
                                    0 /* lock time */,
                                    hotness,
                                    docState,
                                    mutationResponse->getItem()
                                            ->getDurabilityReqs()
                                            .getLevel());
            break;
        }
        case DcpResponse::Event::Abort: {
            auto& abort = dynamic_cast<AbortSyncWrite&>(*resp);
            ret = producers.abort(abort.getOpaque(),
                                  abort.getVbucket(),
                                  abort.getKey(),
                                  abort.getPreparedSeqno(),
                                  abort.getAbortSeqno());
            break;
        }
        case DcpResponse::Event::SnapshotMarker:
        {
            auto* s = static_cast<SnapshotMarker*>(resp.get());
            ret = producers.marker(s->getOpaque(),
                                   s->getVBucket(),
                                   s->getStartSeqno(),
                                   s->getEndSeqno(),
                                   s->getFlags(),
                                   s->getHighCompletedSeqno(),
                                   s->getMaxVisibleSeqno(),
                                   s->getTimestamp(),
                                   resp->getStreamId());
            break;
        }
        case DcpResponse::Event::SetVbucket:
        {
            auto* s = static_cast<SetVBucketState*>(resp.get());
            ret = producers.set_vbucket_state(
                    s->getOpaque(), s->getVBucket(), s->getState());
            break;
        }
        case DcpResponse::Event::SystemEvent: {
            auto* s =
                    static_cast<SystemEventProducerMessage*>(resp.get());
            ret = producers.system_event(
                    s->getOpaque(),
                    s->getVBucket(),
                    s->getSystemEvent(),
                    *s->getBySeqno(),
                    s->getVersion(),
                    {reinterpret_cast<const uint8_t*>(s->getKey().data()),
                     s->getKey().size()},
                    {reinterpret_cast<const uint8_t*>(s->getEventData().data()),
                     s->getEventData().size()},
                    resp->getStreamId());
            break;
        }
        case DcpResponse::Event::OSOSnapshot: {
            auto& s = static_cast<OSOSnapshot&>(*resp);
            ret = producers.oso_snapshot(
                    s.getOpaque(),
                    s.getVBucket(),
                    s.isStart() ? uint32_t(cb::mcbp::request::
                                                   DcpOsoSnapshotFlags::Start)
                                : uint32_t(cb::mcbp::request::
                                                   DcpOsoSnapshotFlags::End),
                    resp->getStreamId());
            break;
        }
        case DcpResponse::Event::SeqnoAdvanced: {
            const auto& s = static_cast<SeqnoAdvanced&>(*resp);
            ret = producers.seqno_advanced(s.getOpaque(),
                                           s.getVBucket(),
                                           *s.getBySeqno(),
                                           resp->getStreamId());
            break;
        }
        default:
        {
            logger->warn(
                    "Unexpected dcp event ({}), "
                    "disconnecting",
                    resp->to_string());
            ret = cb::engine_errc::disconnect;
            break;
        }
    }

    const auto event = resp->getEvent();
    if (ret == cb::engine_errc::too_big) {
        rejectResp = std::move(resp);
    } else if (ret == cb::engine_errc::success) {
        switch (event) {
        case DcpResponse::Event::Abort:
        case DcpResponse::Event::Commit:
        case DcpResponse::Event::Deletion:
        case DcpResponse::Event::Expiration:
        case DcpResponse::Event::Mutation:
        case DcpResponse::Event::Prepare:
        case DcpResponse::Event::SystemEvent:
        case DcpResponse::Event::SeqnoAdvanced:
            itemsSent++;
            break;
        case DcpResponse::Event::AddStream:
        case DcpResponse::Event::SeqnoAcknowledgement:
        case DcpResponse::Event::SetVbucket:
        case DcpResponse::Event::SnapshotMarker:
        case DcpResponse::Event::StreamReq:
        case DcpResponse::Event::StreamEnd:
        case DcpResponse::Event::OSOSnapshot:
            break;
        }

        totalBytesSent.fetch_add(resp->getMessageSize());
    }

    lastSendTime = ep_uptime_now();
    return ret;
}

cb::engine_errc DcpProducer::bufferAcknowledgement(uint32_t opaque,
                                                   uint32_t buffer_bytes) {
    lastReceiveTime = ep_uptime_now();
    log.acknowledge(buffer_bytes);
    return cb::engine_errc::success;
}

cb::engine_errc DcpProducer::deletionV1OrV2(IncludeDeleteTime incDeleteTime,
                                            MutationResponse& mutationResponse,
                                            DcpMessageProducersIface& producers,
                                            std::unique_ptr<Item> itmCpy,
                                            cb::engine_errc ret,
                                            cb::mcbp::DcpStreamId sid) {
    if (incDeleteTime == IncludeDeleteTime::Yes) {
        ret = producers.deletion_v2(mutationResponse.getOpaque(),
                                    toUniqueItemPtr(std::move(itmCpy)),
                                    mutationResponse.getVBucket(),
                                    *mutationResponse.getBySeqno(),
                                    mutationResponse.getRevSeqno(),
                                    mutationResponse.getItem()->getDeleteTime(),
                                    sid);
    } else {
        ret = producers.deletion(mutationResponse.getOpaque(),
                                 toUniqueItemPtr(std::move(itmCpy)),
                                 mutationResponse.getVBucket(),
                                 *mutationResponse.getBySeqno(),
                                 mutationResponse.getRevSeqno(),
                                 sid);
    }
    return ret;
}

cb::engine_errc DcpProducer::control(uint32_t opaque,
                                     std::string_view key,
                                     std::string_view value) {
    lastReceiveTime = ep_uptime_now();
    const char* param = key.data();
    std::string keyStr(key.data(), key.size());
    std::string valueStr(value.data(), value.size());

    if (strncmp(param, "backfill_order", key.size()) == 0) {
        using ScheduleOrder = BackfillManager::ScheduleOrder;
        if (valueStr == "round-robin") {
            backfillMgr->setBackfillOrder(ScheduleOrder::RoundRobin);
        } else if (valueStr == "sequential") {
            backfillMgr->setBackfillOrder(ScheduleOrder::Sequential);
        } else {
            engine_.setErrorContext(
                    *getCookie(),
                    "Unsupported value '" + keyStr +
                            "' for ctrl parameter 'backfill_order'");
            return cb::engine_errc::invalid_arguments;
        }
        return cb::engine_errc::success;

    } else if (strncmp(param, "connection_buffer_size", key.size()) == 0) {
        uint32_t size;
        if (safe_strtoul(valueStr, size)) {
            /* Size 0 implies the client (DCP consumer) does not support
               flow control */
            log.setBufferSize(size);
            NonBucketAllocationGuard guard;
            getCookie()->getConnectionIface().setDcpFlowControlBufferSize(size);
            return cb::engine_errc::success;
        }
    } else if (strncmp(param, "stream_buffer_size", key.size()) == 0) {
        logger->warn(
                "The ctrl parameter stream_buffer_size is"
                "not supported by this engine");
        return cb::engine_errc::not_supported;
    } else if (strncmp(param, "enable_noop", key.size()) == 0) {
        if (valueStr == "true") {
            noopCtx.enabled = true;
        } else {
            noopCtx.enabled = false;
        }
        return cb::engine_errc::success;
    } else if (strncmp(param, "force_value_compression", key.size()) == 0) {
        if (!isSnappyEnabled()) {
            engine_.setErrorContext(
                    *getCookie(),
                    "The ctrl parameter "
                    "force_value_compression is only supported if datatype "
                    "snappy is enabled on the connection");
            return cb::engine_errc::invalid_arguments;
        }
        if (valueStr == "true") {
            forceValueCompression = true;
        } else {
            forceValueCompression = false;
        }
        return cb::engine_errc::success;
        // vulcan onwards we accept two cursor_dropping control keys.
    } else if (keyStr == "supports_cursor_dropping_vulcan" ||
               keyStr == "supports_cursor_dropping") {
        if (valueStr == "true") {
            supportsCursorDropping = true;
        } else {
            supportsCursorDropping = false;
        }
        return cb::engine_errc::success;
    } else if (strncmp(param, "supports_hifi_MFU", key.size()) == 0) {
        consumerSupportsHifiMfu = (valueStr == "true");
        return cb::engine_errc::success;
    } else if (strncmp(param, "set_noop_interval", key.size()) == 0) {
        float noopInterval;
        if (safe_strtof(valueStr, noopInterval)) {
            /*
             * We need to ensure that we only set the noop interval to a value
             * that is greater or equal to the connection manager interval.
             * The reason is that if there is no DCP traffic we snooze for the
             * connection manager interval before sending the noop.
             */
            if (noopInterval >=
                engine_.getConfiguration().getConnectionManagerInterval()) {
                    noopCtx.dcpNoopTxInterval = std::chrono::duration_cast<
                            std::chrono::milliseconds>(
                            std::chrono::duration<float>(noopInterval));
                    return cb::engine_errc::success;
            }
            logger->warn(
                    "Attempt to set DCP control set_noop_interval to {}s which "
                    "is less than the connectionManagerInterval of {}s "
                    "- rejecting with {}",
                    noopInterval,
                    engine_.getConfiguration().getConnectionManagerInterval(),
                    cb::engine_errc::invalid_arguments);
            return cb::engine_errc::invalid_arguments;
        }
    } else if (strncmp(param, "set_priority", key.size()) == 0) {
        if (valueStr == "high") {
            getCookie()->getConnectionIface().setPriority(
                    ConnectionPriority::High);
            return cb::engine_errc::success;
        } else if (valueStr == "medium") {
            getCookie()->getConnectionIface().setPriority(
                    ConnectionPriority::Medium);
            return cb::engine_errc::success;
        } else if (valueStr == "low") {
            getCookie()->getConnectionIface().setPriority(
                    ConnectionPriority::Low);
            return cb::engine_errc::success;
        }
    } else if (keyStr == "send_stream_end_on_client_close_stream") {
        if (valueStr == "true") {
            sendStreamEndOnClientStreamClose = true;
        }
        /* Do not want to give an option to the client to disable this.
           Default is disabled, client has only a choice to enable.
           This is a one time setting and there is no point giving the client an
           option to toggle it back mid way during the connection */
        return cb::engine_errc::success;
    } else if (strncmp(param, "enable_expiry_opcode", key.size()) == 0) {
        // Expiry opcode uses the same encoding as deleteV2 (includes
        // delete time); therefore a client can only enable expiry_opcode
        // if the dcpOpen flags have includeDeleteTime set.
        enableExpiryOpcode = valueStr == "true" &&
                             includeDeleteTime == IncludeDeleteTime::Yes;

        return cb::engine_errc::success;
    } else if (keyStr == "enable_stream_id") {
        // For simplicity, user cannot turn this off, it is by default off
        // and can only be enabled one-way per Producer.
        if (valueStr == "true") {
            if (supportsSyncReplication != SyncReplication::No) {
                // MB-32318: stream-id and sync-replication denied
                return cb::engine_errc::not_supported;
            }
            multipleStreamRequests = MultipleStreamRequests::Yes;
            return cb::engine_errc::success;
        }
    } else if (key == "enable_sync_writes") {
        if (valueStr == "true") {
            if (multipleStreamRequests != MultipleStreamRequests::No) {
                // MB-32318: stream-id and sync-replication denied
                return cb::engine_errc::not_supported;
            }
            supportsSyncReplication = SyncReplication::SyncWrites;
            if (!consumerName.empty()) {
                supportsSyncReplication = SyncReplication::SyncReplication;
            }
            return cb::engine_errc::success;
        }
    } else if (key == "consumer_name" && !valueStr.empty()) {
        consumerName = valueStr;
        if (supportsSyncReplication == SyncReplication::SyncWrites) {
            supportsSyncReplication = SyncReplication::SyncReplication;
        }
        return cb::engine_errc::success;
    } else if (key == "enable_out_of_order_snapshots") {
        // For simplicity, only enabling is allowed (it is off by default)
        if (valueStr == "true") {
            outOfOrderSnapshots = OutOfOrderSnapshots::Yes;
            return cb::engine_errc::success;
        } else if (valueStr == "true_with_seqno_advanced") {
            outOfOrderSnapshots = OutOfOrderSnapshots::YesWithSeqnoAdvanced;
            return cb::engine_errc::success;
        }
    } else if (key == "include_deleted_user_xattrs") {
        if (valueStr == "true") {
            if (includeDeletedUserXattrs == IncludeDeletedUserXattrs::Yes) {
                return cb::engine_errc::success;
            } else {
                // Note: Return here as there is no invalid param, we just want
                // to inform the DCP client that this Producer does not enable
                // IncludeDeletedUserXattrs, so we do not want to log as below
                return cb::engine_errc::invalid_arguments;
            }
        }
    } else if (key == "v7_dcp_status_codes") {
        if (valueStr == "true") {
            enabledV7DcpStatus = true;
            return cb::engine_errc::success;
        } else {
            return cb::engine_errc::invalid_arguments;
        }
    } else if (key == DcpControlKeys::FlatBuffersSystemEvents &&
               valueStr == "true") {
        flatBuffersSystemEventsEnabled = true;
        return cb::engine_errc::success;
    } else if (key == DcpControlKeys::ChangeStreams && valueStr == "true") {
        if (!engine_.getKVBucket()->getStorageProperties().canRetainHistory()) {
            return cb::engine_errc::not_supported;
        }

        changeStreams = true;
        return cb::engine_errc::success;
    }

    logger->warn("Invalid ctrl parameter '{}' for {}", valueStr, keyStr);

    return cb::engine_errc::invalid_arguments;
}

cb::engine_errc DcpProducer::seqno_acknowledged(uint32_t opaque,
                                                Vbid vbucket,
                                                uint64_t prepared_seqno) {
    if (!isSyncReplicationEnabled()) {
        logger->warn(
                "({}) seqno_acknowledge failed because SyncReplication is"
                " not enabled on this Producer");
        return cb::engine_errc::invalid_arguments;
    }

    if (consumerName.empty()) {
        logger->warn(
                "({}) seqno_acknowledge failed because this producer does"
                " not have an associated consumer name");
        return cb::engine_errc::invalid_arguments;
    }

    VBucketPtr vb = engine_.getVBucket(vbucket);
    if (!vb) {
        logger->warn(
                "({}) seqno_acknowledge failed because this vbucket doesn't "
                "exist",
                vbucket);
        return cb::engine_errc::not_my_vbucket;
    }

    logger->debug("({}) seqno_acknowledged: prepared_seqno:{}",
                  vbucket,
                  prepared_seqno);

    // Confirm that we only receive ack seqnos we have sent
    auto rv = streams->find(vbucket.get());
    if (rv == streams->end()) {
        throw std::logic_error(
                "Replica acked seqno:" + std::to_string(prepared_seqno) +
                " for vbucket:" + to_string(vbucket) +
                " but we don't have a StreamContainer for that vb");
    }

    std::shared_ptr<ActiveStream> stream;
    for (auto itr = rv->second->rlock(); !itr.end(); itr.next()) {
        auto s = itr.get();
        if (s->getOpaque() == opaque) {
            stream = std::dynamic_pointer_cast<ActiveStream>(s);
            break;
        }
    }

    if (!stream) {
        // No stream found, may be the case that we have just ended our
        // stream and removed the stream from our map but the consumer is
        // not yet aware and we have received a seqno ack. Just return
        // success and ignore the ack.
        return cb::engine_errc::success;
    }

    seqnoAckHook();

    return stream->seqnoAck(consumerName, prepared_seqno);
}

bool DcpProducer::handleResponse(const cb::mcbp::Response& response) {
    lastReceiveTime = ep_uptime_now();
    if (doDisconnect()) {
        return false;
    }

    const auto opcode = response.getClientOpcode();
    const auto opaque = response.getOpaque();
    const auto responseStatus = response.getStatus();

    // Search for an active stream with the same opaque as the response.
    auto streamFindFn = [opaque](const StreamsMap::value_type& s) {
        auto handle = s.second->rlock();
        for (; !handle.end(); handle.next()) {
            const auto& stream = handle.get();
            if (stream && opaque == stream->getOpaque()) {
                return stream;
            }
        }
        return ContainerElement{};
    };

    const auto errorMessageHandler = [&]() -> bool {
        // Use find_if2 which will return the matching
        // shared_ptr<Stream>
        auto stream = find_if2(streamFindFn);
        std::string streamInfo("null");
        if (stream) {
            streamInfo = fmt::format(FMT_STRING("stream name:{}, {}, state:{}"),
                                     stream->getName(),
                                     stream->getVBucket(),
                                     stream->getStateName());
        }

        // For DcpCommit and DcpAbort we may see KeyEnoent or
        // Einval for the following reasons.
        // KeyEnoent:
        // In this case we receive a KeyEnoent, we need to disconnect as we
        // must have sent an a commit or abort of key that the consumer is
        // unaware of and we should never see KeyEnoent from a DcpPrepare.
        // Einval:
        // If we have seen a Einval we also need to disconnect as we must
        // have sent an invalid. Mutation or packet to the consumer e.g. we
        // sent an abort to the consumer in a non disk snapshot without it
        // having seen a prepare.
        bool allowPreV7StatusCodes =
                !enabledV7DcpStatus &&
                (responseStatus == cb::mcbp::Status::KeyEexists ||
                 (responseStatus == cb::mcbp::Status::KeyEnoent &&
                  opcode != cb::mcbp::ClientOpcode::DcpAbort &&
                  opcode != cb::mcbp::ClientOpcode::DcpCommit));

        if (allowPreV7StatusCodes ||
            responseStatus == cb::mcbp::Status::NotMyVbucket ||
            responseStatus == cb::mcbp::Status::DcpStreamNotFound ||
            responseStatus == cb::mcbp::Status::OpaqueNoMatch) {
            logger->info(
                    "DcpProducer::handleResponse received "
                    "unexpected "
                    "response:{}, Will not disconnect as {} will "
                    "affect "
                    "only one stream:{}",
                    to_string(responseStatus),
                    response.to_json(true).dump(),
                    streamInfo);
            return true;
        }
        logger->error(
                "DcpProducer::handleResponse disconnecting, received "
                "unexpected "
                "response:{} for stream:{}",
                response.to_json(true).dump(),
                streamInfo);
        return false;
    };

    switch (opcode) {
    case cb::mcbp::ClientOpcode::DcpSetVbucketState:
    case cb::mcbp::ClientOpcode::DcpSnapshotMarker: {
        // Use find_if2 which will return the matching shared_ptr<Stream>
        auto stream = find_if2(streamFindFn);
        if (stream) {
            auto* as = static_cast<ActiveStream*>(stream.get());
            if (opcode == cb::mcbp::ClientOpcode::DcpSetVbucketState) {
                as->setVBucketStateAckRecieved(*this);
            } else {
                as->snapshotMarkerAckReceived();
            }
        }

        return true;
    }
    case cb::mcbp::ClientOpcode::DcpStreamEnd:
        // The consumer could of closed the stream (DcpStreamEnd), enoent is
        // expected, but any other errors are not expected.
        if (responseStatus == cb::mcbp::Status::KeyEnoent ||
            responseStatus == cb::mcbp::Status::Success) {
            return true;
        }
        return errorMessageHandler();
    case cb::mcbp::ClientOpcode::DcpNoop:
        if (noopCtx.opaque == response.getOpaque()) {
            noopCtx.pendingRecv = false;
            noopCtx.recvTime = lastReceiveTime;
            return true;
        }
        return errorMessageHandler();
    case cb::mcbp::ClientOpcode::DcpOpen:
    case cb::mcbp::ClientOpcode::DcpAddStream:
    case cb::mcbp::ClientOpcode::DcpCloseStream:
    case cb::mcbp::ClientOpcode::DcpStreamReq:
    case cb::mcbp::ClientOpcode::DcpGetFailoverLog:
    case cb::mcbp::ClientOpcode::DcpMutation:
    case cb::mcbp::ClientOpcode::DcpDeletion:
    case cb::mcbp::ClientOpcode::DcpExpiration:
    case cb::mcbp::ClientOpcode::DcpBufferAcknowledgement:
    case cb::mcbp::ClientOpcode::DcpControl:
    case cb::mcbp::ClientOpcode::DcpSystemEvent:
    case cb::mcbp::ClientOpcode::GetErrorMap:
    case cb::mcbp::ClientOpcode::DcpPrepare:
    case cb::mcbp::ClientOpcode::DcpCommit:
    case cb::mcbp::ClientOpcode::DcpAbort:
        if (responseStatus == cb::mcbp::Status::Success) {
            return true;
        }
        return errorMessageHandler();
    default:
        std::string errorMsg(
                "DcpProducer::handleResponse received an unknown client "
                "opcode: ");
        errorMsg += response.to_json(true).dump();
        throw std::logic_error(errorMsg);
    }
}

std::pair<std::shared_ptr<Stream>, bool> DcpProducer::closeStreamInner(
        Vbid vbucket, cb::mcbp::DcpStreamId sid, bool eraseFromMapIfFound) {
    std::shared_ptr<Stream> stream;
    bool vbFound = false;

    auto rv = streams->find(vbucket.get());
    if (rv != streams->end()) {
        vbFound = true;
        // Vbucket is mapped, get exclusive access to the StreamContainer
        auto handle = rv->second->wlock();
        // Try and locate a matching stream
        for (; !handle.end(); handle.next()) {
            if (handle.get()->compareStreamId(sid)) {
                stream = handle.get();
                break;
            }
        }

        if (eraseFromMapIfFound && stream) {
            // Need to tidy up the map, call erase on the handle,
            // which will erase the current element from the container
            handle.erase();
        }
    }
    return {stream, vbFound};
}

cb::engine_errc DcpProducer::closeStream(uint32_t opaque,
                                         Vbid vbucket,
                                         cb::mcbp::DcpStreamId sid) {
    lastReceiveTime = ep_uptime_now();
    if (doDisconnect()) {
        return cb::engine_errc::disconnect;
    }

    if (!sid && multipleStreamRequests == MultipleStreamRequests::Yes) {
        logger->warn(
                "({}) closeStream request failed because a valid "
                "stream-ID is required.",
                vbucket);
        return cb::engine_errc::dcp_streamid_invalid;
    } else if (sid && multipleStreamRequests == MultipleStreamRequests::No) {
        logger->warn(
                "({}) closeStream request failed because a "
                "stream-ID:{} is present "
                "but not required.",
                vbucket,
                sid);
        return cb::engine_errc::dcp_streamid_invalid;
    }

    /* We should not remove the stream from the streams map if we have to
       send the "STREAM_END" response asynchronously to the consumer, so
       use the value of sendStreamEndOnClientStreamClose to determine if the
       stream should be removed if found*/
    auto rv = closeStreamInner(vbucket, sid, !sendStreamEndOnClientStreamClose);

    cb::engine_errc ret;
    if (!rv.first) {
        logger->warn(
                "({}) Cannot close stream because no "
                "stream exists for this vbucket {}",
                vbucket,
                sid);
        return sid && rv.second ? cb::engine_errc::dcp_streamid_invalid
                                : cb::engine_errc::no_such_key;
    } else {
        if (!rv.first->isActive()) {
            logger->warn(
                    "({}) Cannot close stream because "
                    "stream is already marked as dead {}",
                    vbucket,
                    sid);
            ret = cb::engine_errc::no_such_key;
        } else {
            rv.first->setDead(cb::mcbp::DcpStreamEndStatus::Closed);
            ret = cb::engine_errc::success;
        }
        if (!sendStreamEndOnClientStreamClose) {
            /* Remove the conn from 'vb_conns map' only when we have removed the
               stream from the producer connections StreamsMap */
            engine_.getDcpConnMap().removeVBConnByVBId(getCookie(), vbucket);
        }
    }

    return ret;
}

void DcpProducer::notifyBackfillManager() {
    if (backfillMgr) {
        backfillMgr->wakeUpTask();
    }
}

bool DcpProducer::recordBackfillManagerBytesRead(size_t bytes) {
    return backfillMgr->bytesCheckAndRead(bytes);
}

void DcpProducer::recordBackfillManagerBytesSent(size_t bytes) {
    if (backfillMgr) {
        backfillMgr->bytesSent(bytes);
    }
}

uint64_t DcpProducer::scheduleBackfillManager(VBucket& vb,
                                              std::shared_ptr<ActiveStream> s,
                                              uint64_t start,
                                              uint64_t end) {
    if (!(start <= end)) {
        return 0;
    }

    auto backfill = vb.createDCPBackfill(engine_, s, start, end);
    const auto backfillUID = backfill->getUID();
    switch (backfillMgr->schedule(std::move(backfill))) {
    case BackfillManager::ScheduleResult::Active:
        break;
    case BackfillManager::ScheduleResult::Pending:
        EP_LOG_INFO("Backfill for {} {} is pending", s->getName(), vb.getId());
        break;
    }
    return backfillUID;
}

uint64_t DcpProducer::scheduleBackfillManager(VBucket& vb,
                                              std::shared_ptr<ActiveStream> s) {
    auto backfill = vb.createDCPBackfill(engine_, std::move(s));
    const auto backfillUID = backfill->getUID();
    backfillMgr->schedule(std::move(backfill));
    return backfillUID;
}

bool DcpProducer::removeBackfill(uint64_t backfillUID) {
    std::lock_guard<std::mutex> lg(closeAllStreamsLock);

    if (backfillMgr) {
        return backfillMgr->removeBackfill(backfillUID);
    }
    return false;
}

void DcpProducer::addStats(const AddStatFn& add_stat, CookieIface& c) {
    ConnHandler::addStats(add_stat, c);

    addStat("items_sent", getItemsSent(), add_stat, c);
    addStat("items_remaining", getItemsRemaining(), add_stat, c);
    addStat("total_bytes_sent", getTotalBytesSent(), add_stat, c);
    if (isCompressionEnabled()) {
        addStat("total_uncompressed_data_size", getTotalUncompressedDataSize(),
                add_stat, c);
    }
    auto toFloatSecs = [](std::chrono::steady_clock::time_point t) {
        using namespace std::chrono;
        return duration_cast<duration<float>>(t.time_since_epoch()).count();
    };

    addStat("last_sent_time", toFloatSecs(lastSendTime), add_stat, c);
    addStat("last_receive_time",
            toFloatSecs(lastReceiveTime),
            add_stat,
            c);
    addStat("noop_enabled", noopCtx.enabled, add_stat, c);
    addStat("noop_tx_interval",
            cb::time2text(noopCtx.dcpNoopTxInterval),
            add_stat,
            c);
    addStat("noop_wait", noopCtx.pendingRecv, add_stat, c);
    addStat("force_value_compression", forceValueCompression, add_stat, c);
    addStat("cursor_dropping", supportsCursorDropping, add_stat, c);
    addStat("send_stream_end_on_client_close_stream",
            sendStreamEndOnClientStreamClose,
            add_stat,
            c);
    addStat("enable_expiry_opcode", enableExpiryOpcode, add_stat, c);
    addStat("enable_stream_id",
            multipleStreamRequests == MultipleStreamRequests::Yes,
            add_stat,
            c);
    addStat("synchronous_replication", isSyncReplicationEnabled(), add_stat, c);
    addStat("synchronous_writes", isSyncWritesEnabled(), add_stat, c);

    // Possible that the producer has had its streams closed and hence doesn't
    // have a backfill manager anymore.
    if (backfillMgr) {
        backfillMgr->addStats(*this, add_stat, c);
    }

    log.addStats(add_stat, c);

    ExTask pointerCopy;
    { // Locking scope
        std::lock_guard<std::mutex> guard(checkpointCreator->mutex);
        pointerCopy = checkpointCreator->task;
    }

    if (pointerCopy) {
        static_cast<ActiveStreamCheckpointProcessorTask*>(pointerCopy.get())
                ->addStats(getName(), add_stat, c);
    }

    ready.addStats(getName() + ":dcp_ready_queue_", add_stat, c);

    size_t num_streams = 0;
    size_t num_dead_streams = 0;
    std::for_each(streams->begin(),
                  streams->end(),
                  [&num_streams,
                   &num_dead_streams](const StreamsMap::value_type& vt) {
                      for (auto handle = vt.second->rlock(); !handle.end();
                           handle.next()) {
                          num_streams++;
                          if (!handle.get()->isActive()) {
                              num_dead_streams++;
                          }
                      }
                  });

    addStat("num_streams", num_streams, add_stat, c);
    addStat("num_dead_streams", num_dead_streams, add_stat, c);
}

void DcpProducer::addStreamStats(const AddStatFn& add_stat,
                                 CookieIface& c,
                                 StreamStatsFormat format) {
    // Make a copy of all valid streams (under lock), and then call addStats
    // for each one. (Done in two stages to minmise how long we have the
    // streams map locked for).
    std::vector<std::shared_ptr<Stream>> valid_streams;

    std::for_each(streams->begin(),
                  streams->end(),
                  [&valid_streams](const StreamsMap::value_type& vt) {
                      for (auto handle = vt.second->rlock(); !handle.end();
                           handle.next()) {
                          auto as = handle.get();
                          if (as->isActive()) {
                              valid_streams.push_back(handle.get());
                          }
                      }
                  });

    if (format == StreamStatsFormat::Json) {
        doStreamStatsJson(valid_streams, add_stat, c);
    } else {
        doStreamStatsLegacy(valid_streams, add_stat, c);
    }
}

void DcpProducer::addTakeoverStats(const AddStatFn& add_stat,
                                   CookieIface& c,
                                   const VBucket& vb) {
    // Only do takeover stats on 'traditional' streams
    if (multipleStreamRequests == MultipleStreamRequests::Yes) {
        return;
    }

    auto rv = streams->find(vb.getId().get());

    if (rv != streams->end()) {
        auto handle = rv->second->rlock();
        // Only perform takeover stats on singleton streams
        if (handle.size() == 1) {
            auto stream = handle.get();
            if (stream) {
                stream->addTakeoverStats(add_stat, c, vb);
                return;
            }
            logger->warn("({}) DcpProducer::addTakeoverStats no stream found",
                         vb.getId());
        } else if (handle.size() > 1) {
            throw std::logic_error(
                    "DcpProducer::addTakeoverStats unexpected size streams:(" +
                    std::to_string(handle.size()) + ") found " +
                    vb.getId().to_string());
        } else {
            // Logically, finding a StreamContainer with no stream is similar to
            // not finding a StreamContainer at all, both should return does_not_exist
            logger->info(
                    "({}) "
                    "DcpProducer::addTakeoverStats empty streams list found",
                    vb.getId());
        }
    } else {
        logger->info(
                "({}) "
                "DcpProducer::addTakeoverStats Unable to find stream",
                vb.getId());
    }
    // Error path - return status of does_not_exist to ensure rebalance does not
    // hang.
    add_casted_stat("status", "stream_does_not_exist", add_stat, c);
    add_casted_stat("estimate", 0, add_stat, c);
    add_casted_stat("backfillRemaining", 0, add_stat, c);
}

void DcpProducer::aggregateQueueStats(ConnCounter& aggregator) const {
    ++aggregator.totalProducers;
    aggregator.conn_queueDrain += itemsSent;
    aggregator.conn_totalBytes += totalBytesSent;
    aggregator.conn_totalUncompressedDataSize += totalUncompressedDataSize;

    auto pausedCounters = getPausedCounters();
    aggregator.conn_paused = pausedCounters.first;
    aggregator.conn_unpaused = pausedCounters.second;

    auto streamAggStats = getStreamAggStats();

    aggregator.conn_activeStreams += streamAggStats.streams;
    aggregator.conn_queueRemaining += streamAggStats.itemsRemaining;
    aggregator.conn_queueMemory += streamAggStats.readyQueueMemory;
    aggregator.conn_backfillDisk += streamAggStats.backfillItemsDisk;
    aggregator.conn_backfillMemory += streamAggStats.backfillItemsMemory;
}

void DcpProducer::notifySeqnoAvailable(Vbid vbucket, queue_op op) {
    if (!isSyncWritesEnabled() &&
        ((!isSeqnoAdvancedEnabled() && isPrepareOrAbort(op)) ||
         (isSeqnoAdvancedEnabled() && op == queue_op::pending_sync_write))) {
        // Skip notifying this producer when sync-writes are not enabled and...
        //
        // 1) When the stream does not support seqno-advance, then skip both
        //    prepare and abort as nothing will be transmitted.
        // 2) When the stream supports seqno-advance only prepares skip the
        //    notify. If the operation is an abort we will wake-up the stream.
        //    See MB-56148 as to why this distinction exists.
        return;
    }

    auto rv = streams->find(vbucket.get());

    if (rv != streams->end()) {
        auto handle = rv->second->rlock();
        for (; !handle.end(); handle.next()) {
            handle.get()->notifySeqnoAvailable(*this);
        }
    }
}

void DcpProducer::closeStreamDueToVbStateChange(
        Vbid vbucket,
        vbucket_state_t state,
        folly::SharedMutex::WriteHolder* vbstateLock) {
    if (setStreamDeadStatus(vbucket,
                            cb::mcbp::DcpStreamEndStatus::StateChanged,
                            vbstateLock)) {
        logger->debug("({}) State changed to {}, closing active stream!",
                      vbucket,
                      VBucket::toString(state));
    }
}

void DcpProducer::closeStreamDueToRollback(Vbid vbucket) {
    if (setStreamDeadStatus(vbucket, cb::mcbp::DcpStreamEndStatus::Rollback)) {
        logger->debug(
                "({}) Rollback occurred,"
                "closing stream (downstream must rollback too)",
                vbucket);
    }
}

bool DcpProducer::handleSlowStream(Vbid vbid, const CheckpointCursor* cursor) {
    if (supportsCursorDropping) {
        auto rv = streams->find(vbid.get());
        if (rv != streams->end()) {
            for (auto handle = rv->second->rlock(); !handle.end();
                 handle.next()) {
                if (handle.get()->getCursor().lock().get() == cursor) {
                    auto* as =
                            static_cast<ActiveStream*>(handle.get().get());
                    return as->handleSlowStream();
                }
            }
        }
    }
    return false;
}

bool DcpProducer::setStreamDeadStatus(
        Vbid vbid,
        cb::mcbp::DcpStreamEndStatus status,
        folly::SharedMutex::WriteHolder* vbstateLock) {
    auto rv = streams->find(vbid.get());
    if (rv != streams->end()) {
        std::vector<std::shared_ptr<ActiveStream>> streamPtrs;
        // MB-35073: holding StreamContainer rlock while calling setDead
        // has been seen to cause lock inversion elsewhere.
        // Collect sharedptrs then setDead once lock is released (itr out of
        // scope).
        for (auto itr = rv->second->rlock(); !itr.end(); itr.next()) {
            streamPtrs.push_back(itr.get());
        }

        // MB-36637: At KVBucket::setVBucketState we acquire an exclusive lock
        // to vbstate and pass it down here. If that is the case, then we have
        // to avoid the call to ActiveStream::setDead(status) as it may deadlock
        // by acquiring the same lock again.
        for (const auto& stream : streamPtrs) {
            if (stream) {
                if (vbstateLock) {
                    stream->setDead(status, *vbstateLock);
                } else {
                    stream->setDead(status);
                }
            }
        }

        return true;
    }

    return false;
}

void DcpProducer::closeAllStreams() {
    closeAllStreamsPreLockHook();

    std::lock_guard<std::mutex> lg(closeAllStreamsLock);

    closeAllStreamsPostLockHook();

    lastReceiveTime = ep_uptime_now();
    std::vector<Vbid> vbvector;
    {
        std::for_each(streams->begin(),
                      streams->end(),
                      [this, &vbvector](StreamsMap::value_type& vt) {
                          vbvector.push_back((Vbid)vt.first);
                          std::vector<std::shared_ptr<ActiveStream>> streamPtrs;
                          // MB-35073: holding StreamContainer lock while
                          // calling setDead leads to lock inversion - so
                          // collect sharedptrs in one pass then setDead once
                          // lock is released (itr out of scope).
                          {
                              auto handle = vt.second->wlock();
                              for (; !handle.end(); handle.next()) {
                                  streamPtrs.push_back(handle.get());
                              }
                              handle.clear();
                          }

                          for (const auto& streamPtr : streamPtrs) {
                              // Explicitly ask to remove the DCPBackfill object
                              // here. 1) whilst we know the backfillMgr is
                              // alive and 2) whilst we know the ActiveStream is
                              // alive. This ensures that if the ActiveStream
                              // destructs within this function (it could if
                              // shared_ptr::ref==0) ~ActiveStream doesn't
                              // deadlock trying to remove the backfill, as
                              // DcpProducer::removeBackfill needs the
                              // closeAllStreamsLock which is already locked.
                              if (backfillMgr) {
                                  streamPtr->removeBackfill(*backfillMgr.get());
                              }
                              streamPtr->setDead(cb::mcbp::DcpStreamEndStatus::
                                                         Disconnected);
                          }
                      });
    }
    for (const auto vbid: vbvector) {
        engine_.getDcpConnMap().removeVBConnByVBId(getCookie(), vbid);
    }

    closeAllStreamsHook();

    // Destroy the backfillManager. (BackfillManager task also
    // may hold a weak reference to it while running, but that is
    // guaranteed to decay and free the BackfillManager once it
    // completes run().
    // This will terminate any tasks and delete any backfills
    // associated with this Producer.  This is necessary as if we
    // don't, then the ref-counted ptr references which exist between
    // DcpProducer and ActiveStream result in us leaking DcpProducer
    // objects (and Couchstore vBucket files, via DCPBackfill task).
    backfillMgr.reset();
}

const char* DcpProducer::getType() const {
    return "producer";
}

std::unique_ptr<DcpResponse> DcpProducer::getNextItem() {
    do {
        unPause();

        Vbid vbucket = Vbid(0);
        while (ready.popFront(vbucket)) {
            if (log.pauseIfFull()) {
                ready.pushUnique(vbucket);
                return nullptr;
            }

            auto rv = streams->find(vbucket.get());
            if (rv == streams->end()) {
                // The vbucket is not in the map.
                continue;
            }

            std::unique_ptr<DcpResponse> response;

            // Use the resumable handle so that we can service the streams that
            // are associated with the vbucket. If a stream returns a response
            // we will ship it (i.e. leave this scope). Then next time we visit
            // the VB, we should /resume/ from the next stream in the container.
            for (auto resumableIterator = rv->second->startResumable();
                 !resumableIterator.complete();
                 resumableIterator.next()) {
                const auto& stream = resumableIterator.get();
                if (!stream) {
                    continue;
                }

                response = stream->next(*this);
                if (!response) {
                    continue;
                }

                // The stream gave us something, validate it
                switch (response->getEvent()) {
                case DcpResponse::Event::SnapshotMarker: {
                    if (stream->endIfRequiredPrivilegesLost(*this)) {
                        return stream->makeEndStreamResponse(
                                cb::mcbp::DcpStreamEndStatus::LostPrivileges);
                    }
                }
                case DcpResponse::Event::Mutation:
                case DcpResponse::Event::Deletion:
                case DcpResponse::Event::Expiration:
                case DcpResponse::Event::Prepare:
                case DcpResponse::Event::Commit:
                case DcpResponse::Event::Abort:
                case DcpResponse::Event::StreamEnd:
                case DcpResponse::Event::SetVbucket:
                case DcpResponse::Event::SystemEvent:
                case DcpResponse::Event::OSOSnapshot:
                case DcpResponse::Event::SeqnoAdvanced:
                    break;
                default:
                    throw std::logic_error(
                            std::string("DcpProducer::getNextItem: "
                                        "Producer (") +
                            logHeader() +
                            ") is attempting to "
                            "write an unexpected event:" +
                            response->to_string());
                }

                ready.pushUnique(vbucket);
                return response;
            }
        }

        // flag we are paused
        pause(PausedReason::ReadyListEmpty);

        // re-check the ready queue.
        // A new vbucket could of became ready and the notifier could of seen
        // paused = false, so reloop so we don't miss an operation.
    } while(!ready.empty());

    return nullptr;
}

void DcpProducer::setDisconnect() {
    ConnHandler::setDisconnect();
    std::for_each(
            streams->begin(), streams->end(), [](StreamsMap::value_type& vt) {
                std::vector<std::shared_ptr<Stream>> streamPtrs;
                // MB-35049: hold StreamContainer rlock while calling setDead
                // leads to lock inversion - so collect sharedptrs in one pass
                // then setDead once it is released (itr out of scope).
                for (auto itr = vt.second->rlock(); !itr.end(); itr.next()) {
                    streamPtrs.push_back(itr.get());
                }
                for (auto stream : streamPtrs) {
                    stream->setDead(cb::mcbp::DcpStreamEndStatus::Disconnected);
                }
            });
}

void DcpProducer::notifyStreamReady(Vbid vbucket) {
    if (ready.pushUnique(vbucket)) {
        // Transitioned from empty to non-empty readyQ - unpause the Producer.
        log.unpauseIfSpaceAvailable();
    }
}

cb::engine_errc DcpProducer::maybeDisconnect() {
    const auto now = ep_uptime_now();
    auto elapsedTime = now - lastReceiveTime.load();
    auto dcpIdleTimeout = getIdleTimeout();
    if (noopCtx.enabled && elapsedTime > dcpIdleTimeout) {
        logger->warn(
                "Disconnecting because a message has not been received for "
                "the DCP idle timeout of {}s. "
                "Sent last message (e.g. mutation/noop/streamEnd) {}s ago. "
                "Received last message {}s ago. "
                "DCP noop [lastSent:{}s, lastRecv:{}s, interval:{}s, "
                "opaque:{}, pendingRecv:{}], "
                "paused:{}, pausedReason:{}",
                dcpIdleTimeout.count(),
                (now - lastSendTime.load()),
                elapsedTime,
                (now - noopCtx.sendTime),
                (now - noopCtx.recvTime),
                noopCtx.dcpNoopTxInterval.count(),
                noopCtx.opaque,
                noopCtx.pendingRecv ? "true" : "false",
                isPaused() ? "true" : "false",
                to_string(getPausedReason()));
        return cb::engine_errc::disconnect;
    }
    // Returning cb::engine_errc::failed means ignore and continue
    // without disconnecting
    return cb::engine_errc::failed;
}

cb::engine_errc DcpProducer::maybeSendNoop(
        DcpMessageProducersIface& producers) {
    if (!noopCtx.enabled) {
        // Returning cb::engine_errc::failed means ignore and continue
        // without sending a noop
        return cb::engine_errc::failed;
    }
    const auto now = ep_uptime_now();
    const auto elapsedTime(now - noopCtx.sendTime);

    // Check to see if waiting for a noop reply.
    // If not try to send a noop to the consumer if the interval has passed
    if (!noopCtx.pendingRecv && elapsedTime >= noopCtx.dcpNoopTxInterval) {
        const auto ret = producers.noop(++noopCtx.opaque);

        if (ret == cb::engine_errc::success) {
            noopCtx.pendingRecv = true;
            noopCtx.sendTime = now;
            lastSendTime = noopCtx.sendTime;
        }
        return ret;
    }

    // We have already sent a noop and are awaiting a receive or
    // the time interval has not passed.  In either case continue
    // without sending a noop.
    return cb::engine_errc::failed;
}

size_t DcpProducer::getItemsSent() {
    return itemsSent;
}

size_t DcpProducer::getItemsRemaining() const {
    size_t remainingSize = 0;
    std::for_each(
            streams->begin(),
            streams->end(),
            [&remainingSize](const StreamsMap::value_type& vt) {
                for (auto itr = vt.second->rlock(); !itr.end(); itr.next()) {
                    auto* as = itr.get().get();
                    if (as) {
                        remainingSize += as->getItemsRemaining();
                    }
                }
            });

    return remainingSize;
}

DcpProducer::StreamAggStats DcpProducer::getStreamAggStats() const {
    DcpProducer::StreamAggStats stats;

    std::for_each(
            streams->begin(),
            streams->end(),
            [&stats](const StreamsMap::value_type& vt) {
                auto itr = vt.second->rlock();
                stats.streams += itr.size();
                for (; !itr.end(); itr.next()) {
                    auto* as = itr.get().get();
                    if (as) {
                        stats.itemsRemaining += as->getItemsRemaining();
                        stats.readyQueueMemory += as->getReadyQueueMemory();
                        stats.backfillItemsDisk += as->getBackfillItemsDisk();
                        stats.backfillItemsMemory +=
                                as->getBackfillItemsMemory();
                    }
                }
            });

    return stats;
}

size_t DcpProducer::getTotalBytesSent() {
    return totalBytesSent;
}

size_t DcpProducer::getTotalUncompressedDataSize() {
    return totalUncompressedDataSize;
}

std::vector<Vbid> DcpProducer::getVBVector() {
    std::vector<Vbid> vbvector;
    std::for_each(streams->begin(),
                  streams->end(),
                  [&vbvector](StreamsMap::value_type& iter) {
                      vbvector.push_back((Vbid)iter.first);
                  });
    return vbvector;
}

bool DcpProducer::bufferLogInsert(size_t bytes) {
    return log.insert(bytes);
}

void DcpProducer::createCheckpointProcessorTask() {
    std::lock_guard<std::mutex> guard(checkpointCreator->mutex);
    checkpointCreator->task =
            std::make_shared<ActiveStreamCheckpointProcessorTask>(
                    engine_, shared_from_this());
}

void DcpProducer::scheduleCheckpointProcessorTask() {
    std::lock_guard<std::mutex> guard(checkpointCreator->mutex);
    ExecutorPool::get()->schedule(checkpointCreator->task);
}

void DcpProducer::scheduleCheckpointProcessorTask(
        std::shared_ptr<ActiveStream> s) {
    std::lock_guard<std::mutex> guard(checkpointCreator->mutex);
    if (!checkpointCreator->task) {
        throw std::logic_error(
                "DcpProducer::scheduleCheckpointProcessorTask task is null");
    }
    static_cast<ActiveStreamCheckpointProcessorTask*>(
            checkpointCreator->task.get())
            ->schedule(s);
}

DcpProducer::StreamMapValue DcpProducer::findStreams(Vbid vbid) {
    auto it = streams->find(vbid.get());
    if (it != streams->end()) {
        return it->second;
    }
    return nullptr;
}

void DcpProducer::updateStreamsMap(Vbid vbid,
                                   cb::mcbp::DcpStreamId sid,
                                   std::shared_ptr<ActiveStream>& stream) {
    using cb::tracing::Code;
    ScopeTimer1<TracerStopwatch> timer(
            *getCookie(), Code::StreamUpdateMap, true);

    updateStreamsMapHook();

    auto found = streams->find(vbid.get());

    if (found != streams->end()) {
        // vbid is already mapped found.first is a shared_ptr<StreamContainer>
        if (found->second) {
            auto handle = found->second->wlock();
            for (; !handle.end(); handle.next()) {
                auto& sp = handle.get(); // get the shared_ptr<Stream>
                if (sp->compareStreamId(sid)) {
                    // Error if found - given we just checked this
                    // in the pre-flight checks for streamRequest.
                    auto msg = fmt::format(
                            "({}) Stream ({}) request failed"
                            " because a stream unexpectedly exists in "
                            "StreamContainer for this vbucket",
                            vbid,
                            sid.to_string());
                    logger->warn(msg);
                    throw std::logic_error("DcpProducer::updateStreamsMap " +
                                           msg);
                }
            }

            /*
             * Add the Stream to the StreamContainer if we allow multiple
             * streams or if there are no other streams currently in the
             * container for this vb. We're under a writelock so we won't race
             * and accidentally create multiple streams if we don't support it.
             */
            if (multipleStreamRequests == MultipleStreamRequests::Yes ||
                handle.empty()) {
                // If we're here the vbid is mapped so we must update the
                // existing container
                handle.push_front(stream);
            } else {
                throw std::logic_error(
                        "DcpProducer::updateStreamsMap invalid state to add "
                        "multiple streams");
            }
        } else {
            throw std::logic_error("DcpProducer::updateStreamsMap " +
                                   vbid.to_string() + " is mapped to null");
        }
    } else {
        // vbid is not mapped
        streams->insert(std::make_pair(
                vbid.get(),
                std::make_shared<StreamContainer<ContainerElement>>(stream)));
    }
}

cb::mcbp::DcpStreamEndStatus DcpProducer::mapEndStreamStatus(
        CookieIface* cookie, cb::mcbp::DcpStreamEndStatus status) const {
    if (!cookie->isCollectionsSupported()) {
        switch (status) {
        case cb::mcbp::DcpStreamEndStatus::Ok:
        case cb::mcbp::DcpStreamEndStatus::Closed:
        case cb::mcbp::DcpStreamEndStatus::StateChanged:
        case cb::mcbp::DcpStreamEndStatus::Disconnected:
        case cb::mcbp::DcpStreamEndStatus::Slow:
        case cb::mcbp::DcpStreamEndStatus::BackfillFail:
        case cb::mcbp::DcpStreamEndStatus::Rollback:
            break;
        case cb::mcbp::DcpStreamEndStatus::FilterEmpty:
        case cb::mcbp::DcpStreamEndStatus::LostPrivileges:
            status = cb::mcbp::DcpStreamEndStatus::Ok;
        }
    }
    return status;
}

std::string DcpProducer::getConsumerName() const {
    return consumerName;
}

bool DcpProducer::isOutOfOrderSnapshotsEnabled() const {
    return outOfOrderSnapshots != OutOfOrderSnapshots::No &&
           engine_.getKVBucket()->isByIdScanSupported();
}

bool DcpProducer::isOutOfOrderSnapshotsEnabledWithSeqnoAdvanced() const {
    return outOfOrderSnapshots == OutOfOrderSnapshots::YesWithSeqnoAdvanced &&
           engine_.getKVBucket()->isByIdScanSupported();
}

std::optional<uint64_t> DcpProducer::getHighSeqnoOfCollections(
        const Collections::VB::Filter& filter, VBucket& vbucket) {
    using cb::tracing::Code;
    ScopeTimer1<TracerStopwatch> timer(
            *getCookie(), Code::StreamGetCollectionHighSeq, true);

    if (filter.isPassThroughFilter()) {
        return std::nullopt;
    }

    uint64_t maxHighSeqno = 0;
    for (auto& coll : filter) {
        auto handle = vbucket.getManifest().lock(coll.first);
        if (!handle.valid()) {
            logger->warn(
                    "({}) DcpProducer::getHighSeqnoOfCollections(): failed "
                    "to find collectionID:{}, scopeID:{}, in the manifest",
                    vbucket.getId(),
                    coll.first,
                    coll.second.scopeId);
            // return std::nullopt as we don't want our caller to use rollback
            // optimisation for collections streams as we weren't able to find
            // the collections for the stream in the manifest.
            return std::nullopt;
        }
        auto collHighSeqno = handle.getHighSeqno();
        maxHighSeqno = std::max(maxHighSeqno, collHighSeqno);
    }

    return {maxHighSeqno};
}

void DcpProducer::setBackfillByteLimit(size_t bytes) {
    if (backfillMgr) {
        backfillMgr->setBackfillByteLimit(bytes);
    }
}

size_t DcpProducer::getBackfillByteLimit() const {
    return backfillMgr ? backfillMgr->getBackfillByteLimit() : 0;
}<|MERGE_RESOLUTION|>--- conflicted
+++ resolved
@@ -37,16 +37,11 @@
 #include <fmt/format.h>
 #include <memcached/connection_iface.h>
 #include <memcached/cookie_iface.h>
-<<<<<<< HEAD
+#include <memcached/tracer.h>
 #include <memcached/util.h>
 #include <nlohmann/json.hpp>
+#include <platform/scope_timer.h>
 #include <platform/timeutils.h>
-=======
-#include <memcached/server_cookie_iface.h>
-#include <memcached/tracer.h>
-#include <nlohmann/json.hpp>
-#include <platform/scope_timer.h>
->>>>>>> 39afa0c3
 #include <spdlog/fmt/fmt.h>
 #include <statistics/cbstat_collector.h>
 #include <numeric>
@@ -347,42 +342,42 @@
 DcpProducer::doRollbackCheck(VBucket& vb,
                              const Collections::VB::Filter& filter,
                              uint64_t highSeqno,
-                             uint64_t start_seqno,
-                             uint64_t end_seqno,
-                             uint64_t vbucket_uuid,
-                             uint64_t snap_start_seqno,
-                             uint64_t snap_end_seqno,
+                             uint64_t startSeqno,
+                             uint64_t endSeqno,
+                             uint64_t vbucketUuid,
+                             uint64_t snapStartSeqno,
+                             uint64_t snapEndSeqno,
                              uint64_t purgeSeqno,
                              uint32_t flags,
-                             uint64_t* rollback_seqno) {
+                             uint64_t* rollbackSeqno) {
     // Timing for failover table as this has an internal mutex
     using cb::tracing::Code;
     ScopeTimer1<TracerStopwatch> timer(
             *getCookie(), Code::StreamCheckRollback, true);
-    std::pair<bool, std::string> need_rollback =
-            vb.failovers->needsRollback(start_seqno,
+    const auto needsRollback =
+            vb.failovers->needsRollback(startSeqno,
                                         highSeqno,
-                                        vbucket_uuid,
-                                        snap_start_seqno,
-                                        snap_end_seqno,
+                                        vbucketUuid,
+                                        snapStartSeqno,
+                                        snapEndSeqno,
                                         purgeSeqno,
                                         flags & DCP_ADD_STREAM_STRICT_VBUUID,
-                                        getHighSeqnoOfCollections(filter, vb),
-                                        rollback_seqno);
-
-    if (need_rollback.first) {
+                                        getHighSeqnoOfCollections(filter, vb));
+
+    if (needsRollback) {
+        *rollbackSeqno = needsRollback->rollbackSeqno;
         logger->warn(
                 "({}) Stream request requires rollback to seqno:{} "
                 "because {}. Client requested seqnos:{{{},{}}} "
                 "snapshot:{{{},{}}} uuid:{}",
                 vb.getId(),
-                *rollback_seqno,
-                need_rollback.second,
-                start_seqno,
-                end_seqno,
-                snap_start_seqno,
-                snap_end_seqno,
-                vbucket_uuid);
+                *rollbackSeqno,
+                needsRollback->rollbackReason,
+                startSeqno,
+                endSeqno,
+                snapStartSeqno,
+                snapEndSeqno,
+                vbucketUuid);
         return cb::engine_errc::rollback;
     }
 
@@ -516,39 +511,6 @@
         purgeSeqno = 0;
     }
 
-<<<<<<< HEAD
-    const auto needsRollback = vb->failovers->needsRollback(
-            start_seqno,
-            highSeqno,
-            vbucket_uuid,
-            snap_start_seqno,
-            snap_end_seqno,
-            purgeSeqno,
-            flags & DCP_ADD_STREAM_STRICT_VBUUID,
-            getHighSeqnoOfCollections(filter, *vb));
-
-    if (needsRollback) {
-        *rollback_seqno = needsRollback->rollbackSeqno;
-        logger->warn(
-                "({}) Stream request requires rollback to seqno:{} "
-                "because {}. Client requested seqnos:{{{},{}}} "
-                "snapshot:{{{},{}}} uuid:{}",
-                vbucket,
-                *rollback_seqno,
-                needsRollback->rollbackReason,
-                start_seqno,
-                end_seqno,
-                snap_start_seqno,
-                snap_end_seqno,
-                vbucket_uuid);
-        return cb::engine_errc::rollback;
-    }
-
-    std::vector<vbucket_failover_t> failoverEntries =
-            vb->failovers->getFailoverLog();
-=======
-    // Read once as this requires checkpoint lock to obtain
-    const auto highSeqno = vb->getHighSeqno();
     auto rollbackResult = doRollbackCheck(*vb,
                                           filter,
                                           highSeqno,
@@ -565,7 +527,6 @@
     }
     auto failoverEntries =
             std::get<std::vector<vbucket_failover_t>>(rollbackResult);
->>>>>>> 39afa0c3
 
     if (flags & DCP_ADD_STREAM_FLAG_TO_LATEST) {
         if (filter.isPassThroughFilter()) {

/*
 *     Copyright 2015-Present Couchbase, Inc.
 *
 *   Use of this software is governed by the Business Source License included
 *   in the file licenses/BSL-Couchbase.txt.  As of the Change Date specified
 *   in that file, in accordance with the Business Source License, use of this
 *   software will be governed by the Apache License, Version 2.0, included in
 *   the file licenses/APL2.txt.
 */

#include "dcp/producer.h"

#include "backfill.h"
#include "bucket_logger.h"
#include "checkpoint_manager.h"
#include "collections/manager.h"
#include "collections/vbucket_filter.h"
#include "collections/vbucket_manifest.h"
#include "collections/vbucket_manifest_handles.h"
#include "connhandler_impl.h"
#include "dcp/active_stream.h"
#include "dcp/active_stream_checkpoint_processor_task.h"
#include "dcp/backfill-manager.h"
#include "dcp/dcpconnmap.h"
#include "dcp/response.h"
#include "ep_time.h"
#include "eviction_utils.h"
#include "failover-table.h"
#include "kv_bucket.h"
#include "learning_age_and_mfu_based_eviction.h"
#include "objectregistry.h"
#include "snappy-c.h"
#include "trace_helpers.h"
#include "vbucket.h"
#include <executor/executorpool.h>
#include <fmt/chrono.h>
#include <fmt/format.h>
#include <memcached/connection_iface.h>
#include <memcached/cookie_iface.h>
#include <memcached/tracer.h>
#include <memcached/util.h>
#include <nlohmann/json.hpp>
#include <platform/json_log_conversions.h>
#include <platform/scope_timer.h>
#include <platform/timeutils.h>
#include <spdlog/fmt/fmt.h>
#include <statistics/cbstat_collector.h>
#include <numeric>

#include <regex>

const std::chrono::seconds DcpProducer::defaultDcpNoopTxInterval(20);

/**
 * Construct a StreamsMap for the given maximum number of vBuckets this
 * Bucket could ever have.
 */
DcpProducer::StreamsMap::SmartPtr makeStreamsMap(
        size_t maxNumVBuckets) {
    // If we know the maximum number of vBuckets which will exist for this
    // Bucket (normally 1024), we can simply create a AtomicHashArray with
    // capacity == size (i.e. load factor of 1.0), given the key (Vbid) is
    // gauranteed to be unique and not collide with any other.
    DcpProducer::StreamsMap::Config config;
    config.maxLoadFactor = 1.0;
    return DcpProducer::StreamsMap::create(maxNumVBuckets, config);
}

<<<<<<< HEAD
DcpProducer::BufferLog::State DcpProducer::BufferLog::getState() const {
    if (isEnabled()) {
        if (isSpaceAvailable()) {
            return State::SpaceAvailable;
=======
DcpProducer::BufferLog::State DcpProducer::BufferLog::getState_UNLOCKED()
        const {
    if (isEnabled_UNLOCKED()) {
        if (isFull_UNLOCKED()) {
            return Full;
        } else {
            return SpaceAvailable;
>>>>>>> d7f3892a
        }
        return State::Full;
    }
    return State::Disabled;
}

void DcpProducer::BufferLog::setBufferSize(size_t newMaxBytes) {
    maxBytes = newMaxBytes;
    if (newMaxBytes == 0) {
        bytesOutstanding = 0;
        ackedBytes.reset(0);
    }
}

bool DcpProducer::BufferLog::insert(size_t bytes) {
    bool inserted = false;
    // If the log is not enabled
    // or there is space, allow the insert
    if (!isEnabled() || !isFull()) {
        bytesOutstanding += bytes;
        inserted = true;
    }
    return inserted;
}

void DcpProducer::BufferLog::release(size_t bytes) {
    if (bytes > bytesOutstanding) {
        producer.getLogger().logWithContext(
                spdlog::level::warn,
                "Attempting to release number of bytes which is greater than "
                "bytesOutstanding",
                {{"dcp", "producer"},
                 {"dcp_name", producer.getName()},
                 {"bytes", uint64_t(bytes)},
                 {"bytes_outstanding", uint64_t(bytesOutstanding)}});
    }

    bytesOutstanding -= bytes;
}

bool DcpProducer::BufferLog::pauseIfFull() {
    if (getState() == State::Full) {
        producer.pause(PausedReason::BufferLogFull);

        // State is full. When changing from no previous value OR the value has
        // changed then record the current value and current time.
        if (!lastCheckedAckedBytes || ackedBytes != lastCheckedAckedBytes) {
            lastCheckedAckedBytes = ackedBytes;
            lastCheckedTime = std::chrono::steady_clock::now();
        }
        return true;
    }

    // always reset the value if buffer is not full.
    lastCheckedAckedBytes.reset();
    return false;
}

void DcpProducer::BufferLog::acknowledge(size_t bytes) {
    State state = getState();
    if (state != State::Disabled) {
        release(bytes);
        ackedBytes += bytes;
    }
}

void DcpProducer::BufferLog::addStats(const AddStatFn& add_stat,
                                      CookieIface& c) const {
    if (isEnabled()) {
        producer.addStat("max_buffer_bytes", maxBytes, add_stat, c);
        producer.addStat("unacked_bytes", bytesOutstanding, add_stat, c);
        producer.addStat("total_acked_bytes", ackedBytes, add_stat, c);
        producer.addStat("flow_control", "enabled", add_stat, c);
    } else {
        producer.addStat("flow_control", "disabled", add_stat, c);
    }

    if (lastCheckedAckedBytes) {
        producer.addStat("flow_control_last_checked_acked_bytes",
                         *lastCheckedAckedBytes,
                         add_stat,
                         c);
    } else {
        producer.addStat("flow_control_last_checked_acked_bytes",
                         "nullopt",
                         add_stat,
                         c);
    }
    producer.addStat("flow_control_last_checked_time",
                     lastCheckedTime.time_since_epoch().count(),
                     add_stat,
                     c);
}

bool DcpProducer::BufferLog::isStuck(std::chrono::seconds limit) const {
    std::chrono::steady_clock::time_point now;
    bool stuck = false;

    std::shared_lock<folly::SharedMutex> lh(logLock);
    if (lastCheckedAckedBytes) {
        // If lastCheckBytesOutstanding is defined then the lastCheckedTime has
        // recorded the time it was last set to a new value, hence we can now
        // decide if the producer is stuck using the limit. Compare equals
        // allows unit test to be reliable with a 0 limit.
        now = std::chrono::steady_clock::now();
        stuck = (now - lastCheckedTime) >= limit;
    }

    if (stuck) {
        EP_LOG_WARN(
                "{} Disconnecting because ackedBytes has not changed for "
                "{} seconds. lastCheckedAckedBytes:{} "
                "lastCheckedTime:{} now:{} maxBytes:{} bytesOutstanding:{} "
                "ackedBytes:{}",
                producer.logHeader(),
                limit.count(),
                *lastCheckedAckedBytes,
                lastCheckedTime.time_since_epoch().count(),
                now.time_since_epoch().count(),
                maxBytes,
                bytesOutstanding.load(),
                ackedBytes.load());
    }
    return stuck;
}

/// Decode IncludeValue from DCP producer flags.
static IncludeValue toIncludeValue(cb::mcbp::DcpOpenFlag flags) {
    using namespace cb::mcbp;
    if (isFlagSet(flags, DcpOpenFlag::NoValue)) {
        return IncludeValue::No;
    }
    if (isFlagSet(flags, DcpOpenFlag::NoValueWithUnderlyingDatatype)) {
        return IncludeValue::NoWithUnderlyingDatatype;
    }
    return IncludeValue::Yes;
}

DcpProducer::DcpProducer(EventuallyPersistentEngine& e,
                         CookieIface* cookie,
                         const std::string& name,
                         cb::mcbp::DcpOpenFlag flags,
                         bool startTask)
    : ConnHandler(e, cookie, name),
      sendStreamEndOnClientStreamClose(false),
      consumerSupportsHifiMfu(false),
      lastSendTime(ep_uptime_now()),
      log(BufferLog(*this)),
      backfillMgr(std::make_shared<BackfillManager>(
              *e.getKVBucket(),
              e.getKVBucket()->getKVStoreScanTracker(),
              name,
              e.getConfiguration())),
      ready(e.getConfiguration().getMaxVbuckets()),
      streams(makeStreamsMap(e.getConfiguration().getMaxVbuckets())),
      itemsSent(0),
      totalBytesSent(0),
      totalUncompressedDataSize(0),
      includeValue(toIncludeValue(flags)),
      includeXattrs(isFlagSet(flags, cb::mcbp::DcpOpenFlag::IncludeXattrs)
                            ? IncludeXattrs::Yes
                            : IncludeXattrs::No),
      includeDeleteTime(
              isFlagSet(flags, cb::mcbp::DcpOpenFlag::IncludeDeleteTimes)
                      ? IncludeDeleteTime::Yes
                      : IncludeDeleteTime::No),
      createChkPtProcessorTsk(startTask),
      connectionSupportsSnappy(
              cookie->isDatatypeSupported(PROTOCOL_BINARY_DATATYPE_SNAPPY)),
<<<<<<< HEAD
      collectionsEnabled(cookie->isCollectionsSupported()) {
    if (getName().find("secidx") != std::string::npos) {
        logBufferFullInterval = std::chrono::seconds{15};
#ifdef CB_DEVELOPMENT_ASSERTS
        logBufferAggregatedFullDuration = std::chrono::minutes{1};
#endif
    }

    nextLogBufferFull = logBufferFullInterval;
#ifdef CB_DEVELOPMENT_ASSERTS
    nextLogBufferAggregatedFull = logBufferAggregatedFullDuration;
#endif

=======
      collectionsEnabled(cookie->isCollectionsSupported()),
      stuckTimeout(e.getDcpDisconnectWhenStuckTimeout()) {
>>>>>>> d7f3892a
    setSupportAck(true);
    pause(PausedReason::Initializing);
    setLogContext("DCP (Producer) " + getName() + " -",
                  {{"dcp", "producer"}, {"dcp_name", getName()}});

    // Reduce the minimum log level of view engine DCP streams as they are
    // extremely noisy due to creating new stream, per vbucket,per design doc
    // every ~10s.
    if (name.find("eq_dcpq:mapreduce_view") != std::string::npos ||
        name.find("eq_dcpq:spatial_view") != std::string::npos) {
        logger->set_level(spdlog::level::level_enum::warn);
        // Unregister this logger so that any changes in verbosity will not
        // be reflected in this logger. This prevents us from getting in a
        // state where we change the verbosity to a more verbose value, then
        // cannot return to the original state where this logger only prints
        // warning level messages and others print info level.
        logger->unregister();
    }

    getCookie()->getConnectionIface().setPriority(ConnectionPriority::Medium);

    // The consumer assigns opaques starting at 0 so lets have the producer
    //start using opaques at 10M to prevent any opaque conflicts.
    noopCtx.opaque = 10000000;
    noopCtx.sendTime = ep_uptime_now();

    // This is for backward compatibility with Couchbase 3.0. In 3.0 we set the
    // noop interval to 20 seconds by default, but in post 3.0 releases we set
    // it to be higher by default. Starting in 3.0.1 the DCP consumer sets the
    // noop interval of the producer when connecting so in an all 3.0.1+ cluster
    // this value will be overridden. In 3.0 however we do not set the noop
    // interval so setting this value will make sure we don't disconnect on
    // accident due to the producer and the consumer having a different noop
    // interval.
    noopCtx.dcpNoopTxInterval = defaultDcpNoopTxInterval;
    noopCtx.pendingRecv = false;
    noopCtx.enabled = false;

    forceValueCompression = false;
    enableExpiryOpcode = false;

    // Cursor dropping is disabled for replication connections by default,
    // but will be enabled through a control message to support backward
    // compatibility. For all other type of DCP connections, cursor dropping
    // will be enabled by default.
    if (name.find("replication") < name.length()) {
        supportsCursorDropping = false;
    } else {
        supportsCursorDropping = true;
    }

    includeDeletedUserXattrs =
            isFlagSet(flags, cb::mcbp::DcpOpenFlag::IncludeDeletedUserXattrs)
                    ? IncludeDeletedUserXattrs::Yes
                    : IncludeDeletedUserXattrs::No;

    auto regex = e.getDcpDisconnectWhenStuckNameRegex();
    if (!regex.empty()) {
        std::regex re(regex);
        if (std::regex_match(name, re)) {
            EP_LOG_INFO(
                    "{} producer will disconnect if stuck as name "
                    "matches with dcp_disconnect_when_stuck_name_regex:{}",
                    logHeader(),
                    regex);
            shouldDisconnectWhenStuck = true;
        }
    }
}

DcpProducer::~DcpProducer() {
    // Log runtime / pause information when we destruct.
    const auto now = ep_uptime_now();
    auto noopDescr = fmt::format("Noop enabled:{}", noopCtx.enabled);
    if (noopCtx.enabled) {
        noopDescr += fmt::format(
                ", txInterval:{}, pendingRecv:{} sendTime:{} s ago, "
                "recvTime:{} s ago.",
                noopCtx.dcpNoopTxInterval,
                noopCtx.pendingRecv,
                now - noopCtx.sendTime,
                now - noopCtx.recvTime);
    }
    logger->infoWithContext(
            "Destroying connection",
            {{"since_created", (now - created)},
             {"total_bytes_sent", totalBytesSent},
             {"noop_descr", noopDescr},
             {"paused_details", getPausedDetailsDescription()}});

    backfillMgr.reset();
}

void DcpProducer::cancelCheckpointCreatorTask() {
    std::lock_guard<std::mutex> guard(checkpointCreator->mutex);
    if (checkpointCreator->task) {
        ExecutorPool::get()->cancel(checkpointCreator->task->getId());
        checkpointCreator->task.reset();
    }
}

cb::engine_errc DcpProducer::streamRequest(
        cb::mcbp::DcpAddStreamFlag flags,
        uint32_t opaque,
        Vbid vbucket,
        uint64_t start_seqno,
        uint64_t end_seqno,
        uint64_t vbucket_uuid,
        uint64_t snap_start_seqno,
        uint64_t snap_end_seqno,
        uint64_t* rollback_seqno,
        dcp_add_failover_log callback,
        std::optional<std::string_view> json) {
    StreamRequestInfo req{flags,
                          vbucket_uuid,
                          0 /* high_seqno */,
                          start_seqno,
                          end_seqno,
                          snap_start_seqno,
                          snap_end_seqno};
    auto ret = cb::engine_errc::failed;
    VBucketPtr vb;

    std::tie(ret, vb) = checkConditionsForStreamRequest(req, vbucket, json);
    if (ret != cb::engine_errc::success) {
        return ret;
    }
    Expects(vb);

    const auto maybeFilter = constructFilterForStreamRequest(*vb, json);
    if (std::holds_alternative<cb::engine_errc>(maybeFilter)) {
        return std::get<cb::engine_errc>(maybeFilter);
    }
    const auto& filter = std::get<Collections::VB::Filter>(maybeFilter);

    bool callAddVBConnByVBId = false;
    std::tie(ret, callAddVBConnByVBId) =
            shouldAddVBToProducerConnection(vbucket, filter);
    if (ret != cb::engine_errc::success) {
        return ret;
    }

    ret = checkStreamRequestNeedsRollback(req, *vb, filter, rollback_seqno);
    if (ret != cb::engine_errc::success) {
        return ret;
    }

    ret = adjustSeqnosForStreamRequest(req, *vb, filter);
    if (ret != cb::engine_errc::success) {
        return ret;
    }

    // Take copy of Filter's streamID, given it will be moved-from when
    // ActiveStream is constructed.
    const auto streamID = filter.getStreamId();

    if (!engine_.getMemoryTracker().isBelowBackfillThreshold() &&
        getAuthenticatedUser() != "@ns_server") {
        logger->warnWithContext(
                "Stream request failed because memory usage is above quota",
                {{"vb", vbucket}});
        return cb::engine_errc::no_memory;
    }

    std::shared_ptr<ActiveStream> stream;
    try {
        stream = std::make_shared<ActiveStream>(&engine_,
                                                shared_from_base<DcpProducer>(),
                                                getName(),
                                                req.flags,
                                                opaque,
                                                *vb,
                                                req.start_seqno,
                                                req.end_seqno,
                                                req.vbucket_uuid,
                                                req.snap_start_seqno,
                                                req.snap_end_seqno,
                                                includeValue,
                                                includeXattrs,
                                                includeDeleteTime,
                                                includeDeletedUserXattrs,
                                                maxMarkerVersion,
                                                std::move(filter));
    } catch (const cb::engine_error& e) {
        logger->warnWithContext(
                "Stream request failed because the filter cannot be "
                "constructed, returning",
                {{"vb", Vbid(vbucket)},
                 {"error", cb::engine_errc(e.code().value())}});
        return cb::engine_errc(e.code().value());
    }

    return scheduleTasksForStreamRequest(std::move(stream),
                                         *vb,
                                         streamID,
                                         std::move(callback),
                                         callAddVBConnByVBId);
}

std::pair<cb::engine_errc, VBucketPtr>
DcpProducer::checkConditionsForStreamRequest(
        StreamRequestInfo& req,
        Vbid vbucket,
        std::optional<std::string_view> json) {
    lastReceiveTime = ep_uptime_now();
    if (doDisconnect()) {
        return {cb::engine_errc::disconnect, nullptr};
    }

    VBucketPtr vb = engine_.getVBucket(vbucket);
    if (!vb) {
        logger->warnWithContext(
                "Stream request failed because this vbucket doesn't exist",
                {{"vb", vbucket}});
        return {cb::engine_errc::not_my_vbucket, nullptr};
    }

    req.high_seqno = vb->getHighSeqno();
    if (isFlagSet(req.flags, cb::mcbp::DcpAddStreamFlag::FromLatest)) {
        req.start_seqno = req.snap_start_seqno = req.snap_end_seqno =
                req.high_seqno;
        if (req.vbucket_uuid == 0) {
            req.vbucket_uuid = vb->failovers->getLatestUUID();
        }
    }

    // check for mandatory noop
    if ((includeXattrs == IncludeXattrs::Yes) || json.has_value()) {
        if (!noopCtx.enabled &&
            engine_.getConfiguration().isDcpNoopMandatoryForV5Features()) {
            logger->warnWithContext(
                    "noop is mandatory for v5 features like xattrs and "
                    "collections",
                    {{"vb", vbucket}});
            return {cb::engine_errc::not_supported, nullptr};
        }
    }

    if (isFlagSet(req.flags, cb::mcbp::DcpAddStreamFlag::ActiveVbOnly) &&
        (vb->getState() != vbucket_state_active)) {
        logger->infoWithContext(
                "Stream request failed because the vbucket is in the wrong "
                "state, only "
                "active vbuckets were requested",
                {{"vb", vbucket}, {"vb_state", vb->toString(vb->getState())}});
        return {cb::engine_errc::not_my_vbucket, nullptr};
    }

    if (req.start_seqno > req.end_seqno) {
        EP_LOG_WARN_CTX(
                "Stream request failed because the start seqno is larger than "
                "the end seqno; Incorrect params passed by the DCP client",
                {"dcp", "producer"},
                {"dcp_name", getName()},
                {"vb", vbucket},
                {"start_seqno", req.start_seqno},
                {"end_seqno", req.end_seqno});
        return {cb::engine_errc::out_of_range, nullptr};
    }

    if (!(req.snap_start_seqno <= req.start_seqno &&
          req.start_seqno <= req.snap_end_seqno)) {
        logger->warnWithContext(
                "Stream request failed because the snap start seqno <= start "
                "seqno <= snap end seqno is required",
                {{"vb", vbucket},
                 {"snapshot", {req.snap_start_seqno, req.snap_end_seqno}},
                 {"start_seqno", req.start_seqno}});
        return {cb::engine_errc::out_of_range, nullptr};
    }

    return {cb::engine_errc::success, std::move(vb)};
}

std::variant<Collections::VB::Filter, cb::engine_errc>
DcpProducer::constructFilterForStreamRequest(
        const VBucket& vb, std::optional<std::string_view> json) {
    const Vbid vbucket = vb.getId();
    // Construct the filter before rollback checks so we ensure the client view
    // of collections is compatible with the vbucket.
    Collections::VB::Filter filter(
            json, vb.getManifest(), *getCookie(), engine_);

    if (!filter.getStreamId() &&
        multipleStreamRequests == MultipleStreamRequests::Yes) {
        logger->warnWithContext(
                "Stream request failed because a valid stream-ID is "
                "required",
                {{"vb", vbucket}});
        return cb::engine_errc::dcp_streamid_invalid;
    }
    if (filter.getStreamId() &&
        multipleStreamRequests == MultipleStreamRequests::No) {
        logger->warnWithContext(
                "Stream request failed because a stream-ID is present but "
                "not required",
                {{"vb", vbucket},
                 {"stream_id", fmt::to_string(filter.getStreamId())}});
        return cb::engine_errc::dcp_streamid_invalid;
    }
    if (filter.isCollectionFilter() && isSyncWritesEnabled()) {
        // These two don't (or may not) quite work together (very little
        // coverage and never required)
        logger->warnWithContext(
                "Stream request failed for filtered collections + sync-writes",
                {{"vb", vbucket}});
        return cb::engine_errc::not_supported;
    }

    return std::move(filter);
}

std::pair<cb::engine_errc, bool> DcpProducer::shouldAddVBToProducerConnection(
        Vbid vbucket, const Collections::VB::Filter& filter) {
    // Check if this vbid can be added to this producer connection, and if
    // the vb connection map needs updating (if this is a new VB).
    using cb::tracing::Code;
    ScopeTimer1<TracerStopwatch<Code>> timer(*getCookie(), Code::StreamFindMap);
    bool callAddVBConnByVBId = true;
    auto found = streams->find(vbucket.get());
    if (found != streams->end()) {
        // vbid is already mapped. found.second is a shared_ptr<StreamContainer>
        if (found->second) {
            auto handle = found->second->wlock();
            for (; !handle.end(); handle.next()) {
                auto& sp = handle.get(); // get the shared_ptr<Stream>
                if (sp->compareStreamId(filter.getStreamId())) {
                    // Error if found and active
                    if (sp->isActive()) {
                        logger->warnWithContext(
                                "Stream request failed because a stream "
                                "already exists for this vbucket",
                                {{"vb", vbucket},
                                 {"stream_id",
                                  filter.getStreamId().to_string()}});
                        return {cb::engine_errc::key_already_exists, false};
                    }
                    // Found a 'dead' stream which can be replaced.
                    handle.erase();

                    // Don't need to add an entry to vbucket-to-conns map
                    callAddVBConnByVBId = false;
                    break;
                }
            }
        }
    }
    return {cb::engine_errc::success, callAddVBConnByVBId};
}

cb::engine_errc DcpProducer::checkStreamRequestNeedsRollback(
        const StreamRequestInfo& req,
        VBucket& vb,
        const Collections::VB::Filter& filter,
        uint64_t* rollback_seqno) {
    // Timing for failover table as this has an internal mutex
    using cb::tracing::Code;
    ScopeTimer1<TracerStopwatch<Code>> timer(*getCookie(),
                                             Code::StreamCheckRollback);
    const Vbid vbucket = vb.getId();

    auto purgeSeqno = vb.getPurgeSeqno();
    if (isFlagSet(req.flags,
                  cb::mcbp::DcpAddStreamFlag::IgnorePurgedTombstones)) {
        // If the client does not care about purged tombstones, we issue
        // the request as-if the purgeSeqno is zero.
        purgeSeqno = 0;
    }

    const auto needsRollback = vb.failovers->needsRollback(
            req.start_seqno,
            req.high_seqno,
            req.vbucket_uuid,
            req.snap_start_seqno,
            req.snap_end_seqno,
            purgeSeqno,
            filter.getRemotePurgeSeqno(),
            isFlagSet(req.flags, cb::mcbp::DcpAddStreamFlag::StrictVbUuid),
            getHighSeqnoOfCollections(filter, vb));

    if (needsRollback) {
        *rollback_seqno = needsRollback->rollbackSeqno;
        logger->warnWithContext(
                "Stream request requires rollback to seqno",
                {{"vb", vbucket},
                 {"rollback_seqno", *rollback_seqno},
                 {"rollback_reason", needsRollback->rollbackReason},
                 {"start_seqno", req.start_seqno},
                 {"end_seqno", req.end_seqno},
                 {"snapshot", {req.snap_start_seqno, req.snap_end_seqno}},
                 {"vb_uuid", req.vbucket_uuid}});
        return cb::engine_errc::rollback;
    }

    return cb::engine_errc::success;
}

cb::engine_errc DcpProducer::adjustSeqnosForStreamRequest(
        StreamRequestInfo& req,
        VBucket& vb,
        const Collections::VB::Filter& filter) {
    const Vbid vbucket = vb.getId();

    if (isFlagSet(req.flags, cb::mcbp::DcpAddStreamFlag::ToLatest)) {
        if (filter.isPassThroughFilter()) {
            req.end_seqno = req.high_seqno;
        } else {
            // If we are not passing through all collections then need to
            // stop at highest seqno of the collections included (this also
            // covers the legacy filter case where only the default collection
            // is streamed).
            auto highFilteredSeqno = getHighSeqnoOfCollections(filter, vb);
            if (!highFilteredSeqno) {
                // If this happens it means an unknown collection id was
                // specified in the filter ("race" where collection was dropped
                // between constructing filter above and requesting seqnos
                // here).
                logger->warnWithContext(
                        "Stream request for failed while calculating latest "
                        "seqno for filtered collections",
                        {{"vb", vbucket}, {"filter", fmt::to_string(filter)}});
                return cb::engine_errc::unknown_collection;
            }
            req.end_seqno = highFilteredSeqno.value();
        }
    }

    if (isFlagSet(req.flags, cb::mcbp::DcpAddStreamFlag::DiskOnly)) {
        req.end_seqno = vb.getPersistenceSeqno();
    }

    if (req.start_seqno > req.end_seqno) {
        EP_LOG_WARN_CTX(
                "Stream request failed because the start seqno is larger than "
                "the end seqno; should have rolled back instead",
                {"dcp", "producer"},
                {"dcp_name", getName()},
                {"vb", vbucket},
                {"start_seqno", req.start_seqno},
                {"end_seqno", req.end_seqno},
                {"flags", fmt::to_string(req.flags)},
                {"vb_uuid", req.vbucket_uuid},
                {"snapshot", {req.snap_start_seqno, req.snap_end_seqno}});
        return cb::engine_errc::out_of_range;
    }

    if (req.start_seqno > req.high_seqno) {
        EP_LOG_WARN_CTX(
                "Stream request failed because the start seqno is larger than "
                "the vb highSeqno; should have rolled back instead",
                {"dcp", "producer"},
                {"dcp_name", getName()},
                {"vb", vbucket},
                {"start_seqno", req.start_seqno},
                {"high_seqno", req.high_seqno},
                {"flags", fmt::to_string(req.flags)},
                {"vb_uuid", req.vbucket_uuid},
                {"snapshot", {req.snap_start_seqno, req.snap_end_seqno}});
        return cb::engine_errc::out_of_range;
    }

    // The last snapshot marker the client saw might extend past the highSeqno.
    // This could be due to data loss after failover (client saw just a snapshot
    // marker before persistence). We do not rollback in this case (and this is
    // covered by an equivalent check in the rollback logic), but we will ignore
    // this "invalid" snapEndSeqno as the ActiveStream should not be created
    // with seqnos past the vBucket high seqno.
    if (req.start_seqno == req.snap_start_seqno &&
        req.snap_end_seqno > req.high_seqno) {
        if (isSeqnoAdvancedEnabled()) {
            logger->infoWithContext(
                    "Stream request start seqno is at the beginning of a "
                    "snapshot which extends past the vb highSeqno; "
                    "avoiding rollback and setting snapEndSeqno",
                    {{"vb", vbucket},
                     {"start_seqno", req.start_seqno},
                     {"snapshot", {req.snap_start_seqno, req.snap_end_seqno}},
                     {"high_seqno", req.high_seqno},
                     {"new_snap_end_seqno", req.snap_start_seqno}});
            req.snap_end_seqno = req.snap_start_seqno;
        } else {
            logger->infoWithContext(
                    "Stream request start seqno is at the beginning of a "
                    "snapshot which extends past the vb highSeqno; "
                    "allowing to continue",
                    {{"vb", vbucket},
                     {"start_seqno", req.start_seqno},
                     {"snapshot", {req.snap_start_seqno, req.snap_end_seqno}},
                     {"high_seqno", req.high_seqno}});
        }
    }

    return cb::engine_errc::success;
}

cb::engine_errc DcpProducer::scheduleTasksForStreamRequest(
        std::shared_ptr<ActiveStream> s,
        VBucket& vb,
        const cb::mcbp::DcpStreamId streamID,
        const dcp_add_failover_log callback,
        const bool callAddVBConnByVBId) {
    const Vbid vbucket = vb.getId();

    /* We want to create the 'createCheckpointProcessorTask' here even if
       the stream creation fails later on in the func. The goal is to
       create the 'checkpointProcessorTask' before any valid active stream
       is created */
    if (createChkPtProcessorTsk && !checkpointCreator->task) {
        createCheckpointProcessorTask();
        scheduleCheckpointProcessorTask();
    }

    {
        std::shared_lock rlh(vb.getStateLock());
        if (vb.getState() == vbucket_state_dead) {
            logger->warnWithContext(
                    "Stream request failed because this vbucket is in dead "
                    "state",
                    {{"vb", vbucket}});
            return cb::engine_errc::not_my_vbucket;
        }

        if (vb.isReceivingInitialDiskSnapshot()) {
            logger->infoWithContext(
                    "Stream request failed because this vbucket is currently "
                    "receiving its initial disk snapshot",
                    {{"vb", vbucket}});
            return cb::engine_errc::temporary_failure;
        }

        // MB-19428: Only activate the stream if we are adding it to the
        // streams map.
        s->setActive();

        updateStreamsMap(vbucket, streamID, s);
    }

    const auto failoverEntries = vb.failovers->getFailoverLog();

    // See MB-25820:  Ensure that callback is called only after all other
    // possible error cases have been tested.  This is to ensure we do not
    // generate two responses for a single streamRequest.
    EventuallyPersistentEngine* epe =
            ObjectRegistry::onSwitchThread(nullptr, true);
    cb::engine_errc rv = callback(failoverEntries);
    ObjectRegistry::onSwitchThread(epe);
    if (rv != cb::engine_errc::success) {
        logger->warnWithContext(
                "Couldn't add failover log to stream request due to error",
                {{"vb", vbucket}, {"error", rv}});
    }

    notifyStreamReady(vbucket);

    if (callAddVBConnByVBId) {
        engine_.getDcpConnMap().addVBConnByVBId(*this, vbucket);
    }

    return rv;
}

uint8_t DcpProducer::encodeItemHotness(const Item& item) const {
    auto freqCount =
            item.getFreqCounterValue().value_or(Item::initialFreqCount);
    if (consumerSupportsHifiMfu) {
        // The consumer supports the hifi_mfu eviction
        // policy, therefore use the frequency counter.
        return freqCount;
    }
    // The consumer does not support the hifi_mfu
    // eviction policy, therefore map from the 8-bit
    // probabilistic counter (256 states) to NRU (4 states).
    return cb::eviction::convertFreqCountToNRUValue(freqCount);
}

cb::unique_item_ptr DcpProducer::toUniqueItemPtr(
        std::unique_ptr<Item>&& item) const {
    return {item.release(), cb::ItemDeleter(&engine_)};
}

cb::engine_errc DcpProducer::step(bool throttled,
                                  DcpMessageProducersIface& producers) {
    if (doDisconnect()) {
        return cb::engine_errc::disconnect;
    }

    cb::engine_errc ret;
    if ((ret = maybeDisconnect()) != cb::engine_errc::failed) {
        return ret;
    }

    if ((ret = maybeSendNoop(producers)) != cb::engine_errc::failed) {
        return ret;
    }

    if (throttled) {
        return cb::engine_errc::throttled;
    }

    // If the BufferLog is full there isn't any point of trying to move the
    // stream forward. Ideally it should have been enough to just check if
    // the stream was pasued, but the log may be full without pause being
    // called.
    if (log.rlock()->isFull()) {
        // If the stream wasn't paused, pause the stream and return
        // that we're blocked (as we can't add more messages to the
        // stream
        if (!isPaused()) {
            pause(PausedReason::BufferLogFull);
            return cb::engine_errc::would_block;
        }

        auto details = getPausedDetails();
        const auto& duration = details.reasonDurations[static_cast<uint8_t>(
                PausedReason::BufferLogFull)];
#ifdef CB_DEVELOPMENT_ASSERTS
        if (nextLogBufferAggregatedFull < duration) {
            logger->infoWithContext(
                    "Wait time so far for the consumer to free up space "
                    "in the buffer window",
                    {{"duration", duration}});
            ++nextLogBufferFull;
            ++nextLogBufferAggregatedFull;
        }
#endif

        if (details.reason == PausedReason::BufferLogFull) {
            using std::chrono::steady_clock;
            const auto now = steady_clock::now();
            if (details.lastPaused + nextLogBufferFull < now) {
                logger->warnWithContext(
                        "Waited for the consumer to free up space in the "
                        "buffer window",
                        {{"since_last_paused", now - details.lastPaused}});
                nextLogBufferFull += logBufferFullInterval;
            }
        }

        return cb::engine_errc::would_block;
    }
    nextLogBufferFull = logBufferFullInterval;

    std::unique_ptr<DcpResponse> resp;
    if (rejectResp) {
        resp = std::move(rejectResp);
    } else {
        resp = getNextItem();
        if (!resp) {
            if (shouldDisconnectWhenStuck && log.isStuck(stuckTimeout)) {
                doDisconnect();
                return cb::engine_errc::disconnect;
            }
            return cb::engine_errc::would_block;
        }
    }

    std::unique_ptr<Item> itmCpy;
    totalUncompressedDataSize.fetch_add(resp->getMessageSize());

    MutationResponse* mutationResponse = nullptr;
    if (resp->isMutationResponse()) {
        mutationResponse = static_cast<MutationResponse*>(resp.get()); // NOLINT
        itmCpy = std::make_unique<Item>(*mutationResponse->getItem());
        if (isCompressionEnabled()) {
            /**
             * Retrieve the uncompressed length if the document is compressed.
             * This is to account for the total number of bytes if the data
             * was sent as uncompressed
             */
            if (cb::mcbp::datatype::is_snappy(itmCpy->getDataType())) {
                size_t inflated_length = 0;
                if (snappy_uncompressed_length(itmCpy->getData(), itmCpy->getNBytes(),
                                               &inflated_length) == SNAPPY_OK) {
                    totalUncompressedDataSize.fetch_add(inflated_length -
                                                        itmCpy->getNBytes());
                }
            }
        }
    }

    switch (resp->getEvent()) {
        case DcpResponse::Event::StreamEnd:
        {
            auto* se = static_cast<StreamEndResponse*>(resp.get());
            ret = producers.stream_end(
                    se->getOpaque(),
                    se->getVbucket(),
                    mapEndStreamStatus(getCookie(), se->getFlags()),
                    resp->getStreamId());

            // Stream has come to the end and is expected to be dead.
            // We must attempt to remove the stream, allowing it to free
            // resources. We do this here for all streams ending for any reason
            // other than close, e.g. stream ending because of a state-change.
            // For streams ending because of an client initiated 'close' we
            // may or may not need to remove the stream depending on the
            // control sendStreamEndOnClientStreamClose.
            // If sendStreamEndOnClientStreamClose is false and the stream was
            // closed by the client, the stream was released at the point of
            // handling the close-stream.
            if (ret == cb::engine_errc::success &&
                (sendStreamEndOnClientStreamClose ||
                 se->getFlags() != cb::mcbp::DcpStreamEndStatus::Closed)) {
                // We did not remove the ConnHandler earlier so we could wait to
                // send the streamEnd We have done that now, remove it.
                engine_.getDcpConnMap().removeVBConnByVBId(getCookie(),
                                                           se->getVbucket());
                auto [stream, vbFound] = closeStreamInner(
                        se->getVbucket(), resp->getStreamId(), true);
                if (!stream) {
                    throw std::logic_error(
                            "DcpProducer::step(StreamEnd): no stream was "
                            "found "
                            "for " +
                            se->getVbucket().to_string() + " " +
                            resp->getStreamId().to_string());
                }
                Expects(!stream->isActive());
            }
            break;
        }
        case DcpResponse::Event::Commit: {
            auto* csr = static_cast<CommitSyncWrite*>(resp.get());
            ret = producers.commit(csr->getOpaque(),
                                   csr->getVbucket(),
                                   csr->getKey(),
                                   csr->getPreparedSeqno(),
                                   csr->getCommitSeqno());
            break;
        }

        case DcpResponse::Event::Mutation:
        {
            if (itmCpy == nullptr) {
                throw std::logic_error(
                    "DcpProducer::step(Mutation): itmCpy must be != nullptr");
            }

            const uint8_t hotness =
                    encodeItemHotness(*mutationResponse->getItem());
            ret = producers.mutation(mutationResponse->getOpaque(),
                                     toUniqueItemPtr(std::move(itmCpy)),
                                     mutationResponse->getVBucket(),
                                     *mutationResponse->getBySeqno(),
                                     mutationResponse->getRevSeqno(),
                                     0 /* lock time */,
                                     hotness,
                                     mutationResponse->getStreamId());
            break;
        }
        case DcpResponse::Event::Deletion:
        {
            if (itmCpy == nullptr) {
                throw std::logic_error(
                    "DcpProducer::step(Deletion): itmCpy must be != nullptr");
            }
            ret = deletionV1OrV2(includeDeleteTime,
                                 *mutationResponse,
                                 producers,
                                 std::move(itmCpy),
                                 ret,
                                 mutationResponse->getStreamId());
            break;
        }
        case DcpResponse::Event::Expiration: {
            if (itmCpy == nullptr) {
                throw std::logic_error(
                        "DcpProducer::step(Expiration): itmCpy must be != "
                        "nullptr");
            }
            if (enableExpiryOpcode) {
                if (includeDeleteTime == IncludeDeleteTime::No) {
                    throw std::logic_error(
                            "DcpProducer::step(Expiration): If enabling Expiry "
                            "opcodes, you cannot disable delete_v2");
                }
                ret = producers.expiration(
                        mutationResponse->getOpaque(),
                        toUniqueItemPtr(std::move(itmCpy)),
                        mutationResponse->getVBucket(),
                        *mutationResponse->getBySeqno(),
                        mutationResponse->getRevSeqno(),
                        mutationResponse->getItem()->getExptime(),
                        resp->getStreamId());
            } else {
                ret = deletionV1OrV2(includeDeleteTime,
                                     *mutationResponse,
                                     producers,
                                     std::move(itmCpy),
                                     ret,
                                     resp->getStreamId());
            }
            break;
        }
        case DcpResponse::Event::Prepare: {
            if (itmCpy == nullptr) {
                throw std::logic_error(
                        "DcpProducer::step(Prepare): itmCpy must be != "
                        "nullptr");
            }

            const uint8_t hotness =
                    encodeItemHotness(*mutationResponse->getItem());
            const auto docState = mutationResponse->getItem()->isDeleted()
                                          ? DocumentState::Deleted
                                          : DocumentState::Alive;
            ret = producers.prepare(mutationResponse->getOpaque(),
                                    toUniqueItemPtr(std::move(itmCpy)),
                                    mutationResponse->getVBucket(),
                                    *mutationResponse->getBySeqno(),
                                    mutationResponse->getRevSeqno(),
                                    0 /* lock time */,
                                    hotness,
                                    docState,
                                    mutationResponse->getItem()
                                            ->getDurabilityReqs()
                                            .getLevel());
            break;
        }
        case DcpResponse::Event::Abort: {
            auto& abort = dynamic_cast<AbortSyncWrite&>(*resp);
            ret = producers.abort(abort.getOpaque(),
                                  abort.getVbucket(),
                                  abort.getKey(),
                                  abort.getPreparedSeqno(),
                                  abort.getAbortSeqno());
            break;
        }
        case DcpResponse::Event::SnapshotMarker:
        {
            auto* s = static_cast<SnapshotMarker*>(resp.get());
            ret = producers.marker(s->getOpaque(),
                                   s->getVBucket(),
                                   s->getStartSeqno(),
                                   s->getEndSeqno(),
                                   s->getFlags(),
                                   s->getHighCompletedSeqno(),
                                   s->getHighPreparedSeqno(),
                                   s->getMaxVisibleSeqno(),
                                   s->getPurgeSeqno(),
                                   resp->getStreamId());
            break;
        }
        case DcpResponse::Event::SetVbucket:
        {
            auto* s = static_cast<SetVBucketState*>(resp.get());
            ret = producers.set_vbucket_state(
                    s->getOpaque(), s->getVBucket(), s->getState());
            break;
        }
        case DcpResponse::Event::SystemEvent: {
            auto* s =
                    static_cast<SystemEventProducerMessage*>(resp.get());
            ret = producers.system_event(
                    s->getOpaque(),
                    s->getVBucket(),
                    s->getSystemEvent(),
                    *s->getBySeqno(),
                    s->getVersion(),
                    {reinterpret_cast<const uint8_t*>(s->getKey().data()),
                     s->getKey().size()},
                    {reinterpret_cast<const uint8_t*>(s->getEventData().data()),
                     s->getEventData().size()},
                    resp->getStreamId());
            break;
        }
        case DcpResponse::Event::OSOSnapshot: {
            auto& s = static_cast<OSOSnapshot&>(*resp);
            ret = producers.oso_snapshot(
                    s.getOpaque(),
                    s.getVBucket(),
                    s.isStart() ? uint32_t(cb::mcbp::request::
                                                   DcpOsoSnapshotFlags::Start)
                                : uint32_t(cb::mcbp::request::
                                                   DcpOsoSnapshotFlags::End),
                    resp->getStreamId());
            break;
        }
        case DcpResponse::Event::SeqnoAdvanced: {
            const auto& s = static_cast<SeqnoAdvanced&>(*resp);
            ret = producers.seqno_advanced(s.getOpaque(),
                                           s.getVBucket(),
                                           *s.getBySeqno(),
                                           resp->getStreamId());
            break;
        }
        default:
        {
            logger->warnWithContext("Unexpected dcp event, disconnecting",
                                    {{"event", resp->to_string()}});
            ret = cb::engine_errc::disconnect;
            break;
        }
    }

    const auto event = resp->getEvent();
    if (ret == cb::engine_errc::too_big) {
        rejectResp = std::move(resp);
    } else if (ret == cb::engine_errc::success) {
        switch (event) {
        case DcpResponse::Event::Abort:
        case DcpResponse::Event::Commit:
        case DcpResponse::Event::Deletion:
        case DcpResponse::Event::Expiration:
        case DcpResponse::Event::Mutation:
        case DcpResponse::Event::Prepare:
        case DcpResponse::Event::SystemEvent:
        case DcpResponse::Event::SeqnoAdvanced:
            itemsSent++;
            break;
        case DcpResponse::Event::AddStream:
        case DcpResponse::Event::SeqnoAcknowledgement:
        case DcpResponse::Event::SetVbucket:
        case DcpResponse::Event::SnapshotMarker:
        case DcpResponse::Event::StreamReq:
        case DcpResponse::Event::StreamEnd:
        case DcpResponse::Event::OSOSnapshot:
            break;
        }

        totalBytesSent.fetch_add(resp->getMessageSize());
    }

    lastSendTime = ep_uptime_now();
    return ret;
}

cb::engine_errc DcpProducer::bufferAcknowledgement(uint32_t opaque,
                                                   uint32_t buffer_bytes) {
    lastReceiveTime = ep_uptime_now();
    log.wlock()->acknowledge(buffer_bytes);
    return cb::engine_errc::success;
}

cb::engine_errc DcpProducer::deletionV1OrV2(IncludeDeleteTime incDeleteTime,
                                            MutationResponse& mutationResponse,
                                            DcpMessageProducersIface& producers,
                                            std::unique_ptr<Item> itmCpy,
                                            cb::engine_errc ret,
                                            cb::mcbp::DcpStreamId sid) {
    if (incDeleteTime == IncludeDeleteTime::Yes) {
        ret = producers.deletion_v2(mutationResponse.getOpaque(),
                                    toUniqueItemPtr(std::move(itmCpy)),
                                    mutationResponse.getVBucket(),
                                    *mutationResponse.getBySeqno(),
                                    mutationResponse.getRevSeqno(),
                                    mutationResponse.getItem()->getDeleteTime(),
                                    sid);
    } else {
        ret = producers.deletion(mutationResponse.getOpaque(),
                                 toUniqueItemPtr(std::move(itmCpy)),
                                 mutationResponse.getVBucket(),
                                 *mutationResponse.getBySeqno(),
                                 mutationResponse.getRevSeqno(),
                                 sid);
    }
    return ret;
}

cb::engine_errc DcpProducer::control(uint32_t opaque,
                                     std::string_view key,
                                     std::string_view value) {
    lastReceiveTime = ep_uptime_now();
    const char* param = key.data();
    std::string keyStr(key.data(), key.size());
    std::string valueStr(value.data(), value.size());

    if (strncmp(param, "backfill_order", key.size()) == 0) {
        using ScheduleOrder = BackfillManager::ScheduleOrder;
        if (valueStr == "round-robin") {
            backfillMgr->setBackfillOrder(ScheduleOrder::RoundRobin);
        } else if (valueStr == "sequential") {
            backfillMgr->setBackfillOrder(ScheduleOrder::Sequential);
        } else {
            engine_.setErrorContext(
                    *getCookie(),
                    "Unsupported value '" + keyStr +
                            "' for ctrl parameter 'backfill_order'");
            return cb::engine_errc::invalid_arguments;
        }
        return cb::engine_errc::success;
    }

    if (strncmp(param, "connection_buffer_size", key.size()) == 0) {
        uint32_t size;
        if (safe_strtoul(valueStr, size)) {
            /* Size 0 implies the client (DCP consumer) does not support
               flow control */
            log.wlock()->setBufferSize(size);
            NonBucketAllocationGuard guard;
            getCookie()->getConnectionIface().setDcpFlowControlBufferSize(size);
            return cb::engine_errc::success;
        }
    } else if (strncmp(param, "stream_buffer_size", key.size()) == 0) {
        logger->warnWithContext(
                "The ctrl parameter stream_buffer_size is"
                "not supported by this engine",
                cb::logger::Json::object());
        return cb::engine_errc::not_supported;
    } else if (strncmp(param, "enable_noop", key.size()) == 0) {
        if (valueStr == "true") {
            noopCtx.enabled = true;
        } else {
            noopCtx.enabled = false;
        }
        return cb::engine_errc::success;
    } else if (strncmp(param, "force_value_compression", key.size()) == 0) {
        if (!isSnappyEnabled()) {
            engine_.setErrorContext(
                    *getCookie(),
                    "The ctrl parameter "
                    "force_value_compression is only supported if datatype "
                    "snappy is enabled on the connection");
            return cb::engine_errc::invalid_arguments;
        }
        if (valueStr == "true") {
            forceValueCompression = true;
        } else {
            forceValueCompression = false;
        }
        return cb::engine_errc::success;
        // vulcan onwards we accept two cursor_dropping control keys.
    } else if (keyStr == "supports_cursor_dropping_vulcan" ||
               keyStr == "supports_cursor_dropping") {
        if (valueStr == "true") {
            supportsCursorDropping = true;
        } else {
            supportsCursorDropping = false;
        }
        return cb::engine_errc::success;
    } else if (strncmp(param, "supports_hifi_MFU", key.size()) == 0) {
        consumerSupportsHifiMfu = (valueStr == "true");
        return cb::engine_errc::success;
    } else if (strncmp(param, "set_noop_interval", key.size()) == 0) {
        float noopInterval;
        if (safe_strtof(valueStr, noopInterval)) {
            /*
             * We need to ensure that we only set the noop interval to a value
             * that is greater or equal to the connection manager interval.
             * The reason is that if there is no DCP traffic we snooze for the
             * connection manager interval before sending the noop.
             */
            if (noopInterval >=
                engine_.getConfiguration().getConnectionManagerInterval()) {
                    noopCtx.dcpNoopTxInterval = std::chrono::duration_cast<
                            std::chrono::milliseconds>(
                            std::chrono::duration<float>(noopInterval));
                    return cb::engine_errc::success;
            }
            logger->warnWithContext(
                    "Attempt to set DCP control set_noop_interval to value "
                    "which "
                    "is less than the connectionManagerInterval - "
                    "rejecting",
                    {{"noop_interval", noopInterval},
                     {"connection_manager_interval",
                      engine_.getConfiguration()
                              .getConnectionManagerInterval()},
                     {"error", cb::engine_errc::invalid_arguments}});
            return cb::engine_errc::invalid_arguments;
        }
    } else if (strncmp(param, "set_priority", key.size()) == 0) {
        if (valueStr == "high") {
            getCookie()->getConnectionIface().setPriority(
                    ConnectionPriority::High);
            return cb::engine_errc::success;
        }
        if (valueStr == "medium") {
            getCookie()->getConnectionIface().setPriority(
                    ConnectionPriority::Medium);
            return cb::engine_errc::success;
        }
        if (valueStr == "low") {
            getCookie()->getConnectionIface().setPriority(
                    ConnectionPriority::Low);
            return cb::engine_errc::success;
        }
    } else if (keyStr == "send_stream_end_on_client_close_stream") {
        if (valueStr == "true") {
            sendStreamEndOnClientStreamClose = true;
        }
        /* Do not want to give an option to the client to disable this.
           Default is disabled, client has only a choice to enable.
           This is a one time setting and there is no point giving the client an
           option to toggle it back mid way during the connection */
        return cb::engine_errc::success;
    } else if (strncmp(param, "enable_expiry_opcode", key.size()) == 0) {
        // Expiry opcode uses the same encoding as deleteV2 (includes
        // delete time); therefore a client can only enable expiry_opcode
        // if the dcpOpen flags have includeDeleteTime set.
        enableExpiryOpcode = valueStr == "true" &&
                             includeDeleteTime == IncludeDeleteTime::Yes;

        return cb::engine_errc::success;
    } else if (keyStr == "enable_stream_id") {
        // For simplicity, user cannot turn this off, it is by default off
        // and can only be enabled one-way per Producer.
        if (valueStr == "true") {
            if (supportsSyncReplication != SyncReplication::No) {
                // MB-32318: stream-id and sync-replication denied
                return cb::engine_errc::not_supported;
            }
            multipleStreamRequests = MultipleStreamRequests::Yes;
            return cb::engine_errc::success;
        }
    } else if (key == "enable_sync_writes") {
        if (valueStr == "true") {
            if (multipleStreamRequests != MultipleStreamRequests::No) {
                // MB-32318: stream-id and sync-replication denied
                return cb::engine_errc::not_supported;
            }
            supportsSyncReplication = SyncReplication::SyncWrites;
            if (!consumerName.lock()->empty()) {
                supportsSyncReplication = SyncReplication::SyncReplication;
                if (maxMarkerVersion < MarkerVersion::V2_0) {
                    // upgrade to 2.0, but never downgrade from 2.2
                    maxMarkerVersion = MarkerVersion::V2_0;
                }
            }
            return cb::engine_errc::success;
        }
    } else if (key == "consumer_name" && !valueStr.empty()) {
        consumerName = valueStr;
        if (supportsSyncReplication == SyncReplication::SyncWrites) {
            supportsSyncReplication = SyncReplication::SyncReplication;
        }
        return cb::engine_errc::success;
    } else if (key == "enable_out_of_order_snapshots") {
        // For simplicity, only enabling is allowed (it is off by default)
        if (valueStr == "true") {
            outOfOrderSnapshots = OutOfOrderSnapshots::Yes;
            return cb::engine_errc::success;
        }
        if (valueStr == "true_with_seqno_advanced") {
            outOfOrderSnapshots = OutOfOrderSnapshots::YesWithSeqnoAdvanced;
            return cb::engine_errc::success;
        }
    } else if (key == "include_deleted_user_xattrs") {
        if (valueStr == "true") {
            if (includeDeletedUserXattrs == IncludeDeletedUserXattrs::Yes) {
                return cb::engine_errc::success;
            }
            // Note: Return here as there is no invalid param, we just want
            // to inform the DCP client that this Producer does not enable
            // IncludeDeletedUserXattrs, so we do not want to log as below
            return cb::engine_errc::invalid_arguments;
        }
    } else if (key == "v7_dcp_status_codes") {
        if (valueStr == "true") {
            enabledV7DcpStatus = true;
            return cb::engine_errc::success;
        }
        return cb::engine_errc::invalid_arguments;
    } else if (key == DcpControlKeys::FlatBuffersSystemEvents &&
               valueStr == "true") {
        flatBuffersSystemEventsEnabled = true;
        return cb::engine_errc::success;
    } else if (key == DcpControlKeys::ChangeStreams && valueStr == "true") {
        if (!engine_.getKVBucket()->getStorageProperties().canRetainHistory()) {
            return cb::engine_errc::not_supported;
        }

        changeStreams = true;
        return cb::engine_errc::success;
    } else if (key == DcpControlKeys::SnapshotMaxMarkerVersion &&
               valueStr == "2.2") {
        // Only allow this snapshot marker if collections are enabled. This is
        // primarily to avoid having to deal with purge-seqno from
        // markLegacyDiskSnapshot
        if (!collectionsEnabled) {
            logger->warn(
                    "Rejected control {}={} because collections are disabled",
                    key,
                    valueStr);
            return cb::engine_errc::not_supported;
        }
        maxMarkerVersion = MarkerVersion::V2_2;
        return cb::engine_errc::success;
    }

    logger->warnWithContext("Invalid ctrl parameter",
                            {{"value", valueStr}, {"key", keyStr}});

    return cb::engine_errc::invalid_arguments;
}

cb::engine_errc DcpProducer::seqno_acknowledged(uint32_t opaque,
                                                Vbid vbucket,
                                                uint64_t prepared_seqno) {
    if (!isSyncReplicationEnabled()) {
        logger->warnWithContext(
                "seqno_acknowledge failed because SyncReplication is"
                " not enabled on this Producer",
                {{"vb", vbucket}});
        return cb::engine_errc::invalid_arguments;
    }

    if (consumerName.lock()->empty()) {
        logger->warnWithContext(
                "seqno_acknowledge failed because this producer does"
                " not have an associated consumer name",
                {{"vb", vbucket}});
        return cb::engine_errc::invalid_arguments;
    }

    VBucketPtr vb = engine_.getVBucket(vbucket);
    if (!vb) {
        logger->warnWithContext(
                "seqno_acknowledge failed because this vbucket doesn't exist",
                {{"vb", vbucket}});
        return cb::engine_errc::not_my_vbucket;
    }

    logger->debugWithContext(
            "seqno_acknowledged",
            {{"vb", vbucket}, {"prepared_seqno", prepared_seqno}});

    // Confirm that we only receive ack seqnos we have sent
    auto rv = streams->find(vbucket.get());
    if (rv == streams->end()) {
        throw std::logic_error(
                "Replica acked seqno:" + std::to_string(prepared_seqno) +
                " for vbucket:" + to_string(vbucket) +
                " but we don't have a StreamContainer for that vb");
    }

    std::shared_ptr<ActiveStream> stream;
    for (auto itr = rv->second->rlock(); !itr.end(); itr.next()) {
        auto s = itr.get();
        if (s->getOpaque() == opaque) {
            stream = std::dynamic_pointer_cast<ActiveStream>(s);
            break;
        }
    }

    if (!stream) {
        // No stream found, may be the case that we have just ended our
        // stream and removed the stream from our map but the consumer is
        // not yet aware and we have received a seqno ack. Just return
        // success and ignore the ack.
        return cb::engine_errc::success;
    }

    seqnoAckHook();

    return consumerName.withLock([&](const auto& lockedConsumerName) {
        return stream->seqnoAck(lockedConsumerName, prepared_seqno);
    });
}

bool DcpProducer::handleResponse(const cb::mcbp::Response& response) {
    lastReceiveTime = ep_uptime_now();
    if (doDisconnect()) {
        return false;
    }

    const auto opcode = response.getClientOpcode();
    const auto opaque = response.getOpaque();
    const auto responseStatus = response.getStatus();

    // Search for an active stream with the same opaque as the response.
    auto streamFindFn = [opaque](const StreamsMap::value_type& s) {
        auto handle = s.second->rlock();
        for (; !handle.end(); handle.next()) {
            const auto& stream = handle.get();
            if (stream && opaque == stream->getOpaque()) {
                return stream;
            }
        }
        return ContainerElement{};
    };

    const auto errorMessageHandler = [&]() -> bool {
        // Use find_if2 which will return the matching
        // shared_ptr<Stream>
        auto stream = find_if2(streamFindFn);
        std::string streamInfo("null");
        if (stream) {
            streamInfo = fmt::format(FMT_STRING("stream name:{}, {}, state:{}"),
                                     stream->getName(),
                                     stream->getVBucket(),
                                     stream->getStateName());
        }

        // For DcpCommit and DcpAbort we may see KeyEnoent or
        // Einval for the following reasons.
        // KeyEnoent:
        // In this case we receive a KeyEnoent, we need to disconnect as we
        // must have sent an a commit or abort of key that the consumer is
        // unaware of and we should never see KeyEnoent from a DcpPrepare.
        // Einval:
        // If we have seen a Einval we also need to disconnect as we must
        // have sent an invalid. Mutation or packet to the consumer e.g. we
        // sent an abort to the consumer in a non disk snapshot without it
        // having seen a prepare.
        bool allowPreV7StatusCodes =
                !enabledV7DcpStatus &&
                (responseStatus == cb::mcbp::Status::KeyEexists ||
                 (responseStatus == cb::mcbp::Status::KeyEnoent &&
                  opcode != cb::mcbp::ClientOpcode::DcpAbort &&
                  opcode != cb::mcbp::ClientOpcode::DcpCommit));

        if (allowPreV7StatusCodes ||
            responseStatus == cb::mcbp::Status::NotMyVbucket ||
            responseStatus == cb::mcbp::Status::DcpStreamNotFound ||
            responseStatus == cb::mcbp::Status::OpaqueNoMatch) {
            logger->infoWithContext(
                    "DcpProducer::handleResponse received unexpected response, "
                    "Will not disconnect as will affect only one stream",
                    {{"status", responseStatus},
                     {"response", response.to_json(true)},
                     {"stream_info", streamInfo}});
            return true;
        }
        logger->errorWithContext(
                "DcpProducer::handleResponse disconnecting, received "
                "unexpected response: for stream",
                {{"dump", response.to_json(true).dump()},
                 {"stream_info", streamInfo}});
        return false;
    };

    switch (opcode) {
    case cb::mcbp::ClientOpcode::DcpSetVbucketState:
    case cb::mcbp::ClientOpcode::DcpSnapshotMarker: {
        // Use find_if2 which will return the matching shared_ptr<Stream>
        auto stream = find_if2(streamFindFn);
        if (stream) {
            auto* as = stream.get();
            if (opcode == cb::mcbp::ClientOpcode::DcpSetVbucketState) {
                as->setVBucketStateAckRecieved(*this);
            } else {
                as->snapshotMarkerAckReceived();
            }
        }

        return true;
    }
    case cb::mcbp::ClientOpcode::DcpStreamEnd:
        // The consumer could of closed the stream (DcpStreamEnd), enoent is
        // expected, but any other errors are not expected.
        if (responseStatus == cb::mcbp::Status::KeyEnoent ||
            responseStatus == cb::mcbp::Status::Success) {
            return true;
        }
        return errorMessageHandler();
    case cb::mcbp::ClientOpcode::DcpNoop:
        if (noopCtx.opaque == response.getOpaque()) {
            noopCtx.pendingRecv = false;
            noopCtx.recvTime = lastReceiveTime;
            return true;
        }
        return errorMessageHandler();
    case cb::mcbp::ClientOpcode::DcpOpen:
    case cb::mcbp::ClientOpcode::DcpAddStream:
    case cb::mcbp::ClientOpcode::DcpCloseStream:
    case cb::mcbp::ClientOpcode::DcpStreamReq:
    case cb::mcbp::ClientOpcode::DcpGetFailoverLog:
    case cb::mcbp::ClientOpcode::DcpMutation:
    case cb::mcbp::ClientOpcode::DcpDeletion:
    case cb::mcbp::ClientOpcode::DcpExpiration:
    case cb::mcbp::ClientOpcode::DcpBufferAcknowledgement:
    case cb::mcbp::ClientOpcode::DcpControl:
    case cb::mcbp::ClientOpcode::DcpSystemEvent:
    case cb::mcbp::ClientOpcode::GetErrorMap:
    case cb::mcbp::ClientOpcode::DcpPrepare:
    case cb::mcbp::ClientOpcode::DcpCommit:
    case cb::mcbp::ClientOpcode::DcpAbort:
        if (responseStatus == cb::mcbp::Status::Success) {
            return true;
        }
        return errorMessageHandler();
    default:
        std::string errorMsg(
                "DcpProducer::handleResponse received an unknown client "
                "opcode: ");
        errorMsg += response.to_json(true).dump();
        throw std::logic_error(errorMsg);
    }
}

std::pair<std::shared_ptr<Stream>, bool> DcpProducer::closeStreamInner(
        Vbid vbucket, cb::mcbp::DcpStreamId sid, bool eraseFromMapIfFound) {
    std::shared_ptr<Stream> stream;
    bool vbFound = false;

    auto rv = streams->find(vbucket.get());
    if (rv != streams->end()) {
        vbFound = true;
        // Vbucket is mapped, get exclusive access to the StreamContainer
        auto handle = rv->second->wlock();
        // Try and locate a matching stream
        for (; !handle.end(); handle.next()) {
            if (handle.get()->compareStreamId(sid)) {
                stream = handle.get();
                break;
            }
        }

        if (eraseFromMapIfFound && stream) {
            // Need to tidy up the map, call erase on the handle,
            // which will erase the current element from the container
            handle.erase();
        }
    }
    return {stream, vbFound};
}

cb::engine_errc DcpProducer::closeStream(uint32_t opaque,
                                         Vbid vbucket,
                                         cb::mcbp::DcpStreamId sid) {
    lastReceiveTime = ep_uptime_now();
    if (doDisconnect()) {
        return cb::engine_errc::disconnect;
    }

    if (!sid && multipleStreamRequests == MultipleStreamRequests::Yes) {
        logger->warnWithContext(
                "closeStream request failed because a valid stream-ID is "
                "required",
                {{"vb", vbucket}});
        return cb::engine_errc::dcp_streamid_invalid;
    }
    if (sid && multipleStreamRequests == MultipleStreamRequests::No) {
        logger->warnWithContext(
                "closeStream request failed because a stream-ID is present "
                "but not required",
                {{"vb", vbucket}, {"stream_id", fmt::to_string(sid)}});
        return cb::engine_errc::dcp_streamid_invalid;
    }

    /* We should not remove the stream from the streams map if we have to
       send the "STREAM_END" response asynchronously to the consumer, so
       use the value of sendStreamEndOnClientStreamClose to determine if the
       stream should be removed if found*/
    auto rv = closeStreamInner(vbucket, sid, !sendStreamEndOnClientStreamClose);

    cb::engine_errc ret;
    if (!rv.first) {
        logger->warnWithContext(
                "Cannot close stream because no stream exists for this vbucket",
                {{"vb", vbucket}, {"stream_id", fmt::to_string(sid)}});
        return sid && rv.second ? cb::engine_errc::dcp_streamid_invalid
                                : cb::engine_errc::no_such_key;
    }
    if (!rv.first->isActive()) {
        logger->warnWithContext(
                "Cannot close stream because stream is already marked as dead",
                {{"vb", vbucket}, {"stream_id", fmt::to_string(sid)}});
        ret = cb::engine_errc::no_such_key;
    } else {
        rv.first->setDead(cb::mcbp::DcpStreamEndStatus::Closed);
        ret = cb::engine_errc::success;
    }
    if (!sendStreamEndOnClientStreamClose) {
        /* Remove the conn from 'vb_conns map' only when we have removed the
           stream from the producer connections StreamsMap */
        engine_.getDcpConnMap().removeVBConnByVBId(getCookie(), vbucket);
    }

    return ret;
}

void DcpProducer::notifyBackfillManager() {
    if (backfillMgr) {
        backfillMgr->wakeUpTask();
    }
}

bool DcpProducer::recordBackfillManagerBytesRead(size_t bytes) {
    return backfillMgr->bytesCheckAndRead(bytes);
}

void DcpProducer::recordBackfillManagerBytesSent(size_t bytes) {
    if (backfillMgr) {
        backfillMgr->bytesSent(bytes);
    }
}

uint64_t DcpProducer::scheduleBackfillManager(VBucket& vb,
                                              std::shared_ptr<ActiveStream> s,
                                              uint64_t start,
                                              uint64_t end) {
    Expects(start <= end);
    auto backfill = vb.createDCPBackfill(engine_, s, start, end);
    const auto backfillUID = backfill->getUID();
    switch (backfillMgr->schedule(std::move(backfill))) {
    case BackfillManager::ScheduleResult::Active:
        break;
    case BackfillManager::ScheduleResult::Pending:
        s->logWithContext(spdlog::level::info, "Backfill is pending");
        break;
    }
    return backfillUID;
}

uint64_t DcpProducer::scheduleBackfillManager(VBucket& vb,
                                              std::shared_ptr<ActiveStream> s) {
    auto backfill = vb.createDCPBackfill(engine_, std::move(s));
    const auto backfillUID = backfill->getUID();
    backfillMgr->schedule(std::move(backfill));
    return backfillUID;
}

bool DcpProducer::removeBackfill(uint64_t backfillUID) {
    std::lock_guard<std::mutex> lg(closeAllStreamsLock);

    if (backfillMgr) {
        return backfillMgr->removeBackfill(backfillUID);
    }
    return false;
}

void DcpProducer::addStats(const AddStatFn& add_stat, CookieIface& c) {
    ConnHandler::addStats(add_stat, c);

    addStat("items_sent", getItemsSent(), add_stat, c);
    addStat("items_remaining", getItemsRemaining(), add_stat, c);
    addStat("total_bytes_sent", getTotalBytesSent(), add_stat, c);
    if (isCompressionEnabled()) {
        addStat("total_uncompressed_data_size", getTotalUncompressedDataSize(),
                add_stat, c);
    }
    auto toFloatSecs = [](std::chrono::steady_clock::time_point t) {
        using namespace std::chrono;
        return duration_cast<duration<float>>(t.time_since_epoch()).count();
    };

    addStat("last_sent_time", toFloatSecs(lastSendTime), add_stat, c);
    addStat("last_receive_time",
            toFloatSecs(lastReceiveTime),
            add_stat,
            c);
    addStat("noop_enabled", noopCtx.enabled, add_stat, c);
    addStat("noop_tx_interval",
            cb::time2text(noopCtx.dcpNoopTxInterval),
            add_stat,
            c);
    addStat("noop_wait", noopCtx.pendingRecv, add_stat, c);
    addStat("force_value_compression", forceValueCompression, add_stat, c);
    addStat("cursor_dropping", supportsCursorDropping, add_stat, c);
    addStat("send_stream_end_on_client_close_stream",
            sendStreamEndOnClientStreamClose,
            add_stat,
            c);
    addStat("enable_expiry_opcode", enableExpiryOpcode, add_stat, c);
    addStat("enable_stream_id",
            multipleStreamRequests == MultipleStreamRequests::Yes,
            add_stat,
            c);
    addStat("synchronous_replication", isSyncReplicationEnabled(), add_stat, c);
    addStat("synchronous_writes", isSyncWritesEnabled(), add_stat, c);
    addStat("max_marker_version", to_string(maxMarkerVersion), add_stat, c);

    addStat("should_disconnect_when_stuck",
            shouldDisconnectWhenStuck,
            add_stat,
            c);
    addStat("disconnect_when_stuck_timeout", stuckTimeout.count(), add_stat, c);

    // Possible that the producer has had its streams closed and hence doesn't
    // have a backfill manager anymore.
    if (backfillMgr) {
        backfillMgr->addStats(*this, add_stat, c);
    }

    log.rlock()->addStats(add_stat, c);

    ExTask pointerCopy;
    { // Locking scope
        std::lock_guard<std::mutex> guard(checkpointCreator->mutex);
        pointerCopy = checkpointCreator->task;
    }

    if (pointerCopy) {
        static_cast<ActiveStreamCheckpointProcessorTask*>(pointerCopy.get())
                ->addStats(getName(), add_stat, c);
    }

    ready.addStats(getName() + ":dcp_ready_queue_", add_stat, c);

    size_t num_streams = 0;
    size_t num_dead_streams = 0;
    std::ranges::for_each(
            *streams,
            [&num_streams,
             &num_dead_streams](const StreamsMap::value_type& vt) {
                for (auto handle = vt.second->rlock(); !handle.end();
                     handle.next()) {
                    num_streams++;
                    if (!handle.get()->isActive()) {
                        num_dead_streams++;
                    }
                }
            });

    addStat("num_streams", num_streams, add_stat, c);
    addStat("num_dead_streams", num_dead_streams, add_stat, c);
}

void DcpProducer::addStreamStats(const AddStatFn& add_stat,
                                 CookieIface& c,
                                 StreamStatsFormat format) {
    // Make a copy of all valid streams (under lock), and then call addStats
    // for each one. (Done in two stages to minmise how long we have the
    // streams map locked for).
    std::vector<std::shared_ptr<Stream>> valid_streams;

    std::ranges::for_each(
            *streams, [&valid_streams](const StreamsMap::value_type& vt) {
                for (auto handle = vt.second->rlock(); !handle.end();
                     handle.next()) {
                    auto as = handle.get();
                    if (as->isActive()) {
                        valid_streams.push_back(handle.get());
                    }
                }
            });

    if (format == StreamStatsFormat::Json) {
        doStreamStatsJson(valid_streams, add_stat, c);
    } else {
        doStreamStatsLegacy(valid_streams, add_stat, c);
    }
}

void DcpProducer::addTakeoverStats(const AddStatFn& add_stat,
                                   CookieIface& c,
                                   const VBucket& vb) {
    // Only do takeover stats on 'traditional' streams
    if (multipleStreamRequests == MultipleStreamRequests::Yes) {
        return;
    }

    auto rv = streams->find(vb.getId().get());

    if (rv != streams->end()) {
        auto handle = rv->second->rlock();
        // Only perform takeover stats on singleton streams
        if (handle.size() == 1) {
            auto stream = handle.get();
            if (stream) {
                stream->addTakeoverStats(add_stat, c, vb);
                return;
            }
            logger->warnWithContext(
                    "DcpProducer::addTakeoverStats no stream found",
                    {{"vb", vb.getId()}});
        } else if (handle.size() > 1) {
            throw std::logic_error(
                    "DcpProducer::addTakeoverStats unexpected size streams:(" +
                    std::to_string(handle.size()) + ") found " +
                    vb.getId().to_string());
        } else {
            // Logically, finding a StreamContainer with no stream is similar to
            // not finding a StreamContainer at all, both should return does_not_exist
            logger->infoWithContext(
                    "DcpProducer::addTakeoverStats empty streams list found",
                    {{"vb", vb.getId()}});
        }
    } else {
        logger->infoWithContext(
                "DcpProducer::addTakeoverStats Unable to find stream",
                {{"vb", vb.getId()}});
    }
    // Error path - return status of does_not_exist to ensure rebalance does not
    // hang.
    add_casted_stat("status", "stream_does_not_exist", add_stat, c);
    add_casted_stat("estimate", 0, add_stat, c);
    add_casted_stat("backfillRemaining", 0, add_stat, c);
}

void DcpProducer::aggregateQueueStats(ConnCounter& aggregator) const {
    ++aggregator.totalProducers;
    aggregator.conn_queueDrain += itemsSent;
    aggregator.conn_totalBytes += totalBytesSent;
    aggregator.conn_totalUncompressedDataSize += totalUncompressedDataSize;

    auto pausedCounters = getPausedCounters();
    aggregator.conn_paused = pausedCounters.first;
    aggregator.conn_unpaused = pausedCounters.second;

    auto streamAggStats = getStreamAggStats();

    aggregator.conn_activeStreams += streamAggStats.streams;
    aggregator.conn_queueRemaining += streamAggStats.itemsRemaining;
    aggregator.conn_queueMemory += streamAggStats.readyQueueMemory;
    aggregator.conn_backfillDisk += streamAggStats.backfillItemsDisk;
    aggregator.conn_backfillMemory += streamAggStats.backfillItemsMemory;
}

void DcpProducer::notifySeqnoAvailable(Vbid vbucket, queue_op op) {
    if (!isSyncWritesEnabled() &&
        ((!isSeqnoAdvancedEnabled() && isPrepareOrAbort(op)) ||
         (isSeqnoAdvancedEnabled() && op == queue_op::pending_sync_write))) {
        // Skip notifying this producer when sync-writes are not enabled and...
        //
        // 1) When the stream does not support seqno-advance, then skip both
        //    prepare and abort as nothing will be transmitted.
        // 2) When the stream supports seqno-advance only prepares skip the
        //    notify. If the operation is an abort we will wake-up the stream.
        //    See MB-56148 as to why this distinction exists.
        return;
    }

    auto rv = streams->find(vbucket.get());

    if (rv != streams->end()) {
        auto handle = rv->second->rlock();
        for (; !handle.end(); handle.next()) {
            handle.get()->notifySeqnoAvailable(*this);
        }
    }
}

void DcpProducer::closeStreamDueToVbStateChange(
        Vbid vbucket,
        vbucket_state_t state,
        std::unique_lock<folly::SharedMutex>* vbstateLock) {
    if (setStreamDeadStatus(vbucket,
                            cb::mcbp::DcpStreamEndStatus::StateChanged,
                            vbstateLock)) {
        logger->debugWithContext(
                "State changed, closing active stream",
                {{"vb", vbucket}, {"state", VBucket::toString(state)}});
    }
}

void DcpProducer::closeStreamDueToRollback(Vbid vbucket) {
    if (setStreamDeadStatus(vbucket, cb::mcbp::DcpStreamEndStatus::Rollback)) {
        logger->debugWithContext(
                "Rollback occurred, closing stream (downstream must rollback "
                "too)",
                {{"vb", vbucket}});
    }
}

bool DcpProducer::handleSlowStream(Vbid vbid, const CheckpointCursor* cursor) {
    if (supportsCursorDropping) {
        auto rv = streams->find(vbid.get());
        if (rv != streams->end()) {
            for (auto handle = rv->second->rlock(); !handle.end();
                 handle.next()) {
                if (handle.get()->getCursor().lock().get() == cursor) {
                    auto* as = handle.get().get();
                    return as->handleSlowStream();
                }
            }
        }
    }
    return false;
}

bool DcpProducer::setStreamDeadStatus(
        Vbid vbid,
        cb::mcbp::DcpStreamEndStatus status,
        std::unique_lock<folly::SharedMutex>* vbstateLock) {
    auto rv = streams->find(vbid.get());
    if (rv != streams->end()) {
        std::vector<std::shared_ptr<ActiveStream>> streamPtrs;
        // MB-35073: holding StreamContainer rlock while calling setDead
        // has been seen to cause lock inversion elsewhere.
        // Collect sharedptrs then setDead once lock is released (itr out of
        // scope).
        for (auto itr = rv->second->rlock(); !itr.end(); itr.next()) {
            streamPtrs.push_back(itr.get());
        }

        // MB-36637: At KVBucket::setVBucketState we acquire an exclusive lock
        // to vbstate and pass it down here. If that is the case, then we have
        // to avoid the call to ActiveStream::setDead(status) as it may deadlock
        // by acquiring the same lock again.
        for (const auto& stream : streamPtrs) {
            if (stream) {
                if (vbstateLock) {
                    stream->setDead(status, *vbstateLock);
                } else {
                    stream->setDead(status);
                }
            }
        }

        return true;
    }

    return false;
}

void DcpProducer::closeAllStreams() {
    closeAllStreamsPreLockHook();

    std::lock_guard<std::mutex> lg(closeAllStreamsLock);

    closeAllStreamsPostLockHook();

    lastReceiveTime = ep_uptime_now();
    std::vector<Vbid> vbvector;
    {
        std::ranges::for_each(
                *streams, [this, &vbvector](StreamsMap::value_type& vt) {
                    vbvector.push_back((Vbid)vt.first);
                    std::vector<std::shared_ptr<ActiveStream>> streamPtrs;
                    // MB-35073: holding StreamContainer lock while
                    // calling setDead leads to lock inversion - so
                    // collect sharedptrs in one pass then setDead once
                    // lock is released (itr out of scope).
                    {
                        auto handle = vt.second->wlock();
                        for (; !handle.end(); handle.next()) {
                            streamPtrs.push_back(handle.get());
                        }
                        handle.clear();
                    }

                    for (const auto& streamPtr : streamPtrs) {
                        // Explicitly ask to remove the DCPBackfill object
                        // here. 1) whilst we know the backfillMgr is
                        // alive and 2) whilst we know the ActiveStream is
                        // alive. This ensures that if the ActiveStream
                        // destructs within this function (it could if
                        // shared_ptr::ref==0) ~ActiveStream doesn't
                        // deadlock trying to remove the backfill, as
                        // DcpProducer::removeBackfill needs the
                        // closeAllStreamsLock which is already locked.
                        if (backfillMgr) {
                            streamPtr->removeBackfill(*backfillMgr);
                        }
                        streamPtr->setDead(
                                cb::mcbp::DcpStreamEndStatus::Disconnected);
                    }
                });
    }
    for (const auto vbid: vbvector) {
        engine_.getDcpConnMap().removeVBConnByVBId(getCookie(), vbid);
    }

    closeAllStreamsHook();

    // Destroy the backfillManager. (BackfillManager task also
    // may hold a weak reference to it while running, but that is
    // guaranteed to decay and free the BackfillManager once it
    // completes run().
    // This will terminate any tasks and delete any backfills
    // associated with this Producer.  This is necessary as if we
    // don't, then the ref-counted ptr references which exist between
    // DcpProducer and ActiveStream result in us leaking DcpProducer
    // objects (and Couchstore vBucket files, via DCPBackfill task).
    backfillMgr.reset();
}

const char* DcpProducer::getType() const {
    return "producer";
}

std::unique_ptr<DcpResponse> DcpProducer::getNextItem() {
    do {
        Vbid vbucket = Vbid(0);
        while (ready.popFront(vbucket)) {
            // This can't happen in production as the state would have
            // changed before getting here.
            if (log.rlock()->isFull()) {
                ready.pushUnique(vbucket);
                return {};
            }

            auto response = getNextItemFromVbucket(vbucket);
            if (response) {
                ready.pushUnique(vbucket);
                unPause();
                return response;
            }
        }

        // re-check the ready queue.
        // A new vbucket could of became ready and the notifier could of seen
        // paused = false, so reloop so we don't miss an operation.
    } while (!ready.empty());

    // flag we are paused
    if (!isPaused()) {
        pause(PausedReason::ReadyListEmpty);
    }
    return {};
}

std::unique_ptr<DcpResponse> DcpProducer::getNextItemFromVbucket(Vbid vbid) {
    auto rv = streams->find(vbid.get());
    if (rv == streams->end()) {
        // The vbucket is not in the map.
        return {};
    }

    // Use the resumable handle so that we can service the streams that
    // are associated with the vbucket. If a stream returns a response
    // we will ship it (i.e. leave this scope). Then next time we visit
    // the VB, we should /resume/ from the next stream in the container.
    for (auto resumableIterator = rv->second->startResumable();
         !resumableIterator.complete();
         resumableIterator.next()) {
        const auto& stream = resumableIterator.get();
        if (!stream) {
            continue;
        }

        auto response = getAndValidateNextItemFromStream(stream);
        if (response) {
            return response;
        }
    }
    return {};
}

std::unique_ptr<DcpResponse> DcpProducer::getAndValidateNextItemFromStream(
        const std::shared_ptr<ActiveStream>& stream) {
    auto response = stream->next(*this);
    if (!response) {
        return {};
    }

    // The stream gave us something, validate it
    switch (response->getEvent()) {
    case DcpResponse::Event::SnapshotMarker: {
        if (stream->endIfRequiredPrivilegesLost(*this)) {
            return stream->makeEndStreamResponse(
                    cb::mcbp::DcpStreamEndStatus::LostPrivileges);
        }
    }
    case DcpResponse::Event::Mutation:
    case DcpResponse::Event::Deletion:
    case DcpResponse::Event::Expiration:
    case DcpResponse::Event::Prepare:
    case DcpResponse::Event::Commit:
    case DcpResponse::Event::Abort:
    case DcpResponse::Event::StreamEnd:
    case DcpResponse::Event::SetVbucket:
    case DcpResponse::Event::SystemEvent:
    case DcpResponse::Event::OSOSnapshot:
    case DcpResponse::Event::SeqnoAdvanced:
        break;
    default:
        throw std::logic_error(fmt::format(
                "DcpProducer::getAndValidateNextItemFromStream: Producer ({}) "
                "is attempting to write an unexpected event:{}",
                logHeader(),
                response->to_string()));
    }

    return response;
}

void DcpProducer::setDisconnect() {
    ConnHandler::setDisconnect();
    std::ranges::for_each(*streams, [](StreamsMap::value_type& vt) {
        std::vector<std::shared_ptr<Stream>> streamPtrs;
        // MB-35049: hold StreamContainer rlock while calling setDead
        // leads to lock inversion - so collect sharedptrs in one pass
        // then setDead once it is released (itr out of scope).
        for (auto itr = vt.second->rlock(); !itr.end(); itr.next()) {
            streamPtrs.push_back(itr.get());
        }
        for (auto stream : streamPtrs) {
            stream->setDead(cb::mcbp::DcpStreamEndStatus::Disconnected);
        }
    });
}

void DcpProducer::notifyStreamReady(Vbid vbucket) {
    // Transitioned from empty to non-empty readyQ - unpause the Producer.
    if (ready.pushUnique(vbucket)) {
        const auto [full, ackedBytes, outstanding, max] =
                log.withRLock([](auto& entry) {
                    return std::make_tuple(entry.isFull(),
                                           entry.getAckedBytes(),
                                           entry.getBytesOutstanding(),
                                           entry.getMaxBytes());
                });

        if (full) {
            logger->infoWithContext(
                    "Unable to notify paused connection because "
                    "DcpProducer::BufferLog is full; ackedBytes, bytesSent, "
                    "maxBytes",
                    {{"acked_bytes", ackedBytes},
                     {"outstanding", outstanding},
                     {"max", max}});
        } else {
            scheduleNotify();
        }
    }
}

cb::engine_errc DcpProducer::maybeDisconnect() {
    const auto now = ep_uptime_now();
    auto elapsedTime = now - lastReceiveTime.load();
    auto dcpIdleTimeout = getIdleTimeout();
    if (noopCtx.enabled && elapsedTime > dcpIdleTimeout) {
        logger->warnWithContext(
                "Disconnecting because a message has not been received for the "
                "DCP idle timeout",
                {{"dcp_idle_timeout", dcpIdleTimeout},
                 {"since_last_send", (now - lastSendTime.load())},
                 {"since_last_recv", elapsedTime},
                 {"since_noop_last_send", (now - noopCtx.sendTime)},
                 {"since_noop_last_recv", (now - noopCtx.recvTime)},
                 {"dcp_noop_tx_interval", noopCtx.dcpNoopTxInterval},
                 {"opaque", noopCtx.opaque},
                 {"pending_recv", noopCtx.pendingRecv.load()},
                 {"paused", isPaused()},
                 {"paused_reason", to_string(getPausedReason())}});
        return cb::engine_errc::disconnect;
    }
    // Returning cb::engine_errc::failed means ignore and continue
    // without disconnecting
    return cb::engine_errc::failed;
}

cb::engine_errc DcpProducer::maybeSendNoop(
        DcpMessageProducersIface& producers) {
    if (!noopCtx.enabled) {
        // Returning cb::engine_errc::failed means ignore and continue
        // without sending a noop
        return cb::engine_errc::failed;
    }
    const auto now = ep_uptime_now();
    const auto elapsedTime(now - noopCtx.sendTime);

    // Check to see if waiting for a noop reply.
    // If not try to send a noop to the consumer if the interval has passed
    if (!noopCtx.pendingRecv && elapsedTime >= noopCtx.dcpNoopTxInterval) {
        const auto ret = producers.noop(++noopCtx.opaque);

        if (ret == cb::engine_errc::success) {
            noopCtx.pendingRecv = true;
            noopCtx.sendTime = now;
            lastSendTime = noopCtx.sendTime;
        }
        return ret;
    }

    // We have already sent a noop and are awaiting a receive or
    // the time interval has not passed.  In either case continue
    // without sending a noop.
    return cb::engine_errc::failed;
}

size_t DcpProducer::getItemsSent() {
    return itemsSent;
}

size_t DcpProducer::getItemsRemaining() const {
    size_t remainingSize = 0;
    std::ranges::for_each(
            *streams, [&remainingSize](const StreamsMap::value_type& vt) {
                for (auto itr = vt.second->rlock(); !itr.end(); itr.next()) {
                    auto* as = itr.get().get();
                    if (as) {
                        remainingSize += as->getItemsRemaining();
                    }
                }
            });

    return remainingSize;
}

DcpProducer::StreamAggStats DcpProducer::getStreamAggStats() const {
    DcpProducer::StreamAggStats stats;

    std::ranges::for_each(*streams, [&stats](const StreamsMap::value_type& vt) {
        auto itr = vt.second->rlock();
        stats.streams += itr.size();
        for (; !itr.end(); itr.next()) {
            auto* as = itr.get().get();
            if (as) {
                stats.itemsRemaining += as->getItemsRemaining();
                stats.readyQueueMemory += as->getReadyQueueMemory();
                stats.backfillItemsDisk += as->getBackfillItemsDisk();
                stats.backfillItemsMemory += as->getBackfillItemsMemory();
            }
        }
    });

    return stats;
}

size_t DcpProducer::getTotalBytesSent() {
    return totalBytesSent;
}

size_t DcpProducer::getTotalUncompressedDataSize() {
    return totalUncompressedDataSize;
}

std::vector<Vbid> DcpProducer::getVBVector() {
    std::vector<Vbid> vbvector;
    std::ranges::for_each(*streams, [&vbvector](StreamsMap::value_type& iter) {
        vbvector.push_back((Vbid)iter.first);
    });
    return vbvector;
}

bool DcpProducer::bufferLogInsert(size_t bytes) {
    return log.wlock()->insert(bytes);
}

void DcpProducer::createCheckpointProcessorTask() {
    std::lock_guard<std::mutex> guard(checkpointCreator->mutex);
    checkpointCreator->task =
            std::make_shared<ActiveStreamCheckpointProcessorTask>(
                    engine_, shared_from_base<DcpProducer>());
}

void DcpProducer::scheduleCheckpointProcessorTask() {
    std::lock_guard<std::mutex> guard(checkpointCreator->mutex);
    ExecutorPool::get()->schedule(checkpointCreator->task);
}

void DcpProducer::scheduleCheckpointProcessorTask(
        std::shared_ptr<ActiveStream> s) {
    std::lock_guard<std::mutex> guard(checkpointCreator->mutex);
    if (!checkpointCreator->task) {
        throw std::logic_error(
                "DcpProducer::scheduleCheckpointProcessorTask task is null");
    }
    static_cast<ActiveStreamCheckpointProcessorTask*>(
            checkpointCreator->task.get())
            ->schedule(s);
}

DcpProducer::StreamMapValue DcpProducer::findStreams(Vbid vbid) {
    auto it = streams->find(vbid.get());
    if (it != streams->end()) {
        return it->second;
    }
    return nullptr;
}

std::vector<DcpProducer::ContainerElement> DcpProducer::getStreams(Vbid vbid) {
    auto streams = findStreams(vbid);
    if (!streams) {
        return {}; // empty
    }
    std::vector<ContainerElement> rv;
    {
        // scope for rlock, just iterate and copy (one allocation occurs for
        // the container)
        auto handle = streams->rlock();
        rv.reserve(handle.size());
        for (; !handle.end(); handle.next()) {
            rv.emplace_back(handle.get());
        }
    }
    return rv;
}

void DcpProducer::updateStreamsMap(Vbid vbid,
                                   cb::mcbp::DcpStreamId sid,
                                   std::shared_ptr<ActiveStream>& stream) {
    using cb::tracing::Code;
    ScopeTimer1<TracerStopwatch<Code>> timer(*getCookie(),
                                             Code::StreamUpdateMap);

    updateStreamsMapHook();

    auto found = streams->find(vbid.get());

    if (found != streams->end()) {
        // vbid is already mapped found.first is a shared_ptr<StreamContainer>
        if (found->second) {
            auto handle = found->second->wlock();
            for (; !handle.end(); handle.next()) {
                auto& sp = handle.get(); // get the shared_ptr<Stream>
                if (sp->compareStreamId(sid)) {
                    // Error if found - given we just checked this
                    // in the pre-flight checks for streamRequest.
                    auto msg = fmt::format(
                            "({}) Stream ({}) request failed"
                            " because a stream unexpectedly exists in "
                            "StreamContainer for this vbucket",
                            vbid,
                            sid.to_string());
                    logger->warn(msg);
                    throw std::logic_error("DcpProducer::updateStreamsMap " +
                                           msg);
                }
            }

            /*
             * Add the Stream to the StreamContainer if we allow multiple
             * streams or if there are no other streams currently in the
             * container for this vb. We're under a writelock so we won't race
             * and accidentally create multiple streams if we don't support it.
             */
            if (multipleStreamRequests == MultipleStreamRequests::Yes ||
                handle.empty()) {
                // If we're here the vbid is mapped so we must update the
                // existing container
                handle.push_front(stream);
            } else {
                throw std::logic_error(
                        "DcpProducer::updateStreamsMap invalid state to add "
                        "multiple streams");
            }
        } else {
            throw std::logic_error("DcpProducer::updateStreamsMap " +
                                   vbid.to_string() + " is mapped to null");
        }
    } else {
        // vbid is not mapped
        streams->insert(std::make_pair(
                vbid.get(),
                std::make_shared<StreamContainer<ContainerElement>>(stream)));
    }
}

cb::mcbp::DcpStreamEndStatus DcpProducer::mapEndStreamStatus(
        CookieIface* cookie, cb::mcbp::DcpStreamEndStatus status) const {
    if (!cookie->isCollectionsSupported()) {
        switch (status) {
        case cb::mcbp::DcpStreamEndStatus::Ok:
        case cb::mcbp::DcpStreamEndStatus::Closed:
        case cb::mcbp::DcpStreamEndStatus::StateChanged:
        case cb::mcbp::DcpStreamEndStatus::Disconnected:
        case cb::mcbp::DcpStreamEndStatus::Slow:
        case cb::mcbp::DcpStreamEndStatus::BackfillFail:
        case cb::mcbp::DcpStreamEndStatus::Rollback:
            break;
        case cb::mcbp::DcpStreamEndStatus::FilterEmpty:
        case cb::mcbp::DcpStreamEndStatus::LostPrivileges:
            status = cb::mcbp::DcpStreamEndStatus::Ok;
        }
    }
    return status;
}

std::string DcpProducer::getConsumerName() const {
    return consumerName.copy();
}

bool DcpProducer::isOutOfOrderSnapshotsEnabled() const {
    return outOfOrderSnapshots != OutOfOrderSnapshots::No &&
           engine_.getKVBucket()->isByIdScanSupported();
}

bool DcpProducer::isOutOfOrderSnapshotsEnabledWithSeqnoAdvanced() const {
    return outOfOrderSnapshots == OutOfOrderSnapshots::YesWithSeqnoAdvanced &&
           engine_.getKVBucket()->isByIdScanSupported();
}

std::optional<uint64_t> DcpProducer::getHighSeqnoOfCollections(
        const Collections::VB::Filter& filter, VBucket& vbucket) {
    using cb::tracing::Code;
    ScopeTimer1<TracerStopwatch<Code>> timer(*getCookie(),
                                             Code::StreamGetCollectionHighSeq);

    return vbucket.getHighSeqnoOfCollections(filter);
}

void DcpProducer::setBackfillByteLimit(size_t bytes) {
    if (backfillMgr) {
        backfillMgr->setBackfillByteLimit(bytes);
    }
}

size_t DcpProducer::getBackfillByteLimit() const {
    return backfillMgr ? backfillMgr->getBackfillByteLimit() : 0;
}<|MERGE_RESOLUTION|>--- conflicted
+++ resolved
@@ -66,20 +66,10 @@
     return DcpProducer::StreamsMap::create(maxNumVBuckets, config);
 }
 
-<<<<<<< HEAD
 DcpProducer::BufferLog::State DcpProducer::BufferLog::getState() const {
     if (isEnabled()) {
         if (isSpaceAvailable()) {
             return State::SpaceAvailable;
-=======
-DcpProducer::BufferLog::State DcpProducer::BufferLog::getState_UNLOCKED()
-        const {
-    if (isEnabled_UNLOCKED()) {
-        if (isFull_UNLOCKED()) {
-            return Full;
-        } else {
-            return SpaceAvailable;
->>>>>>> d7f3892a
         }
         return State::Full;
     }
@@ -120,24 +110,6 @@
     bytesOutstanding -= bytes;
 }
 
-bool DcpProducer::BufferLog::pauseIfFull() {
-    if (getState() == State::Full) {
-        producer.pause(PausedReason::BufferLogFull);
-
-        // State is full. When changing from no previous value OR the value has
-        // changed then record the current value and current time.
-        if (!lastCheckedAckedBytes || ackedBytes != lastCheckedAckedBytes) {
-            lastCheckedAckedBytes = ackedBytes;
-            lastCheckedTime = std::chrono::steady_clock::now();
-        }
-        return true;
-    }
-
-    // always reset the value if buffer is not full.
-    lastCheckedAckedBytes.reset();
-    return false;
-}
-
 void DcpProducer::BufferLog::acknowledge(size_t bytes) {
     State state = getState();
     if (state != State::Disabled) {
@@ -174,21 +146,20 @@
                      c);
 }
 
-bool DcpProducer::BufferLog::isStuck(std::chrono::seconds limit) const {
-    std::chrono::steady_clock::time_point now;
-    bool stuck = false;
-
-    std::shared_lock<folly::SharedMutex> lh(logLock);
-    if (lastCheckedAckedBytes) {
-        // If lastCheckBytesOutstanding is defined then the lastCheckedTime has
-        // recorded the time it was last set to a new value, hence we can now
-        // decide if the producer is stuck using the limit. Compare equals
-        // allows unit test to be reliable with a 0 limit.
-        now = std::chrono::steady_clock::now();
-        stuck = (now - lastCheckedTime) >= limit;
-    }
-
-    if (stuck) {
+bool DcpProducer::BufferLog::isStuck(std::chrono::seconds limit) {
+    const auto now = std::chrono::steady_clock::now();
+
+    // If no recorded ackedBytes or the value has changed then record the
+    // current value and time.
+    if (!lastCheckedAckedBytes || ackedBytes != lastCheckedAckedBytes) {
+        lastCheckedAckedBytes = ackedBytes;
+        lastCheckedTime = now;
+    }
+
+    // lastCheckedAckedBytes is defined and hasn't changed. This path must now
+    // compare lastCheckedTime against the limit. WARN and return true when
+    // limit is exceeded.
+    if ((now - lastCheckedTime) >= limit) {
         EP_LOG_WARN(
                 "{} Disconnecting because ackedBytes has not changed for "
                 "{} seconds. lastCheckedAckedBytes:{} "
@@ -202,8 +173,9 @@
                 maxBytes,
                 bytesOutstanding.load(),
                 ackedBytes.load());
-    }
-    return stuck;
+        return true;
+    }
+    return false;
 }
 
 /// Decode IncludeValue from DCP producer flags.
@@ -249,8 +221,8 @@
       createChkPtProcessorTsk(startTask),
       connectionSupportsSnappy(
               cookie->isDatatypeSupported(PROTOCOL_BINARY_DATATYPE_SNAPPY)),
-<<<<<<< HEAD
-      collectionsEnabled(cookie->isCollectionsSupported()) {
+      collectionsEnabled(cookie->isCollectionsSupported()),
+      stuckTimeout(e.getDcpDisconnectWhenStuckTimeout()) {
     if (getName().find("secidx") != std::string::npos) {
         logBufferFullInterval = std::chrono::seconds{15};
 #ifdef CB_DEVELOPMENT_ASSERTS
@@ -263,10 +235,6 @@
     nextLogBufferAggregatedFull = logBufferAggregatedFullDuration;
 #endif
 
-=======
-      collectionsEnabled(cookie->isCollectionsSupported()),
-      stuckTimeout(e.getDcpDisconnectWhenStuckTimeout()) {
->>>>>>> d7f3892a
     setSupportAck(true);
     pause(PausedReason::Initializing);
     setLogContext("DCP (Producer) " + getName() + " -",
@@ -871,6 +839,12 @@
     // the stream was pasued, but the log may be full without pause being
     // called.
     if (log.rlock()->isFull()) {
+        // Now check if the producer is actually "stuck", just not acking
+        // anything in our timeout
+        if (shouldDisconnectWhenStuck && log.wlock()->isStuck(stuckTimeout)) {
+            return cb::engine_errc::disconnect;
+        }
+
         // If the stream wasn't paused, pause the stream and return
         // that we're blocked (as we can't add more messages to the
         // stream
@@ -915,10 +889,6 @@
     } else {
         resp = getNextItem();
         if (!resp) {
-            if (shouldDisconnectWhenStuck && log.isStuck(stuckTimeout)) {
-                doDisconnect();
-                return cb::engine_errc::disconnect;
-            }
             return cb::engine_errc::would_block;
         }
     }

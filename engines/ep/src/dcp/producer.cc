/*
 *     Copyright 2015-Present Couchbase, Inc.
 *
 *   Use of this software is governed by the Business Source License included
 *   in the file licenses/BSL-Couchbase.txt.  As of the Change Date specified
 *   in that file, in accordance with the Business Source License, use of this
 *   software will be governed by the Apache License, Version 2.0, included in
 *   the file licenses/APL2.txt.
 */

#include "dcp/producer.h"

#include "backfill.h"
#include "bucket_logger.h"
#include "checkpoint_manager.h"
#include "collections/manager.h"
#include "collections/vbucket_filter.h"
#include "collections/vbucket_manifest.h"
#include "collections/vbucket_manifest_handles.h"
#include "connhandler_impl.h"
#include "dcp/active_stream.h"
#include "dcp/active_stream_checkpoint_processor_task.h"
#include "dcp/backfill-manager.h"
#include "dcp/cache_transfer_stream.h"
#include "dcp/dcpconnmap.h"
#include "dcp/producer_stream.h"
#include "dcp/response.h"
#include "ep_time.h"
#include "eviction_utils.h"
#include "failover-table.h"
#include "kv_bucket.h"
#include "learning_age_and_mfu_based_eviction.h"
#include "objectregistry.h"
#include "snappy-c.h"
#include "trace_helpers.h"
#include "vbucket.h"
#include <executor/executorpool.h>
#include <fmt/chrono.h>
#include <fmt/format.h>
#include <memcached/connection_iface.h>
#include <memcached/cookie_iface.h>
#include <memcached/tracer.h>
#include <memcached/util.h>
#include <nlohmann/json.hpp>
#include <platform/json_log_conversions.h>
#include <platform/scope_timer.h>
#include <platform/timeutils.h>
#include <spdlog/fmt/fmt.h>
#include <statistics/cbstat_collector.h>

#include <numeric>

#include <regex>

const std::chrono::seconds DcpProducer::defaultDcpNoopTxInterval(20);

/**
 * Construct a StreamsMap for the given maximum number of vBuckets this
 * Bucket could ever have.
 */
DcpProducer::StreamsMap::SmartPtr makeStreamsMap(
        size_t maxNumVBuckets) {
    // If we know the maximum number of vBuckets which will exist for this
    // Bucket (normally 1024), we can simply create a AtomicHashArray with
    // capacity == size (i.e. load factor of 1.0), given the key (Vbid) is
    // gauranteed to be unique and not collide with any other.
    DcpProducer::StreamsMap::Config config;
    config.maxLoadFactor = 1.0;
    return DcpProducer::StreamsMap::create(maxNumVBuckets, config);
}

DcpProducer::BufferLog::State DcpProducer::BufferLog::getState() const {
    if (isEnabled()) {
        if (isSpaceAvailable()) {
            return State::SpaceAvailable;
        }
        return State::Full;
    }
    return State::Disabled;
}

void DcpProducer::BufferLog::setBufferSize(size_t newMaxBytes) {
    maxBytes = newMaxBytes;
    if (newMaxBytes == 0) {
        bytesOutstanding = 0;
        ackedBytes.reset(0);
    }
}

bool DcpProducer::BufferLog::insert(size_t bytes) {
    bool inserted = false;
    // If the log is not enabled
    // or there is space, allow the insert
    if (!isEnabled() || !isFull()) {
        bytesOutstanding += bytes;
        inserted = true;
    }
    return inserted;
}

void DcpProducer::BufferLog::release(size_t bytes) {
    if (bytes > bytesOutstanding) {
        OBJ_LOG_WARN_CTX(
                producer.getLogger(),
                "Attempting to release number of bytes which is greater than "
                "bytesOutstanding",
                {"dcp", "producer"},
                {"dcp_name", producer.getName()},
                {"bytes", uint64_t(bytes)},
                {"bytes_outstanding", uint64_t(bytesOutstanding)});
    }

    bytesOutstanding -= bytes;
}

void DcpProducer::BufferLog::acknowledge(size_t bytes) {
    State state = getState();
    if (state != State::Disabled) {
        release(bytes);
        ackedBytes += bytes;
    }
}

void DcpProducer::BufferLog::addStats(const AddStatFn& add_stat,
                                      CookieIface& c) const {
    if (isEnabled()) {
        producer.addStat("max_buffer_bytes", maxBytes, add_stat, c);
        producer.addStat("unacked_bytes", bytesOutstanding, add_stat, c);
        producer.addStat("total_acked_bytes", ackedBytes, add_stat, c);
        producer.addStat("flow_control", "enabled", add_stat, c);
    } else {
        producer.addStat("flow_control", "disabled", add_stat, c);
    }

    if (lastCheckedAckedBytes) {
        producer.addStat("flow_control_last_checked_acked_bytes",
                         *lastCheckedAckedBytes,
                         add_stat,
                         c);
    } else {
        producer.addStat("flow_control_last_checked_acked_bytes",
                         "nullopt",
                         add_stat,
                         c);
    }
    producer.addStat("flow_control_last_checked_time",
                     lastCheckedTime.time_since_epoch().count(),
                     add_stat,
                     c);
}

bool DcpProducer::BufferLog::isStuck(std::chrono::seconds limit) {
    const auto now = cb::time::steady_clock::now();

    // If no recorded ackedBytes or the value has changed then record the
    // current value and time.
    if (!lastCheckedAckedBytes || ackedBytes != lastCheckedAckedBytes) {
        lastCheckedAckedBytes = ackedBytes;
        lastCheckedTime = now;
    }

    // lastCheckedAckedBytes is defined and hasn't changed. This path must now
    // compare lastCheckedTime against the limit. WARN and return true when
    // limit is exceeded.
    if ((now - lastCheckedTime) >= limit) {
        EP_LOG_WARN(
                "{} Disconnecting because ackedBytes has not changed for "
                "{} seconds. lastCheckedAckedBytes:{} "
                "lastCheckedTime:{} now:{} maxBytes:{} bytesOutstanding:{} "
                "ackedBytes:{}",
                producer.logHeader(),
                limit.count(),
                *lastCheckedAckedBytes,
                lastCheckedTime.time_since_epoch().count(),
                now.time_since_epoch().count(),
                maxBytes,
                bytesOutstanding.load(),
                ackedBytes.load());
        return true;
    }
    return false;
}

/// Decode IncludeValue from DCP producer flags.
static IncludeValue toIncludeValue(cb::mcbp::DcpOpenFlag flags) {
    using namespace cb::mcbp;
    if (isFlagSet(flags, DcpOpenFlag::NoValue)) {
        return IncludeValue::No;
    }
    if (isFlagSet(flags, DcpOpenFlag::NoValueWithUnderlyingDatatype)) {
        return IncludeValue::NoWithUnderlyingDatatype;
    }
    return IncludeValue::Yes;
}

DcpProducer::DcpProducer(EventuallyPersistentEngine& e,
                         CookieIface* cookie,
                         const std::string& name,
                         cb::mcbp::DcpOpenFlag flags,
                         bool startTask)
    : ConnHandler(e, cookie, name),
      sendStreamEndOnClientStreamClose(false),
      consumerSupportsHifiMfu(false),
      lastSendTime(ep_uptime_now()),
      log(BufferLog(*this)),
      backfillMgr(std::make_shared<BackfillManager>(
              *e.getKVBucket(),
              e.getKVBucket()->getKVStoreScanTracker(),
              name,
              e.getConfiguration())),
      ready(e.getConfiguration().getMaxVbuckets()),
      streams(makeStreamsMap(e.getConfiguration().getMaxVbuckets())),
      itemsSent(0),
      totalBytesSent(0),
      totalUncompressedDataSize(0),
      includeValue(toIncludeValue(flags)),
      includeXattrs(isFlagSet(flags, cb::mcbp::DcpOpenFlag::IncludeXattrs)
                            ? IncludeXattrs::Yes
                            : IncludeXattrs::No),
      includeDeleteTime(
              isFlagSet(flags, cb::mcbp::DcpOpenFlag::IncludeDeleteTimes)
                      ? IncludeDeleteTime::Yes
                      : IncludeDeleteTime::No),
      createChkPtProcessorTsk(startTask),
      connectionSupportsSnappy(
              cookie->isDatatypeSupported(PROTOCOL_BINARY_DATATYPE_SNAPPY)),
      collectionsEnabled(cookie->isCollectionsSupported()),
      stuckTimeout(e.getDcpDisconnectWhenStuckTimeout()) {
    if (getName().find("secidx") != std::string::npos) {
        logBufferFullInterval = std::chrono::seconds{15};
#ifdef CB_DEVELOPMENT_ASSERTS
        logBufferAggregatedFullDuration = std::chrono::minutes{1};
#endif
    }

    nextLogBufferFull = logBufferFullInterval;
#ifdef CB_DEVELOPMENT_ASSERTS
    nextLogBufferAggregatedFull = logBufferAggregatedFullDuration;
#endif

    setSupportAck(true);
    pause(PausedReason::Initializing);
    setLogContext("DCP (Producer) " + getName() + " -",
                  {{"dcp", "producer"}, {"dcp_name", getName()}});

    // Reduce the minimum log level of view engine DCP streams as they are
    // extremely noisy due to creating new stream, per vbucket,per design doc
    // every ~10s.
    if (name.find("eq_dcpq:mapreduce_view") != std::string::npos ||
        name.find("eq_dcpq:spatial_view") != std::string::npos) {
        logger->set_level(spdlog::level::level_enum::warn);
        // Unregister this logger so that any changes in verbosity will not
        // be reflected in this logger. This prevents us from getting in a
        // state where we change the verbosity to a more verbose value, then
        // cannot return to the original state where this logger only prints
        // warning level messages and others print info level.
        logger->unregister();
    }

    getCookie()->getConnectionIface().setPriority(ConnectionPriority::Medium);

    // The consumer assigns opaques starting at 0 so lets have the producer
    //start using opaques at 10M to prevent any opaque conflicts.
    noopCtx.opaque = 10000000;
    noopCtx.sendTime = ep_uptime_now();

    // This is for backward compatibility with Couchbase 3.0. In 3.0 we set the
    // noop interval to 20 seconds by default, but in post 3.0 releases we set
    // it to be higher by default. Starting in 3.0.1 the DCP consumer sets the
    // noop interval of the producer when connecting so in an all 3.0.1+ cluster
    // this value will be overridden. In 3.0 however we do not set the noop
    // interval so setting this value will make sure we don't disconnect on
    // accident due to the producer and the consumer having a different noop
    // interval.
    noopCtx.dcpNoopTxInterval = defaultDcpNoopTxInterval;
    noopCtx.pendingRecv = false;
    noopCtx.enabled = false;

    forceValueCompression = false;
    enableExpiryOpcode = false;

    // Cursor dropping is disabled for replication connections by default,
    // but will be enabled through a control message to support backward
    // compatibility. For all other type of DCP connections, cursor dropping
    // will be enabled by default.
    if (name.find("replication") < name.length()) {
        supportsCursorDropping = false;
    } else {
        supportsCursorDropping = true;
    }

    includeDeletedUserXattrs =
            isFlagSet(flags, cb::mcbp::DcpOpenFlag::IncludeDeletedUserXattrs)
                    ? IncludeDeletedUserXattrs::Yes
                    : IncludeDeletedUserXattrs::No;

    auto regex = e.getDcpDisconnectWhenStuckNameRegex();
    if (!regex.empty()) {
        std::regex re(regex);
        if (std::regex_match(name, re)) {
            EP_LOG_INFO(
                    "{} producer will disconnect if stuck as name "
                    "matches with dcp_disconnect_when_stuck_name_regex:{}",
                    logHeader(),
                    regex);
            shouldDisconnectWhenStuck = true;
        }
    }
}

DcpProducer::~DcpProducer() {
    // Log runtime / pause information when we destruct.
    const auto now = ep_uptime_now();
    auto noopDescr = fmt::format("Noop enabled:{}", noopCtx.enabled);
    if (noopCtx.enabled) {
        noopDescr += fmt::format(
                ", txInterval:{}, pendingRecv:{} sendTime:{} s ago, "
                "recvTime:{} s ago.",
                noopCtx.dcpNoopTxInterval,
                noopCtx.pendingRecv,
                now - noopCtx.sendTime,
                now - noopCtx.recvTime);
    }
    OBJ_LOG_INFO_CTX(*logger,
                     "Destroying connection",
                     {"since_created", (now - created)},
                     {"total_bytes_sent", totalBytesSent},
                     {"noop_descr", noopDescr},
                     {"paused_details", getPausedDetailsDescription()});

    backfillMgr.reset();
}

void DcpProducer::cancelCheckpointCreatorTask() {
    std::lock_guard<std::mutex> guard(checkpointCreator->mutex);
    if (checkpointCreator->task) {
        ExecutorPool::get()->cancel(checkpointCreator->task->getId());
        checkpointCreator->task.reset();
    }
}

cb::engine_errc DcpProducer::streamRequest(
        cb::mcbp::DcpAddStreamFlag flags,
        uint32_t opaque,
        Vbid vbucket,
        uint64_t start_seqno,
        uint64_t end_seqno,
        uint64_t vbucket_uuid,
        uint64_t snap_start_seqno,
        uint64_t snap_end_seqno,
        uint64_t* rollback_seqno,
        dcp_add_failover_log callback,
        std::optional<std::string_view> json) {
    StreamRequestInfo req{flags,
                          vbucket_uuid,
                          0 /* high_seqno */,
                          start_seqno,
                          end_seqno,
                          snap_start_seqno,
                          snap_end_seqno};
    lastReceiveTime = ep_uptime_now();
    if (doDisconnect()) {
        return cb::engine_errc::disconnect;
    }
    auto vb = engine_.getVBucket(vbucket);
    if (!vb) {
        OBJ_LOG_WARN_CTX(
                *logger,
                "Stream request failed because this vbucket doesn't exist",
                {"vb", vbucket});
        return cb::engine_errc::not_my_vbucket;
    }
    std::shared_lock vbStateReadLock{vb->getStateLock()};
    auto ret = checkConditionsForStreamRequest(req, *vb, json);
    if (ret != cb::engine_errc::success) {
        return ret;
    }

    const auto maybeFilter = constructFilterForStreamRequest(*vb, json);
    if (std::holds_alternative<cb::engine_errc>(maybeFilter)) {
        return std::get<cb::engine_errc>(maybeFilter);
    }
    const auto& filter = std::get<Collections::VB::Filter>(maybeFilter);

    bool callAddVBConnByVBId = false;
    std::tie(ret, callAddVBConnByVBId) =
            shouldAddVBToProducerConnection(vbucket, filter);
    if (ret != cb::engine_errc::success) {
        return ret;
    }

    ret = checkStreamRequestNeedsRollback(req, *vb, filter, rollback_seqno);
    if (ret != cb::engine_errc::success) {
        return ret;
    }

    ret = adjustSeqnosForStreamRequest(req, *vb, filter);
    if (ret != cb::engine_errc::success) {
        return ret;
    }

    // Take copy of Filter's streamID, given it will be moved-from when
    // ActiveStream is constructed.
    const auto streamID = filter.getStreamId();

    if (!engine_.getMemoryTracker().isBelowBackfillThreshold() &&
        getAuthenticatedUser() != "@ns_server") {
        OBJ_LOG_WARN_CTX(
                *logger,
                "Stream request failed because memory usage is above quota",
                {"vb", vbucket});
        return cb::engine_errc::no_memory;
    }

    auto stream = makeStream(opaque, req, vb, std::move(filter));
    if (!stream) {
        OBJ_LOG_WARN_CTX(
                *logger,
                "Stream request failed because the stream was not created",
                {"vb", vbucket});
        return cb::engine_errc::failed;
    }

    ret = scheduleTasksForStreamRequest(std::move(stream), *vb, streamID);
    if (ret != cb::engine_errc::success) {
        return ret;
    }

    const auto failoverEntries = vb->failovers->getFailoverLog();

    vbStateReadLock.unlock();

    ret = sendFailoverLog(vbucket, failoverEntries, std::move(callback));
    if (ret != cb::engine_errc::success) {
        return ret;
    }

    notifyStreamReady(vbucket);

    if (callAddVBConnByVBId) {
        engine_.getDcpConnMap().addVBConnByVBId(*this, vbucket);
    }
    return cb::engine_errc::success;
}

std::shared_ptr<ProducerStream> DcpProducer::makeStream(
        uint32_t opaque,
        StreamRequestInfo& req,
        VBucketPtr vb,
        Collections::VB::Filter filter) {
    return std::make_shared<ActiveStream>(&engine_,
                                          shared_from_base<DcpProducer>(),
                                          getName(),
                                          req.flags,
                                          opaque,
                                          *vb,
                                          req.start_seqno,
                                          req.end_seqno,
                                          req.vbucket_uuid,
                                          req.snap_start_seqno,
                                          req.snap_end_seqno,
                                          includeValue,
                                          includeXattrs,
                                          includeDeleteTime,
                                          includeDeletedUserXattrs,
                                          maxMarkerVersion,
                                          std::move(filter));
}

cb::engine_errc DcpProducer::checkConditionsForStreamRequest(
        StreamRequestInfo& req,
        VBucket& vb,
        std::optional<std::string_view> json) {
    PermittedVBStates permittedVBStates{vbucket_state_active,
                                        vbucket_state_replica};
    if (isFlagSet(req.flags, cb::mcbp::DcpAddStreamFlag::ActiveVbOnly)) {
        permittedVBStates = {vbucket_state_active};
    }

    if (!permittedVBStates.test(vb.getState())) {
        OBJ_LOG_INFO_CTX(*logger,
                         "Stream request failed due to vbucket state",
                         {"vb", vb.getId()},
                         {"vb_state", vb.toString(vb.getState())},
                         {"flags", fmt::to_string(req.flags)});
        return cb::engine_errc::not_my_vbucket;
    }

    req.high_seqno = vb.getHighSeqno();
    if (isFlagSet(req.flags, cb::mcbp::DcpAddStreamFlag::FromLatest)) {
        req.start_seqno = req.snap_start_seqno = req.snap_end_seqno =
                req.high_seqno;
        if (req.vbucket_uuid == 0) {
            req.vbucket_uuid = vb.failovers->getLatestUUID();
        }
    }

    // check for mandatory noop
    if ((includeXattrs == IncludeXattrs::Yes) || json.has_value()) {
        if (!noopCtx.enabled &&
            engine_.getConfiguration().isDcpNoopMandatoryForV5Features()) {
            OBJ_LOG_WARN_CTX(
                    *logger,
                    "noop is mandatory for v5 features like xattrs and "
                    "collections",
                    {"vb", vb.getId()});
            return cb::engine_errc::not_supported;
        }
    }

    if (req.start_seqno > req.end_seqno) {
        EP_LOG_WARN_CTX(
                "Stream request failed because the start seqno is larger than "
                "the end seqno; Incorrect params passed by the DCP client",
                {"dcp", "producer"},
                {"dcp_name", getName()},
                {"vb", vb.getId()},
                {"start_seqno", req.start_seqno},
                {"end_seqno", req.end_seqno});
        return cb::engine_errc::out_of_range;
    }

    if (!(req.snap_start_seqno <= req.start_seqno &&
          req.start_seqno <= req.snap_end_seqno)) {
        OBJ_LOG_WARN_CTX(
                *logger,
                "Stream request failed because the snap start seqno <= start "
                "seqno <= snap end seqno is required",
                {"vb", vb.getId()},
                {"snapshot", {req.snap_start_seqno, req.snap_end_seqno}},
                {"start_seqno", req.start_seqno});
        return cb::engine_errc::out_of_range;
    }

    return cb::engine_errc::success;
}

std::variant<Collections::VB::Filter, cb::engine_errc>
DcpProducer::constructFilterForStreamRequest(
        const VBucket& vb, std::optional<std::string_view> json) {
    const Vbid vbucket = vb.getId();
    // Construct the filter before rollback checks so we ensure the client view
    // of collections is compatible with the vbucket.
    Collections::VB::Filter filter(
            json, vb.getManifest(), *getCookie(), engine_);

    if (!filter.getStreamId() &&
        multipleStreamRequests == MultipleStreamRequests::Yes) {
        OBJ_LOG_WARN_CTX(*logger,
                         "Stream request failed because a valid stream-ID is "
                         "required",
                         {"vb", vbucket});
        return cb::engine_errc::dcp_streamid_invalid;
    }
    if (filter.getStreamId() &&
        multipleStreamRequests == MultipleStreamRequests::No) {
        OBJ_LOG_WARN_CTX(
                *logger,
                "Stream request failed because a stream-ID is present but "
                "not required",
                {"vb", vbucket},
                {"stream_id", fmt::to_string(filter.getStreamId())});
        return cb::engine_errc::dcp_streamid_invalid;
    }
    if (filter.isCollectionFilter() && isSyncWritesEnabled()) {
        // These two don't (or may not) quite work together (very little
        // coverage and never required)
        OBJ_LOG_WARN_CTX(
                *logger,
                "Stream request failed for filtered collections + sync-writes",
                {"vb", vbucket});
        return cb::engine_errc::not_supported;
    }

    return std::move(filter);
}

std::pair<cb::engine_errc, bool> DcpProducer::shouldAddVBToProducerConnection(
        Vbid vbucket, const Collections::VB::Filter& filter) {
    // Check if this vbid can be added to this producer connection, and if
    // the vb connection map needs updating (if this is a new VB).
    using cb::tracing::Code;
    ScopeTimer1<TracerStopwatch<Code>> timer(*getCookie(), Code::StreamFindMap);
    bool callAddVBConnByVBId = true;
    auto found = streams->find(vbucket.get());
    if (found != streams->end()) {
        // vbid is already mapped. found.second is a shared_ptr<StreamContainer>
        if (found->second) {
            auto handle = found->second->wlock();
            for (; !handle.end(); handle.next()) {
                auto& sp = handle.get(); // get the shared_ptr<Stream>
                if (sp->compareStreamId(filter.getStreamId())) {
                    // Error if found and active
                    if (sp->isActive()) {
                        OBJ_LOG_WARN_CTX(
                                *logger,
                                "Stream request failed because a stream "
                                "already exists for this vbucket",
                                {"vb", vbucket},
                                {"stream_id",
                                 filter.getStreamId().to_string()});
                        return {cb::engine_errc::key_already_exists, false};
                    }
                    // Found a 'dead' stream which can be replaced.
                    handle.erase();

                    // Don't need to add an entry to vbucket-to-conns map
                    callAddVBConnByVBId = false;
                    break;
                }
            }
        }
    }
    return {cb::engine_errc::success, callAddVBConnByVBId};
}

cb::engine_errc DcpProducer::checkStreamRequestNeedsRollback(
        const StreamRequestInfo& req,
        VBucket& vb,
        const Collections::VB::Filter& filter,
        uint64_t* rollback_seqno) {
    // Timing for failover table as this has an internal mutex
    using cb::tracing::Code;
    ScopeTimer1<TracerStopwatch<Code>> timer(*getCookie(),
                                             Code::StreamCheckRollback);
    const Vbid vbucket = vb.getId();

    auto purgeSeqno = vb.getPurgeSeqno();
    if (isFlagSet(req.flags,
                  cb::mcbp::DcpAddStreamFlag::IgnorePurgedTombstones)) {
        // If the client does not care about purged tombstones, we issue
        // the request as-if the purgeSeqno is zero.
        purgeSeqno = 0;
    }

    const auto needsRollback = vb.failovers->needsRollback(
            req.start_seqno,
            req.high_seqno,
            req.vbucket_uuid,
            req.snap_start_seqno,
            req.snap_end_seqno,
            purgeSeqno,
            filter.getRemotePurgeSeqno(),
            isFlagSet(req.flags, cb::mcbp::DcpAddStreamFlag::StrictVbUuid),
            getHighSeqnoOfCollections(filter, vb));

    if (needsRollback) {
        *rollback_seqno = needsRollback->rollbackSeqno;
        OBJ_LOG_WARN_CTX(
                *logger,
                "Stream request requires rollback to seqno",
                {"vb", vbucket},
                {"rollback_seqno", *rollback_seqno},
                {"rollback_reason", needsRollback->rollbackReason},
                {"start_seqno", req.start_seqno},
                {"end_seqno", req.end_seqno},
                {"snapshot", {req.snap_start_seqno, req.snap_end_seqno}},
                {"vb_uuid", req.vbucket_uuid});
        return cb::engine_errc::rollback;
    }

    return cb::engine_errc::success;
}

cb::engine_errc DcpProducer::adjustSeqnosForStreamRequest(
        StreamRequestInfo& req,
        VBucket& vb,
        const Collections::VB::Filter& filter) {
    const Vbid vbucket = vb.getId();

    if (isFlagSet(req.flags, cb::mcbp::DcpAddStreamFlag::ToLatest)) {
        if (filter.isPassThroughFilter()) {
            req.end_seqno = req.high_seqno;
        } else {
            // If we are not passing through all collections then need to
            // stop at highest seqno of the collections included (this also
            // covers the legacy filter case where only the default collection
            // is streamed).
            auto highFilteredSeqno = getHighSeqnoOfCollections(filter, vb);
            if (!highFilteredSeqno) {
                // If this happens it means an unknown collection id was
                // specified in the filter ("race" where collection was dropped
                // between constructing filter above and requesting seqnos
                // here).
                OBJ_LOG_WARN_CTX(
                        *logger,
                        "Stream request for failed while calculating latest "
                        "seqno for filtered collections",
                        {"vb", vbucket},
                        {"filter", fmt::to_string(filter)});
                return cb::engine_errc::unknown_collection;
            }
            req.end_seqno = highFilteredSeqno.value();
        }
    }

    if (isFlagSet(req.flags, cb::mcbp::DcpAddStreamFlag::DiskOnly)) {
        req.end_seqno = vb.getPersistenceSeqno();
    }

    if (req.start_seqno > req.end_seqno) {
        EP_LOG_WARN_CTX(
                "Stream request failed because the start seqno is larger than "
                "the end seqno; should have rolled back instead",
                {"dcp", "producer"},
                {"dcp_name", getName()},
                {"vb", vbucket},
                {"start_seqno", req.start_seqno},
                {"end_seqno", req.end_seqno},
                {"flags", fmt::to_string(req.flags)},
                {"vb_uuid", req.vbucket_uuid},
                {"snapshot", {req.snap_start_seqno, req.snap_end_seqno}});
        return cb::engine_errc::out_of_range;
    }

    if (req.start_seqno > req.high_seqno) {
        EP_LOG_WARN_CTX(
                "Stream request failed because the start seqno is larger than "
                "the vb highSeqno; should have rolled back instead",
                {"dcp", "producer"},
                {"dcp_name", getName()},
                {"vb", vbucket},
                {"start_seqno", req.start_seqno},
                {"high_seqno", req.high_seqno},
                {"flags", fmt::to_string(req.flags)},
                {"vb_uuid", req.vbucket_uuid},
                {"snapshot", {req.snap_start_seqno, req.snap_end_seqno}});
        return cb::engine_errc::out_of_range;
    }

    // The last snapshot marker the client saw might extend past the highSeqno.
    // This could be due to data loss after failover (client saw just a snapshot
    // marker before persistence). We do not rollback in this case (and this is
    // covered by an equivalent check in the rollback logic), but we will ignore
    // this "invalid" snapEndSeqno as the ActiveStream should not be created
    // with seqnos past the vBucket high seqno.
    if (req.start_seqno == req.snap_start_seqno &&
        req.snap_end_seqno > req.high_seqno) {
        if (isSeqnoAdvancedEnabled()) {
            OBJ_LOG_INFO_CTX(
                    *logger,
                    "Stream request start seqno is at the beginning of a "
                    "snapshot which extends past the vb highSeqno; "
                    "avoiding rollback and setting snapEndSeqno",
                    {"vb", vbucket},
                    {"start_seqno", req.start_seqno},
                    {"snapshot", {req.snap_start_seqno, req.snap_end_seqno}},
                    {"high_seqno", req.high_seqno},
                    {"new_snap_end_seqno", req.snap_start_seqno});
            req.snap_end_seqno = req.snap_start_seqno;
        } else {
            OBJ_LOG_INFO_CTX(
                    *logger,
                    "Stream request start seqno is at the beginning of a "
                    "snapshot which extends past the vb highSeqno; "
                    "allowing to continue",
                    {"vb", vbucket},
                    {"start_seqno", req.start_seqno},
                    {"snapshot", {req.snap_start_seqno, req.snap_end_seqno}},
                    {"high_seqno", req.high_seqno});
        }
    }

    return cb::engine_errc::success;
}

cb::engine_errc DcpProducer::scheduleTasksForStreamRequest(
        std::shared_ptr<ProducerStream> s,
        VBucket& vb,
        const cb::mcbp::DcpStreamId streamID) {
    const Vbid vbucket = vb.getId();

    /* We want to create the 'createCheckpointProcessorTask' here even if
       the stream creation fails later on in the func. The goal is to
       create the 'checkpointProcessorTask' before any valid active stream
       is created */
    if (createChkPtProcessorTsk && !checkpointCreator->task) {
        createCheckpointProcessorTask();
        scheduleCheckpointProcessorTask();
    }

    if (vb.isReceivingInitialDiskSnapshot()) {
        OBJ_LOG_INFO_CTX(
                *logger,
                "Stream request failed because this vbucket is currently "
                "receiving its initial disk snapshot",
                {"vb", vbucket});
        return cb::engine_errc::temporary_failure;
    }

    // MB-19428: Only activate the stream if we are adding it to the
    // streams map.
    s->setActive();

    updateStreamsMap(vbucket, streamID, s);

    return cb::engine_errc::success;
}

cb::engine_errc DcpProducer::sendFailoverLog(
        Vbid vbucket,
        const std::vector<vbucket_failover_t>& failoverEntries,
        const dcp_add_failover_log callback) {
    // See MB-25820:  Ensure that callback is called only after all other
    // possible error cases have been tested.  This is to ensure we do not
    // generate two responses for a single streamRequest.
    auto* epe = ObjectRegistry::onSwitchThread(nullptr, true);
    auto rv = callback(failoverEntries);
    ObjectRegistry::onSwitchThread(epe);
    if (rv != cb::engine_errc::success) {
        OBJ_LOG_WARN_CTX(
                *logger,
                "Couldn't add failover log to stream request due to error",
                {"vb", vbucket},
                {"error", rv});
    }

    return rv;
}

uint8_t DcpProducer::encodeItemHotness(const Item& item) const {
    auto freqCount =
            item.getFreqCounterValue().value_or(Item::initialFreqCount);
    if (consumerSupportsHifiMfu) {
        // The consumer supports the hifi_mfu eviction
        // policy, therefore use the frequency counter.
        return freqCount;
    }
    // The consumer does not support the hifi_mfu
    // eviction policy, therefore map from the 8-bit
    // probabilistic counter (256 states) to NRU (4 states).
    return cb::eviction::convertFreqCountToNRUValue(freqCount);
}

cb::unique_item_ptr DcpProducer::toUniqueItemPtr(
        std::unique_ptr<Item>&& item) const {
    return {item.release(), cb::ItemDeleter(&engine_)};
}

cb::engine_errc DcpProducer::step(bool throttled,
                                  DcpMessageProducersIface& producers) {
    if (doDisconnect()) {
        return cb::engine_errc::disconnect;
    }

    cb::engine_errc ret;
    if ((ret = maybeDisconnect()) != cb::engine_errc::failed) {
        return ret;
    }

    if ((ret = maybeSendNoop(producers)) != cb::engine_errc::failed) {
        return ret;
    }

    if (throttled) {
        return cb::engine_errc::throttled;
    }

    // If the BufferLog is full there isn't any point of trying to move the
    // stream forward. Ideally it should have been enough to just check if
    // the stream was pasued, but the log may be full without pause being
    // called.
    if (log.rlock()->isFull()) {
        // Now check if the producer is actually "stuck", just not acking
        // anything in our timeout
        if (shouldDisconnectWhenStuck && log.wlock()->isStuck(stuckTimeout)) {
            return cb::engine_errc::disconnect;
        }

        // If the stream wasn't paused, pause the stream and return
        // that we're blocked (as we can't add more messages to the
        // stream
        if (!isPaused()) {
            pause(PausedReason::BufferLogFull);
            return cb::engine_errc::would_block;
        }

        auto details = getPausedDetails();
        const auto& duration = details.reasonDurations[static_cast<uint8_t>(
                PausedReason::BufferLogFull)];
#ifdef CB_DEVELOPMENT_ASSERTS
        if (nextLogBufferAggregatedFull < duration) {
            OBJ_LOG_INFO_CTX(
                    *logger,
                    "Wait time so far for the consumer to free up space "
                    "in the buffer window",
                    {"duration", duration});
            ++nextLogBufferFull;
            ++nextLogBufferAggregatedFull;
        }
#endif

        if (details.reason == PausedReason::BufferLogFull) {
            const auto now = cb::time::steady_clock::now();
            if (details.lastPaused + nextLogBufferFull < now) {
                OBJ_LOG_WARN_CTX(
                        *logger,
                        "Waited for the consumer to free up space in the "
                        "buffer window",
                        {"since_last_paused", now - details.lastPaused});
                nextLogBufferFull += logBufferFullInterval;
            }
        }

        return cb::engine_errc::would_block;
    }
    nextLogBufferFull = logBufferFullInterval;

    std::unique_ptr<DcpResponse> resp;
    if (rejectResp) {
        resp = std::move(rejectResp);
    } else {
        resp = getNextItem();
        if (!resp) {
            return cb::engine_errc::would_block;
        }
    }

    std::unique_ptr<Item> itmCpy;
    totalUncompressedDataSize.fetch_add(resp->getMessageSize());

    MutationResponse* mutationResponse = nullptr;
    if (resp->isMutationResponse()) {
        mutationResponse = static_cast<MutationResponse*>(resp.get()); // NOLINT
        itmCpy = std::make_unique<Item>(*mutationResponse->getItem());
        if (isCompressionEnabled()) {
            /**
             * Retrieve the uncompressed length if the document is compressed.
             * This is to account for the total number of bytes if the data
             * was sent as uncompressed
             */
            if (cb::mcbp::datatype::is_snappy(itmCpy->getDataType())) {
                size_t inflated_length = 0;
                if (snappy_uncompressed_length(itmCpy->getData(), itmCpy->getNBytes(),
                                               &inflated_length) == SNAPPY_OK) {
                    totalUncompressedDataSize.fetch_add(inflated_length -
                                                        itmCpy->getNBytes());
                }
            }
        }
    }

    switch (resp->getEvent()) {
        case DcpResponse::Event::StreamEnd:
        {
            auto* se = static_cast<StreamEndResponse*>(resp.get());
            ret = producers.stream_end(
                    se->getOpaque(),
                    se->getVbucket(),
                    mapEndStreamStatus(getCookie(), se->getFlags()),
                    resp->getStreamId());

            // Stream has come to the end and is expected to be dead.
            // We must attempt to remove the stream, allowing it to free
            // resources. We do this here for all streams ending for any reason
            // other than close, e.g. stream ending because of a state-change.
            // For streams ending because of an client initiated 'close' we
            // may or may not need to remove the stream depending on the
            // control sendStreamEndOnClientStreamClose.
            // If sendStreamEndOnClientStreamClose is false and the stream was
            // closed by the client, the stream was released at the point of
            // handling the close-stream.
            if (ret == cb::engine_errc::success &&
                (sendStreamEndOnClientStreamClose ||
                 se->getFlags() != cb::mcbp::DcpStreamEndStatus::Closed)) {
                // We did not remove the ConnHandler earlier so we could wait to
                // send the streamEnd We have done that now, remove it.
                engine_.getDcpConnMap().removeVBConnByVBId(getCookie(),
                                                           se->getVbucket());
                auto [stream, vbFound] = closeStreamInner(
                        se->getVbucket(), resp->getStreamId(), true);
                if (!stream) {
                    throw std::logic_error(
                            "DcpProducer::step(StreamEnd): no stream was "
                            "found "
                            "for " +
                            se->getVbucket().to_string() + " " +
                            resp->getStreamId().to_string());
                }
                Expects(!stream->isActive());
            }
            break;
        }
        case DcpResponse::Event::Commit: {
            auto* csr = static_cast<CommitSyncWrite*>(resp.get());
            ret = producers.commit(csr->getOpaque(),
                                   csr->getVbucket(),
                                   csr->getKey(),
                                   csr->getPreparedSeqno(),
                                   csr->getCommitSeqno());
            break;
        }

        case DcpResponse::Event::Mutation:
        {
            if (itmCpy == nullptr) {
                throw std::logic_error(
                    "DcpProducer::step(Mutation): itmCpy must be != nullptr");
            }

            const uint8_t hotness =
                    encodeItemHotness(*mutationResponse->getItem());
            ret = producers.mutation(mutationResponse->getOpaque(),
                                     toUniqueItemPtr(std::move(itmCpy)),
                                     mutationResponse->getVBucket(),
                                     *mutationResponse->getBySeqno(),
                                     mutationResponse->getRevSeqno(),
                                     0 /* lock time */,
                                     hotness,
                                     mutationResponse->getStreamId());
            break;
        }
        case DcpResponse::Event::Deletion:
        {
            if (itmCpy == nullptr) {
                throw std::logic_error(
                    "DcpProducer::step(Deletion): itmCpy must be != nullptr");
            }
            ret = deletionV1OrV2(includeDeleteTime,
                                 *mutationResponse,
                                 producers,
                                 std::move(itmCpy),
                                 ret,
                                 mutationResponse->getStreamId());
            break;
        }
        case DcpResponse::Event::Expiration: {
            if (itmCpy == nullptr) {
                throw std::logic_error(
                        "DcpProducer::step(Expiration): itmCpy must be != "
                        "nullptr");
            }
            if (enableExpiryOpcode) {
                if (includeDeleteTime == IncludeDeleteTime::No) {
                    throw std::logic_error(
                            "DcpProducer::step(Expiration): If enabling Expiry "
                            "opcodes, you cannot disable delete_v2");
                }
                ret = producers.expiration(
                        mutationResponse->getOpaque(),
                        toUniqueItemPtr(std::move(itmCpy)),
                        mutationResponse->getVBucket(),
                        *mutationResponse->getBySeqno(),
                        mutationResponse->getRevSeqno(),
                        mutationResponse->getItem()->getExptime(),
                        resp->getStreamId());
            } else {
                ret = deletionV1OrV2(includeDeleteTime,
                                     *mutationResponse,
                                     producers,
                                     std::move(itmCpy),
                                     ret,
                                     resp->getStreamId());
            }
            break;
        }
        case DcpResponse::Event::Prepare: {
            if (itmCpy == nullptr) {
                throw std::logic_error(
                        "DcpProducer::step(Prepare): itmCpy must be != "
                        "nullptr");
            }

            const uint8_t hotness =
                    encodeItemHotness(*mutationResponse->getItem());
            const auto docState = mutationResponse->getItem()->isDeleted()
                                          ? DocumentState::Deleted
                                          : DocumentState::Alive;
            ret = producers.prepare(mutationResponse->getOpaque(),
                                    toUniqueItemPtr(std::move(itmCpy)),
                                    mutationResponse->getVBucket(),
                                    *mutationResponse->getBySeqno(),
                                    mutationResponse->getRevSeqno(),
                                    0 /* lock time */,
                                    hotness,
                                    docState,
                                    mutationResponse->getItem()
                                            ->getDurabilityReqs()
                                            .getLevel());
            break;
        }
        case DcpResponse::Event::Abort: {
            auto& abort = dynamic_cast<AbortSyncWrite&>(*resp);
            ret = producers.abort(abort.getOpaque(),
                                  abort.getVbucket(),
                                  abort.getKey(),
                                  abort.getPreparedSeqno(),
                                  abort.getAbortSeqno());
            break;
        }
        case DcpResponse::Event::SnapshotMarker:
        {
            auto* s = static_cast<SnapshotMarker*>(resp.get());
            ret = producers.marker(s->getOpaque(),
                                   s->getVBucket(),
                                   s->getStartSeqno(),
                                   s->getEndSeqno(),
                                   s->getFlags(),
                                   s->getHighCompletedSeqno(),
                                   s->getHighPreparedSeqno(),
                                   s->getMaxVisibleSeqno(),
                                   s->getPurgeSeqno(),
                                   resp->getStreamId());
            break;
        }
        case DcpResponse::Event::SetVbucket:
        {
            auto* s = static_cast<SetVBucketState*>(resp.get());
            ret = producers.set_vbucket_state(
                    s->getOpaque(), s->getVBucket(), s->getState());
            break;
        }
        case DcpResponse::Event::SystemEvent: {
            auto* s =
                    static_cast<SystemEventProducerMessage*>(resp.get());
            ret = producers.system_event(
                    s->getOpaque(),
                    s->getVBucket(),
                    s->getSystemEvent(),
                    *s->getBySeqno(),
                    s->getVersion(),
                    {reinterpret_cast<const uint8_t*>(s->getKey().data()),
                     s->getKey().size()},
                    {reinterpret_cast<const uint8_t*>(s->getEventData().data()),
                     s->getEventData().size()},
                    resp->getStreamId());
            break;
        }
        case DcpResponse::Event::OSOSnapshot: {
            auto& s = static_cast<OSOSnapshot&>(*resp);
            ret = producers.oso_snapshot(
                    s.getOpaque(),
                    s.getVBucket(),
                    s.isStart() ? uint32_t(cb::mcbp::request::
                                                   DcpOsoSnapshotFlags::Start)
                                : uint32_t(cb::mcbp::request::
                                                   DcpOsoSnapshotFlags::End),
                    resp->getStreamId());
            break;
        }
        case DcpResponse::Event::SeqnoAdvanced: {
            const auto& s = static_cast<SeqnoAdvanced&>(*resp);
            ret = producers.seqno_advanced(s.getOpaque(),
                                           s.getVBucket(),
                                           *s.getBySeqno(),
                                           resp->getStreamId());
            break;
        }
        case DcpResponse::Event::CachedValue: {
            if (itmCpy == nullptr) {
                throw std::logic_error(
                        "DcpProducer::step(CachedValue): itmCpy must be != "
                        "nullptr");
            }

            const uint8_t hotness =
                    encodeItemHotness(*mutationResponse->getItem());
            // For now push through as a mutation which permits some level of
            // testing with dcpdrain
            ret = producers.mutation(mutationResponse->getOpaque(),
                                     toUniqueItemPtr(std::move(itmCpy)),
                                     mutationResponse->getVBucket(),
                                     *mutationResponse->getBySeqno(),
                                     mutationResponse->getRevSeqno(),
                                     0 /* lock time */,
                                     hotness,
                                     mutationResponse->getStreamId());
            break;
        }
        default:
        {
            OBJ_LOG_WARN_CTX(*logger,
                             "Unexpected dcp event, disconnecting",
                             {"event", resp->to_string()});
            ret = cb::engine_errc::disconnect;
            break;
        }
    }

    const auto event = resp->getEvent();
    if (ret == cb::engine_errc::too_big) {
        rejectResp = std::move(resp);
    } else if (ret == cb::engine_errc::success) {
        switch (event) {
        case DcpResponse::Event::Abort:
        case DcpResponse::Event::Commit:
        case DcpResponse::Event::Deletion:
        case DcpResponse::Event::Expiration:
        case DcpResponse::Event::Mutation:
        case DcpResponse::Event::Prepare:
        case DcpResponse::Event::SystemEvent:
        case DcpResponse::Event::SeqnoAdvanced:
        case DcpResponse::Event::CachedValue:
            itemsSent++;
            break;
        case DcpResponse::Event::AddStream:
        case DcpResponse::Event::SeqnoAcknowledgement:
        case DcpResponse::Event::SetVbucket:
        case DcpResponse::Event::SnapshotMarker:
        case DcpResponse::Event::StreamReq:
        case DcpResponse::Event::StreamEnd:
        case DcpResponse::Event::OSOSnapshot:
            break;
        }

        totalBytesSent.fetch_add(resp->getMessageSize());
    }

    lastSendTime = ep_uptime_now();
    return ret;
}

cb::engine_errc DcpProducer::bufferAcknowledgement(uint32_t opaque,
                                                   uint32_t buffer_bytes) {
    lastReceiveTime = ep_uptime_now();
    log.wlock()->acknowledge(buffer_bytes);
    return cb::engine_errc::success;
}

cb::engine_errc DcpProducer::deletionV1OrV2(IncludeDeleteTime incDeleteTime,
                                            MutationResponse& mutationResponse,
                                            DcpMessageProducersIface& producers,
                                            std::unique_ptr<Item> itmCpy,
                                            cb::engine_errc ret,
                                            cb::mcbp::DcpStreamId sid) {
    if (incDeleteTime == IncludeDeleteTime::Yes) {
        ret = producers.deletion_v2(mutationResponse.getOpaque(),
                                    toUniqueItemPtr(std::move(itmCpy)),
                                    mutationResponse.getVBucket(),
                                    *mutationResponse.getBySeqno(),
                                    mutationResponse.getRevSeqno(),
                                    mutationResponse.getItem()->getDeleteTime(),
                                    sid);
    } else {
        ret = producers.deletion(mutationResponse.getOpaque(),
                                 toUniqueItemPtr(std::move(itmCpy)),
                                 mutationResponse.getVBucket(),
                                 *mutationResponse.getBySeqno(),
                                 mutationResponse.getRevSeqno(),
                                 sid);
    }
    return ret;
}

cb::engine_errc DcpProducer::control(uint32_t opaque,
                                     std::string_view key,
                                     std::string_view value) {
    lastReceiveTime = ep_uptime_now();

    if (key == DcpControlKeys::BackfillOrder) {
        using ScheduleOrder = BackfillManager::ScheduleOrder;
        if (value == "round-robin") {
            backfillMgr->setBackfillOrder(ScheduleOrder::RoundRobin);
        } else if (value == "sequential") {
            backfillMgr->setBackfillOrder(ScheduleOrder::Sequential);
        } else {
            engine_.setErrorContext(
                    *getCookie(),
                    fmt::format("Unsupported value '{}' for ctrl parameter "
                                "'{}'",
                                value,
                                key));
            return cb::engine_errc::invalid_arguments;
        }
        return cb::engine_errc::success;
    }

    if (key == DcpControlKeys::ConnectionBufferSize) {
        uint32_t size;
        if (safe_strtoul(value, size)) {
            /* Size 0 implies the client (DCP consumer) does not support
               flow control */
            log.wlock()->setBufferSize(size);
            NonBucketAllocationGuard guard;
            getCookie()->getConnectionIface().setDcpFlowControlBufferSize(size);
            return cb::engine_errc::success;
        }
<<<<<<< HEAD
    } else if (key == DcpControlKeys::StreamBufferSize) {
        logger->warnWithContext(
                "The ctrl parameter stream_buffer_size is"
                "not supported by this engine",
                cb::logger::Json::object());
=======
    } else if (strncmp(param, "stream_buffer_size", key.size()) == 0) {
        OBJ_LOG_WARN_CTX(*logger,
                         "The ctrl parameter stream_buffer_size is"
                         "not supported by this engine",
                         cb::logger::Json::object());
>>>>>>> a76b2352
        return cb::engine_errc::not_supported;
    } else if (key == DcpControlKeys::EnableNoop) {
        if (value == "true") {
            noopCtx.enabled = true;
        } else {
            noopCtx.enabled = false;
        }
        return cb::engine_errc::success;
    } else if (key == DcpControlKeys::ForceValueCompression) {
        if (!isSnappyEnabled()) {
            engine_.setErrorContext(
                    *getCookie(),
                    "The ctrl parameter "
                    "force_value_compression is only supported if datatype "
                    "snappy is enabled on the connection");
            return cb::engine_errc::invalid_arguments;
        }
        if (value == "true") {
            forceValueCompression = true;
        } else {
            forceValueCompression = false;
        }
        return cb::engine_errc::success;
        // vulcan onwards we accept two cursor_dropping control keys.
    } else if (key == DcpControlKeys::SupportsCursorDropping ||
               key == DcpControlKeys::SupportsCursorDroppingVulcan) {
        if (value == "true") {
            supportsCursorDropping = true;
        } else {
            supportsCursorDropping = false;
        }
        return cb::engine_errc::success;
    } else if (key == DcpControlKeys::SupportsHifiMfu) {
        consumerSupportsHifiMfu = (value == "true");
        return cb::engine_errc::success;
    } else if (key == DcpControlKeys::SetNoopInterval) {
        float noopInterval;
        if (safe_strtof(std::string{value}, noopInterval)) {
            /*
             * We need to ensure that we only set the noop interval to a value
             * that is greater or equal to the connection manager interval.
             * The reason is that if there is no DCP traffic we snooze for the
             * connection manager interval before sending the noop.
             */
            if (noopInterval >=
                engine_.getConfiguration().getConnectionManagerInterval()) {
                    noopCtx.dcpNoopTxInterval = std::chrono::duration_cast<
                            std::chrono::milliseconds>(
                            std::chrono::duration<float>(noopInterval));
                    return cb::engine_errc::success;
            }
            OBJ_LOG_WARN_CTX(
                    *logger,
                    "Attempt to set DCP control set_noop_interval to value "
                    "which "
                    "is less than the connectionManagerInterval - "
                    "rejecting",
                    {"noop_interval", noopInterval},
                    {"connection_manager_interval",
                     engine_.getConfiguration().getConnectionManagerInterval()},
                    {"error", cb::engine_errc::invalid_arguments});
            return cb::engine_errc::invalid_arguments;
        }
    } else if (key == DcpControlKeys::SetPriority) {
        if (value == "high") {
            getCookie()->getConnectionIface().setPriority(
                    ConnectionPriority::High);
            return cb::engine_errc::success;
        }
        if (value == "medium") {
            getCookie()->getConnectionIface().setPriority(
                    ConnectionPriority::Medium);
            return cb::engine_errc::success;
        }
        if (value == "low") {
            getCookie()->getConnectionIface().setPriority(
                    ConnectionPriority::Low);
            return cb::engine_errc::success;
        }
    } else if (key == DcpControlKeys::SendStreamEndOnClientCloseStream) {
        if (value == "true") {
            sendStreamEndOnClientStreamClose = true;
        }
        /* Do not want to give an option to the client to disable this.
           Default is disabled, client has only a choice to enable.
           This is a one time setting and there is no point giving the client an
           option to toggle it back mid way during the connection */
        return cb::engine_errc::success;
    } else if (key == DcpControlKeys::EnableExpiryOpcode) {
        // Expiry opcode uses the same encoding as deleteV2 (includes
        // delete time); therefore a client can only enable expiry_opcode
        // if the dcpOpen flags have includeDeleteTime set.
        enableExpiryOpcode =
                value == "true" && includeDeleteTime == IncludeDeleteTime::Yes;

        return cb::engine_errc::success;
    } else if (key == DcpControlKeys::EnableStreamId) {
        // For simplicity, user cannot turn this off, it is by default off
        // and can only be enabled one-way per Producer.
        if (value == "true") {
            if (supportsSyncReplication != SyncReplication::No) {
                // MB-32318: stream-id and sync-replication denied
                return cb::engine_errc::not_supported;
            }
            multipleStreamRequests = MultipleStreamRequests::Yes;
            return cb::engine_errc::success;
        }
    } else if (key == DcpControlKeys::EnableSyncWrites) {
        if (value == "true") {
            if (multipleStreamRequests != MultipleStreamRequests::No) {
                // MB-32318: stream-id and sync-replication denied
                return cb::engine_errc::not_supported;
            }
            supportsSyncReplication = SyncReplication::SyncWrites;
            if (!consumerName.lock()->empty()) {
                supportsSyncReplication = SyncReplication::SyncReplication;
                if (maxMarkerVersion < MarkerVersion::V2_0) {
                    // upgrade to 2.0, but never downgrade from 2.2
                    maxMarkerVersion = MarkerVersion::V2_0;
                }
            }
            return cb::engine_errc::success;
        }
    } else if (key == DcpControlKeys::ConsumerName && !value.empty()) {
        consumerName = std::string{value};
        if (supportsSyncReplication == SyncReplication::SyncWrites) {
            supportsSyncReplication = SyncReplication::SyncReplication;
        }
        return cb::engine_errc::success;
    } else if (key == DcpControlKeys::EnableOutOfOrderSnapshots) {
        // For simplicity, only enabling is allowed (it is off by default)
        if (value == "true") {
            outOfOrderSnapshots = OutOfOrderSnapshots::Yes;
            return cb::engine_errc::success;
        }
        if (value == "true_with_seqno_advanced") {
            outOfOrderSnapshots = OutOfOrderSnapshots::YesWithSeqnoAdvanced;
            return cb::engine_errc::success;
        }
    } else if (key == DcpControlKeys::IncludeDeletedUserXattrs) {
        if (value == "true") {
            if (includeDeletedUserXattrs == IncludeDeletedUserXattrs::Yes) {
                return cb::engine_errc::success;
            }
            // Note: Return here as there is no invalid param, we just want
            // to inform the DCP client that this Producer does not enable
            // IncludeDeletedUserXattrs, so we do not want to log as below
            return cb::engine_errc::invalid_arguments;
        }
    } else if (key == DcpControlKeys::V7DcpStatusCodes) {
        if (value == "true") {
            enabledV7DcpStatus = true;
            return cb::engine_errc::success;
        }
        return cb::engine_errc::invalid_arguments;
    } else if (key == DcpControlKeys::FlatBuffersSystemEvents &&
               value == "true") {
        flatBuffersSystemEventsEnabled = true;
        return cb::engine_errc::success;
    } else if (key == DcpControlKeys::ChangeStreams && value == "true") {
        if (!engine_.getKVBucket()->getStorageProperties().canRetainHistory()) {
            return cb::engine_errc::not_supported;
        }

        changeStreams = true;
        return cb::engine_errc::success;
    } else if (key == DcpControlKeys::SnapshotMaxMarkerVersion &&
               value == "2.2") {
        // Only allow this snapshot marker if collections are enabled. This is
        // primarily to avoid having to deal with purge-seqno from
        // markLegacyDiskSnapshot
        if (!collectionsEnabled) {
<<<<<<< HEAD
            logger->warn(
                    "Rejected control {}={} because collections are disabled",
                    key,
                    value);
=======
            OBJ_LOG_WARN_CTX(
                    *logger,
                    "Rejected control because collections are disabled",
                    {"value", valueStr},
                    {"key", keyStr});
>>>>>>> a76b2352
            return cb::engine_errc::not_supported;
        }
        maxMarkerVersion = MarkerVersion::V2_2;
        return cb::engine_errc::success;
    }

<<<<<<< HEAD
    logger->warnWithContext("Invalid ctrl parameter",
                            {{"value", value}, {"key", key}});
=======
    OBJ_LOG_WARN_CTX(*logger,
                     "Invalid ctrl parameter",
                     {"value", valueStr},
                     {"key", keyStr});
>>>>>>> a76b2352

    return cb::engine_errc::invalid_arguments;
}

cb::engine_errc DcpProducer::seqno_acknowledged(uint32_t opaque,
                                                Vbid vbucket,
                                                uint64_t prepared_seqno) {
    if (!isSyncReplicationEnabled()) {
        OBJ_LOG_WARN_CTX(*logger,
                         "seqno_acknowledge failed because SyncReplication is"
                         " not enabled on this Producer",
                         {"vb", vbucket});
        return cb::engine_errc::invalid_arguments;
    }

    if (consumerName.lock()->empty()) {
        OBJ_LOG_WARN_CTX(*logger,
                         "seqno_acknowledge failed because this producer does"
                         " not have an associated consumer name",
                         {"vb", vbucket});
        return cb::engine_errc::invalid_arguments;
    }

    VBucketPtr vb = engine_.getVBucket(vbucket);
    if (!vb) {
        OBJ_LOG_WARN_CTX(
                *logger,
                "seqno_acknowledge failed because this vbucket doesn't exist",
                {"vb", vbucket});
        return cb::engine_errc::not_my_vbucket;
    }

    OBJ_LOG_DEBUG_CTX(*logger,
                      "seqno_acknowledged",
                      {"vb", vbucket},
                      {"prepared_seqno", prepared_seqno});

    // Confirm that we only receive ack seqnos we have sent
    auto rv = streams->find(vbucket.get());
    if (rv == streams->end()) {
        throw std::logic_error(
                "Replica acked seqno:" + std::to_string(prepared_seqno) +
                " for vbucket:" + to_string(vbucket) +
                " but we don't have a StreamContainer for that vb");
    }

    std::shared_ptr<ActiveStream> stream;
    for (auto itr = rv->second->rlock(); !itr.end(); itr.next()) {
        auto s = itr.get();
        if (s->getOpaque() == opaque) {
            stream = std::dynamic_pointer_cast<ActiveStream>(s);
            break;
        }
    }

    if (!stream) {
        // No stream found, may be the case that we have just ended our
        // stream and removed the stream from our map but the consumer is
        // not yet aware and we have received a seqno ack. Just return
        // success and ignore the ack.
        return cb::engine_errc::success;
    }

    seqnoAckHook();

    return consumerName.withLock([&](const auto& lockedConsumerName) {
        return stream->seqnoAck(lockedConsumerName, prepared_seqno);
    });
}

bool DcpProducer::handleResponse(const cb::mcbp::Response& response) {
    lastReceiveTime = ep_uptime_now();
    if (doDisconnect()) {
        return false;
    }

    const auto opcode = response.getClientOpcode();
    const auto opaque = response.getOpaque();
    const auto responseStatus = response.getStatus();

    // Search for an active stream with the same opaque as the response.
    auto streamFindFn = [opaque](const StreamsMap::value_type& s) {
        auto handle = s.second->rlock();
        for (; !handle.end(); handle.next()) {
            const auto& stream = handle.get();
            if (stream && opaque == stream->getOpaque()) {
                return stream;
            }
        }
        return ContainerElement{};
    };

    const auto errorMessageHandler = [&]() -> bool {
        // Use find_if2 which will return the matching
        // shared_ptr<Stream>
        auto stream = find_if2(streamFindFn);
        std::string streamInfo("null");
        if (stream) {
            streamInfo = fmt::format(FMT_STRING("stream name:{}, {}, state:{}"),
                                     stream->getName(),
                                     stream->getVBucket(),
                                     stream->getStateName());
        }

        // For DcpCommit and DcpAbort we may see KeyEnoent or
        // Einval for the following reasons.
        // KeyEnoent:
        // In this case we receive a KeyEnoent, we need to disconnect as we
        // must have sent an a commit or abort of key that the consumer is
        // unaware of and we should never see KeyEnoent from a DcpPrepare.
        // Einval:
        // If we have seen a Einval we also need to disconnect as we must
        // have sent an invalid. Mutation or packet to the consumer e.g. we
        // sent an abort to the consumer in a non disk snapshot without it
        // having seen a prepare.
        bool allowPreV7StatusCodes =
                !enabledV7DcpStatus &&
                (responseStatus == cb::mcbp::Status::KeyEexists ||
                 (responseStatus == cb::mcbp::Status::KeyEnoent &&
                  opcode != cb::mcbp::ClientOpcode::DcpAbort &&
                  opcode != cb::mcbp::ClientOpcode::DcpCommit));

        if (allowPreV7StatusCodes ||
            responseStatus == cb::mcbp::Status::NotMyVbucket ||
            responseStatus == cb::mcbp::Status::DcpStreamNotFound ||
            responseStatus == cb::mcbp::Status::OpaqueNoMatch) {
            OBJ_LOG_INFO_CTX(
                    *logger,
                    "DcpProducer::handleResponse received unexpected response, "
                    "Will not disconnect as will affect only one stream",
                    {"status", responseStatus},
                    {"response", response.to_json(true)},
                    {"stream_info", streamInfo});
            return true;
        }
        OBJ_LOG_ERROR_CTX(*logger,
                          "DcpProducer::handleResponse disconnecting, received "
                          "unexpected response: for stream",
                          {"dump", response.to_json(true).dump()},
                          {"stream_info", streamInfo});
        return false;
    };

    switch (opcode) {
    case cb::mcbp::ClientOpcode::DcpSetVbucketState:
    case cb::mcbp::ClientOpcode::DcpSnapshotMarker: {
        // Use find_if2 which will return the matching shared_ptr<Stream>
        auto stream = find_if2(streamFindFn);
        if (stream) {
            // But only expect these responses for ActiveStream
            auto* as = dynamic_cast<ActiveStream*>(stream.get());
            if (!as) {
                return errorMessageHandler();
            }
            if (opcode == cb::mcbp::ClientOpcode::DcpSetVbucketState) {
                as->setVBucketStateAckRecieved(*this);
            } else {
                as->snapshotMarkerAckReceived();
            }
        }

        return true;
    }
    case cb::mcbp::ClientOpcode::DcpStreamEnd:
        // The consumer could of closed the stream (DcpStreamEnd), enoent is
        // expected, but any other errors are not expected.
        if (responseStatus == cb::mcbp::Status::KeyEnoent ||
            responseStatus == cb::mcbp::Status::Success) {
            return true;
        }
        return errorMessageHandler();
    case cb::mcbp::ClientOpcode::DcpNoop:
        if (noopCtx.opaque == response.getOpaque()) {
            noopCtx.pendingRecv = false;
            noopCtx.recvTime = lastReceiveTime;
            return true;
        }
        return errorMessageHandler();
    case cb::mcbp::ClientOpcode::DcpOpen:
    case cb::mcbp::ClientOpcode::DcpAddStream:
    case cb::mcbp::ClientOpcode::DcpCloseStream:
    case cb::mcbp::ClientOpcode::DcpStreamReq:
    case cb::mcbp::ClientOpcode::DcpGetFailoverLog:
    case cb::mcbp::ClientOpcode::DcpMutation:
    case cb::mcbp::ClientOpcode::DcpDeletion:
    case cb::mcbp::ClientOpcode::DcpExpiration:
    case cb::mcbp::ClientOpcode::DcpBufferAcknowledgement:
    case cb::mcbp::ClientOpcode::DcpControl:
    case cb::mcbp::ClientOpcode::DcpSystemEvent:
    case cb::mcbp::ClientOpcode::GetErrorMap:
    case cb::mcbp::ClientOpcode::DcpPrepare:
    case cb::mcbp::ClientOpcode::DcpCommit:
    case cb::mcbp::ClientOpcode::DcpAbort:
        if (responseStatus == cb::mcbp::Status::Success) {
            return true;
        }
        return errorMessageHandler();
    default:
        std::string errorMsg(
                "DcpProducer::handleResponse received an unknown client "
                "opcode: ");
        errorMsg += response.to_json(true).dump();
        throw std::logic_error(errorMsg);
    }
}

std::pair<std::shared_ptr<Stream>, bool> DcpProducer::closeStreamInner(
        Vbid vbucket, cb::mcbp::DcpStreamId sid, bool eraseFromMapIfFound) {
    std::shared_ptr<Stream> stream;
    bool vbFound = false;

    auto rv = streams->find(vbucket.get());
    if (rv != streams->end()) {
        vbFound = true;
        // Vbucket is mapped, get exclusive access to the StreamContainer
        auto handle = rv->second->wlock();
        // Try and locate a matching stream
        for (; !handle.end(); handle.next()) {
            if (handle.get()->compareStreamId(sid)) {
                stream = handle.get();
                break;
            }
        }

        if (eraseFromMapIfFound && stream) {
            // Need to tidy up the map, call erase on the handle,
            // which will erase the current element from the container
            handle.erase();
        }
    }
    return {stream, vbFound};
}

cb::engine_errc DcpProducer::closeStream(uint32_t opaque,
                                         Vbid vbucket,
                                         cb::mcbp::DcpStreamId sid) {
    lastReceiveTime = ep_uptime_now();
    if (doDisconnect()) {
        return cb::engine_errc::disconnect;
    }

    if (!sid && multipleStreamRequests == MultipleStreamRequests::Yes) {
        OBJ_LOG_WARN_CTX(
                *logger,
                "closeStream request failed because a valid stream-ID is "
                "required",
                {"vb", vbucket});
        return cb::engine_errc::dcp_streamid_invalid;
    }
    if (sid && multipleStreamRequests == MultipleStreamRequests::No) {
        OBJ_LOG_WARN_CTX(
                *logger,
                "closeStream request failed because a stream-ID is present "
                "but not required",
                {"vb", vbucket},
                {"stream_id", fmt::to_string(sid)});
        return cb::engine_errc::dcp_streamid_invalid;
    }

    /* We should not remove the stream from the streams map if we have to
       send the "STREAM_END" response asynchronously to the consumer, so
       use the value of sendStreamEndOnClientStreamClose to determine if the
       stream should be removed if found*/
    auto rv = closeStreamInner(vbucket, sid, !sendStreamEndOnClientStreamClose);

    cb::engine_errc ret;
    if (!rv.first) {
        OBJ_LOG_WARN_CTX(
                *logger,
                "Cannot close stream because no stream exists for this vbucket",
                {"vb", vbucket},
                {"stream_id", fmt::to_string(sid)});
        return sid && rv.second ? cb::engine_errc::dcp_streamid_invalid
                                : cb::engine_errc::no_such_key;
    }
    if (!rv.first->isActive()) {
        OBJ_LOG_WARN_CTX(
                *logger,
                "Cannot close stream because stream is already marked as dead",
                {"vb", vbucket},
                {"stream_id", fmt::to_string(sid)});
        ret = cb::engine_errc::no_such_key;
    } else {
        rv.first->setDead(cb::mcbp::DcpStreamEndStatus::Closed);
        ret = cb::engine_errc::success;
    }
    if (!sendStreamEndOnClientStreamClose) {
        /* Remove the conn from 'vb_conns map' only when we have removed the
           stream from the producer connections StreamsMap */
        engine_.getDcpConnMap().removeVBConnByVBId(getCookie(), vbucket);
    }

    return ret;
}

void DcpProducer::notifyBackfillManager() {
    if (backfillMgr) {
        backfillMgr->wakeUpTask();
    }
}

bool DcpProducer::recordBackfillManagerBytesRead(size_t bytes) {
    return backfillMgr->bytesCheckAndRead(bytes);
}

void DcpProducer::recordBackfillManagerBytesSent(size_t bytes) {
    if (backfillMgr) {
        backfillMgr->bytesSent(bytes);
    }
}

uint64_t DcpProducer::scheduleBackfillManager(VBucket& vb,
                                              std::shared_ptr<ActiveStream> s,
                                              uint64_t start,
                                              uint64_t end) {
    Expects(start <= end);
    auto backfill = vb.createDCPBackfill(engine_, s, start, end);
    const auto backfillUID = backfill->getUID();
    switch (backfillMgr->schedule(std::move(backfill))) {
    case BackfillManager::ScheduleResult::Active:
        break;
    case BackfillManager::ScheduleResult::Pending:
        OBJ_LOG_INFO_RAW(*s, "Backfill is pending");
        break;
    }
    return backfillUID;
}

uint64_t DcpProducer::scheduleBackfillManager(VBucket& vb,
                                              std::shared_ptr<ActiveStream> s) {
    auto backfill = vb.createDCPBackfill(engine_, std::move(s));
    const auto backfillUID = backfill->getUID();
    backfillMgr->schedule(std::move(backfill));
    return backfillUID;
}

bool DcpProducer::removeBackfill(uint64_t backfillUID) {
    std::lock_guard<std::mutex> lg(closeAllStreamsLock);

    if (backfillMgr) {
        return backfillMgr->removeBackfill(backfillUID);
    }
    return false;
}

void DcpProducer::addStats(const AddStatFn& add_stat, CookieIface& c) {
    ConnHandler::addStats(add_stat, c);

    addStat("items_sent", getItemsSent(), add_stat, c);
    addStat("items_remaining", getItemsRemaining(), add_stat, c);
    addStat("total_bytes_sent", getTotalBytesSent(), add_stat, c);
    if (isCompressionEnabled()) {
        addStat("total_uncompressed_data_size", getTotalUncompressedDataSize(),
                add_stat, c);
    }
    auto toFloatSecs = [](cb::time::steady_clock::time_point t) {
        using namespace std::chrono;
        return duration_cast<duration<float>>(t.time_since_epoch()).count();
    };

    addStat("last_sent_time", toFloatSecs(lastSendTime), add_stat, c);
    addStat("last_receive_time",
            toFloatSecs(lastReceiveTime),
            add_stat,
            c);
    addStat("noop_enabled", noopCtx.enabled, add_stat, c);
    addStat("noop_tx_interval",
            cb::time2text(noopCtx.dcpNoopTxInterval),
            add_stat,
            c);
    addStat("noop_wait", noopCtx.pendingRecv, add_stat, c);
    addStat("force_value_compression", forceValueCompression, add_stat, c);
    addStat("cursor_dropping", supportsCursorDropping, add_stat, c);
    addStat("send_stream_end_on_client_close_stream",
            sendStreamEndOnClientStreamClose,
            add_stat,
            c);
    addStat("enable_expiry_opcode", enableExpiryOpcode, add_stat, c);
    addStat("enable_stream_id",
            multipleStreamRequests == MultipleStreamRequests::Yes,
            add_stat,
            c);
    addStat("synchronous_replication", isSyncReplicationEnabled(), add_stat, c);
    addStat("synchronous_writes", isSyncWritesEnabled(), add_stat, c);
    addStat("max_marker_version", to_string(maxMarkerVersion), add_stat, c);

    addStat("should_disconnect_when_stuck",
            shouldDisconnectWhenStuck,
            add_stat,
            c);
    addStat("disconnect_when_stuck_timeout", stuckTimeout.count(), add_stat, c);

    // Possible that the producer has had its streams closed and hence doesn't
    // have a backfill manager anymore.
    if (backfillMgr) {
        backfillMgr->addStats(*this, add_stat, c);
    }

    log.rlock()->addStats(add_stat, c);

    ExTask pointerCopy;
    { // Locking scope
        std::lock_guard<std::mutex> guard(checkpointCreator->mutex);
        pointerCopy = checkpointCreator->task;
    }

    if (pointerCopy) {
        static_cast<ActiveStreamCheckpointProcessorTask*>(pointerCopy.get())
                ->addStats(getName(), add_stat, c);
    }

    ready.addStats(getName() + ":dcp_ready_queue_", add_stat, c);

    size_t num_streams = 0;
    size_t num_dead_streams = 0;
    std::ranges::for_each(
            *streams,
            [&num_streams,
             &num_dead_streams](const StreamsMap::value_type& vt) {
                for (auto handle = vt.second->rlock(); !handle.end();
                     handle.next()) {
                    num_streams++;
                    if (!handle.get()->isActive()) {
                        num_dead_streams++;
                    }
                }
            });

    addStat("num_streams", num_streams, add_stat, c);
    addStat("num_dead_streams", num_dead_streams, add_stat, c);
}

void DcpProducer::addStreamStats(const AddStatFn& add_stat,
                                 CookieIface& c,
                                 StreamStatsFormat format) {
    // Make a copy of all valid streams (under lock), and then call addStats
    // for each one. (Done in two stages to minmise how long we have the
    // streams map locked for).
    std::vector<std::shared_ptr<Stream>> valid_streams;

    std::ranges::for_each(
            *streams, [&valid_streams](const StreamsMap::value_type& vt) {
                for (auto handle = vt.second->rlock(); !handle.end();
                     handle.next()) {
                    auto as = handle.get();
                    if (as->isActive()) {
                        valid_streams.push_back(handle.get());
                    }
                }
            });

    if (format == StreamStatsFormat::Json) {
        doStreamStatsJson(valid_streams, add_stat, c);
    } else {
        doStreamStatsLegacy(valid_streams, add_stat, c);
    }
}

void DcpProducer::addTakeoverStats(const AddStatFn& add_stat,
                                   CookieIface& c,
                                   const VBucket& vb) {
    // Only do takeover stats on 'traditional' streams
    if (multipleStreamRequests == MultipleStreamRequests::Yes) {
        return;
    }

    auto rv = streams->find(vb.getId().get());

    if (rv != streams->end()) {
        auto handle = rv->second->rlock();
        // Only perform takeover stats on singleton streams
        if (handle.size() == 1) {
            auto stream = handle.get();
            if (stream) {
                stream->addTakeoverStats(add_stat, c, vb);
                return;
            }
            OBJ_LOG_WARN_CTX(*logger,
                             "DcpProducer::addTakeoverStats no stream found",
                             {"vb", vb.getId()});
        } else if (handle.size() > 1) {
            throw std::logic_error(
                    "DcpProducer::addTakeoverStats unexpected size streams:(" +
                    std::to_string(handle.size()) + ") found " +
                    vb.getId().to_string());
        } else {
            // Logically, finding a StreamContainer with no stream is similar to
            // not finding a StreamContainer at all, both should return does_not_exist
            OBJ_LOG_INFO_CTX(
                    *logger,
                    "DcpProducer::addTakeoverStats empty streams list found",
                    {"vb", vb.getId()});
        }
    } else {
        OBJ_LOG_INFO_CTX(*logger,
                         "DcpProducer::addTakeoverStats Unable to find stream",
                         {"vb", vb.getId()});
    }
    // Error path - return status of does_not_exist to ensure rebalance does not
    // hang.
    add_casted_stat("status", "stream_does_not_exist", add_stat, c);
    add_casted_stat("estimate", 0, add_stat, c);
    add_casted_stat("backfillRemaining", 0, add_stat, c);
}

void DcpProducer::aggregateQueueStats(ConnCounter& aggregator) const {
    ++aggregator.totalProducers;
    aggregator.conn_queueDrain += itemsSent;
    aggregator.conn_totalBytes += totalBytesSent;
    aggregator.conn_totalUncompressedDataSize += totalUncompressedDataSize;

    auto pausedCounters = getPausedCounters();
    aggregator.conn_paused = pausedCounters.first;
    aggregator.conn_unpaused = pausedCounters.second;

    auto streamAggStats = getStreamAggStats();

    aggregator.conn_activeStreams += streamAggStats.streams;
    aggregator.conn_queueRemaining += streamAggStats.itemsRemaining;
    aggregator.conn_queueMemory += streamAggStats.readyQueueMemory;
    aggregator.conn_backfillDisk += streamAggStats.backfillItemsDisk;
    aggregator.conn_backfillMemory += streamAggStats.backfillItemsMemory;
}

void DcpProducer::notifySeqnoAvailable(Vbid vbucket, queue_op op) {
    if (!isSyncWritesEnabled() &&
        ((!isSeqnoAdvancedEnabled() && isPrepareOrAbort(op)) ||
         (isSeqnoAdvancedEnabled() && op == queue_op::pending_sync_write))) {
        // Skip notifying this producer when sync-writes are not enabled and...
        //
        // 1) When the stream does not support seqno-advance, then skip both
        //    prepare and abort as nothing will be transmitted.
        // 2) When the stream supports seqno-advance only prepares skip the
        //    notify. If the operation is an abort we will wake-up the stream.
        //    See MB-56148 as to why this distinction exists.
        return;
    }

    auto rv = streams->find(vbucket.get());

    if (rv != streams->end()) {
        auto handle = rv->second->rlock();
        for (; !handle.end(); handle.next()) {
            handle.get()->notifySeqnoAvailable(*this);
        }
    }
}

void DcpProducer::closeStreamDueToVbStateChange(
        Vbid vbucket,
        vbucket_state_t state,
        std::unique_lock<folly::SharedMutex>* vbstateLock) {
    if (setStreamDeadStatus(vbucket,
                            cb::mcbp::DcpStreamEndStatus::StateChanged,
                            vbstateLock)) {
        OBJ_LOG_DEBUG_CTX(*logger,
                          "State changed, closing active stream",
                          {"vb", vbucket},
                          {"state", VBucket::toString(state)});
    }
}

void DcpProducer::closeStreamDueToRollback(Vbid vbucket) {
    if (setStreamDeadStatus(vbucket, cb::mcbp::DcpStreamEndStatus::Rollback)) {
        OBJ_LOG_DEBUG_CTX(
                *logger,
                "Rollback occurred, closing stream (downstream must rollback "
                "too)",
                {"vb", vbucket});
    }
}

bool DcpProducer::handleSlowStream(Vbid vbid, const CheckpointCursor* cursor) {
    if (supportsCursorDropping) {
        auto rv = streams->find(vbid.get());
        if (rv != streams->end()) {
            for (auto handle = rv->second->rlock(); !handle.end();
                 handle.next()) {
                if (handle.get()->getCursor().lock().get() == cursor) {
                    auto* as = dynamic_cast<ActiveStream*>(handle.get().get());
                    if (as) {
                        return as->handleSlowStream();
                    }
                }
            }
        }
    }
    return false;
}

bool DcpProducer::setStreamDeadStatus(
        Vbid vbid,
        cb::mcbp::DcpStreamEndStatus status,
        std::unique_lock<folly::SharedMutex>* vbstateLock) {
    auto rv = streams->find(vbid.get());
    if (rv != streams->end()) {
        std::vector<ContainerElement> streamPtrs;
        // MB-35073: holding StreamContainer rlock while calling setDead
        // has been seen to cause lock inversion elsewhere.
        // Collect sharedptrs then setDead once lock is released (itr out of
        // scope).
        for (auto itr = rv->second->rlock(); !itr.end(); itr.next()) {
            streamPtrs.push_back(itr.get());
        }

        // MB-36637: At KVBucket::setVBucketState we acquire an exclusive lock
        // to vbstate and pass it down here. If that is the case, then we have
        // to avoid the call to ActiveStream::setDead(status) as it may deadlock
        // by acquiring the same lock again.
        for (const auto& stream : streamPtrs) {
            if (stream) {
                if (vbstateLock) {
                    stream->setDeadWithLock(status, *vbstateLock);
                } else {
                    stream->setDead(status);
                }
            }
        }

        return true;
    }

    return false;
}

void DcpProducer::closeAllStreams() {
    closeAllStreamsPreLockHook();

    std::lock_guard<std::mutex> lg(closeAllStreamsLock);

    closeAllStreamsPostLockHook();

    lastReceiveTime = ep_uptime_now();
    std::vector<Vbid> vbvector;
    {
        std::ranges::for_each(
                *streams, [this, &vbvector](StreamsMap::value_type& vt) {
                    vbvector.push_back((Vbid)vt.first);
                    std::vector<ContainerElement> streamPtrs;
                    // MB-35073: holding StreamContainer lock while
                    // calling setDead leads to lock inversion - so
                    // collect sharedptrs in one pass then setDead once
                    // lock is released (itr out of scope).
                    {
                        auto handle = vt.second->wlock();
                        for (; !handle.end(); handle.next()) {
                            streamPtrs.push_back(handle.get());
                        }
                        handle.clear();
                    }

                    for (const auto& streamPtr : streamPtrs) {
                        // Explicitly ask to remove the DCPBackfill object
                        // here. 1) whilst we know the backfillMgr is
                        // alive and 2) whilst we know the ActiveStream is
                        // alive. This ensures that if the ActiveStream
                        // destructs within this function (it could if
                        // shared_ptr::ref==0) ~ActiveStream doesn't
                        // deadlock trying to remove the backfill, as
                        // DcpProducer::removeBackfill needs the
                        // closeAllStreamsLock which is already locked.
                        if (backfillMgr) {
                            auto* as = dynamic_cast<ActiveStream*>(
                                    streamPtr.get());
                            if (as) {
                                as->removeBackfill(*backfillMgr);
                            }
                        }
                        streamPtr->setDead(
                                cb::mcbp::DcpStreamEndStatus::Disconnected);
                    }
                });
    }
    for (const auto vbid: vbvector) {
        engine_.getDcpConnMap().removeVBConnByVBId(getCookie(), vbid);
    }

    closeAllStreamsHook();

    // Destroy the backfillManager. (BackfillManager task also
    // may hold a weak reference to it while running, but that is
    // guaranteed to decay and free the BackfillManager once it
    // completes run().
    // This will terminate any tasks and delete any backfills
    // associated with this Producer.  This is necessary as if we
    // don't, then the ref-counted ptr references which exist between
    // DcpProducer and ActiveStream result in us leaking DcpProducer
    // objects (and Couchstore vBucket files, via DCPBackfill task).
    backfillMgr.reset();
}

const char* DcpProducer::getType() const {
    return "producer";
}

std::unique_ptr<DcpResponse> DcpProducer::getNextItem() {
    do {
        Vbid vbucket = Vbid(0);
        while (ready.popFront(vbucket)) {
            // This can't happen in production as the state would have
            // changed before getting here.
            if (log.rlock()->isFull()) {
                ready.pushUnique(vbucket);
                return {};
            }

            auto response = getNextItemFromVbucket(vbucket);
            if (response) {
                ready.pushUnique(vbucket);
                unPause();
                return response;
            }
        }

        // re-check the ready queue.
        // A new vbucket could of became ready and the notifier could of seen
        // paused = false, so reloop so we don't miss an operation.
    } while (!ready.empty());

    // flag we are paused
    if (!isPaused()) {
        pause(PausedReason::ReadyListEmpty);
    }
    return {};
}

std::unique_ptr<DcpResponse> DcpProducer::getNextItemFromVbucket(Vbid vbid) {
    auto rv = streams->find(vbid.get());
    if (rv == streams->end()) {
        // The vbucket is not in the map.
        return {};
    }

    // Use the resumable handle so that we can service the streams that
    // are associated with the vbucket. If a stream returns a response
    // we will ship it (i.e. leave this scope). Then next time we visit
    // the VB, we should /resume/ from the next stream in the container.
    for (auto resumableIterator = rv->second->startResumable();
         !resumableIterator.complete();
         resumableIterator.next()) {
        const auto& stream = resumableIterator.get();
        if (!stream) {
            continue;
        }

        auto response = getAndValidateNextItemFromStream(stream);
        if (response) {
            return response;
        }
    }
    return {};
}

std::unique_ptr<DcpResponse> DcpProducer::getAndValidateNextItemFromStream(
        const std::shared_ptr<ProducerStream>& stream) {
    auto response = stream->next(*this);
    if (!response) {
        return {};
    }

    // The stream gave us something, validate it
    switch (response->getEvent()) {
    case DcpResponse::Event::SnapshotMarker: {
        if (stream->endIfRequiredPrivilegesLost(*this)) {
            return stream->makeEndStreamResponse(
                    cb::mcbp::DcpStreamEndStatus::LostPrivileges);
        }
    }
    case DcpResponse::Event::Mutation:
    case DcpResponse::Event::Deletion:
    case DcpResponse::Event::Expiration:
    case DcpResponse::Event::Prepare:
    case DcpResponse::Event::Commit:
    case DcpResponse::Event::Abort:
    case DcpResponse::Event::StreamEnd:
    case DcpResponse::Event::SetVbucket:
    case DcpResponse::Event::SystemEvent:
    case DcpResponse::Event::OSOSnapshot:
    case DcpResponse::Event::SeqnoAdvanced:
    case DcpResponse::Event::CachedValue:
        break;
    default:
        throw std::logic_error(fmt::format(
                "DcpProducer::getAndValidateNextItemFromStream: Producer ({}) "
                "is attempting to write an unexpected event:{}",
                logHeader(),
                response->to_string()));
    }

    return response;
}

void DcpProducer::setDisconnect() {
    ConnHandler::setDisconnect();
    std::ranges::for_each(*streams, [](StreamsMap::value_type& vt) {
        std::vector<std::shared_ptr<Stream>> streamPtrs;
        // MB-35049: hold StreamContainer rlock while calling setDead
        // leads to lock inversion - so collect sharedptrs in one pass
        // then setDead once it is released (itr out of scope).
        for (auto itr = vt.second->rlock(); !itr.end(); itr.next()) {
            streamPtrs.push_back(itr.get());
        }
        for (auto stream : streamPtrs) {
            stream->setDead(cb::mcbp::DcpStreamEndStatus::Disconnected);
        }
    });
}

void DcpProducer::notifyStreamReady(Vbid vbucket) {
    // Transitioned from empty to non-empty readyQ - unpause the Producer.
    if (ready.pushUnique(vbucket)) {
        const auto [full, ackedBytes, outstanding, max] =
                log.withRLock([](auto& entry) {
                    return std::make_tuple(entry.isFull(),
                                           entry.getAckedBytes(),
                                           entry.getBytesOutstanding(),
                                           entry.getMaxBytes());
                });

        if (full) {
            OBJ_LOG_INFO_CTX(
                    *logger,
                    "Unable to notify paused connection because "
                    "DcpProducer::BufferLog is full; ackedBytes, bytesSent, "
                    "maxBytes",
                    {"acked_bytes", ackedBytes},
                    {"outstanding", outstanding},
                    {"max", max});
        } else {
            scheduleNotify();
        }
    }
}

cb::engine_errc DcpProducer::maybeDisconnect() {
    const auto now = ep_uptime_now();
    auto elapsedTime = now - lastReceiveTime.load();
    auto dcpIdleTimeout = getIdleTimeout();
    if (noopCtx.enabled && elapsedTime > dcpIdleTimeout) {
        OBJ_LOG_WARN_CTX(
                *logger,
                "Disconnecting because a message has not been received for the "
                "DCP idle timeout",
                {"dcp_idle_timeout", dcpIdleTimeout},
                {"since_last_send", (now - lastSendTime.load())},
                {"since_last_recv", elapsedTime},
                {"since_noop_last_send", (now - noopCtx.sendTime)},
                {"since_noop_last_recv", (now - noopCtx.recvTime)},
                {"dcp_noop_tx_interval", noopCtx.dcpNoopTxInterval},
                {"opaque", noopCtx.opaque},
                {"pending_recv", noopCtx.pendingRecv.load()},
                {"paused", isPaused()},
                {"paused_reason", to_string(getPausedReason())});
        return cb::engine_errc::disconnect;
    }
    // Returning cb::engine_errc::failed means ignore and continue
    // without disconnecting
    return cb::engine_errc::failed;
}

cb::engine_errc DcpProducer::maybeSendNoop(
        DcpMessageProducersIface& producers) {
    if (!noopCtx.enabled) {
        // Returning cb::engine_errc::failed means ignore and continue
        // without sending a noop
        return cb::engine_errc::failed;
    }
    const auto now = ep_uptime_now();
    const auto elapsedTime(now - noopCtx.sendTime);

    // Check to see if waiting for a noop reply.
    // If not try to send a noop to the consumer if the interval has passed
    if (!noopCtx.pendingRecv && elapsedTime >= noopCtx.dcpNoopTxInterval) {
        const auto ret = producers.noop(++noopCtx.opaque);

        if (ret == cb::engine_errc::success) {
            noopCtx.pendingRecv = true;
            noopCtx.sendTime = now;
            lastSendTime = noopCtx.sendTime;
        }
        return ret;
    }

    // We have already sent a noop and are awaiting a receive or
    // the time interval has not passed.  In either case continue
    // without sending a noop.
    return cb::engine_errc::failed;
}

size_t DcpProducer::getItemsSent() {
    return itemsSent;
}

size_t DcpProducer::getItemsRemaining() const {
    size_t remainingSize = 0;
    std::ranges::for_each(
            *streams, [&remainingSize](const StreamsMap::value_type& vt) {
                for (auto itr = vt.second->rlock(); !itr.end(); itr.next()) {
                    auto* as = itr.get().get();
                    if (as) {
                        remainingSize += as->getItemsRemaining();
                    }
                }
            });

    return remainingSize;
}

StreamAggStats DcpProducer::getStreamAggStats() const {
    StreamAggStats stats;

    std::ranges::for_each(*streams, [&stats](const StreamsMap::value_type& vt) {
        auto itr = vt.second->rlock();
        stats.streams += itr.size();
        for (; !itr.end(); itr.next()) {
            auto* ps = itr.get().get();
            if (ps) {
                ps->updateAggStats(stats);
            }
        }
    });

    return stats;
}

size_t DcpProducer::getTotalBytesSent() {
    return totalBytesSent;
}

size_t DcpProducer::getTotalUncompressedDataSize() {
    return totalUncompressedDataSize;
}

std::vector<Vbid> DcpProducer::getVBVector() {
    std::vector<Vbid> vbvector;
    std::ranges::for_each(*streams, [&vbvector](StreamsMap::value_type& iter) {
        vbvector.push_back((Vbid)iter.first);
    });
    return vbvector;
}

bool DcpProducer::bufferLogInsert(size_t bytes) {
    return log.wlock()->insert(bytes);
}

void DcpProducer::createCheckpointProcessorTask() {
    std::lock_guard<std::mutex> guard(checkpointCreator->mutex);
    checkpointCreator->task =
            std::make_shared<ActiveStreamCheckpointProcessorTask>(
                    engine_, shared_from_base<DcpProducer>());
}

void DcpProducer::scheduleCheckpointProcessorTask() {
    std::lock_guard<std::mutex> guard(checkpointCreator->mutex);
    ExecutorPool::get()->schedule(checkpointCreator->task);
}

void DcpProducer::scheduleCheckpointProcessorTask(Vbid vbid) {
    std::lock_guard<std::mutex> guard(checkpointCreator->mutex);
    if (!checkpointCreator->task) {
        throw std::logic_error(
                "DcpProducer::scheduleCheckpointProcessorTask task is null");
    }
    static_cast<ActiveStreamCheckpointProcessorTask*>(
            checkpointCreator->task.get())
            ->schedule(vbid);
}

DcpProducer::StreamMapValue DcpProducer::findStreams(Vbid vbid) {
    auto it = streams->find(vbid.get());
    if (it != streams->end()) {
        return it->second;
    }
    return nullptr;
}

std::vector<std::shared_ptr<ActiveStream>> DcpProducer::getActiveStreams(
        Vbid vbid) {
    auto streams = findStreams(vbid);
    if (!streams) {
        return {}; // empty
    }
    std::vector<std::shared_ptr<ActiveStream>> rv;
    {
        // scope for rlock, just iterate and copy (one allocation occurs for
        // the container)
        auto handle = streams->rlock();
        rv.reserve(handle.size());
        for (; !handle.end(); handle.next()) {
            auto sp = std::dynamic_pointer_cast<ActiveStream>(handle.get());
            if (!sp) {
                continue;
            }
            rv.emplace_back(sp);
        }
    }
    return rv;
}

void DcpProducer::updateStreamsMap(Vbid vbid,
                                   cb::mcbp::DcpStreamId sid,
                                   std::shared_ptr<ProducerStream> stream) {
    using cb::tracing::Code;
    ScopeTimer1<TracerStopwatch<Code>> timer(*getCookie(),
                                             Code::StreamUpdateMap);

    updateStreamsMapHook();

    auto found = streams->find(vbid.get());

    if (found != streams->end()) {
        // vbid is already mapped found.first is a shared_ptr<StreamContainer>
        if (found->second) {
            auto handle = found->second->wlock();
            for (; !handle.end(); handle.next()) {
                auto& sp = handle.get(); // get the shared_ptr<Stream>
                if (sp->compareStreamId(sid)) {
                    // Error if found - given we just checked this
                    // in the pre-flight checks for streamRequest.
                    auto msg = fmt::format(
                            "DcpProducer::updateStreamsMap: ({}) Stream ({}) "
                            "request failed"
                            " because a stream unexpectedly exists in "
                            "StreamContainer for this vbucket",
                            vbid,
                            sid.to_string());
                    OBJ_LOG_WARN_RAW(*logger, msg);
                    throw std::logic_error(msg);
                }
            }

            /*
             * Add the Stream to the StreamContainer if we allow multiple
             * streams or if there are no other streams currently in the
             * container for this vb. We're under a writelock so we won't race
             * and accidentally create multiple streams if we don't support it.
             */
            if (multipleStreamRequests == MultipleStreamRequests::Yes ||
                handle.empty()) {
                // If we're here the vbid is mapped so we must update the
                // existing container
                handle.push_front(stream);
            } else {
                throw std::logic_error(
                        "DcpProducer::updateStreamsMap invalid state to add "
                        "multiple streams");
            }
        } else {
            throw std::logic_error("DcpProducer::updateStreamsMap " +
                                   vbid.to_string() + " is mapped to null");
        }
    } else {
        // vbid is not mapped
        streams->insert(std::make_pair(
                vbid.get(),
                std::make_shared<StreamContainer<ContainerElement>>(stream)));
    }
}

cb::mcbp::DcpStreamEndStatus DcpProducer::mapEndStreamStatus(
        CookieIface* cookie, cb::mcbp::DcpStreamEndStatus status) const {
    if (!cookie->isCollectionsSupported()) {
        switch (status) {
        case cb::mcbp::DcpStreamEndStatus::Ok:
        case cb::mcbp::DcpStreamEndStatus::Closed:
        case cb::mcbp::DcpStreamEndStatus::StateChanged:
        case cb::mcbp::DcpStreamEndStatus::Disconnected:
        case cb::mcbp::DcpStreamEndStatus::Slow:
        case cb::mcbp::DcpStreamEndStatus::BackfillFail:
        case cb::mcbp::DcpStreamEndStatus::Rollback:
            break;
        case cb::mcbp::DcpStreamEndStatus::FilterEmpty:
        case cb::mcbp::DcpStreamEndStatus::LostPrivileges:
            status = cb::mcbp::DcpStreamEndStatus::Ok;
        }
    }
    return status;
}

std::string DcpProducer::getConsumerName() const {
    return consumerName.copy();
}

bool DcpProducer::isOutOfOrderSnapshotsEnabled() const {
    return outOfOrderSnapshots != OutOfOrderSnapshots::No &&
           engine_.getKVBucket()->isByIdScanSupported();
}

bool DcpProducer::isOutOfOrderSnapshotsEnabledWithSeqnoAdvanced() const {
    return outOfOrderSnapshots == OutOfOrderSnapshots::YesWithSeqnoAdvanced &&
           engine_.getKVBucket()->isByIdScanSupported();
}

std::optional<uint64_t> DcpProducer::getHighSeqnoOfCollections(
        const Collections::VB::Filter& filter, VBucket& vbucket) {
    using cb::tracing::Code;
    ScopeTimer1<TracerStopwatch<Code>> timer(*getCookie(),
                                             Code::StreamGetCollectionHighSeq);

    return vbucket.getHighSeqnoOfCollections(filter);
}

void DcpProducer::setBackfillByteLimit(size_t bytes) {
    if (backfillMgr) {
        backfillMgr->setBackfillByteLimit(bytes);
    }
}

size_t DcpProducer::getBackfillByteLimit() const {
    return backfillMgr ? backfillMgr->getBackfillByteLimit() : 0;
}<|MERGE_RESOLUTION|>--- conflicted
+++ resolved
@@ -1275,19 +1275,10 @@
             getCookie()->getConnectionIface().setDcpFlowControlBufferSize(size);
             return cb::engine_errc::success;
         }
-<<<<<<< HEAD
     } else if (key == DcpControlKeys::StreamBufferSize) {
-        logger->warnWithContext(
-                "The ctrl parameter stream_buffer_size is"
-                "not supported by this engine",
-                cb::logger::Json::object());
-=======
-    } else if (strncmp(param, "stream_buffer_size", key.size()) == 0) {
-        OBJ_LOG_WARN_CTX(*logger,
+        OBJ_LOG_WARN_RAW(*logger,
                          "The ctrl parameter stream_buffer_size is"
-                         "not supported by this engine",
-                         cb::logger::Json::object());
->>>>>>> a76b2352
+                         "not supported by this engine");
         return cb::engine_errc::not_supported;
     } else if (key == DcpControlKeys::EnableNoop) {
         if (value == "true") {
@@ -1460,33 +1451,19 @@
         // primarily to avoid having to deal with purge-seqno from
         // markLegacyDiskSnapshot
         if (!collectionsEnabled) {
-<<<<<<< HEAD
-            logger->warn(
-                    "Rejected control {}={} because collections are disabled",
-                    key,
-                    value);
-=======
             OBJ_LOG_WARN_CTX(
                     *logger,
                     "Rejected control because collections are disabled",
-                    {"value", valueStr},
-                    {"key", keyStr});
->>>>>>> a76b2352
+                    {"value", value},
+                    {"key", key});
             return cb::engine_errc::not_supported;
         }
         maxMarkerVersion = MarkerVersion::V2_2;
         return cb::engine_errc::success;
     }
 
-<<<<<<< HEAD
-    logger->warnWithContext("Invalid ctrl parameter",
-                            {{"value", value}, {"key", key}});
-=======
-    OBJ_LOG_WARN_CTX(*logger,
-                     "Invalid ctrl parameter",
-                     {"value", valueStr},
-                     {"key", keyStr});
->>>>>>> a76b2352
+    OBJ_LOG_WARN_CTX(
+            *logger, "Invalid ctrl parameter", {"value", value}, {"key", key});
 
     return cb::engine_errc::invalid_arguments;
 }

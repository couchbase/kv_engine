/*
 *     Copyright 2015-Present Couchbase, Inc.
 *
 *   Use of this software is governed by the Business Source License included
 *   in the file licenses/BSL-Couchbase.txt.  As of the Change Date specified
 *   in that file, in accordance with the Business Source License, use of this
 *   software will be governed by the Apache License, Version 2.0, included in
 *   the file licenses/APL2.txt.
 */

#include "dcp/producer.h"

#include "backfill.h"
#include "bucket_logger.h"
#include "checkpoint_manager.h"
#include "collections/manager.h"
#include "collections/vbucket_filter.h"
#include "collections/vbucket_manifest.h"
#include "collections/vbucket_manifest_handles.h"
#include "connhandler_impl.h"
#include "dcp/active_stream.h"
#include "dcp/active_stream_checkpoint_processor_task.h"
#include "dcp/backfill-manager.h"
#include "dcp/dcpconnmap.h"
#include "dcp/response.h"
#include "ep_time.h"
#include "eviction_utils.h"
#include "failover-table.h"
#include "kv_bucket.h"
#include "learning_age_and_mfu_based_eviction.h"
#include "objectregistry.h"
#include "snappy-c.h"
#include "trace_helpers.h"
#include "vbucket.h"
#include <executor/executorpool.h>
#include <fmt/chrono.h>
#include <fmt/format.h>
#include <memcached/connection_iface.h>
#include <memcached/cookie_iface.h>
#include <memcached/tracer.h>
#include <memcached/util.h>
#include <nlohmann/json.hpp>
#include <platform/scope_timer.h>
#include <platform/timeutils.h>
#include <spdlog/fmt/fmt.h>
#include <statistics/cbstat_collector.h>
#include <numeric>

#include <regex>

const std::chrono::seconds DcpProducer::defaultDcpNoopTxInterval(20);

/**
 * Construct a StreamsMap for the given maximum number of vBuckets this
 * Bucket could ever have.
 */
DcpProducer::StreamsMap::SmartPtr makeStreamsMap(
        size_t maxNumVBuckets) {
    // If we know the maximum number of vBuckets which will exist for this
    // Bucket (normally 1024), we can simply create a AtomicHashArray with
    // capacity == size (i.e. load factor of 1.0), given the key (Vbid) is
    // gauranteed to be unique and not collide with any other.
    DcpProducer::StreamsMap::Config config;
    config.maxLoadFactor = 1.0;
    return DcpProducer::StreamsMap::create(maxNumVBuckets, config);
}

DcpProducer::BufferLog::State DcpProducer::BufferLog::getState_UNLOCKED()
        const {
    if (isEnabled_UNLOCKED()) {
        if (isFull_UNLOCKED()) {
            return Full;
        } else {
            return SpaceAvailable;
        }
    }
    return Disabled;
}

void DcpProducer::BufferLog::setBufferSize(size_t newMaxBytes) {
    std::unique_lock<folly::SharedMutex> wlh(logLock);
    maxBytes = newMaxBytes;
    if (newMaxBytes == 0) {
        bytesOutstanding = 0;
        ackedBytes.reset(0);
    }
}

bool DcpProducer::BufferLog::insert(size_t bytes) {
    std::unique_lock<folly::SharedMutex> wlh(logLock);
    bool inserted = false;
    // If the log is not enabled
    // or there is space, allow the insert
    if (!isEnabled_UNLOCKED() || !isFull_UNLOCKED()) {
        bytesOutstanding += bytes;
        inserted = true;
    }
    return inserted;
}

void DcpProducer::BufferLog::release_UNLOCKED(size_t bytes) {
    if (bytes > bytesOutstanding) {
        EP_LOG_WARN(
                "{} Attempting to release {} bytes which is greater than "
                "bytesOutstanding:{}",
                producer.logHeader(),
                uint64_t(bytes),
                uint64_t(bytesOutstanding));
    }

    bytesOutstanding -= bytes;
}

bool DcpProducer::BufferLog::pauseIfFull() {
    std::shared_lock<folly::SharedMutex> rhl(logLock);
    if (getState_UNLOCKED() == Full) {
        producer.pause(PausedReason::BufferLogFull);

        // State is full. When changing from no previous value OR the value has
        // changed then record the current value and current time.
        if (!lastCheckedAckedBytes || ackedBytes != lastCheckedAckedBytes) {
            lastCheckedAckedBytes = ackedBytes;
            lastCheckedTime = std::chrono::steady_clock::now();
        }
        return true;
    }

    // always reset the value if buffer is not full.
    lastCheckedAckedBytes.reset();
    return false;
}

void DcpProducer::BufferLog::unpauseIfSpaceAvailable() {
    {
        std::shared_lock<folly::SharedMutex> rhl(logLock);
        if (getState_UNLOCKED() == Full) {
            EP_LOG_INFO(
                    "{} Unable to notify paused connection because "
                    "DcpProducer::BufferLog is full; ackedBytes:{}"
                    ", bytesSent:{}, maxBytes:{}",
                    producer.logHeader(),
                    ackedBytes,
                    uint64_t(bytesOutstanding),
                    uint64_t(maxBytes));
            return;
        }
    }
    // notify the producer outside of the buffer lock
    producer.scheduleNotify();
}

void DcpProducer::BufferLog::acknowledge(size_t bytes) {
    std::unique_lock<folly::SharedMutex> wlh(logLock);
    State state = getState_UNLOCKED();
    if (state != Disabled) {
        release_UNLOCKED(bytes);
        ackedBytes += bytes;

        if (state == Full) {
            producer.scheduleNotify();
        }
    }
}

void DcpProducer::BufferLog::addStats(const AddStatFn& add_stat,
                                      CookieIface& c) {
    std::shared_lock<folly::SharedMutex> rhl(logLock);
    if (isEnabled_UNLOCKED()) {
        producer.addStat("max_buffer_bytes", maxBytes, add_stat, c);
        producer.addStat("unacked_bytes", bytesOutstanding, add_stat, c);
        producer.addStat("total_acked_bytes", ackedBytes, add_stat, c);
        producer.addStat("flow_control", "enabled", add_stat, c);
    } else {
        producer.addStat("flow_control", "disabled", add_stat, c);
    }

    if (lastCheckedAckedBytes) {
        producer.addStat("flow_control_last_checked_acked_bytes",
                         *lastCheckedAckedBytes,
                         add_stat,
                         c);
    } else {
        producer.addStat("flow_control_last_checked_acked_bytes",
                         "nullopt",
                         add_stat,
                         c);
    }
    producer.addStat("flow_control_last_checked_time",
                     lastCheckedTime.time_since_epoch().count(),
                     add_stat,
                     c);
}

bool DcpProducer::BufferLog::isStuck(std::chrono::seconds limit) const {
    std::chrono::steady_clock::time_point now;
    bool stuck = false;

    std::shared_lock<folly::SharedMutex> lh(logLock);
    if (lastCheckedAckedBytes) {
        // If lastCheckBytesOutstanding is defined then the lastCheckedTime has
        // recorded the time it was last set to a new value, hence we can now
        // decide if the producer is stuck using the limit. Compare equals
        // allows unit test to be reliable with a 0 limit.
        now = std::chrono::steady_clock::now();
        stuck = (now - lastCheckedTime) >= limit;
    }

    if (stuck) {
        EP_LOG_WARN(
                "{} Disconnecting because ackedBytes has not changed for "
                "{} seconds. lastCheckedAckedBytes:{} "
                "lastCheckedTime:{} now:{} maxBytes:{} bytesOutstanding:{} "
                "ackedBytes:{}",
                producer.logHeader(),
                limit.count(),
                *lastCheckedAckedBytes,
                lastCheckedTime.time_since_epoch().count(),
                now.time_since_epoch().count(),
                maxBytes,
                bytesOutstanding.load(),
                ackedBytes.load());
    }
    return stuck;
}

/// Decode IncludeValue from DCP producer flags.
static IncludeValue toIncludeValue(uint32_t flags) {
    using cb::mcbp::request::DcpOpenPayload;
    if ((flags & DcpOpenPayload::NoValue) != 0) {
        return IncludeValue::No;
    }
    if ((flags & DcpOpenPayload::NoValueWithUnderlyingDatatype) != 0) {
        return IncludeValue::NoWithUnderlyingDatatype;
    }
    return IncludeValue::Yes;
}

DcpProducer::DcpProducer(EventuallyPersistentEngine& e,
                         CookieIface* cookie,
                         const std::string& name,
                         uint32_t flags,
                         bool startTask)
    : ConnHandler(e, cookie, name),
      sendStreamEndOnClientStreamClose(false),
      consumerSupportsHifiMfu(false),
      lastSendTime(ep_uptime_now()),
      log(*this),
      backfillMgr(std::make_shared<BackfillManager>(
              *e.getKVBucket(),
              e.getKVBucket()->getKVStoreScanTracker(),
              name,
              e.getConfiguration())),
      ready(e.getConfiguration().getMaxVbuckets()),
      streams(makeStreamsMap(e.getConfiguration().getMaxVbuckets())),
      itemsSent(0),
      totalBytesSent(0),
      totalUncompressedDataSize(0),
      includeValue(toIncludeValue(flags)),
      includeXattrs(
              ((flags & cb::mcbp::request::DcpOpenPayload::IncludeXattrs) != 0)
                      ? IncludeXattrs::Yes
                      : IncludeXattrs::No),
      pitrEnabled((flags & cb::mcbp::request::DcpOpenPayload::PiTR) != 0
                          ? PointInTimeEnabled::Yes
                          : PointInTimeEnabled::No),
      includeDeleteTime(
              ((flags &
                cb::mcbp::request::DcpOpenPayload::IncludeDeleteTimes) != 0)
                      ? IncludeDeleteTime::Yes
                      : IncludeDeleteTime::No),
      createChkPtProcessorTsk(startTask),
      connectionSupportsSnappy(
<<<<<<< HEAD
              cookie->isDatatypeSupported(PROTOCOL_BINARY_DATATYPE_SNAPPY)),
      collectionsEnabled(cookie->isCollectionsSupported()) {
=======
              e.isDatatypeSupported(cookie, PROTOCOL_BINARY_DATATYPE_SNAPPY)),
      collectionsEnabled(cookie->isCollectionsSupported()),
      stuckTimeout(e.getDcpDisconnectWhenStuckTimeout()) {
>>>>>>> 6db36ca1
    setSupportAck(true);
    pause(PausedReason::Initializing);
    setLogHeader("DCP (Producer) " + getName() + " -");

    // Reduce the minimum log level of view engine DCP streams as they are
    // extremely noisy due to creating new stream, per vbucket,per design doc
    // every ~10s.
    if (name.find("eq_dcpq:mapreduce_view") != std::string::npos ||
        name.find("eq_dcpq:spatial_view") != std::string::npos) {
        logger->set_level(spdlog::level::level_enum::warn);
        // Unregister this logger so that any changes in verbosity will not
        // be reflected in this logger. This prevents us from getting in a
        // state where we change the verbosity to a more verbose value, then
        // cannot return to the original state where this logger only prints
        // warning level messages and others print info level.
        logger->unregister();
    }

    getCookie()->getConnectionIface().setPriority(ConnectionPriority::Medium);

    // The consumer assigns opaques starting at 0 so lets have the producer
    //start using opaques at 10M to prevent any opaque conflicts.
    noopCtx.opaque = 10000000;
    noopCtx.sendTime = ep_uptime_now();

    // This is for backward compatibility with Couchbase 3.0. In 3.0 we set the
    // noop interval to 20 seconds by default, but in post 3.0 releases we set
    // it to be higher by default. Starting in 3.0.1 the DCP consumer sets the
    // noop interval of the producer when connecting so in an all 3.0.1+ cluster
    // this value will be overridden. In 3.0 however we do not set the noop
    // interval so setting this value will make sure we don't disconnect on
    // accident due to the producer and the consumer having a different noop
    // interval.
    noopCtx.dcpNoopTxInterval = defaultDcpNoopTxInterval;
    noopCtx.pendingRecv = false;
    noopCtx.enabled = false;

    forceValueCompression = false;
    enableExpiryOpcode = false;

    // Cursor dropping is disabled for replication connections by default,
    // but will be enabled through a control message to support backward
    // compatibility. For all other type of DCP connections, cursor dropping
    // will be enabled by default.
    if (name.find("replication") < name.length()) {
        supportsCursorDropping = false;
    } else {
        supportsCursorDropping = true;
    }

    includeDeletedUserXattrs =
            ((flags &
              cb::mcbp::request::DcpOpenPayload::IncludeDeletedUserXattrs) != 0)
                    ? IncludeDeletedUserXattrs::Yes
                    : IncludeDeletedUserXattrs::No;

    auto regex = e.getDcpDisconnectWhenStuckNameRegex();
    if (!regex.empty()) {
        std::regex re(regex);
        if (std::regex_match(name, re)) {
            EP_LOG_INFO(
                    "{} producer will disconnect if stuck as name "
                    "matches with dcp_disconnect_when_stuck_name_regex:{}",
                    logHeader(),
                    regex);
            shouldDisconnectWhenStuck = true;
        }
    }
}

DcpProducer::~DcpProducer() {
    // Log runtime / pause information when we destruct.
    const auto now = ep_uptime_now();
    auto noopDescr = fmt::format("Noop enabled:{}", noopCtx.enabled);
    if (noopCtx.enabled) {
        noopDescr += fmt::format(
                ", txInterval:{}, pendingRecv:{} sendTime:{} s ago, "
                "recvTime:{} s ago.",
                noopCtx.dcpNoopTxInterval,
                noopCtx.pendingRecv,
                now - noopCtx.sendTime,
                now - noopCtx.recvTime);
    }
    logger->info(
            "Destroying connection. Created {} s ago. "
            "Sent {} bytes. {} {}",
            std::chrono::duration<double>(now - created).count(),
            totalBytesSent,
            noopDescr,
            getPausedDetails());

    backfillMgr.reset();
}

void DcpProducer::cancelCheckpointCreatorTask() {
    std::lock_guard<std::mutex> guard(checkpointCreator->mutex);
    if (checkpointCreator->task) {
        ExecutorPool::get()->cancel(checkpointCreator->task->getId());
        checkpointCreator->task.reset();
    }
}

std::variant<bool, cb::engine_errc> DcpProducer::checkAndMaybeEraseStream(
        Vbid vbid, cb::mcbp::DcpStreamId sid) {
    using cb::tracing::Code;
    ScopeTimer1<TracerStopwatch> timer(*getCookie(), Code::StreamFindMap, true);

    auto found = streams->find(vbid.get());
    if (found != streams->end()) {
        // vbid is already mapped. found.second is a
        // shared_ptr<StreamContainer>
        if (found->second) {
            auto handle = found->second->wlock();
            for (; !handle.end(); handle.next()) {
                auto& sp = handle.get(); // get the shared_ptr<Stream>
                if (sp->compareStreamId(sid)) {
                    // Error if found and active
                    if (sp->isActive()) {
                        logger->warn(
                                "({}) Stream ({}) request failed"
                                " because a stream already exists for this "
                                "vbucket",
                                vbid,
                                sid.to_string());
                        return cb::engine_errc::key_already_exists;
                    } else {
                        // Found a 'dead' stream which can be replaced.
                        handle.erase();

                        // Don't need to add an entry to vbucket-to-conns
                        // map
                        return false;
                    }
                }
            }
        }
    }
    return true;
}

std::variant<std::vector<vbucket_failover_t>, cb::engine_errc>
DcpProducer::doRollbackCheck(VBucket& vb,
                             const Collections::VB::Filter& filter,
                             uint64_t highSeqno,
                             uint64_t startSeqno,
                             uint64_t endSeqno,
                             uint64_t vbucketUuid,
                             uint64_t snapStartSeqno,
                             uint64_t snapEndSeqno,
                             uint64_t purgeSeqno,
                             uint32_t flags,
                             uint64_t* rollbackSeqno) {
    // Timing for failover table as this has an internal mutex
    using cb::tracing::Code;
    ScopeTimer1<TracerStopwatch> timer(
            *getCookie(), Code::StreamCheckRollback, true);
    const auto needsRollback =
            vb.failovers->needsRollback(startSeqno,
                                        highSeqno,
                                        vbucketUuid,
                                        snapStartSeqno,
                                        snapEndSeqno,
                                        purgeSeqno,
                                        flags & DCP_ADD_STREAM_STRICT_VBUUID,
                                        getHighSeqnoOfCollections(filter, vb));

    if (needsRollback) {
        *rollbackSeqno = needsRollback->rollbackSeqno;
        logger->warn(
                "({}) ({}) Stream request requires rollback to seqno:{} "
                "because {}. Client requested seqnos:{{{},{}}} "
                "snapshot:{{{},{}}} uuid:{}",
                vb.getId(),
                filter.getStreamId(),
                *rollbackSeqno,
                needsRollback->rollbackReason,
                startSeqno,
                endSeqno,
                snapStartSeqno,
                snapEndSeqno,
                vbucketUuid);
        return cb::engine_errc::rollback;
    }

    return vb.failovers->getFailoverLog();
}

cb::engine_errc DcpProducer::streamRequest(
        uint32_t flags,
        uint32_t opaque,
        Vbid vbucket,
        uint64_t start_seqno,
        uint64_t end_seqno,
        uint64_t vbucket_uuid,
        uint64_t snap_start_seqno,
        uint64_t snap_end_seqno,
        uint64_t* rollback_seqno,
        dcp_add_failover_log callback,
        std::optional<std::string_view> json) {
    lastReceiveTime = ep_uptime_now();
    if (doDisconnect()) {
        return cb::engine_errc::disconnect;
    }

    VBucketPtr vb = engine_.getVBucket(vbucket);
    if (!vb) {
        logger->warn(
                "({}) Stream request failed because "
                "this vbucket doesn't exist",
                vbucket);
        return cb::engine_errc::not_my_vbucket;
    }

    auto highSeqno = gsl::narrow<uint64_t>(vb->getHighSeqno());
    if (flags & DCP_ADD_STREAM_FLAG_FROM_LATEST) {
        start_seqno = snap_start_seqno = snap_end_seqno = highSeqno;
        if (vbucket_uuid == 0) {
            vbucket_uuid = vb->failovers->getLatestUUID();
        }
    }

    // check for mandatory noop
    if ((includeXattrs == IncludeXattrs::Yes) || json.has_value()) {
        if (!noopCtx.enabled &&
            engine_.getConfiguration().isDcpNoopMandatoryForV5Features()) {
            logger->warn(
                    "({}) noop is mandatory for v5 features like "
                    "xattrs and collections",
                    vbucket);
            return cb::engine_errc::not_supported;
        }
    }

    if ((flags & DCP_ADD_STREAM_ACTIVE_VB_ONLY) &&
        (vb->getState() != vbucket_state_active)) {
        logger->info(
                "({}) Stream request failed because "
                "the vbucket is in state:{}, only active vbuckets were "
                "requested",
                vbucket,
                vb->toString(vb->getState()));
        return cb::engine_errc::not_my_vbucket;
    }

    if (start_seqno > end_seqno) {
        EP_LOG_WARN(
                "{} ({}) Stream request failed because the start "
                "seqno ({}) is larger than the end seqno ({}); "
                "Incorrect params passed by the DCP client",
                logHeader(),
                vbucket,
                start_seqno,
                end_seqno);
        return cb::engine_errc::out_of_range;
    }

    if (!(snap_start_seqno <= start_seqno && start_seqno <= snap_end_seqno)) {
        logger->warn(
                "({}) Stream request failed because "
                "the snap start seqno ({}) <= start seqno ({})"
                " <= snap end seqno ({}) is required",
                vbucket,
                snap_start_seqno,
                start_seqno,
                snap_end_seqno);
        return cb::engine_errc::out_of_range;
    }

    // Construct the filter before rollback checks so we ensure the client view
    // of collections is compatible with the vbucket.
    Collections::VB::Filter filter(
            json, vb->getManifest(), *getCookie(), engine_);

    if (!filter.getStreamId() &&
        multipleStreamRequests == MultipleStreamRequests::Yes) {
        logger->warn(
                "Stream request for {} failed because a valid stream-ID is "
                "required.",
                vbucket);
        return cb::engine_errc::dcp_streamid_invalid;
    } else if (filter.getStreamId() &&
               multipleStreamRequests == MultipleStreamRequests::No) {
        logger->warn(
                "Stream request for {} failed because a stream-ID:{} is "
                "present "
                "but not required.",
                vbucket,
                filter.getStreamId());
        return cb::engine_errc::dcp_streamid_invalid;
    } else if (filter.isCollectionFilter() && isSyncWritesEnabled()) {
        // These two don't (or may not) quite work together (very little
        // coverage and never required)
        logger->warn(
                "({}) Stream request failed for filtered collections + "
                "sync-writes ",
                vbucket);
        return cb::engine_errc::not_supported;
    }

    // Check if this vbid can be added to this producer connection, and if
    // the vb connection map needs updating (if this is a new VB).
    auto checkResult = checkAndMaybeEraseStream(vbucket, filter.getStreamId());
    if (std::holds_alternative<cb::engine_errc>(checkResult)) {
        return std::get<cb::engine_errc>(checkResult);
    }
    bool callAddVBConnByVBId = std::get<bool>(checkResult);

    auto purgeSeqno = vb->getPurgeSeqno();
    if (flags & DCP_ADD_STREAM_FLAG_IGNORE_PURGED_TOMBSTONES) {
        // If the client does not care about purged tombstones, we issue
        // the request as-if the purgeSeqno is zero.
        purgeSeqno = 0;
    }

    auto rollbackResult = doRollbackCheck(*vb,
                                          filter,
                                          highSeqno,
                                          start_seqno,
                                          end_seqno,
                                          vbucket_uuid,
                                          snap_start_seqno,
                                          snap_end_seqno,
                                          purgeSeqno,
                                          flags,
                                          rollback_seqno);
    if (std::holds_alternative<cb::engine_errc>(rollbackResult)) {
        return std::get<cb::engine_errc>(rollbackResult);
    }
    auto failoverEntries =
            std::get<std::vector<vbucket_failover_t>>(rollbackResult);

    if (flags & DCP_ADD_STREAM_FLAG_TO_LATEST) {
        if (filter.isPassThroughFilter()) {
            end_seqno = highSeqno;
        } else {
            // If we are not passing through all collections then need to
            // stop at highest seqno of the collections included (this also
            // covers the legacy filter case where only the default collection
            // is streamed).
            auto highFilteredSeqno = getHighSeqnoOfCollections(filter, *vb);
            if (!highFilteredSeqno) {
                // If this happens it means an unknown collection id was
                // specified in the filter ("race" where collection was dropped
                // between constructing filter above and requesting seqnos
                // here).
                logger->warn(
                        "Stream request for {} failed while calculating latest "
                        "seqno for filtered collections '{}'",
                        vbucket,
                        filter);
                return cb::engine_errc::unknown_collection;
            }
            end_seqno = highFilteredSeqno.value();
        }
    }

    if (flags & DCP_ADD_STREAM_FLAG_DISKONLY) {
        end_seqno = vb->getPersistenceSeqno();
    } else if (isPointInTimeEnabled() == PointInTimeEnabled::Yes) {
        logger->warn("DCP connections with PiTR enabled must enable DISKONLY");
        return cb::engine_errc::invalid_arguments;
    }

    if (start_seqno > end_seqno) {
        EP_LOG_WARN(
                "{} ({}) Stream request failed because "
                "the start seqno ({}) is larger than the end seqno ({}"
                "), stream request flags {}, vb_uuid {}, snapStartSeqno {}, "
                "snapEndSeqno {}; should have rolled back instead",
                logHeader(),
                vbucket,
                start_seqno,
                end_seqno,
                flags,
                vbucket_uuid,
                snap_start_seqno,
                snap_end_seqno);
        return cb::engine_errc::out_of_range;
    }

    if (start_seqno > highSeqno) {
        EP_LOG_WARN(
                "{} ({}) Stream request failed because "
                "the start seqno ({}) is larger than the vb highSeqno "
                "({}), stream request flags is {}, vb_uuid {}, snapStartSeqno "
                "{}, snapEndSeqno {}; should have rolled back instead",
                logHeader(),
                vbucket,
                start_seqno,
                highSeqno,
                flags,
                vbucket_uuid,
                snap_start_seqno,
                snap_end_seqno);
        return cb::engine_errc::out_of_range;
    }

    if (!engine_.getMemoryTracker().isBelowBackfillThreshold() &&
        getAuthenticatedUser() != "@ns_server") {
        logger->warn(
                "({}) Stream request failed because "
                "memory usage is above quota",
                vbucket);
        return cb::engine_errc::no_memory;
    }

    // The last snapshot marker the client saw might extend past the highSeqno.
    // This could be due to data loss after failover (client saw just a snapshot
    // marker before persistence). We do not rollback in this case (and this is
    // covered by an equivalent check in the rollback logic), but we will ignore
    // this "invalid" snapEndSeqno as the ActiveStream should not be created
    // with seqnos past the vBucket high seqno.
    if (start_seqno == snap_start_seqno && snap_end_seqno > highSeqno) {
        if (isSeqnoAdvancedEnabled()) {
            logger->info(
                    "({}) Stream request start seqno ({}) is at the beginning "
                    "of a "
                    "snapshot {{{}, {}}} which extends past the vb highSeqno "
                    "({}); avoiding rollback and setting snapEndSeqno = {}",
                    vbucket,
                    start_seqno,
                    snap_start_seqno,
                    snap_end_seqno,
                    highSeqno,
                    snap_start_seqno);
            snap_end_seqno = snap_start_seqno;
        } else {
            logger->info(
                    "({}) Stream request start seqno ({}) is at the beginning "
                    "of a "
                    "snapshot {{{}, {}}} which extends past the vb highSeqno "
                    "({}); allowing to continue",
                    vbucket,
                    start_seqno,
                    snap_start_seqno,
                    snap_end_seqno,
                    highSeqno,
                    snap_start_seqno);
        }
    }

    // Take copy of Filter's streamID, given it will be moved-from when
    // ActiveStream is constructed.
    const auto streamID = filter.getStreamId();

    std::shared_ptr<ActiveStream> s;
    try {
        s = std::make_shared<ActiveStream>(&engine_,
                                           shared_from_this(),
                                           getName(),
                                           flags,
                                           opaque,
                                           *vb,
                                           start_seqno,
                                           end_seqno,
                                           vbucket_uuid,
                                           snap_start_seqno,
                                           snap_end_seqno,
                                           includeValue,
                                           includeXattrs,
                                           includeDeleteTime,
                                           includeDeletedUserXattrs,
                                           std::move(filter));
    } catch (const cb::engine_error& e) {
        logger->warn(
                "({}) Stream request failed because "
                "the filter cannot be constructed, returning:{}",
                Vbid(vbucket),
                e.code().value());
        return cb::engine_errc(e.code().value());
    }
    /* We want to create the 'createCheckpointProcessorTask' here even if
       the stream creation fails later on in the func. The goal is to
       create the 'checkpointProcessorTask' before any valid active stream
       is created */
    if (createChkPtProcessorTsk && !checkpointCreator->task) {
        createCheckpointProcessorTask();
        scheduleCheckpointProcessorTask();
    }

    {
        folly::SharedMutex::ReadHolder rlh(vb->getStateLock());
        if (vb->getState() == vbucket_state_dead) {
            logger->warn(
                    "({}) Stream request failed because "
                    "this vbucket is in dead state",
                    vbucket);
            return cb::engine_errc::not_my_vbucket;
        }

        if (vb->isReceivingInitialDiskSnapshot()) {
            logger->info(
                    "({}) Stream request failed because this vbucket"
                    "is currently receiving its initial disk snapshot",
                    vbucket);
            return cb::engine_errc::temporary_failure;
        }

        // MB-19428: Only activate the stream if we are adding it to the
        // streams map.
        s->setActive();

        updateStreamsMap(vbucket, streamID, s);
    }

    // See MB-25820:  Ensure that callback is called only after all other
    // possible error cases have been tested.  This is to ensure we do not
    // generate two responses for a single streamRequest.
    EventuallyPersistentEngine *epe = ObjectRegistry::onSwitchThread(nullptr,
                                                                     true);
    cb::engine_errc rv = callback(failoverEntries);
    ObjectRegistry::onSwitchThread(epe);
    if (rv != cb::engine_errc::success) {
        logger->warn(
                "({}) Couldn't add failover log to "
                "stream request due to error {}",
                vbucket,
                rv);
    }

    notifyStreamReady(vbucket);

    if (callAddVBConnByVBId) {
        engine_.getDcpConnMap().addVBConnByVBId(*this, vbucket);
    }

    return rv;
}

uint8_t DcpProducer::encodeItemHotness(const Item& item) const {
    auto freqCount =
            item.getFreqCounterValue().value_or(Item::initialFreqCount);
    if (consumerSupportsHifiMfu) {
        // The consumer supports the hifi_mfu eviction
        // policy, therefore use the frequency counter.
        return freqCount;
    }
    // The consumer does not support the hifi_mfu
    // eviction policy, therefore map from the 8-bit
    // probabilistic counter (256 states) to NRU (4 states).
    return cb::eviction::convertFreqCountToNRUValue(freqCount);
}

cb::unique_item_ptr DcpProducer::toUniqueItemPtr(
        std::unique_ptr<Item>&& item) const {
    return {item.release(), cb::ItemDeleter(&engine_)};
}

cb::engine_errc DcpProducer::step(bool throttled,
                                  DcpMessageProducersIface& producers) {
    if (doDisconnect()) {
        return cb::engine_errc::disconnect;
    }

    cb::engine_errc ret;
    if ((ret = maybeDisconnect()) != cb::engine_errc::failed) {
        return ret;
    }

    if ((ret = maybeSendNoop(producers)) != cb::engine_errc::failed) {
        return ret;
    }

    if (throttled) {
        return cb::engine_errc::throttled;
    }

    std::unique_ptr<DcpResponse> resp;
    if (rejectResp) {
        resp = std::move(rejectResp);
    } else {
        resp = getNextItem();
        if (!resp) {
            if (shouldDisconnectWhenStuck && log.isStuck(stuckTimeout)) {
                doDisconnect();
                return cb::engine_errc::disconnect;
            }
            return cb::engine_errc::would_block;
        }
    }

    std::unique_ptr<Item> itmCpy;
    totalUncompressedDataSize.fetch_add(resp->getMessageSize());

    MutationResponse* mutationResponse = nullptr;
    if (resp->isMutationResponse()) {
        mutationResponse = static_cast<MutationResponse*>(resp.get()); // NOLINT
        itmCpy = std::make_unique<Item>(*mutationResponse->getItem());
        if (isCompressionEnabled()) {
            /**
             * Retrieve the uncompressed length if the document is compressed.
             * This is to account for the total number of bytes if the data
             * was sent as uncompressed
             */
            if (cb::mcbp::datatype::is_snappy(itmCpy->getDataType())) {
                size_t inflated_length = 0;
                if (snappy_uncompressed_length(itmCpy->getData(), itmCpy->getNBytes(),
                                               &inflated_length) == SNAPPY_OK) {
                    totalUncompressedDataSize.fetch_add(inflated_length -
                                                        itmCpy->getNBytes());
                }
            }
        }
    }

    switch (resp->getEvent()) {
        case DcpResponse::Event::StreamEnd:
        {
            auto* se = static_cast<StreamEndResponse*>(resp.get());
            ret = producers.stream_end(
                    se->getOpaque(),
                    se->getVbucket(),
                    mapEndStreamStatus(getCookie(), se->getFlags()),
                    resp->getStreamId());

            // Stream has come to the end and is expected to be dead.
            // We must attempt to remove the stream, allowing it to free
            // resources. We do this here for all streams ending for any reason
            // other than close, e.g. stream ending because of a state-change.
            // For streams ending because of an client initiated 'close' we
            // may or may not need to remove the stream depending on the
            // control sendStreamEndOnClientStreamClose.
            // If sendStreamEndOnClientStreamClose is false and the stream was
            // closed by the client, the stream was released at the point of
            // handling the close-stream.
            if (ret == cb::engine_errc::success &&
                (sendStreamEndOnClientStreamClose ||
                 se->getFlags() != cb::mcbp::DcpStreamEndStatus::Closed)) {
                // We did not remove the ConnHandler earlier so we could wait to
                // send the streamEnd We have done that now, remove it.
                engine_.getDcpConnMap().removeVBConnByVBId(getCookie(),
                                                           se->getVbucket());
                std::shared_ptr<Stream> stream;
                bool vbFound;
                std::tie(stream, vbFound) = closeStreamInner(
                        se->getVbucket(), resp->getStreamId(), true);
                if (!stream) {
                    throw std::logic_error(
                            "DcpProducer::step(StreamEnd): no stream was "
                            "found "
                            "for " +
                            se->getVbucket().to_string() + " " +
                            resp->getStreamId().to_string());
                } else {
                    Expects(!stream->isActive());
                }
            }
            break;
        }
        case DcpResponse::Event::Commit: {
            auto* csr = static_cast<CommitSyncWrite*>(resp.get());
            ret = producers.commit(csr->getOpaque(),
                                   csr->getVbucket(),
                                   csr->getKey(),
                                   csr->getPreparedSeqno(),
                                   csr->getCommitSeqno());
            break;
        }

        case DcpResponse::Event::Mutation:
        {
            if (itmCpy == nullptr) {
                throw std::logic_error(
                    "DcpProducer::step(Mutation): itmCpy must be != nullptr");
            }

            const uint8_t hotness =
                    encodeItemHotness(*mutationResponse->getItem());
            ret = producers.mutation(mutationResponse->getOpaque(),
                                     toUniqueItemPtr(std::move(itmCpy)),
                                     mutationResponse->getVBucket(),
                                     *mutationResponse->getBySeqno(),
                                     mutationResponse->getRevSeqno(),
                                     0 /* lock time */,
                                     hotness,
                                     mutationResponse->getStreamId());
            break;
        }
        case DcpResponse::Event::Deletion:
        {
            if (itmCpy == nullptr) {
                throw std::logic_error(
                    "DcpProducer::step(Deletion): itmCpy must be != nullptr");
            }
            ret = deletionV1OrV2(includeDeleteTime,
                                 *mutationResponse,
                                 producers,
                                 std::move(itmCpy),
                                 ret,
                                 mutationResponse->getStreamId());
            break;
        }
        case DcpResponse::Event::Expiration: {
            if (itmCpy == nullptr) {
                throw std::logic_error(
                        "DcpProducer::step(Expiration): itmCpy must be != "
                        "nullptr");
            }
            if (enableExpiryOpcode) {
                if (includeDeleteTime == IncludeDeleteTime::No) {
                    throw std::logic_error(
                            "DcpProducer::step(Expiration): If enabling Expiry "
                            "opcodes, you cannot disable delete_v2");
                }
                ret = producers.expiration(
                        mutationResponse->getOpaque(),
                        toUniqueItemPtr(std::move(itmCpy)),
                        mutationResponse->getVBucket(),
                        *mutationResponse->getBySeqno(),
                        mutationResponse->getRevSeqno(),
                        mutationResponse->getItem()->getExptime(),
                        resp->getStreamId());
            } else {
                ret = deletionV1OrV2(includeDeleteTime,
                                     *mutationResponse,
                                     producers,
                                     std::move(itmCpy),
                                     ret,
                                     resp->getStreamId());
            }
            break;
        }
        case DcpResponse::Event::Prepare: {
            if (itmCpy == nullptr) {
                throw std::logic_error(
                        "DcpProducer::step(Prepare): itmCpy must be != "
                        "nullptr");
            }

            const uint8_t hotness =
                    encodeItemHotness(*mutationResponse->getItem());
            const auto docState = mutationResponse->getItem()->isDeleted()
                                          ? DocumentState::Deleted
                                          : DocumentState::Alive;
            ret = producers.prepare(mutationResponse->getOpaque(),
                                    toUniqueItemPtr(std::move(itmCpy)),
                                    mutationResponse->getVBucket(),
                                    *mutationResponse->getBySeqno(),
                                    mutationResponse->getRevSeqno(),
                                    0 /* lock time */,
                                    hotness,
                                    docState,
                                    mutationResponse->getItem()
                                            ->getDurabilityReqs()
                                            .getLevel());
            break;
        }
        case DcpResponse::Event::Abort: {
            auto& abort = dynamic_cast<AbortSyncWrite&>(*resp);
            ret = producers.abort(abort.getOpaque(),
                                  abort.getVbucket(),
                                  abort.getKey(),
                                  abort.getPreparedSeqno(),
                                  abort.getAbortSeqno());
            break;
        }
        case DcpResponse::Event::SnapshotMarker:
        {
            auto* s = static_cast<SnapshotMarker*>(resp.get());
            ret = producers.marker(s->getOpaque(),
                                   s->getVBucket(),
                                   s->getStartSeqno(),
                                   s->getEndSeqno(),
                                   s->getFlags(),
                                   s->getHighCompletedSeqno(),
                                   s->getMaxVisibleSeqno(),
                                   s->getTimestamp(),
                                   resp->getStreamId());
            break;
        }
        case DcpResponse::Event::SetVbucket:
        {
            auto* s = static_cast<SetVBucketState*>(resp.get());
            ret = producers.set_vbucket_state(
                    s->getOpaque(), s->getVBucket(), s->getState());
            break;
        }
        case DcpResponse::Event::SystemEvent: {
            auto* s =
                    static_cast<SystemEventProducerMessage*>(resp.get());
            ret = producers.system_event(
                    s->getOpaque(),
                    s->getVBucket(),
                    s->getSystemEvent(),
                    *s->getBySeqno(),
                    s->getVersion(),
                    {reinterpret_cast<const uint8_t*>(s->getKey().data()),
                     s->getKey().size()},
                    {reinterpret_cast<const uint8_t*>(s->getEventData().data()),
                     s->getEventData().size()},
                    resp->getStreamId());
            break;
        }
        case DcpResponse::Event::OSOSnapshot: {
            auto& s = static_cast<OSOSnapshot&>(*resp);
            ret = producers.oso_snapshot(
                    s.getOpaque(),
                    s.getVBucket(),
                    s.isStart() ? uint32_t(cb::mcbp::request::
                                                   DcpOsoSnapshotFlags::Start)
                                : uint32_t(cb::mcbp::request::
                                                   DcpOsoSnapshotFlags::End),
                    resp->getStreamId());
            break;
        }
        case DcpResponse::Event::SeqnoAdvanced: {
            const auto& s = static_cast<SeqnoAdvanced&>(*resp);
            ret = producers.seqno_advanced(s.getOpaque(),
                                           s.getVBucket(),
                                           *s.getBySeqno(),
                                           resp->getStreamId());
            break;
        }
        default:
        {
            logger->warn(
                    "Unexpected dcp event ({}), "
                    "disconnecting",
                    resp->to_string());
            ret = cb::engine_errc::disconnect;
            break;
        }
    }

    const auto event = resp->getEvent();
    if (ret == cb::engine_errc::too_big) {
        rejectResp = std::move(resp);
    } else if (ret == cb::engine_errc::success) {
        switch (event) {
        case DcpResponse::Event::Abort:
        case DcpResponse::Event::Commit:
        case DcpResponse::Event::Deletion:
        case DcpResponse::Event::Expiration:
        case DcpResponse::Event::Mutation:
        case DcpResponse::Event::Prepare:
        case DcpResponse::Event::SystemEvent:
        case DcpResponse::Event::SeqnoAdvanced:
            itemsSent++;
            break;
        case DcpResponse::Event::AddStream:
        case DcpResponse::Event::SeqnoAcknowledgement:
        case DcpResponse::Event::SetVbucket:
        case DcpResponse::Event::SnapshotMarker:
        case DcpResponse::Event::StreamReq:
        case DcpResponse::Event::StreamEnd:
        case DcpResponse::Event::OSOSnapshot:
            break;
        }

        totalBytesSent.fetch_add(resp->getMessageSize());
    }

    lastSendTime = ep_uptime_now();
    return ret;
}

cb::engine_errc DcpProducer::bufferAcknowledgement(uint32_t opaque,
                                                   uint32_t buffer_bytes) {
    lastReceiveTime = ep_uptime_now();
    log.acknowledge(buffer_bytes);
    return cb::engine_errc::success;
}

cb::engine_errc DcpProducer::deletionV1OrV2(IncludeDeleteTime incDeleteTime,
                                            MutationResponse& mutationResponse,
                                            DcpMessageProducersIface& producers,
                                            std::unique_ptr<Item> itmCpy,
                                            cb::engine_errc ret,
                                            cb::mcbp::DcpStreamId sid) {
    if (incDeleteTime == IncludeDeleteTime::Yes) {
        ret = producers.deletion_v2(mutationResponse.getOpaque(),
                                    toUniqueItemPtr(std::move(itmCpy)),
                                    mutationResponse.getVBucket(),
                                    *mutationResponse.getBySeqno(),
                                    mutationResponse.getRevSeqno(),
                                    mutationResponse.getItem()->getDeleteTime(),
                                    sid);
    } else {
        ret = producers.deletion(mutationResponse.getOpaque(),
                                 toUniqueItemPtr(std::move(itmCpy)),
                                 mutationResponse.getVBucket(),
                                 *mutationResponse.getBySeqno(),
                                 mutationResponse.getRevSeqno(),
                                 sid);
    }
    return ret;
}

cb::engine_errc DcpProducer::control(uint32_t opaque,
                                     std::string_view key,
                                     std::string_view value) {
    lastReceiveTime = ep_uptime_now();
    const char* param = key.data();
    std::string keyStr(key.data(), key.size());
    std::string valueStr(value.data(), value.size());

    if (strncmp(param, "backfill_order", key.size()) == 0) {
        using ScheduleOrder = BackfillManager::ScheduleOrder;
        if (valueStr == "round-robin") {
            backfillMgr->setBackfillOrder(ScheduleOrder::RoundRobin);
        } else if (valueStr == "sequential") {
            backfillMgr->setBackfillOrder(ScheduleOrder::Sequential);
        } else {
            engine_.setErrorContext(
                    *getCookie(),
                    "Unsupported value '" + keyStr +
                            "' for ctrl parameter 'backfill_order'");
            return cb::engine_errc::invalid_arguments;
        }
        return cb::engine_errc::success;

    } else if (strncmp(param, "connection_buffer_size", key.size()) == 0) {
        uint32_t size;
        if (safe_strtoul(valueStr, size)) {
            /* Size 0 implies the client (DCP consumer) does not support
               flow control */
            log.setBufferSize(size);
            NonBucketAllocationGuard guard;
            getCookie()->getConnectionIface().setDcpFlowControlBufferSize(size);
            return cb::engine_errc::success;
        }
    } else if (strncmp(param, "stream_buffer_size", key.size()) == 0) {
        logger->warn(
                "The ctrl parameter stream_buffer_size is"
                "not supported by this engine");
        return cb::engine_errc::not_supported;
    } else if (strncmp(param, "enable_noop", key.size()) == 0) {
        if (valueStr == "true") {
            noopCtx.enabled = true;
        } else {
            noopCtx.enabled = false;
        }
        return cb::engine_errc::success;
    } else if (strncmp(param, "force_value_compression", key.size()) == 0) {
        if (!isSnappyEnabled()) {
            engine_.setErrorContext(
                    *getCookie(),
                    "The ctrl parameter "
                    "force_value_compression is only supported if datatype "
                    "snappy is enabled on the connection");
            return cb::engine_errc::invalid_arguments;
        }
        if (valueStr == "true") {
            forceValueCompression = true;
        } else {
            forceValueCompression = false;
        }
        return cb::engine_errc::success;
        // vulcan onwards we accept two cursor_dropping control keys.
    } else if (keyStr == "supports_cursor_dropping_vulcan" ||
               keyStr == "supports_cursor_dropping") {
        if (valueStr == "true") {
            supportsCursorDropping = true;
        } else {
            supportsCursorDropping = false;
        }
        return cb::engine_errc::success;
    } else if (strncmp(param, "supports_hifi_MFU", key.size()) == 0) {
        consumerSupportsHifiMfu = (valueStr == "true");
        return cb::engine_errc::success;
    } else if (strncmp(param, "set_noop_interval", key.size()) == 0) {
        float noopInterval;
        if (safe_strtof(valueStr, noopInterval)) {
            /*
             * We need to ensure that we only set the noop interval to a value
             * that is greater or equal to the connection manager interval.
             * The reason is that if there is no DCP traffic we snooze for the
             * connection manager interval before sending the noop.
             */
            if (noopInterval >=
                engine_.getConfiguration().getConnectionManagerInterval()) {
                    noopCtx.dcpNoopTxInterval = std::chrono::duration_cast<
                            std::chrono::milliseconds>(
                            std::chrono::duration<float>(noopInterval));
                    return cb::engine_errc::success;
            }
            logger->warn(
                    "Attempt to set DCP control set_noop_interval to {}s which "
                    "is less than the connectionManagerInterval of {}s "
                    "- rejecting with {}",
                    noopInterval,
                    engine_.getConfiguration().getConnectionManagerInterval(),
                    cb::engine_errc::invalid_arguments);
            return cb::engine_errc::invalid_arguments;
        }
    } else if (strncmp(param, "set_priority", key.size()) == 0) {
        if (valueStr == "high") {
            getCookie()->getConnectionIface().setPriority(
                    ConnectionPriority::High);
            return cb::engine_errc::success;
        } else if (valueStr == "medium") {
            getCookie()->getConnectionIface().setPriority(
                    ConnectionPriority::Medium);
            return cb::engine_errc::success;
        } else if (valueStr == "low") {
            getCookie()->getConnectionIface().setPriority(
                    ConnectionPriority::Low);
            return cb::engine_errc::success;
        }
    } else if (keyStr == "send_stream_end_on_client_close_stream") {
        if (valueStr == "true") {
            sendStreamEndOnClientStreamClose = true;
        }
        /* Do not want to give an option to the client to disable this.
           Default is disabled, client has only a choice to enable.
           This is a one time setting and there is no point giving the client an
           option to toggle it back mid way during the connection */
        return cb::engine_errc::success;
    } else if (strncmp(param, "enable_expiry_opcode", key.size()) == 0) {
        // Expiry opcode uses the same encoding as deleteV2 (includes
        // delete time); therefore a client can only enable expiry_opcode
        // if the dcpOpen flags have includeDeleteTime set.
        enableExpiryOpcode = valueStr == "true" &&
                             includeDeleteTime == IncludeDeleteTime::Yes;

        return cb::engine_errc::success;
    } else if (keyStr == "enable_stream_id") {
        // For simplicity, user cannot turn this off, it is by default off
        // and can only be enabled one-way per Producer.
        if (valueStr == "true") {
            if (supportsSyncReplication != SyncReplication::No) {
                // MB-32318: stream-id and sync-replication denied
                return cb::engine_errc::not_supported;
            }
            multipleStreamRequests = MultipleStreamRequests::Yes;
            return cb::engine_errc::success;
        }
    } else if (key == "enable_sync_writes") {
        if (valueStr == "true") {
            if (multipleStreamRequests != MultipleStreamRequests::No) {
                // MB-32318: stream-id and sync-replication denied
                return cb::engine_errc::not_supported;
            }
            supportsSyncReplication = SyncReplication::SyncWrites;
            if (!consumerName.empty()) {
                supportsSyncReplication = SyncReplication::SyncReplication;
            }
            return cb::engine_errc::success;
        }
    } else if (key == "consumer_name" && !valueStr.empty()) {
        consumerName = valueStr;
        if (supportsSyncReplication == SyncReplication::SyncWrites) {
            supportsSyncReplication = SyncReplication::SyncReplication;
        }
        return cb::engine_errc::success;
    } else if (key == "enable_out_of_order_snapshots") {
        // For simplicity, only enabling is allowed (it is off by default)
        if (valueStr == "true") {
            outOfOrderSnapshots = OutOfOrderSnapshots::Yes;
            return cb::engine_errc::success;
        } else if (valueStr == "true_with_seqno_advanced") {
            outOfOrderSnapshots = OutOfOrderSnapshots::YesWithSeqnoAdvanced;
            return cb::engine_errc::success;
        }
    } else if (key == "include_deleted_user_xattrs") {
        if (valueStr == "true") {
            if (includeDeletedUserXattrs == IncludeDeletedUserXattrs::Yes) {
                return cb::engine_errc::success;
            } else {
                // Note: Return here as there is no invalid param, we just want
                // to inform the DCP client that this Producer does not enable
                // IncludeDeletedUserXattrs, so we do not want to log as below
                return cb::engine_errc::invalid_arguments;
            }
        }
    } else if (key == "v7_dcp_status_codes") {
        if (valueStr == "true") {
            enabledV7DcpStatus = true;
            return cb::engine_errc::success;
        } else {
            return cb::engine_errc::invalid_arguments;
        }
    } else if (key == DcpControlKeys::FlatBuffersSystemEvents &&
               valueStr == "true") {
        flatBuffersSystemEventsEnabled = true;
        return cb::engine_errc::success;
    } else if (key == DcpControlKeys::ChangeStreams && valueStr == "true") {
        if (!engine_.getKVBucket()->getStorageProperties().canRetainHistory()) {
            return cb::engine_errc::not_supported;
        }

        changeStreams = true;
        return cb::engine_errc::success;
    }

    logger->warn("Invalid ctrl parameter '{}' for {}", valueStr, keyStr);

    return cb::engine_errc::invalid_arguments;
}

cb::engine_errc DcpProducer::seqno_acknowledged(uint32_t opaque,
                                                Vbid vbucket,
                                                uint64_t prepared_seqno) {
    if (!isSyncReplicationEnabled()) {
        logger->warn(
                "({}) seqno_acknowledge failed because SyncReplication is"
                " not enabled on this Producer");
        return cb::engine_errc::invalid_arguments;
    }

    if (consumerName.empty()) {
        logger->warn(
                "({}) seqno_acknowledge failed because this producer does"
                " not have an associated consumer name");
        return cb::engine_errc::invalid_arguments;
    }

    VBucketPtr vb = engine_.getVBucket(vbucket);
    if (!vb) {
        logger->warn(
                "({}) seqno_acknowledge failed because this vbucket doesn't "
                "exist",
                vbucket);
        return cb::engine_errc::not_my_vbucket;
    }

    logger->debug("({}) seqno_acknowledged: prepared_seqno:{}",
                  vbucket,
                  prepared_seqno);

    // Confirm that we only receive ack seqnos we have sent
    auto rv = streams->find(vbucket.get());
    if (rv == streams->end()) {
        throw std::logic_error(
                "Replica acked seqno:" + std::to_string(prepared_seqno) +
                " for vbucket:" + to_string(vbucket) +
                " but we don't have a StreamContainer for that vb");
    }

    std::shared_ptr<ActiveStream> stream;
    for (auto itr = rv->second->rlock(); !itr.end(); itr.next()) {
        auto s = itr.get();
        if (s->getOpaque() == opaque) {
            stream = std::dynamic_pointer_cast<ActiveStream>(s);
            break;
        }
    }

    if (!stream) {
        // No stream found, may be the case that we have just ended our
        // stream and removed the stream from our map but the consumer is
        // not yet aware and we have received a seqno ack. Just return
        // success and ignore the ack.
        return cb::engine_errc::success;
    }

    seqnoAckHook();

    return stream->seqnoAck(consumerName, prepared_seqno);
}

bool DcpProducer::handleResponse(const cb::mcbp::Response& response) {
    lastReceiveTime = ep_uptime_now();
    if (doDisconnect()) {
        return false;
    }

    const auto opcode = response.getClientOpcode();
    const auto opaque = response.getOpaque();
    const auto responseStatus = response.getStatus();

    // Search for an active stream with the same opaque as the response.
    auto streamFindFn = [opaque](const StreamsMap::value_type& s) {
        auto handle = s.second->rlock();
        for (; !handle.end(); handle.next()) {
            const auto& stream = handle.get();
            if (stream && opaque == stream->getOpaque()) {
                return stream;
            }
        }
        return ContainerElement{};
    };

    const auto errorMessageHandler = [&]() -> bool {
        // Use find_if2 which will return the matching
        // shared_ptr<Stream>
        auto stream = find_if2(streamFindFn);
        std::string streamInfo("null");
        if (stream) {
            streamInfo = fmt::format(FMT_STRING("stream name:{}, {}, state:{}"),
                                     stream->getName(),
                                     stream->getVBucket(),
                                     stream->getStateName());
        }

        // For DcpCommit and DcpAbort we may see KeyEnoent or
        // Einval for the following reasons.
        // KeyEnoent:
        // In this case we receive a KeyEnoent, we need to disconnect as we
        // must have sent an a commit or abort of key that the consumer is
        // unaware of and we should never see KeyEnoent from a DcpPrepare.
        // Einval:
        // If we have seen a Einval we also need to disconnect as we must
        // have sent an invalid. Mutation or packet to the consumer e.g. we
        // sent an abort to the consumer in a non disk snapshot without it
        // having seen a prepare.
        bool allowPreV7StatusCodes =
                !enabledV7DcpStatus &&
                (responseStatus == cb::mcbp::Status::KeyEexists ||
                 (responseStatus == cb::mcbp::Status::KeyEnoent &&
                  opcode != cb::mcbp::ClientOpcode::DcpAbort &&
                  opcode != cb::mcbp::ClientOpcode::DcpCommit));

        if (allowPreV7StatusCodes ||
            responseStatus == cb::mcbp::Status::NotMyVbucket ||
            responseStatus == cb::mcbp::Status::DcpStreamNotFound ||
            responseStatus == cb::mcbp::Status::OpaqueNoMatch) {
            logger->info(
                    "DcpProducer::handleResponse received "
                    "unexpected "
                    "response:{}, Will not disconnect as {} will "
                    "affect "
                    "only one stream:{}",
                    to_string(responseStatus),
                    response.to_json(true).dump(),
                    streamInfo);
            return true;
        }
        logger->error(
                "DcpProducer::handleResponse disconnecting, received "
                "unexpected "
                "response:{} for stream:{}",
                response.to_json(true).dump(),
                streamInfo);
        return false;
    };

    switch (opcode) {
    case cb::mcbp::ClientOpcode::DcpSetVbucketState:
    case cb::mcbp::ClientOpcode::DcpSnapshotMarker: {
        // Use find_if2 which will return the matching shared_ptr<Stream>
        auto stream = find_if2(streamFindFn);
        if (stream) {
            auto* as = static_cast<ActiveStream*>(stream.get());
            if (opcode == cb::mcbp::ClientOpcode::DcpSetVbucketState) {
                as->setVBucketStateAckRecieved(*this);
            } else {
                as->snapshotMarkerAckReceived();
            }
        }

        return true;
    }
    case cb::mcbp::ClientOpcode::DcpStreamEnd:
        // The consumer could of closed the stream (DcpStreamEnd), enoent is
        // expected, but any other errors are not expected.
        if (responseStatus == cb::mcbp::Status::KeyEnoent ||
            responseStatus == cb::mcbp::Status::Success) {
            return true;
        }
        return errorMessageHandler();
    case cb::mcbp::ClientOpcode::DcpNoop:
        if (noopCtx.opaque == response.getOpaque()) {
            noopCtx.pendingRecv = false;
            noopCtx.recvTime = lastReceiveTime;
            return true;
        }
        return errorMessageHandler();
    case cb::mcbp::ClientOpcode::DcpOpen:
    case cb::mcbp::ClientOpcode::DcpAddStream:
    case cb::mcbp::ClientOpcode::DcpCloseStream:
    case cb::mcbp::ClientOpcode::DcpStreamReq:
    case cb::mcbp::ClientOpcode::DcpGetFailoverLog:
    case cb::mcbp::ClientOpcode::DcpMutation:
    case cb::mcbp::ClientOpcode::DcpDeletion:
    case cb::mcbp::ClientOpcode::DcpExpiration:
    case cb::mcbp::ClientOpcode::DcpBufferAcknowledgement:
    case cb::mcbp::ClientOpcode::DcpControl:
    case cb::mcbp::ClientOpcode::DcpSystemEvent:
    case cb::mcbp::ClientOpcode::GetErrorMap:
    case cb::mcbp::ClientOpcode::DcpPrepare:
    case cb::mcbp::ClientOpcode::DcpCommit:
    case cb::mcbp::ClientOpcode::DcpAbort:
        if (responseStatus == cb::mcbp::Status::Success) {
            return true;
        }
        return errorMessageHandler();
    default:
        std::string errorMsg(
                "DcpProducer::handleResponse received an unknown client "
                "opcode: ");
        errorMsg += response.to_json(true).dump();
        throw std::logic_error(errorMsg);
    }
}

std::pair<std::shared_ptr<Stream>, bool> DcpProducer::closeStreamInner(
        Vbid vbucket, cb::mcbp::DcpStreamId sid, bool eraseFromMapIfFound) {
    std::shared_ptr<Stream> stream;
    bool vbFound = false;

    auto rv = streams->find(vbucket.get());
    if (rv != streams->end()) {
        vbFound = true;
        // Vbucket is mapped, get exclusive access to the StreamContainer
        auto handle = rv->second->wlock();
        // Try and locate a matching stream
        for (; !handle.end(); handle.next()) {
            if (handle.get()->compareStreamId(sid)) {
                stream = handle.get();
                break;
            }
        }

        if (eraseFromMapIfFound && stream) {
            // Need to tidy up the map, call erase on the handle,
            // which will erase the current element from the container
            handle.erase();
        }
    }
    return {stream, vbFound};
}

cb::engine_errc DcpProducer::closeStream(uint32_t opaque,
                                         Vbid vbucket,
                                         cb::mcbp::DcpStreamId sid) {
    lastReceiveTime = ep_uptime_now();
    if (doDisconnect()) {
        return cb::engine_errc::disconnect;
    }

    if (!sid && multipleStreamRequests == MultipleStreamRequests::Yes) {
        logger->warn(
                "({}) closeStream request failed because a valid "
                "stream-ID is required.",
                vbucket);
        return cb::engine_errc::dcp_streamid_invalid;
    } else if (sid && multipleStreamRequests == MultipleStreamRequests::No) {
        logger->warn(
                "({}) closeStream request failed because a "
                "stream-ID:{} is present "
                "but not required.",
                vbucket,
                sid);
        return cb::engine_errc::dcp_streamid_invalid;
    }

    /* We should not remove the stream from the streams map if we have to
       send the "STREAM_END" response asynchronously to the consumer, so
       use the value of sendStreamEndOnClientStreamClose to determine if the
       stream should be removed if found*/
    auto rv = closeStreamInner(vbucket, sid, !sendStreamEndOnClientStreamClose);

    cb::engine_errc ret;
    if (!rv.first) {
        logger->warn(
                "({}) Cannot close stream because no "
                "stream exists for this vbucket {}",
                vbucket,
                sid);
        return sid && rv.second ? cb::engine_errc::dcp_streamid_invalid
                                : cb::engine_errc::no_such_key;
    } else {
        if (!rv.first->isActive()) {
            logger->warn(
                    "({}) Cannot close stream because "
                    "stream is already marked as dead {}",
                    vbucket,
                    sid);
            ret = cb::engine_errc::no_such_key;
        } else {
            rv.first->setDead(cb::mcbp::DcpStreamEndStatus::Closed);
            ret = cb::engine_errc::success;
        }
        if (!sendStreamEndOnClientStreamClose) {
            /* Remove the conn from 'vb_conns map' only when we have removed the
               stream from the producer connections StreamsMap */
            engine_.getDcpConnMap().removeVBConnByVBId(getCookie(), vbucket);
        }
    }

    return ret;
}

void DcpProducer::notifyBackfillManager() {
    if (backfillMgr) {
        backfillMgr->wakeUpTask();
    }
}

bool DcpProducer::recordBackfillManagerBytesRead(size_t bytes) {
    return backfillMgr->bytesCheckAndRead(bytes);
}

void DcpProducer::recordBackfillManagerBytesSent(size_t bytes) {
    if (backfillMgr) {
        backfillMgr->bytesSent(bytes);
    }
}

uint64_t DcpProducer::scheduleBackfillManager(VBucket& vb,
                                              std::shared_ptr<ActiveStream> s,
                                              uint64_t start,
                                              uint64_t end) {
    if (!(start <= end)) {
        return 0;
    }

    auto backfill = vb.createDCPBackfill(engine_, s, start, end);
    const auto backfillUID = backfill->getUID();
    switch (backfillMgr->schedule(std::move(backfill))) {
    case BackfillManager::ScheduleResult::Active:
        break;
    case BackfillManager::ScheduleResult::Pending:
        EP_LOG_INFO("Backfill for {} {} is pending", s->getName(), vb.getId());
        break;
    }
    return backfillUID;
}

uint64_t DcpProducer::scheduleBackfillManager(VBucket& vb,
                                              std::shared_ptr<ActiveStream> s) {
    auto backfill = vb.createDCPBackfill(engine_, std::move(s));
    const auto backfillUID = backfill->getUID();
    backfillMgr->schedule(std::move(backfill));
    return backfillUID;
}

bool DcpProducer::removeBackfill(uint64_t backfillUID) {
    std::lock_guard<std::mutex> lg(closeAllStreamsLock);

    if (backfillMgr) {
        return backfillMgr->removeBackfill(backfillUID);
    }
    return false;
}

void DcpProducer::addStats(const AddStatFn& add_stat, CookieIface& c) {
    ConnHandler::addStats(add_stat, c);

    addStat("items_sent", getItemsSent(), add_stat, c);
    addStat("items_remaining", getItemsRemaining(), add_stat, c);
    addStat("total_bytes_sent", getTotalBytesSent(), add_stat, c);
    if (isCompressionEnabled()) {
        addStat("total_uncompressed_data_size", getTotalUncompressedDataSize(),
                add_stat, c);
    }
    auto toFloatSecs = [](std::chrono::steady_clock::time_point t) {
        using namespace std::chrono;
        return duration_cast<duration<float>>(t.time_since_epoch()).count();
    };

    addStat("last_sent_time", toFloatSecs(lastSendTime), add_stat, c);
    addStat("last_receive_time",
            toFloatSecs(lastReceiveTime),
            add_stat,
            c);
    addStat("noop_enabled", noopCtx.enabled, add_stat, c);
    addStat("noop_tx_interval",
            cb::time2text(noopCtx.dcpNoopTxInterval),
            add_stat,
            c);
    addStat("noop_wait", noopCtx.pendingRecv, add_stat, c);
    addStat("force_value_compression", forceValueCompression, add_stat, c);
    addStat("cursor_dropping", supportsCursorDropping, add_stat, c);
    addStat("send_stream_end_on_client_close_stream",
            sendStreamEndOnClientStreamClose,
            add_stat,
            c);
    addStat("enable_expiry_opcode", enableExpiryOpcode, add_stat, c);
    addStat("enable_stream_id",
            multipleStreamRequests == MultipleStreamRequests::Yes,
            add_stat,
            c);
    addStat("synchronous_replication", isSyncReplicationEnabled(), add_stat, c);
    addStat("synchronous_writes", isSyncWritesEnabled(), add_stat, c);

    // Possible that the producer has had its streams closed and hence doesn't
    // have a backfill manager anymore.
    if (backfillMgr) {
        backfillMgr->addStats(*this, add_stat, c);
    }

    log.addStats(add_stat, c);

    ExTask pointerCopy;
    { // Locking scope
        std::lock_guard<std::mutex> guard(checkpointCreator->mutex);
        pointerCopy = checkpointCreator->task;
    }

    if (pointerCopy) {
        static_cast<ActiveStreamCheckpointProcessorTask*>(pointerCopy.get())
                ->addStats(getName(), add_stat, c);
    }

    ready.addStats(getName() + ":dcp_ready_queue_", add_stat, c);

<<<<<<< HEAD
    size_t num_streams = 0;
    size_t num_dead_streams = 0;
    std::for_each(streams->begin(),
                  streams->end(),
                  [&num_streams,
                   &num_dead_streams](const StreamsMap::value_type& vt) {
                      for (auto handle = vt.second->rlock(); !handle.end();
                           handle.next()) {
                          num_streams++;
                          if (!handle.get()->isActive()) {
                              num_dead_streams++;
                          }
                      }
                  });

    addStat("num_streams", num_streams, add_stat, c);
    addStat("num_dead_streams", num_dead_streams, add_stat, c);
}

void DcpProducer::addStreamStats(const AddStatFn& add_stat,
                                 CookieIface& c,
                                 StreamStatsFormat format) {
=======
    addStat("should_disconnect_when_stuck",
            shouldDisconnectWhenStuck,
            add_stat,
            c);
    addStat("disconnect_when_stuck_timeout", stuckTimeout.count(), add_stat, c);

>>>>>>> 6db36ca1
    // Make a copy of all valid streams (under lock), and then call addStats
    // for each one. (Done in two stages to minmise how long we have the
    // streams map locked for).
    std::vector<std::shared_ptr<Stream>> valid_streams;

    std::for_each(streams->begin(),
                  streams->end(),
                  [&valid_streams](const StreamsMap::value_type& vt) {
                      for (auto handle = vt.second->rlock(); !handle.end();
                           handle.next()) {
                          auto as = handle.get();
                          if (as->isActive()) {
                              valid_streams.push_back(handle.get());
                          }
                      }
                  });

    if (format == StreamStatsFormat::Json) {
        doStreamStatsJson(valid_streams, add_stat, c);
    } else {
        doStreamStatsLegacy(valid_streams, add_stat, c);
    }
}

void DcpProducer::addTakeoverStats(const AddStatFn& add_stat,
                                   CookieIface& c,
                                   const VBucket& vb) {
    // Only do takeover stats on 'traditional' streams
    if (multipleStreamRequests == MultipleStreamRequests::Yes) {
        return;
    }

    auto rv = streams->find(vb.getId().get());

    if (rv != streams->end()) {
        auto handle = rv->second->rlock();
        // Only perform takeover stats on singleton streams
        if (handle.size() == 1) {
            auto stream = handle.get();
            if (stream) {
                stream->addTakeoverStats(add_stat, c, vb);
                return;
            }
            logger->warn("({}) DcpProducer::addTakeoverStats no stream found",
                         vb.getId());
        } else if (handle.size() > 1) {
            throw std::logic_error(
                    "DcpProducer::addTakeoverStats unexpected size streams:(" +
                    std::to_string(handle.size()) + ") found " +
                    vb.getId().to_string());
        } else {
            // Logically, finding a StreamContainer with no stream is similar to
            // not finding a StreamContainer at all, both should return does_not_exist
            logger->info(
                    "({}) "
                    "DcpProducer::addTakeoverStats empty streams list found",
                    vb.getId());
        }
    } else {
        logger->info(
                "({}) "
                "DcpProducer::addTakeoverStats Unable to find stream",
                vb.getId());
    }
    // Error path - return status of does_not_exist to ensure rebalance does not
    // hang.
    add_casted_stat("status", "stream_does_not_exist", add_stat, c);
    add_casted_stat("estimate", 0, add_stat, c);
    add_casted_stat("backfillRemaining", 0, add_stat, c);
}

void DcpProducer::aggregateQueueStats(ConnCounter& aggregator) const {
    ++aggregator.totalProducers;
    aggregator.conn_queueDrain += itemsSent;
    aggregator.conn_totalBytes += totalBytesSent;
    aggregator.conn_totalUncompressedDataSize += totalUncompressedDataSize;

    auto pausedCounters = getPausedCounters();
    aggregator.conn_paused = pausedCounters.first;
    aggregator.conn_unpaused = pausedCounters.second;

    auto streamAggStats = getStreamAggStats();

    aggregator.conn_activeStreams += streamAggStats.streams;
    aggregator.conn_queueRemaining += streamAggStats.itemsRemaining;
    aggregator.conn_queueMemory += streamAggStats.readyQueueMemory;
    aggregator.conn_backfillDisk += streamAggStats.backfillItemsDisk;
    aggregator.conn_backfillMemory += streamAggStats.backfillItemsMemory;
}

void DcpProducer::notifySeqnoAvailable(Vbid vbucket, queue_op op) {
    if (!isSyncWritesEnabled() &&
        ((!isSeqnoAdvancedEnabled() && isPrepareOrAbort(op)) ||
         (isSeqnoAdvancedEnabled() && op == queue_op::pending_sync_write))) {
        // Skip notifying this producer when sync-writes are not enabled and...
        //
        // 1) When the stream does not support seqno-advance, then skip both
        //    prepare and abort as nothing will be transmitted.
        // 2) When the stream supports seqno-advance only prepares skip the
        //    notify. If the operation is an abort we will wake-up the stream.
        //    See MB-56148 as to why this distinction exists.
        return;
    }

    auto rv = streams->find(vbucket.get());

    if (rv != streams->end()) {
        auto handle = rv->second->rlock();
        for (; !handle.end(); handle.next()) {
            handle.get()->notifySeqnoAvailable(*this);
        }
    }
}

void DcpProducer::closeStreamDueToVbStateChange(
        Vbid vbucket,
        vbucket_state_t state,
        folly::SharedMutex::WriteHolder* vbstateLock) {
    if (setStreamDeadStatus(vbucket,
                            cb::mcbp::DcpStreamEndStatus::StateChanged,
                            vbstateLock)) {
        logger->debug("({}) State changed to {}, closing active stream!",
                      vbucket,
                      VBucket::toString(state));
    }
}

void DcpProducer::closeStreamDueToRollback(Vbid vbucket) {
    if (setStreamDeadStatus(vbucket, cb::mcbp::DcpStreamEndStatus::Rollback)) {
        logger->debug(
                "({}) Rollback occurred,"
                "closing stream (downstream must rollback too)",
                vbucket);
    }
}

bool DcpProducer::handleSlowStream(Vbid vbid, const CheckpointCursor* cursor) {
    if (supportsCursorDropping) {
        auto rv = streams->find(vbid.get());
        if (rv != streams->end()) {
            for (auto handle = rv->second->rlock(); !handle.end();
                 handle.next()) {
                if (handle.get()->getCursor().lock().get() == cursor) {
                    auto* as =
                            static_cast<ActiveStream*>(handle.get().get());
                    return as->handleSlowStream();
                }
            }
        }
    }
    return false;
}

bool DcpProducer::setStreamDeadStatus(
        Vbid vbid,
        cb::mcbp::DcpStreamEndStatus status,
        folly::SharedMutex::WriteHolder* vbstateLock) {
    auto rv = streams->find(vbid.get());
    if (rv != streams->end()) {
        std::vector<std::shared_ptr<ActiveStream>> streamPtrs;
        // MB-35073: holding StreamContainer rlock while calling setDead
        // has been seen to cause lock inversion elsewhere.
        // Collect sharedptrs then setDead once lock is released (itr out of
        // scope).
        for (auto itr = rv->second->rlock(); !itr.end(); itr.next()) {
            streamPtrs.push_back(itr.get());
        }

        // MB-36637: At KVBucket::setVBucketState we acquire an exclusive lock
        // to vbstate and pass it down here. If that is the case, then we have
        // to avoid the call to ActiveStream::setDead(status) as it may deadlock
        // by acquiring the same lock again.
        for (const auto& stream : streamPtrs) {
            if (stream) {
                if (vbstateLock) {
                    stream->setDead(status, *vbstateLock);
                } else {
                    stream->setDead(status);
                }
            }
        }

        return true;
    }

    return false;
}

void DcpProducer::closeAllStreams() {
    closeAllStreamsPreLockHook();

    std::lock_guard<std::mutex> lg(closeAllStreamsLock);

    closeAllStreamsPostLockHook();

    lastReceiveTime = ep_uptime_now();
    std::vector<Vbid> vbvector;
    {
        std::for_each(streams->begin(),
                      streams->end(),
                      [this, &vbvector](StreamsMap::value_type& vt) {
                          vbvector.push_back((Vbid)vt.first);
                          std::vector<std::shared_ptr<ActiveStream>> streamPtrs;
                          // MB-35073: holding StreamContainer lock while
                          // calling setDead leads to lock inversion - so
                          // collect sharedptrs in one pass then setDead once
                          // lock is released (itr out of scope).
                          {
                              auto handle = vt.second->wlock();
                              for (; !handle.end(); handle.next()) {
                                  streamPtrs.push_back(handle.get());
                              }
                              handle.clear();
                          }

                          for (const auto& streamPtr : streamPtrs) {
                              // Explicitly ask to remove the DCPBackfill object
                              // here. 1) whilst we know the backfillMgr is
                              // alive and 2) whilst we know the ActiveStream is
                              // alive. This ensures that if the ActiveStream
                              // destructs within this function (it could if
                              // shared_ptr::ref==0) ~ActiveStream doesn't
                              // deadlock trying to remove the backfill, as
                              // DcpProducer::removeBackfill needs the
                              // closeAllStreamsLock which is already locked.
                              if (backfillMgr) {
                                  streamPtr->removeBackfill(*backfillMgr.get());
                              }
                              streamPtr->setDead(cb::mcbp::DcpStreamEndStatus::
                                                         Disconnected);
                          }
                      });
    }
    for (const auto vbid: vbvector) {
        engine_.getDcpConnMap().removeVBConnByVBId(getCookie(), vbid);
    }

    closeAllStreamsHook();

    // Destroy the backfillManager. (BackfillManager task also
    // may hold a weak reference to it while running, but that is
    // guaranteed to decay and free the BackfillManager once it
    // completes run().
    // This will terminate any tasks and delete any backfills
    // associated with this Producer.  This is necessary as if we
    // don't, then the ref-counted ptr references which exist between
    // DcpProducer and ActiveStream result in us leaking DcpProducer
    // objects (and Couchstore vBucket files, via DCPBackfill task).
    backfillMgr.reset();
}

const char* DcpProducer::getType() const {
    return "producer";
}

std::unique_ptr<DcpResponse> DcpProducer::getNextItem() {
    do {
        unPause();

        Vbid vbucket = Vbid(0);
        while (ready.popFront(vbucket)) {
            if (log.pauseIfFull()) {
                ready.pushUnique(vbucket);
                return nullptr;
            }

            auto rv = streams->find(vbucket.get());
            if (rv == streams->end()) {
                // The vbucket is not in the map.
                continue;
            }

            std::unique_ptr<DcpResponse> response;

            // Use the resumable handle so that we can service the streams that
            // are associated with the vbucket. If a stream returns a response
            // we will ship it (i.e. leave this scope). Then next time we visit
            // the VB, we should /resume/ from the next stream in the container.
            for (auto resumableIterator = rv->second->startResumable();
                 !resumableIterator.complete();
                 resumableIterator.next()) {
                const auto& stream = resumableIterator.get();
                if (!stream) {
                    continue;
                }

                response = stream->next(*this);
                if (!response) {
                    continue;
                }

                // The stream gave us something, validate it
                switch (response->getEvent()) {
                case DcpResponse::Event::SnapshotMarker: {
                    if (stream->endIfRequiredPrivilegesLost(*this)) {
                        return stream->makeEndStreamResponse(
                                cb::mcbp::DcpStreamEndStatus::LostPrivileges);
                    }
                }
                case DcpResponse::Event::Mutation:
                case DcpResponse::Event::Deletion:
                case DcpResponse::Event::Expiration:
                case DcpResponse::Event::Prepare:
                case DcpResponse::Event::Commit:
                case DcpResponse::Event::Abort:
                case DcpResponse::Event::StreamEnd:
                case DcpResponse::Event::SetVbucket:
                case DcpResponse::Event::SystemEvent:
                case DcpResponse::Event::OSOSnapshot:
                case DcpResponse::Event::SeqnoAdvanced:
                    break;
                default:
                    throw std::logic_error(
                            std::string("DcpProducer::getNextItem: "
                                        "Producer (") +
                            logHeader() +
                            ") is attempting to "
                            "write an unexpected event:" +
                            response->to_string());
                }

                ready.pushUnique(vbucket);
                return response;
            }
        }

        // flag we are paused
        pause(PausedReason::ReadyListEmpty);

        // re-check the ready queue.
        // A new vbucket could of became ready and the notifier could of seen
        // paused = false, so reloop so we don't miss an operation.
    } while(!ready.empty());

    return nullptr;
}

void DcpProducer::setDisconnect() {
    ConnHandler::setDisconnect();
    std::for_each(
            streams->begin(), streams->end(), [](StreamsMap::value_type& vt) {
                std::vector<std::shared_ptr<Stream>> streamPtrs;
                // MB-35049: hold StreamContainer rlock while calling setDead
                // leads to lock inversion - so collect sharedptrs in one pass
                // then setDead once it is released (itr out of scope).
                for (auto itr = vt.second->rlock(); !itr.end(); itr.next()) {
                    streamPtrs.push_back(itr.get());
                }
                for (auto stream : streamPtrs) {
                    stream->setDead(cb::mcbp::DcpStreamEndStatus::Disconnected);
                }
            });
}

void DcpProducer::notifyStreamReady(Vbid vbucket) {
    if (ready.pushUnique(vbucket)) {
        // Transitioned from empty to non-empty readyQ - unpause the Producer.
        log.unpauseIfSpaceAvailable();
    }
}

cb::engine_errc DcpProducer::maybeDisconnect() {
    const auto now = ep_uptime_now();
    auto elapsedTime = now - lastReceiveTime.load();
    auto dcpIdleTimeout = getIdleTimeout();
    if (noopCtx.enabled && elapsedTime > dcpIdleTimeout) {
        logger->warn(
                "Disconnecting because a message has not been received for "
                "the DCP idle timeout of {}s. "
                "Sent last message (e.g. mutation/noop/streamEnd) {}s ago. "
                "Received last message {}s ago. "
                "DCP noop [lastSent:{}s, lastRecv:{}s, interval:{}s, "
                "opaque:{}, pendingRecv:{}], "
                "paused:{}, pausedReason:{}",
                dcpIdleTimeout.count(),
                (now - lastSendTime.load()),
                elapsedTime,
                (now - noopCtx.sendTime),
                (now - noopCtx.recvTime),
                noopCtx.dcpNoopTxInterval.count(),
                noopCtx.opaque,
                noopCtx.pendingRecv ? "true" : "false",
                isPaused() ? "true" : "false",
                to_string(getPausedReason()));
        return cb::engine_errc::disconnect;
    }
    // Returning cb::engine_errc::failed means ignore and continue
    // without disconnecting
    return cb::engine_errc::failed;
}

cb::engine_errc DcpProducer::maybeSendNoop(
        DcpMessageProducersIface& producers) {
    if (!noopCtx.enabled) {
        // Returning cb::engine_errc::failed means ignore and continue
        // without sending a noop
        return cb::engine_errc::failed;
    }
    const auto now = ep_uptime_now();
    const auto elapsedTime(now - noopCtx.sendTime);

    // Check to see if waiting for a noop reply.
    // If not try to send a noop to the consumer if the interval has passed
    if (!noopCtx.pendingRecv && elapsedTime >= noopCtx.dcpNoopTxInterval) {
        const auto ret = producers.noop(++noopCtx.opaque);

        if (ret == cb::engine_errc::success) {
            noopCtx.pendingRecv = true;
            noopCtx.sendTime = now;
            lastSendTime = noopCtx.sendTime;
        }
        return ret;
    }

    // We have already sent a noop and are awaiting a receive or
    // the time interval has not passed.  In either case continue
    // without sending a noop.
    return cb::engine_errc::failed;
}

size_t DcpProducer::getItemsSent() {
    return itemsSent;
}

size_t DcpProducer::getItemsRemaining() const {
    size_t remainingSize = 0;
    std::for_each(
            streams->begin(),
            streams->end(),
            [&remainingSize](const StreamsMap::value_type& vt) {
                for (auto itr = vt.second->rlock(); !itr.end(); itr.next()) {
                    auto* as = itr.get().get();
                    if (as) {
                        remainingSize += as->getItemsRemaining();
                    }
                }
            });

    return remainingSize;
}

DcpProducer::StreamAggStats DcpProducer::getStreamAggStats() const {
    DcpProducer::StreamAggStats stats;

    std::for_each(
            streams->begin(),
            streams->end(),
            [&stats](const StreamsMap::value_type& vt) {
                auto itr = vt.second->rlock();
                stats.streams += itr.size();
                for (; !itr.end(); itr.next()) {
                    auto* as = itr.get().get();
                    if (as) {
                        stats.itemsRemaining += as->getItemsRemaining();
                        stats.readyQueueMemory += as->getReadyQueueMemory();
                        stats.backfillItemsDisk += as->getBackfillItemsDisk();
                        stats.backfillItemsMemory +=
                                as->getBackfillItemsMemory();
                    }
                }
            });

    return stats;
}

size_t DcpProducer::getTotalBytesSent() {
    return totalBytesSent;
}

size_t DcpProducer::getTotalUncompressedDataSize() {
    return totalUncompressedDataSize;
}

std::vector<Vbid> DcpProducer::getVBVector() {
    std::vector<Vbid> vbvector;
    std::for_each(streams->begin(),
                  streams->end(),
                  [&vbvector](StreamsMap::value_type& iter) {
                      vbvector.push_back((Vbid)iter.first);
                  });
    return vbvector;
}

bool DcpProducer::bufferLogInsert(size_t bytes) {
    return log.insert(bytes);
}

void DcpProducer::createCheckpointProcessorTask() {
    std::lock_guard<std::mutex> guard(checkpointCreator->mutex);
    checkpointCreator->task =
            std::make_shared<ActiveStreamCheckpointProcessorTask>(
                    engine_, shared_from_this());
}

void DcpProducer::scheduleCheckpointProcessorTask() {
    std::lock_guard<std::mutex> guard(checkpointCreator->mutex);
    ExecutorPool::get()->schedule(checkpointCreator->task);
}

void DcpProducer::scheduleCheckpointProcessorTask(
        std::shared_ptr<ActiveStream> s) {
    std::lock_guard<std::mutex> guard(checkpointCreator->mutex);
    if (!checkpointCreator->task) {
        throw std::logic_error(
                "DcpProducer::scheduleCheckpointProcessorTask task is null");
    }
    static_cast<ActiveStreamCheckpointProcessorTask*>(
            checkpointCreator->task.get())
            ->schedule(s);
}

DcpProducer::StreamMapValue DcpProducer::findStreams(Vbid vbid) {
    auto it = streams->find(vbid.get());
    if (it != streams->end()) {
        return it->second;
    }
    return nullptr;
}

std::vector<DcpProducer::ContainerElement> DcpProducer::getStreams(Vbid vbid) {
    auto streams = findStreams(vbid);
    if (!streams) {
        return {}; // empty
    }
    std::vector<ContainerElement> rv;
    {
        // scope for rlock, just iterate and copy (one allocation occurs for
        // the container)
        auto handle = streams->rlock();
        rv.reserve(handle.size());
        for (; !handle.end(); handle.next()) {
            rv.emplace_back(handle.get());
        }
    }
    return rv;
}

void DcpProducer::updateStreamsMap(Vbid vbid,
                                   cb::mcbp::DcpStreamId sid,
                                   std::shared_ptr<ActiveStream>& stream) {
    using cb::tracing::Code;
    ScopeTimer1<TracerStopwatch> timer(
            *getCookie(), Code::StreamUpdateMap, true);

    updateStreamsMapHook();

    auto found = streams->find(vbid.get());

    if (found != streams->end()) {
        // vbid is already mapped found.first is a shared_ptr<StreamContainer>
        if (found->second) {
            auto handle = found->second->wlock();
            for (; !handle.end(); handle.next()) {
                auto& sp = handle.get(); // get the shared_ptr<Stream>
                if (sp->compareStreamId(sid)) {
                    // Error if found - given we just checked this
                    // in the pre-flight checks for streamRequest.
                    auto msg = fmt::format(
                            "({}) Stream ({}) request failed"
                            " because a stream unexpectedly exists in "
                            "StreamContainer for this vbucket",
                            vbid,
                            sid.to_string());
                    logger->warn(msg);
                    throw std::logic_error("DcpProducer::updateStreamsMap " +
                                           msg);
                }
            }

            /*
             * Add the Stream to the StreamContainer if we allow multiple
             * streams or if there are no other streams currently in the
             * container for this vb. We're under a writelock so we won't race
             * and accidentally create multiple streams if we don't support it.
             */
            if (multipleStreamRequests == MultipleStreamRequests::Yes ||
                handle.empty()) {
                // If we're here the vbid is mapped so we must update the
                // existing container
                handle.push_front(stream);
            } else {
                throw std::logic_error(
                        "DcpProducer::updateStreamsMap invalid state to add "
                        "multiple streams");
            }
        } else {
            throw std::logic_error("DcpProducer::updateStreamsMap " +
                                   vbid.to_string() + " is mapped to null");
        }
    } else {
        // vbid is not mapped
        streams->insert(std::make_pair(
                vbid.get(),
                std::make_shared<StreamContainer<ContainerElement>>(stream)));
    }
}

cb::mcbp::DcpStreamEndStatus DcpProducer::mapEndStreamStatus(
        CookieIface* cookie, cb::mcbp::DcpStreamEndStatus status) const {
    if (!cookie->isCollectionsSupported()) {
        switch (status) {
        case cb::mcbp::DcpStreamEndStatus::Ok:
        case cb::mcbp::DcpStreamEndStatus::Closed:
        case cb::mcbp::DcpStreamEndStatus::StateChanged:
        case cb::mcbp::DcpStreamEndStatus::Disconnected:
        case cb::mcbp::DcpStreamEndStatus::Slow:
        case cb::mcbp::DcpStreamEndStatus::BackfillFail:
        case cb::mcbp::DcpStreamEndStatus::Rollback:
            break;
        case cb::mcbp::DcpStreamEndStatus::FilterEmpty:
        case cb::mcbp::DcpStreamEndStatus::LostPrivileges:
            status = cb::mcbp::DcpStreamEndStatus::Ok;
        }
    }
    return status;
}

std::string DcpProducer::getConsumerName() const {
    return consumerName;
}

bool DcpProducer::isOutOfOrderSnapshotsEnabled() const {
    return outOfOrderSnapshots != OutOfOrderSnapshots::No &&
           engine_.getKVBucket()->isByIdScanSupported();
}

bool DcpProducer::isOutOfOrderSnapshotsEnabledWithSeqnoAdvanced() const {
    return outOfOrderSnapshots == OutOfOrderSnapshots::YesWithSeqnoAdvanced &&
           engine_.getKVBucket()->isByIdScanSupported();
}

std::optional<uint64_t> DcpProducer::getHighSeqnoOfCollections(
        const Collections::VB::Filter& filter, VBucket& vbucket) {
    using cb::tracing::Code;
    ScopeTimer1<TracerStopwatch> timer(
            *getCookie(), Code::StreamGetCollectionHighSeq, true);

    return vbucket.getHighSeqnoOfCollections(filter);
}

void DcpProducer::setBackfillByteLimit(size_t bytes) {
    if (backfillMgr) {
        backfillMgr->setBackfillByteLimit(bytes);
    }
}

size_t DcpProducer::getBackfillByteLimit() const {
    return backfillMgr ? backfillMgr->getBackfillByteLimit() : 0;
}<|MERGE_RESOLUTION|>--- conflicted
+++ resolved
@@ -270,14 +270,9 @@
                       : IncludeDeleteTime::No),
       createChkPtProcessorTsk(startTask),
       connectionSupportsSnappy(
-<<<<<<< HEAD
               cookie->isDatatypeSupported(PROTOCOL_BINARY_DATATYPE_SNAPPY)),
-      collectionsEnabled(cookie->isCollectionsSupported()) {
-=======
-              e.isDatatypeSupported(cookie, PROTOCOL_BINARY_DATATYPE_SNAPPY)),
       collectionsEnabled(cookie->isCollectionsSupported()),
       stuckTimeout(e.getDcpDisconnectWhenStuckTimeout()) {
->>>>>>> 6db36ca1
     setSupportAck(true);
     pause(PausedReason::Initializing);
     setLogHeader("DCP (Producer) " + getName() + " -");
@@ -1745,6 +1740,12 @@
     addStat("synchronous_replication", isSyncReplicationEnabled(), add_stat, c);
     addStat("synchronous_writes", isSyncWritesEnabled(), add_stat, c);
 
+    addStat("should_disconnect_when_stuck",
+            shouldDisconnectWhenStuck,
+            add_stat,
+            c);
+    addStat("disconnect_when_stuck_timeout", stuckTimeout.count(), add_stat, c);
+
     // Possible that the producer has had its streams closed and hence doesn't
     // have a backfill manager anymore.
     if (backfillMgr) {
@@ -1766,7 +1767,6 @@
 
     ready.addStats(getName() + ":dcp_ready_queue_", add_stat, c);
 
-<<<<<<< HEAD
     size_t num_streams = 0;
     size_t num_dead_streams = 0;
     std::for_each(streams->begin(),
@@ -1789,14 +1789,6 @@
 void DcpProducer::addStreamStats(const AddStatFn& add_stat,
                                  CookieIface& c,
                                  StreamStatsFormat format) {
-=======
-    addStat("should_disconnect_when_stuck",
-            shouldDisconnectWhenStuck,
-            add_stat,
-            c);
-    addStat("disconnect_when_stuck_timeout", stuckTimeout.count(), add_stat, c);
-
->>>>>>> 6db36ca1
     // Make a copy of all valid streams (under lock), and then call addStats
     // for each one. (Done in two stages to minmise how long we have the
     // streams map locked for).

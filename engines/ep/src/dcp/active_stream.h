/* -*- Mode: C++; tab-width: 4; c-basic-offset: 4; indent-tabs-mode: nil -*- */
/*
 *     Copyright 2018-Present Couchbase, Inc.
 *
 *   Use of this software is governed by the Business Source License included
 *   in the file licenses/BSL-Couchbase.txt.  As of the Change Date specified
 *   in that file, in accordance with the Business Source License, use of this
 *   software will be governed by the Apache License, Version 2.0, included in
 *   the file licenses/APL2.txt.
 */

#pragma once

#include "collections/vbucket_filter.h"
#include "dcp/stream.h"
#include "utilities/testing_hook.h"
#include <memcached/engine_error.h>
#include <platform/non_negative_counter.h>
#include <relaxed_atomic.h>
#include <spdlog/common.h>
#include <optional>

class CheckpointManager;
class VBucket;
enum class ValueFilter;

struct CheckpointSnapshotRange;

/**
 * This class represents an "active" Stream of DCP messages for a given vBucket.
 *
 * "Active" refers to the fact this Stream is generating DCP messages to be sent
 * out to a DCP client which is listening for them.
 *
 * An ActiveStream is essentially a mini state-machine, which starts in
 * StreamState::Pending and then progresses through a sequence of states
 * based on the arguments passed to the stream and the state of the associated
 * VBucket.
 *
 * The expected possible state transitions are described below.
 * Note that error paths, where any state can transition directly to Dead are
 * omitted for brevity (and to avoid cluttering the diagram).
 *
 *               [Pending]
 *                   |
 *                   V
 *             [Backfilling]  <---------------------------\
 *                   |                                    |
 *               Disk only?                               |
 *              /          \                              |
 *            Yes          No                             |
 *             |            |               Pending backfill (cursor dropped)?
 *             |            V                             |
 *             |      Takeover stream?                    |
 *     /-------/      /              \                    |
 *     |             Yes             No                   |
 *     |             |               |                    |
 *     |             V               V                    |
 *     |       [TakeoverSend]    [InMemory] >-------------/
 *     |             |               |
 *     |             V               |
 *     |       [TakeoverWait]        |
 *     |         (pending)           |
 *     |             |               |
 *     |             V               |
 *     |       [TakeoverSend]        |
 *     |             |               |
 *     |             V               |
 *     |       [TakeoverWait]        |
 *     |         (active)            |
 *     |             |               |
 *     \-------------+---------------/
 *                   |
 *                   V
 *                [Dead]
 */
class ActiveStream : public Stream,
                     public std::enable_shared_from_this<ActiveStream> {
public:
    /// The states this ActiveStream object can be in - see diagram in
    /// ActiveStream description.
    enum class StreamState {
        Pending,
        Backfilling,
        InMemory,
        TakeoverSend,
        TakeoverWait,
        Dead
    };

    /// What order are items returned for this backfill?
    enum class BackfillType {
        /// In the original sequence number order.
        InOrder,
        /// Out of the original sequence number order.
        OutOfSequenceOrder,
    };

    ActiveStream(EventuallyPersistentEngine* e,
                 std::shared_ptr<DcpProducer> p,
                 const std::string& name,
                 uint32_t flags,
                 uint32_t opaque,
                 VBucket& vbucket,
                 uint64_t st_seqno,
                 uint64_t en_seqno,
                 uint64_t vb_uuid,
                 uint64_t snap_start_seqno,
                 uint64_t snap_end_seqno,
                 IncludeValue includeVal,
                 IncludeXattrs includeXattrs,
                 IncludeDeleteTime includeDeleteTime,
                 IncludeDeletedUserXattrs includeDeletedUserXattrs,
                 Collections::VB::Filter filter);

    ~ActiveStream() override;

    /**
     * Get the next item for this stream
     *
     * @param producer Reference to the calling DcpProducer that may be used to
     *                 update the BufferLog (nextQueuedItem) or notify the
     *                 producer (notifyStream). This helps us avoid promotion of
     *                 the producerPtr weak_ptr on the memcached worker path
     *                 which reduces cache contention that can be observed on
     *                 this path and the AuxIO backfill/checkpoint processor
     *                 path.
     * @return DcpResponse to ship to the consumer (via the calling DcpProducer)
     */
    std::unique_ptr<DcpResponse> next(DcpProducer& producer);

    void setActive() override {
        std::lock_guard<std::mutex> lh(streamMutex);
        if (isPending()) {
            transitionState(StreamState::Backfilling);
        }
    }

    /// @returns true if state_ is not Dead
    bool isActive() const override;

    /// @Returns true if state_ is Backfilling
    bool isBackfilling() const;

    /// @Returns true if state_ is InMemory
    bool isInMemory() const;

    /// @Returns true if state_ is Pending
    bool isPending() const;

    /// @Returns true if state_ is TakeoverSend
    bool isTakeoverSend() const;

    /// @Returns true if state_ is TakeoverWait
    bool isTakeoverWait() const;

    uint32_t setDead(cb::mcbp::DcpStreamEndStatus status) override;

    /**
     * Ends the stream.
     *
     * @param status The stream end status
     * @param vbstateLock Exclusive lock to vbstate
     */
    void setDead(cb::mcbp::DcpStreamEndStatus status,
                 folly::SharedMutex::WriteHolder& vbstateLock);

    StreamState getState() const {
        return state_;
    }

    /**
     * Notify the producer that the stream is ready.
     *
     * @param producer reference to the calling producer to avoid promoting the
     *                 producerPtr weak_ptr
     */
    void notifySeqnoAvailable(DcpProducer& producer);

    void snapshotMarkerAckReceived();

    /**
     * Process SetVBucketState response
     *
     * @param producer reference to the calling DcpProducer
     */
    void setVBucketStateAckRecieved(DcpProducer& producer);

    /// Set the number of backfill items remaining to the given value.
    void setBackfillRemaining(size_t value);

    void setBackfillRemaining_UNLOCKED(size_t value);

<<<<<<< HEAD
    /// Increment the number of times a backfill is paused.
    void incrementNumBackfillPauses();

    uint64_t getNumBackfillPauses() {
        return numBackfillPauses;
    }

    // The source of the snapshot marker
    //
    // History - This is a range which has history, all updates to keys will be
    //           returned.
    // NoHistory - A range which does not have history, all keys are the most
    //             recent updates.
    // NoHistoryPrologue - This is the NoHistory range from a disk snapshot also
    //                  also contains History. The backfill will cross from
    //                  the no-history to history ranges.
    //
    // NoHistoryPrologue exists to indicate the case when a disk snapshot
    // has both History and NoHistory ranges - in this case markDiskSnapshot
    // for example will get invoked twice by the same source backfill. First
    // NoHistoryPrologue, second History. This allows ActiveStream to
    // distinguish from NoHistory which will not transition to History.
    enum SnapshotSource { History, NoHistory, NoHistoryPrologue };

=======
>>>>>>> fa099d51
    /**
     * Queues a snapshot marker to be sent - only if there are items in
     * the backfill range which will be sent.
     *
     * Connections which have not negotiated for sync writes will not
     * send prepares or aborts; if the entire backfill is prepares or
     * aborts, then a snapshot marker should not be sent because no
     * items will follow.
     *
     * @param startSeqno start of backfill range
     * @param endSeqno seqno of last item in backfill range
     * @param highCompletedSeqno seqno of last commit/abort in the backfill
     * range
     * @param maxVisibleSeqno seqno of last visible (commit/mutation/system
     * event) item
     * @param timestamp of the disk snapshot (if available)
     * @param snapshotType see enum definition
     * @return If the stream has queued a snapshot marker. If this is false, the
     *         stream determined none of the items in the backfill would be sent
     */
    bool markDiskSnapshot(uint64_t startSeqno,
                          uint64_t endSeqno,
                          std::optional<uint64_t> highCompletedSeqno,
                          uint64_t maxVisibleSeqno,
                          std::optional<uint64_t> timestamp,
                          SnapshotType snapshotType);

    /**
     * Queues a single "Out of Seqno Order" marker with the 'start' flag
     * into the ready queue
     *
     * @param endSeqno the end of the disk snapshot - used for cursor
     *        registration
     */
    bool markOSODiskSnapshot(uint64_t endSeqno);

    /**
     * Pushes the backfilled item into the stream readyQ.
     *
     * @param item
     * @param backfill_source Memory/Disk depending on whether we had a cache
     *   hit/miss
     * @return true if the backfill can continue, false otherwise.
     */
    bool backfillReceived(std::unique_ptr<Item> item,
                          backfill_source_t backfill_source);

    /**
     * @param runtime The total runtime the backfill took, measured as active
     * time executing (i.e. total BackfillManagerTask::run() durations for
     * this backfill)
     * @param diskBytesRead The total number of bytes read from disk during
     *        this backfill.
     */
    void completeBackfill(std::chrono::steady_clock::duration runtime,
                          size_t diskBytesRead);

    /**
     * Queues a single "Out of Seqno Order" marker with the 'end' flag
     * into the ready queue.
     *
     * @param maxSeqno the maximum seqno of the snapshot supplying the OSO
     *        backfill. A SeqnoAdvanced maybe sent if the last backfilled
     *        item is not the maxSeqno item
     * @param runtime The total runtime the backfill took, measured as active
     *        time executing (i.e. total BackfillManagerTask::run() durations
     *        for this backfill).
     * @param diskBytesRead The total number of bytes read from disk during
     *        this backfill.
     */
    void completeOSOBackfill(uint64_t maxSeqno,
                             std::chrono::steady_clock::duration runtime,
                             size_t diskBytesRead);

    bool isCompressionEnabled() const;

    bool isForceValueCompressionEnabled() const {
        return forceValueCompression == ForceValueCompression::Yes;
    }

    bool isSnappyEnabled() const {
        return snappyEnabled == SnappyEnabled::Yes;
    }

    void addStats(const AddStatFn& add_stat, CookieIface& c) override;

    void addTakeoverStats(const AddStatFn& add_stat,
                          CookieIface& c,
                          const VBucket& vb);

    /* Returns a count of how many items are outstanding to be sent for this
     * stream's vBucket.
     */
    size_t getItemsRemaining();

    uint64_t getLastReadSeqno() const;

    uint64_t getLastSentSeqno() const;

    // Defined in active_stream_impl.h to remove the need to include the
    // producer header here
    template <typename... Args>
    void log(spdlog::level::level_enum severity,
             const char* fmt,
             Args... args) const;

    // Runs on ActiveStreamCheckpointProcessorTask
    void nextCheckpointItemTask();

    /**
     * Function to handle a slow stream that is supposedly hogging memory in
     * checkpoint mgr. Currently we handle the slow stream by switching from
     * in-memory to backfilling
     *
     * @return true if cursor is dropped; else false
     */
    bool handleSlowStream();

    /// @return true if IncludeValue/IncludeXattrs/IncludeDeletedUserXattrs are
    /// set to No, otherwise return false.
    bool isKeyOnly() const {
        // IncludeValue::NoWithUnderlyingDatatype doesn't allow key-only,
        // as we need to fetch the datatype also (which is not present in
        // revmeta for V0 documents, so in general still requires fetching
        // the body).
        return (includeValue == IncludeValue::No) &&
               (includeXattributes == IncludeXattrs::No) &&
               (includeDeletedUserXattrs == IncludeDeletedUserXattrs::No);
    }

    const Cursor& getCursor() const override {
        return cursor;
    }

    std::string getStreamTypeName() const override;

    std::string getStateName() const override;

    bool compareStreamId(cb::mcbp::DcpStreamId id) const override {
        return id == sid;
    }

    /**
     * Result of the getOutstandingItems function
     */
    struct OutstandingItemsResult {
        // OutstandingItemsResult ctor and dtor required to forward declare
        // CheckpointSnapshotRange
        OutstandingItemsResult();
        ~OutstandingItemsResult();

        /**
         * Optional state required when sending a checkpoint of type Disk
         * (i.e. when a Producer streams a disk-snapshot from memory.
         */
        struct DiskCheckpointState {
            /**
             * The HCS of the original disk snapshot
             */
            uint64_t highCompletedSeqno;
        };

        /**
         * The type of Checkpoint that these items belong to. Defaults to Memory
         * as this results in the most fastidious error checking on the replica
         */
        CheckpointType checkpointType = CheckpointType::Memory;

        /**
         * Whether this items are part of a seamless historical sequence of data
         */
        CheckpointHistorical historical = CheckpointHistorical::No;

        std::vector<queued_item> items;

        /**
         * Disk checkpoint state is optional as it is only required for disk
         * checkpoints.
         */
        std::optional<DiskCheckpointState> diskCheckpointState;

        /**
         * The visibleSeqno used to 'seed' the processItems loop
         */
        uint64_t visibleSeqno{0};

        /**
         * The snapshot bounds for the checkpoints we are going to send
         */
        std::vector<CheckpointSnapshotRange> ranges;
    };

    /**
     * Process a seqno ack against this stream.
     *
     * @param consumerName the name of the consumer acking
     * @param preparedSeqno the seqno that the consumer is acking
     */
    cb::engine_errc seqnoAck(const std::string& consumerName,
                             uint64_t preparedSeqno);

    static std::string to_string(StreamState type);

    bool collectionAllowed(DocKey key) const;

    /**
     * reassess the streams required privileges and call endStream if required
     * @param producer reference to the calling DcpProducer
     */
    bool endIfRequiredPrivilegesLost(DcpProducer& producer);

    std::unique_ptr<DcpResponse> makeEndStreamResponse(
            cb::mcbp::DcpStreamEndStatus);

    bool isDiskOnly() const;

    bool isTakeoverStream() const;

    PointInTimeEnabled isPointInTimeEnabled() const {
        return pitrEnabled;
    }

    /**
     * @returns true if the stream requested that purged tombstones should be
     * ignored, and not cause rollback.
     */
    bool isIgnoringPurgedTombstones() const;

    /**
     * Used to set the last read seqno from a scan of the data store layer.
     * (This is for external use only and ensures that
     * maxScanSeqno is zero prior to being set).
     * @param seqno last read seqno during a data store layer scan
     */
    void setBackfillScanLastRead(uint64_t seqno) {
        std::unique_lock<std::mutex> lh(streamMutex);
        /*
         * maxScanSeqno should only be modified once per
         * backfill
         */
        Expects(maxScanSeqno == 0);
        maxScanSeqno = seqno;
    }

    /**
     * Method to get the collections filter of the stream
     * @return the filter object
     */
    const Collections::VB::Filter& getFilter() const {
        return filter;
    }

    bool supportSyncWrites() const {
        return syncReplication != SyncReplication::No;
    }

    /**
     * @return the KVStore ValueFilter for this stream
     */
    ValueFilter getValueFilter() const;

    /**
     * Set the end_seqno_ of stream to the value of seqno
     * @param seqno
     */
    void setEndSeqno(uint64_t seqno);

    const std::string& getLogPrefix() const {
        return logPrefix;
    }

    bool areChangeStreamsEnabled() const;

    // Introduced in MB-45757 for testing a race condition on invalidate-cursor
    TestingHook<> removeCursorPreLockHook;

    TestingHook<> scheduleBackfillRegisterCursorHook;

    bool isFlatBuffersSystemEventEnabled() const;

protected:
    void clear_UNLOCKED();

    /**
     * Notifies the stream that a scheduled backfill completed
     * without providing any items to backfillReceived, and
     * without marking a disk snapshot.
     *
     * If the cursor has been dropped, re-registers it to allow the stream
     * to transition to memory.
     *
     * @param lastReadSeqno last seqno in backfill range
     */
    void notifyEmptyBackfill_UNLOCKED(uint64_t lastSeenSeqno);

    /**
     * @param vb reference to the associated vbucket
     *
     * @return the outstanding items for the stream's checkpoint cursor and
     *         checkpoint type.
     */
    virtual ActiveStream::OutstandingItemsResult getOutstandingItems(
            VBucket& vb);

    /**
     * Given a set of queued items, create mutation response for each item,
     * and pass onto the producer associated with this stream.
     *
     * @param lg Lock on streamMutex
     * @param outstandingItemsResult vector of Items and Checkpoint type from
     *  which they came
     */
    void processItems(const std::lock_guard<std::mutex>& lg,
                      OutstandingItemsResult& outstandingItemsResult);

    /**
     * Should the given item be sent out across this stream?
     * @returns true if the item should be sent, false if it should be ignored.
     */
    bool shouldProcessItem(const Item& it);

    /**
     * Schedules the checkpointProcessorTask of the DcpProducer if there are
     * items to send.
     *
     * @param producer reference to the DcpProducer to schedule the
     *                 checkpointProcessorTask
     * @return true if there are items to be send from checkpoint(s)
     */
    bool nextCheckpointItem(DcpProducer& producer);

    /**
     * Get the next queued item.
     *
     * @param producer Producer for tracking the size against the BufferLog
     * @return DcpResponse to ship to the consumer
     */
    std::unique_ptr<DcpResponse> nextQueuedItem(DcpProducer&);

    /**
     * Create a DcpResponse message to send to the replica from the given item.
     *
     * @param item The item to turn into a DcpResponse
     * @param sendCommitSyncWriteAs Should we send a mutation instead of a
     *                                    commit? This should be the case if we
     *                                    are backfilling.
     * @return a DcpResponse to represent the item. This will be either a
     *         MutationResponse, SystemEventProducerMessage, CommitSyncWrite or
     *         AbortSyncWrite.
     */
    std::unique_ptr<DcpResponse> makeResponseFromItem(
            queued_item& item, SendCommitSyncWriteAs sendCommitSyncWriteAs);

    /* The transitionState function is protected (as opposed to private) for
     * testing purposes.
     */
    void transitionState(StreamState newState);

    /**
     * Registers a cursor with a given CheckpointManager.
     * The result of calling the function is that it sets the pendingBackfill
     * flag, if another backfill is required.  It also sets the curChkSeqno to
     * be at the position the new cursor is registered.
     *
     * @param chkptmgr  The CheckpointManager the cursor will be registered to.
     * @param lastProcessedSeqno  The last processed seqno.
     */
    virtual void registerCursor(CheckpointManager& chkptmgr,
                                uint64_t lastProcessedSeqno);

    /**
     * Unlocked variant of nextCheckpointItemTask caller must obtain
     * streamMutex and pass a reference to it
     * @param streamMutex reference to lockholder
     */
    void nextCheckpointItemTask(const std::lock_guard<std::mutex>& streamMutex);

    bool supportSyncReplication() const {
        return syncReplication == SyncReplication::SyncReplication;
    }

    /**
     * An OSO backfill is not always possible, this method will try to
     * schedule one.
     * @param the owning producer
     * @param the vbucket for the stream
     * @return true if the backfill was scheduled
     */
    bool tryAndScheduleOSOBackfill(DcpProducer& producer, VBucket& vb);

    bool isCollectionEnabledStream() const {
        return !filter.isLegacyFilter();
    }

    /// Common helper function for completing backfills.
    void completeBackfillInner(BackfillType backfillType,
                               uint64_t maxSeqno,
                               std::chrono::steady_clock::duration runtime,
                               size_t diskBytesRead);

    // The current state the stream is in.
    // Atomic to allow reads without having to acquire the streamMutex.
    std::atomic<StreamState> state_{StreamState::Pending};

    /* Indicates that a backfill has been scheduled and has not yet completed.
     * Is protected (as opposed to private) for testing purposes.
     */
    std::atomic<bool> isBackfillTaskRunning;

    /* Indicates if another backfill must be scheduled following the completion
     * of current running backfill.  Guarded by streamMutex.
     * Is protected (as opposed to private) for testing purposes.
     */
    bool pendingBackfill;

    //! Stats to track items read and sent from the backfill phase
    struct {
        std::atomic<size_t> memory = 0;
        std::atomic<size_t> disk = 0;
        std::atomic<size_t> sent = 0;
    } backfillItems;

    struct Labeller {
        std::string getLabel(const char* name) const;
        const ActiveStream& stream;
    };
    /* The last sequence number queued from disk or memory and is
       snapshotted and put onto readyQ */
    ATOMIC_MONOTONIC4(uint64_t, lastReadSeqno, Labeller, ThrowExceptionPolicy);

    /* backfill ById or BySeqno updates this member during the scan, then
       this value is copied into the lastReadSeqno member when completed */
    uint64_t lastBackfilledSeqno{0};

    /* backfillRemaining is a stat recording the amount of items remaining to
     * be read from disk.
     * Before the number of items to be backfilled has been determined (disk
     * scanned) it is empty.
     * Guarded by streamMutex.
     */
    std::optional<cb::NonNegativeCounter<size_t>> backfillRemaining;

    std::unique_ptr<DcpResponse> backfillPhase(DcpProducer& producer,
                                               std::lock_guard<std::mutex>& lh);

    Cursor cursor;

    // MB-37468: Test only hooks set via Mock class
    TestingHook<> completeBackfillHook;
    TestingHook<const DcpResponse*> nextHook;
    TestingHook<> takeoverSendPhaseHook;

    // Whether the responses sent using this stream should contain the body
    const IncludeValue includeValue;

    // Whether the responses sent using the stream should contain the xattrs (if
    // any)
    const IncludeXattrs includeXattributes;

    // Will the stream include user-xattrs (if any) at sending dcp (normal/sync)
    // deletions?
    const IncludeDeletedUserXattrs includeDeletedUserXattrs;

    /**
     * Should the next snapshot marker have the 'checkpoint' flag
     * (MARKER_FLAG_CHK) set?
     * See comments in processItems() for usage of this variable.
     */
    bool nextSnapshotIsCheckpoint = false;

private:
    std::unique_ptr<DcpResponse> inMemoryPhase(DcpProducer& producer);

    std::unique_ptr<DcpResponse> takeoverSendPhase(DcpProducer& producer);

    std::unique_ptr<DcpResponse> takeoverWaitPhase(DcpProducer& producer);

    std::unique_ptr<DcpResponse> deadPhase(DcpProducer& producer);

    /**
     * Pushes the items of a snapshot to the readyQ.
     *
     * @param meta Metadata on the items being passed
     * @param items The items to be streamed
     * @param maxVisibleSeqno the maximum visible seq (not prepare/abort)
     * @param highNonVisibleSeqno the snapEnd seqno that includes any non
     * visible mutations i.e. prepares and aborts. This is only used when
     * collections is enabled and sync writes are not supported on the stream.
     */
    void snapshot(const OutstandingItemsResult& meta,
                  std::deque<std::unique_ptr<DcpResponse>>& items,
                  uint64_t maxVisibleSeqno,
                  std::optional<uint64_t> highNonVisibleSeqno);

    void endStream(cb::mcbp::DcpStreamEndStatus reason);

    /* reschedule = FALSE ==> First backfill on the stream
     * reschedule = TRUE ==> Schedules another backfill on the stream that has
     *                       finished backfilling once and still in
     *                       STREAM_BACKFILLING state or in STREAM_IN_MEMORY
     *                       state.
     * Note: Expects the streamMutex to be acquired when called
     */
    void scheduleBackfill_UNLOCKED(DcpProducer& producer, bool reschedule);

    bool isCurrentSnapshotCompleted() const;

    /**
     * Drop the cursor registered with the checkpoint manager. Used during
     * cursor dropping. Upon failure to drop the cursor, puts stream to
     * dead state and notifies the producer connection
     * Note: Expects the streamMutex to be acquired when called
     *
     * @return true if cursor is dropped; else false
     */
    bool dropCheckpointCursor_UNLOCKED();

    /**
     * Notifies the producer connection that the stream has items ready to be
     * pick up.
     *
     * @param force Indiciates if the function should notify the connection
     *              irrespective of whether the connection already knows that
     *              the items are ready to be picked up. Default is 'false'
     * @param producer optional pointer to the DcpProducer owning this stream.
     *                 Supplied in some cases to reduce the number of times that
     *                 we promote the weak_ptr to the DcpProducer (producerPtr).
     */
    void notifyStreamReady(bool force = false, DcpProducer* producer = nullptr);

    /**
     * Helper function that tries to takes the ownership of the vbucket
     * (temporarily) and then removes the checkpoint cursor held by the stream.
     */
    bool removeCheckpointCursor();

    /**
     * Decides what log level must be used for (active) stream state
     * transitions
     *
     * @param currState current state of the stream
     * @param newState new state of the stream
     *
     * @return log level
     */
    static spdlog::level::level_enum getTransitionStateLogLevel(
            StreamState currState, StreamState newState);

    /**
     * Performs the basic actions for closing a stream (ie, queueing a
     * stream-end message and notifying the connection).
     *
     * @param status The end stream status
     */
    void setDeadInner(cb::mcbp::DcpStreamEndStatus status);

    /**
     * Remove the acks from the ActiveDurabilityMonitor for this stream.
     *
     * @param vbstateLock (optional) Exclusive lock to vbstate. The function
     *     acquires the lock if not provided.
     */
    void removeAcksFromDM(
            folly::SharedMutex::WriteHolder* vbstateLock = nullptr);

    /**
     * Checks if a DcpSeqnoAdvanced can be sent on this stream
     * @return true if enabled; false otherwise
     */
    bool isSeqnoAdvancedEnabled() const;

    /**
     * Method to check if there's a seqno gap between the snapEnd and the seqno
     * of the last item in the snapshot.
     * @param how far the stream has read, e.g. the last read item from
     *        checkpoint or last item read from disk. This value is used to
     *        ensure the stream has now reached the end of the current snapshot.
     * @return true if lastReadSeqno < snapEnd and snapEnd == streamSeqno
     */
    bool isSeqnoGapAtEndOfSnapshot(uint64_t streamSeqno) const;

    /**
     * Method to check if a SeqnoAdvanced is needed at the end of backfill
     * snapshot
     * @return true if a SeqnoAdvanced is needed
     */
    bool isSeqnoAdvancedNeededBackFill() const;

    /**
     * Method to enqueue a SeqnoAdvanced op with the seqno being the value of
     * lastSentSnapEndSeqno
     */
    void queueSeqnoAdvanced();

    /**
     * Enqueue a single snapshot + seqno advance
     * @param meta Metadata on the snapshot being sent
     * @param start value of snapshot start
     * @param end value of snapshot end
     */
    void sendSnapshotAndSeqnoAdvanced(const OutstandingItemsResult& meta,
                                      uint64_t start,
                                      uint64_t end);

    /**
     * If firstMarkerSent is false then the startSeqno of a snapshot may need
     * adjusting to match the snap_start_seqno the caller used when creating
     * the stream.
     * If firstMarkerSent is false this call will set it to true.
     * @param start a seqno we think should be the snapshot start
     * @param isCompleteSnapshot a boolean which was added by the History/CDC
     *        work. This bool should be true for when the snapshot is not spread
     *        over a >1 markers - which is what CDC can do when it has to send
     *        a disk snapshot as NoHistory{a,b} followed by History{c,d}. If
     *        this bool is true, the stream can state that the first snapshot
     *        has been fully processed (the marker of the first snapshot).
     * @return the snapshot start to use
     */
    uint64_t adjustStartIfFirstSnapshot(uint64_t start,
                                        bool isCompleteSnapshot);

    /**
     * See processItems() for details.
     *
     * @param lg Lock on streamMutex
     * @param outstandingItemsResult Items to process
     */
    void processItemsInner(const std::lock_guard<std::mutex>& lg,
                           OutstandingItemsResult& outstandingItemsResult);

    /**
     * Encodes the marker flags based on the stream state and the snapshot meta
     * information provided.
     *
     * @param meta Information on the snapshot being processed
     * @return
     */
    uint32_t getMarkerFlags(const OutstandingItemsResult& meta) const;

    //! Number of times a backfill is paused.
    cb::RelaxedAtomic<uint64_t> numBackfillPauses{0};

    /* The last sequence number queued from memory, but is yet to be
       snapshotted and put onto readyQ */
    std::atomic<uint64_t> lastReadSeqnoUnSnapshotted;

    //! The last sequence number sent to the network layer
    ATOMIC_MONOTONIC4(uint64_t, lastSentSeqno, Labeller, ThrowExceptionPolicy);

    //! The seqno of the last SeqnoAdvance sent
    ATOMIC_MONOTONIC3(uint64_t, lastSentSeqnoAdvance, Labeller);

    //! The last known seqno pointed to by the checkpoint cursor
    ATOMIC_WEAKLY_MONOTONIC3(uint64_t, curChkSeqno, Labeller);

    /*
     * The next snapshot start that we will send (set when we set
     * nextSnapshotIsCheckpoint). Updated at the next checkpoint start which is
     * simpler than dealing with some transitions between backfill and memory
     * which also set nextSnapshotIsCheckpoint to true but do not need an
     * override snap start.
     */
    WEAKLY_MONOTONIC3(uint64_t, nextSnapStart, Labeller);

    //! The current vbucket state to send in the takeover stream
    vbucket_state_t takeoverState;

    //! The amount of items that have been sent during the memory phase
    std::atomic<size_t> itemsFromMemoryPhase;

    //! Whether or not this is the first snapshot marker sent
    // @TODO - update to be part of the state machine.
    bool firstMarkerSent;

    /**
     * Indicates if the stream is currently waiting for a snapshot to be
     * acknowledged by the peer. Incremented when forming SnapshotMarkers in
     * TakeoverSend phase, and decremented when SnapshotMarkerAck is received
     * from the peer.
     */
    std::atomic<int> waitForSnapshot;

    EventuallyPersistentEngine* const engine;
    const std::weak_ptr<DcpProducer> producerPtr;

    struct {
        std::atomic<size_t> bytes = 0;
        std::atomic<size_t> items = 0;
    } bufferedBackfill;

    /// Records the time at which the TakeoverSend phase begins.
    std::atomic<rel_time_t> takeoverStart = 0;

    /**
     * Maximum amount of time the TakeoverSend phase is permitted to take before
     * TakeoverSend is considered "backed up" and new frontend mutations will
     * paused.
     */
    const size_t takeoverSendMaxTime;
    //! Last snapshot start seqno sent to the DCP client, this value isn't used
    //! directly (apart from logging) but helps us to ensure that our
    //! snapshot start seqno we send are monotonic.
    ATOMIC_MONOTONIC3(uint64_t, lastSentSnapStartSeqno, Labeller);
    //! Last snapshot end seqno sent to the DCP client
    ATOMIC_MONOTONIC3(uint64_t, lastSentSnapEndSeqno, Labeller);

    /*
     * This is the highest seqno seen by KVStore when performing a scan
     * for the current snapshot we are back filling for. This is regardless of
     * collection or visibility. This used inform completeBackfill() of the last
     * read seqno from disk, to help make a decision on if we should enqueue an
     * SeqnoAdvanced op (see ::completeBackfill() for more info).
     */
    uint64_t maxScanSeqno{0};

    /* Flag used by checkpointCreatorTask that is set before all items are
       extracted for given checkpoint cursor, and is unset after all retrieved
       items are added to the readyQ */
    std::atomic<bool> chkptItemsExtractionInProgress;

    // Will the stream send dcp deletions with delete-times?
    const IncludeDeleteTime includeDeleteTime;

    /// Is PiTR enabled on this stream
    const PointInTimeEnabled pitrEnabled;

    // Will the stream encode the CollectionID in the key?
    const DocKeyEncodesCollectionId includeCollectionID;

    // Will the stream be able to output expiry opcodes?
    const EnableExpiryOutput enableExpiryOutput;

    /// Is Snappy compression supported on this connection?
    const SnappyEnabled snappyEnabled;

    /// Should items be forcefully compressed on this stream?
    const ForceValueCompression forceValueCompression;

    /// Does this stream support synchronous replication (i.e. acking Prepares)?
    /**
     * What level of SyncReplication does this stream Support:
     *  - None
     *  - SyncWrites: Sending Prepares/Commits/Aborts
     *  - SyncReplication: SyncWrites + Acking Prepares
     */
    const SyncReplication syncReplication;

    /// Does this stream send system-events with a FlatBuffers value?
    const bool flatBuffersSystemEventsEnabled{false};

    /**
     * The filter the stream will use to decide which keys should be transmitted
     */
    Collections::VB::Filter filter;

    /**
     * For CDC backfill, the prologue to the history maybe empty. The prologue
     * will store the marker here (which is unconditionally pushed to the
     * stream). When data is actually available in the prologue, then the
     * marker can be shipped. See MB-55590
     */
    std::unique_ptr<SnapshotMarker> pendingDiskMarker;

protected:
    /**
     * A stream-ID which is defined if the producer is using enabled to allow
     * many streams-per-vbucket
     */
    const cb::mcbp::DcpStreamId sid;

    /// Whether sending History Snapshots is enabled on this stream
    const bool changeStreamsEnabled;

private:
    /**
     * A prefix to use in all stream log messages
     */
    std::string logPrefix;
};<|MERGE_RESOLUTION|>--- conflicted
+++ resolved
@@ -191,7 +191,6 @@
 
     void setBackfillRemaining_UNLOCKED(size_t value);
 
-<<<<<<< HEAD
     /// Increment the number of times a backfill is paused.
     void incrementNumBackfillPauses();
 
@@ -199,25 +198,6 @@
         return numBackfillPauses;
     }
 
-    // The source of the snapshot marker
-    //
-    // History - This is a range which has history, all updates to keys will be
-    //           returned.
-    // NoHistory - A range which does not have history, all keys are the most
-    //             recent updates.
-    // NoHistoryPrologue - This is the NoHistory range from a disk snapshot also
-    //                  also contains History. The backfill will cross from
-    //                  the no-history to history ranges.
-    //
-    // NoHistoryPrologue exists to indicate the case when a disk snapshot
-    // has both History and NoHistory ranges - in this case markDiskSnapshot
-    // for example will get invoked twice by the same source backfill. First
-    // NoHistoryPrologue, second History. This allows ActiveStream to
-    // distinguish from NoHistory which will not transition to History.
-    enum SnapshotSource { History, NoHistory, NoHistoryPrologue };
-
-=======
->>>>>>> fa099d51
     /**
      * Queues a snapshot marker to be sent - only if there are items in
      * the backfill range which will be sent.

--- conflicted
+++ resolved
@@ -451,16 +451,14 @@
      */
     void setEndSeqno(uint64_t seqno);
 
-<<<<<<< HEAD
     const std::string& getLogPrefix() const {
         return logPrefix;
     }
 
+    bool areChangeStreamsEnabled() const;
+
     // Introduced in MB-45757 for testing a race condition on invalidate-cursor
     TestingHook<> removeCursorPreLockHook;
-=======
-    bool areChangeStreamsEnabled() const;
->>>>>>> 7c275a30
 
 protected:
     void clear_UNLOCKED();

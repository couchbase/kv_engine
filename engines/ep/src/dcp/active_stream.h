/* -*- Mode: C++; tab-width: 4; c-basic-offset: 4; indent-tabs-mode: nil -*- */
/*
 *     Copyright 2018-Present Couchbase, Inc.
 *
 *   Use of this software is governed by the Business Source License included
 *   in the file licenses/BSL-Couchbase.txt.  As of the Change Date specified
 *   in that file, in accordance with the Business Source License, use of this
 *   software will be governed by the Apache License, Version 2.0, included in
 *   the file licenses/APL2.txt.
 */

#pragma once

#include "collections/vbucket_filter.h"
#include "dcp/producer_stream.h"
#include "utilities/testing_hook.h"
#include <engines/ep/src/ep_engine.h>
#include <memcached/engine_error.h>
#include <platform/json_log.h>
#include <platform/non_negative_counter.h>
#include <relaxed_atomic.h>
#include <optional>

namespace cb::mcbp::request {
enum class DcpSnapshotMarkerFlag : uint32_t;
}

class BackfillManager;
class Configuration;
class CheckpointManager;
class VBucket;
enum class ValueFilter;

struct CheckpointSnapshotRange;
struct DCPBackfillIface;

/**
 * This class represents an "active" Stream of DCP messages for a given vBucket.
 *
 * "Active" refers to the fact this Stream is generating DCP messages to be sent
 * out to a DCP client which is listening for them.
 *
 * An ActiveStream is essentially a mini state-machine, which starts in
 * StreamState::Pending and then progresses through a sequence of states
 * based on the arguments passed to the stream and the state of the associated
 * VBucket.
 *
 * The expected possible state transitions are described below.
 * Note that error paths, where any state can transition directly to Dead are
 * omitted for brevity (and to avoid cluttering the diagram).
 *
 *               [Pending]
 *                   |
 *                   V
 *             [Backfilling]  <---------------------------\
 *                   |                                    |
 *               Disk only?                               |
 *              /          \                              |
 *            Yes          No                             |
 *             |            |               Pending backfill (cursor dropped)?
 *             |            V                             |
 *             |      Takeover stream?                    |
 *     /-------/      /              \                    |
 *     |             Yes             No                   |
 *     |             |               |                    |
 *     |             V               V                    |
 *     |       [TakeoverSend]    [InMemory] >-------------/
 *     |             |               |
 *     |             V               |
 *     |       [TakeoverWait]        |
 *     |         (pending)           |
 *     |             |               |
 *     |             V               |
 *     |       [TakeoverSend]        |
 *     |             |               |
 *     |             V               |
 *     |       [TakeoverWait]        |
 *     |         (active)            |
 *     |             |               |
 *     \-------------+---------------/
 *                   |
 *                   V
 *                [Dead]
 */
class ActiveStream : public ProducerStream,
                     public std::enable_shared_from_this<ActiveStream> {
public:
    /// The states this ActiveStream object can be in - see diagram in
    /// ActiveStream description.
    enum class StreamState {
        Pending,
        Backfilling,
        InMemory,
        TakeoverSend,
        TakeoverWait,
        Dead
    };

    /// What order are items returned for this backfill?
    enum class BackfillType {
        /// In the original sequence number order.
        InOrder,
        /// Out of the original sequence number order.
        OutOfSequenceOrder,
    };

    ActiveStream(EventuallyPersistentEngine* e,
                 std::shared_ptr<DcpProducer> p,
                 const std::string& name,
                 cb::mcbp::DcpAddStreamFlag flags,
                 uint32_t opaque,
                 VBucket& vbucket,
                 uint64_t st_seqno,
                 uint64_t en_seqno,
                 uint64_t vb_uuid,
                 uint64_t snap_start_seqno,
                 uint64_t snap_end_seqno,
                 IncludeValue includeVal,
                 IncludeXattrs includeXattrs,
                 IncludeDeleteTime includeDeleteTime,
                 IncludeDeletedUserXattrs includeDeletedUserXattrs,
                 MarkerVersion maxMarkerVersion,
                 Collections::VB::Filter filter);

    ~ActiveStream() override;

    /**
     * Get the next item for this stream
     *
     * @param producer Reference to the calling DcpProducer that may be used to
     *                 update the BufferLog (nextQueuedItem) or notify the
     *                 producer (notifyStream). This helps us avoid promotion of
     *                 the producerPtr weak_ptr on the memcached worker path
     *                 which reduces cache contention that can be observed on
     *                 this path and the AuxIO backfill/checkpoint processor
     *                 path.
     * @return DcpResponse to ship to the consumer (via the calling DcpProducer)
     */
    std::unique_ptr<DcpResponse> next(DcpProducer& producer) override;

    void setActive() override {
        std::lock_guard<std::mutex> lh(streamMutex);
        if (isPending()) {
            transitionState(StreamState::Backfilling);
        }
    }

    /// @returns true if state_ is not Dead
    bool isActive() const override;

    /// @Returns true if state_ is Backfilling
    bool isBackfilling() const;

    /// @Returns true if state_ is InMemory
    bool isInMemory() const;

    /// @Returns true if state_ is Pending
    bool isPending() const;

    /// @Returns true if state_ is TakeoverSend
    bool isTakeoverSend() const;

    /// @Returns true if state_ is TakeoverWait
    bool isTakeoverWait() const;

    void setDead(cb::mcbp::DcpStreamEndStatus status) override;

    void setDeadWithLock(
            cb::mcbp::DcpStreamEndStatus status,
            std::unique_lock<folly::SharedMutex>& vbstateLock) override;

    StreamState getState() const {
        return state_;
    }

    /**
     * Notify the producer that the stream is ready.
     *
     * @param producer reference to the calling producer to avoid promoting the
     *                 producerPtr weak_ptr
     */
    void notifySeqnoAvailable(DcpProducer& producer) override;

    void snapshotMarkerAckReceived();

    /**
     * Process SetVBucketState response
     *
     * @param producer reference to the calling DcpProducer
     */
    void setVBucketStateAckRecieved(DcpProducer& producer);

    /// Set the number of backfill items remaining to the given value.
    void setBackfillRemaining(size_t value);

    void setBackfillRemaining_UNLOCKED(size_t value);

    /// Increment the number of times a backfill is paused.
    void incrementNumBackfillPauses();

    uint64_t getNumBackfillPauses() {
        return numBackfillPauses;
    }

    uint64_t getRemotePurgeSeqno() const {
        return filter.getRemotePurgeSeqno();
    }

    /**
     * Queues a snapshot marker to be sent - only if there are items in
     * the backfill range which will be sent.
     *
     * Connections which have not negotiated for sync writes will not
     * send prepares or aborts; if the entire backfill is prepares or
     * aborts, then a snapshot marker should not be sent because no
     * items will follow.
     *
     * @param startSeqno start of backfill range
     * @param endSeqno seqno of last item in backfill range
     * @param highCompletedSeqno seqno of last commit/abort in the backfill
     * range
     * @param highPreparedSeqno seqno of the last prepare in the backfill range
     * @param persistedPreparedSeqno seqno of the last prepare that has been
     * persisted to disk
     * @param maxVisibleSeqno seqno of last visible (commit/mutation/system
     * event) item
     * @param purgeSeqno current purgeSeqno of the vbucket.
     * @param snapshotType see enum definition
     * @return If the stream has queued a snapshot marker. If this is false, the
     *         stream determined none of the items in the backfill would be sent
     */
    bool markDiskSnapshot(uint64_t startSeqno,
                          uint64_t endSeqno,
                          std::optional<uint64_t> highCompletedSeqno,
                          std::optional<uint64_t> highPreparedSeqno,
                          std::optional<uint64_t> persistedPreparedSeqno,
                          uint64_t maxVisibleSeqno,
                          uint64_t purgeSeqno,
                          SnapshotType snapshotType);

    /**
     * Queues a single "Out of Seqno Order" marker with the 'start' flag
     * into the ready queue
     *
     * @param endSeqno the end of the disk snapshot - used for cursor
     *        registration
     */
    bool markOSODiskSnapshot(uint64_t endSeqno);

    /**
     * Pushes the backfilled item into the stream readyQ.
     *
     * @param item
     * @param backfill_source Memory/Disk depending on whether we had a cache
     *   hit/miss
     * @return true if the backfill can continue, false otherwise.
     */
    bool backfillReceived(std::unique_ptr<Item> item,
                          backfill_source_t backfill_source);

    /**
     * @param maxScanSeqno the maximum seqno of the snapshot supplying the OSO
     *        backfill. A SeqnoAdvanced maybe sent if the last backfilled
     *        item is not the maxSeqno item
     * @param runtime The total runtime the backfill took, measured as active
     *        time executing (i.e. total BackfillManagerTask::run() durations
     *        for this backfill)
     * @param diskBytesRead The total number of bytes read from disk during
     *        this backfill.
     * @param keysScanned The total number of keys scanned during this backfill.
     */
    void completeBackfill(uint64_t maxScanSeqno,
                          cb::time::steady_clock::duration runtime,
                          size_t diskBytesRead,
                          size_t keysScanned);

    /**
     * Queues a single "Out of Seqno Order" marker with the 'end' flag
     * into the ready queue.
     *
     * @param maxScanSeqno the maximum seqno of the snapshot supplying the OSO
     *        backfill. A SeqnoAdvanced maybe sent if the last backfilled
     *        item is not the maxSeqno item
     * @param runtime The total runtime the backfill took, measured as active
     *        time executing (i.e. total BackfillManagerTask::run() durations
     *        for this backfill).
     * @param diskBytesRead The total number of bytes read from disk during
     *        this backfill.
     * @param keysScanned The total number of keys scanned during this backfill.
     */
    void completeOSOBackfill(uint64_t maxScanSeqno,
                             cb::time::steady_clock::duration runtime,
                             size_t diskBytesRead,
                             size_t keysScanned);

    bool isCompressionEnabled() const;

    bool isForceValueCompressionEnabled() const {
        return forceValueCompression == ForceValueCompression::Yes;
    }

    bool isSnappyEnabled() const {
        return snappyEnabled == SnappyEnabled::Yes;
    }

    void addStats(const AddStatFn& add_stat, CookieIface& c) override;

    void addTakeoverStats(const AddStatFn& add_stat,
                          CookieIface& c,
                          const VBucket& vb) override;

    /**
     * Returns a count of how many items are outstanding to be sent for this
     * stream's vBucket.
     */
    size_t getItemsRemaining() override;

    /// @returns the count of items backfilled from disk.
    size_t getBackfillItemsDisk() const;

    /// @returns the count of items backfilled from memory.
    size_t getBackfillItemsMemory() const;

    void updateAggStats(StreamAggStats& stats) override;

    uint64_t getLastReadSeqno() const;

    uint64_t getLastSentSeqno() const;

    uint64_t getCurChkSeqno() const {
        return curChkSeqno;
    }

    uint64_t getLastSentSnapEndSeqno() const {
        return lastSentSnapEndSeqno;
    }
<<<<<<< HEAD
=======

    void logWithContext(spdlog::level::level_enum severity,
                        std::string_view msg,
                        cb::logger::Json ctx) const override;

>>>>>>> a76b2352
    // Runs on ActiveStreamCheckpointProcessorTask
    void nextCheckpointItemTask();

    /**
     * Function to handle a slow stream that is supposedly hogging memory in
     * checkpoint mgr. Currently we handle the slow stream by switching from
     * in-memory to backfilling
     *
     * @return true if cursor is dropped; else false
     */
    bool handleSlowStream();

    /// @return true if IncludeValue/IncludeXattrs/IncludeDeletedUserXattrs are
    /// set to No, otherwise return false.
    bool isKeyOnly() const {
        // IncludeValue::NoWithUnderlyingDatatype doesn't allow key-only,
        // as we need to fetch the datatype also (which is not present in
        // revmeta for V0 documents, so in general still requires fetching
        // the body).
        return (includeValue == IncludeValue::No) &&
               (includeXattributes == IncludeXattrs::No) &&
               (includeDeletedUserXattrs == IncludeDeletedUserXattrs::No);
    }

    const Cursor& getCursor() const override {
        return cursor;
    }

    std::string getStreamTypeName() const override;

    std::string getStateName() const override;

    bool compareStreamId(cb::mcbp::DcpStreamId id) const override {
        return id == sid;
    }

    /**
     * Result of the getOutstandingItems function
     */
    struct OutstandingItemsResult {
        // OutstandingItemsResult ctor and dtor required to forward declare
        // CheckpointSnapshotRange
        OutstandingItemsResult();
        ~OutstandingItemsResult();

        /**
         * Optional state required when sending a checkpoint of type Disk
         * (i.e. when a Producer streams a disk-snapshot from memory.
         */
        struct DiskCheckpointState {
            /**
             * The HCS of the original disk snapshot
             */
            uint64_t highCompletedSeqno;
            /**
             * The Purge Seqno of the original disk snapshot
             */
            uint64_t purgeSeqno;
            uint64_t highPreparedSeqno{0};
        };

        /**
         * The type of Checkpoint that these items belong to. Defaults to Memory
         * as this results in the most fastidious error checking on the replica
         */
        CheckpointType checkpointType = CheckpointType::Memory;

        /**
         * Whether this items are part of a seamless historical sequence of data
         */
        CheckpointHistorical historical = CheckpointHistorical::No;

        std::vector<queued_item> items;

        /**
         * Disk checkpoint state is optional as it is only required for disk
         * checkpoints.
         */
        std::optional<DiskCheckpointState> diskCheckpointState;

        /**
         * The visibleSeqno used to 'seed' the processItems loop
         */
        uint64_t visibleSeqno{0};

        /**
         * The snapshot bounds for the checkpoints we are going to send
         */
        std::vector<CheckpointSnapshotRange> ranges;
    };

    /**
     * Process a seqno ack against this stream.
     *
     * @param consumerName the name of the consumer acking
     * @param preparedSeqno the seqno that the consumer is acking
     */
    cb::engine_errc seqnoAck(const std::string& consumerName,
                             uint64_t preparedSeqno);

    static std::string to_string(StreamState type);

    bool collectionAllowed(DocKeyView key) const;

    /**
     * reassess the streams required privileges and call endStream if required
     * @param producer reference to the calling DcpProducer
     */
    bool endIfRequiredPrivilegesLost(DcpProducer& producer) override;

    bool isDiskOnly() const;

    bool isTakeoverStream() const;

    /**
     * @returns true if the stream requested that purged tombstones should be
     * ignored, and not cause rollback.
     */
    bool isIgnoringPurgedTombstones() const;

    /**
     * Method to get the collections filter of the stream
     * @return the filter object
     */
    const Collections::VB::Filter& getFilter() const {
        return filter;
    }

    bool supportSyncWrites() const {
        return syncReplication != SyncReplication::No;
    }

    /**
     * @return the KVStore ValueFilter for this stream
     */
    ValueFilter getValueFilter() const;

    /**
     * Set the end_seqno_ of stream to the value of seqno
     * @param seqno
     */
    void setEndSeqno(uint64_t seqno);

    const std::string& getLogPrefix() const {
        return logPrefix;
    }

    bool areChangeStreamsEnabled() const;

    // Introduced in MB-45757 for testing a race condition on invalidate-cursor
    TestingHook<> removeCursorPreLockHook;

    TestingHook<> scheduleBackfillRegisterCursorHook;

    TestingHook<> processItemsHook;

    TestingHook<> backfillReceivedHook;

    bool isFlatBuffersSystemEventEnabled() const;

    /**
     * Request that the ActiveStream calls removeBackfill on the given object
     * iff ActiveStream has a backfill to remove.
     *
     * @param bfm call removeBackfill on this object.
     */
    void removeBackfill(BackfillManager& bfm);

    /**
     * Determine if OSO backfill is preferred for the specified collection.
     * Returns true if OSO is predicted to be faster than seqno, otherwise
     * returns false if seqno backfill is predicted to be faster.
     */
    static bool isOSOPreferredForCollectionBackfill(const Configuration& config,
                                                    uint64_t collectionItems,
                                                    uint64_t collectionDiskSize,
                                                    uint64_t totalItems);

    bool isChkExtractionInProgress() const {
        return chkptItemsExtractionInProgress;
    }

    /**
     * Lookup in the VB::Manifest the lowest start-seqno for all collections in
     * the filter.
     *
     * @return if successful, the lowest seqno else return std::nullopt
     */
    std::optional<uint64_t> getCollectionStreamStart(VBucket& vb) const;

    /// @return the backfill UID assigned to the stream
    uint64_t getBackfillUID() const {
        return backfillUID;
    }

    /**
     * For collection filter, return the start seqno of the collection,
     * otherwise return std::nullopt.
     *
     * @return the collection start seqno or std::nullopt
     */
    std::optional<uint64_t> getCollectionStartSeqno() const {
        return collectionStartSeqno;
    }

    uint64_t getEndSeqno() const {
        std::lock_guard<std::mutex> lg(streamMutex);
        return endSeqno;
    }

    bool getNextSnapshotIsCheckpoint() const {
        return nextSnapshotIsCheckpoint;
    }

    size_t getTakeoverSendMaxTime() const {
        return takeoverSendMaxTime;
    }

protected:
    void clear_UNLOCKED();

    /**
     * Notifies the stream that a scheduled backfill completed
     * without providing any items to backfillReceived, and
     * without marking a disk snapshot.
     *
     * If the cursor has been dropped, re-registers it to allow the stream
     * to transition to memory.
     *
     * @param lastReadSeqno last seqno in backfill range
     */
    void notifyEmptyBackfill_UNLOCKED(uint64_t lastSeenSeqno);

    /**
     * @param vb reference to the associated vbucket
     *
     * @return the outstanding items for the stream's checkpoint cursor and
     *         checkpoint type.
     */
    virtual ActiveStream::OutstandingItemsResult getOutstandingItems(
            VBucket& vb);

    /**
     * Given a set of queued items, create mutation response for each item,
     * and pass onto the producer associated with this stream.
     *
     * @param lg Lock on streamMutex
     * @param outstandingItemsResult vector of Items and Checkpoint type from
     *  which they came
     */
    void processItems(const std::lock_guard<std::mutex>& lg,
                      OutstandingItemsResult& outstandingItemsResult);

    /**
     * Should the given item be sent out across this stream?
     * @returns true if the item should be sent, false if it should be ignored.
     */
    bool shouldProcessItem(const Item& it);

    /**
     * Schedules the checkpointProcessorTask of the DcpProducer if there are
     * items to send.
     *
     * @param producer reference to the DcpProducer to schedule the
     *                 checkpointProcessorTask
     * @return true if there are items to be send from checkpoint(s)
     */
    bool nextCheckpointItem(DcpProducer& producer);

    /**
     * Get the next queued item.
     *
     * @param producer Producer for tracking the size against the BufferLog
     * @return DcpResponse to ship to the consumer
     */
    std::unique_ptr<DcpResponse> nextQueuedItem(DcpProducer&);

    /**
     * Create a DcpResponse message to send to the replica from the given item.
     *
     * @param item The item to turn into a DcpResponse
     * @param sendCommitSyncWriteAs Should we send a mutation instead of a
     *                                    commit? This should be the case if we
     *                                    are backfilling.
     * @return a DcpResponse to represent the item. This will be either a
     *         MutationResponse, SystemEventProducerMessage, CommitSyncWrite or
     *         AbortSyncWrite.
     */
    std::unique_ptr<DcpResponse> makeResponseFromItem(
            queued_item& item, SendCommitSyncWriteAs sendCommitSyncWriteAs);

    /* The transitionState function is protected (as opposed to private) for
     * testing purposes.
     */
    void transitionState(StreamState newState);

    /**
     * Registers a cursor with a given CheckpointManager.
     * The result of calling the function is that it sets the pendingBackfill
     * flag, if another backfill is required.  It also sets the curChkSeqno to
     * be at the position the new cursor is registered.
     *
     * @param chkptmgr  The CheckpointManager the cursor will be registered to.
     * @param lastProcessedSeqno  The last processed seqno.
     */
    virtual void registerCursor(CheckpointManager& chkptmgr,
                                uint64_t lastProcessedSeqno);

    /**
     * Unlocked variant of nextCheckpointItemTask caller must obtain
     * streamMutex and pass a reference to it
     * @param streamMutex reference to lockholder
     */
    void nextCheckpointItemTask(const std::lock_guard<std::mutex>& streamMutex);

    bool supportSyncReplication() const {
        return syncReplication == SyncReplication::SyncReplication;
    }

    bool supportHPSInSnapshot() const {
        return engine->isDcpSnapshotMarkerHPSEnabled() &&
               supportSyncReplication() &&
               (maxMarkerVersion == MarkerVersion::V2_2);
    }

    bool supportPurgeSeqnoInSnapshot() const {
        return engine->isDcpSnapshotMarkerPurgeSeqnoEnabled() &&
               (maxMarkerVersion == MarkerVersion::V2_2);
    }

    /**
     * An OSO backfill is not always possible, this method will try to
     * schedule one.
     * @param the owning producer
     * @param the vbucket for the stream
     * @return true if the backfill was scheduled
     */
    bool tryAndScheduleOSOBackfill(DcpProducer& producer, VBucket& vb);

    bool isCollectionEnabledStream() const {
        return !filter.isLegacyFilter();
    }

    /// Common helper function for completing backfills.
    void completeBackfillInner(BackfillType backfillType,
                               uint64_t maxSeqno,
                               cb::time::steady_clock::duration runtime,
                               size_t diskBytesRead,
                               size_t keysScanned);

    // The current state the stream is in.
    // Atomic to allow reads without having to acquire the streamMutex.
    std::atomic<StreamState> state_{StreamState::Pending};

    /* Indicates that a backfill has been scheduled and has not yet completed.
     * Is protected (as opposed to private) for testing purposes.
     */
    std::atomic<bool> isBackfillTaskRunning{false};

    /* Indicates if another backfill must be scheduled following the completion
     * of current running backfill.  Guarded by streamMutex.
     * Is protected (as opposed to private) for testing purposes.
     */
    bool pendingBackfill{false};

    //! Stats to track items read and sent from the backfill phase
    struct {
        std::atomic<size_t> memory = 0;
        std::atomic<size_t> disk = 0;
        std::atomic<size_t> sent = 0;
    } backfillItems;

    struct Labeller {
        std::string getLabel(const char* name) const;
        const ActiveStream& stream;
    };

    // The last sequence number queued into the readyQ from disk or memory
    ATOMIC_MONOTONIC4(uint64_t, lastReadSeqno, Labeller, ThrowExceptionPolicy);

    /* backfill ById or BySeqno updates this member during the scan, then
       this value is copied into the lastReadSeqno member when completed */
    uint64_t lastBackfilledSeqno{0};

    /* backfillRemaining is a stat recording the amount of items remaining to
     * be read from disk.
     * Before the number of items to be backfilled has been determined (disk
     * scanned) it is empty.
     * Guarded by streamMutex.
     */
    std::optional<cb::NonNegativeCounter<size_t>> backfillRemaining;

    std::unique_ptr<DcpResponse> backfillPhase(DcpProducer& producer,
                                               std::lock_guard<std::mutex>& lh);

    std::unique_ptr<DcpResponse> inMemoryPhase(DcpProducer& producer);

    // Helper function for when scheduleBackfill_UNLOCKED discovers no backfill
    // is required.
    void abortScheduleBackfill(bool notifyStream, DcpProducer& producer);

    Cursor cursor;

    // MB-37468: Test only hooks set via Mock class
    TestingHook<> completeBackfillHook;
    TestingHook<const DcpResponse*> nextHook;
    TestingHook<> takeoverSendPhaseHook;

    // Whether the responses sent using this stream should contain the body
    const IncludeValue includeValue;

    // Whether the responses sent using the stream should contain the xattrs (if
    // any)
    const IncludeXattrs includeXattributes;

    // Will the stream include user-xattrs (if any) at sending dcp (normal/sync)
    // deletions?
    const IncludeDeletedUserXattrs includeDeletedUserXattrs;

    // The producer can be configured to use the v1/v2.0 or v2.2 DCP marker
    // format.
    const MarkerVersion maxMarkerVersion;

    /**
     * Should the next snapshot marker have the 'checkpoint' flag
     * (cb::mcbp::request::DcpSnapshotMarkerFlag::Checkpoint) set?
     * See comments in processItems() for usage of this variable.
     */
    bool nextSnapshotIsCheckpoint = false;

private:
    std::unique_ptr<DcpResponse> takeoverSendPhase(DcpProducer& producer);

    std::unique_ptr<DcpResponse> takeoverWaitPhase(DcpProducer& producer);

    std::unique_ptr<DcpResponse> deadPhase(DcpProducer& producer);

    /**
     * Pushes the items of a snapshot to the readyQ.
     *
     * @param meta Metadata on the items being passed
     * @param items The items to be streamed
     * @param maxVisibleSeqno the maximum visible seq (not prepare/abort)
     * @param highNonVisibleSeqno the snapEnd seqno that includes any non
     * visible mutations i.e. prepares and aborts. This is only used when
     * collections is enabled and sync writes are not supported on the stream.
     * @param newLastReadSeqno The new lastReadSeqno, see member for details.
     */
    void snapshot(const OutstandingItemsResult& meta,
                  std::deque<std::unique_ptr<DcpResponse>>& items,
                  uint64_t maxVisibleSeqno,
                  std::optional<uint64_t> highNonVisibleSeqno,
                  uint64_t newLastReadSeqno);

    void endStream(cb::mcbp::DcpStreamEndStatus reason);

    /* reschedule = FALSE ==> First backfill on the stream
     * reschedule = TRUE ==> Schedules another backfill on the stream that has
     *                       finished backfilling once and still in
     *                       STREAM_BACKFILLING state or in STREAM_IN_MEMORY
     *                       state.
     * Note: Expects the streamMutex to be acquired when called
     */
    void scheduleBackfill_UNLOCKED(DcpProducer& producer, bool reschedule);

    /**
     * Drop the cursor registered with the checkpoint manager. Used during
     * cursor dropping. Upon failure to drop the cursor, puts stream to
     * dead state and notifies the producer connection
     * Note: Expects the streamMutex to be acquired when called
     *
     * @return true if cursor is dropped; else false
     */
    bool dropCheckpointCursor_UNLOCKED();

    /**
     * Helper function that tries to takes the ownership of the vbucket
     * (temporarily) and then removes the checkpoint cursor held by the stream.
     */
    bool removeCheckpointCursor();

    /**
     * Decides what log level must be used for (active) stream state
     * transitions
     *
     * @param currState current state of the stream
     * @param newState new state of the stream
     *
     * @return log level
     */
    static spdlog::level::level_enum getTransitionStateLogLevel(
            StreamState currState, StreamState newState);

    /**
     * Performs the basic actions for closing a stream (ie, queueing a
     * stream-end message and notifying the connection).
     *
     * @param status The end stream status
     */
    void setDeadInner(cb::mcbp::DcpStreamEndStatus status);

    /**
     * Remove the acks from the ActiveDurabilityMonitor for this stream.
     *
     * @param vbstateLock (optional) Exclusive lock to vbstate. The function
     *     acquires the lock if not provided.
     */
    void removeAcksFromDM(
            std::unique_lock<folly::SharedMutex>* vbstateLock = nullptr);

    /**
     * Checks if a DcpSeqnoAdvanced can be sent on this stream
     * @return true if enabled; false otherwise
     */
    bool isSeqnoAdvancedEnabled() const;

    /**
     * Method to check if there's a seqno gap between the snapEnd and the seqno
     * of the last item in the snapshot.
     * @param how far the stream has read, e.g. the last read item from
     *        checkpoint or last item read from disk. This value is used to
     *        ensure the stream has now reached the end of the current snapshot.
     * @return true if lastReadSeqno < snapEnd and snapEnd == streamSeqno
     */
    bool isSeqnoGapAtEndOfSnapshot(uint64_t streamSeqno) const;

    /**
     * Method to enqueue a SeqnoAdvanced op with the seqno being the value of
     * lastSentSnapEndSeqno
     */
    void queueSeqnoAdvanced();

    /**
     * Enqueue a single snapshot + seqno advance
     * @param meta Metadata on the snapshot being sent
     * @param start value of snapshot start
     * @param end value of snapshot end
     */
    void sendSnapshotAndSeqnoAdvanced(const OutstandingItemsResult& meta,
                                      uint64_t start,
                                      uint64_t end);

    /**
     * If firstMarkerSent is false then the startSeqno of a snapshot may need
     * adjusting to match the snap_start_seqno the caller used when creating
     * the stream.
     * If firstMarkerSent is false this call will set it to true.
     * @param start a seqno we think should be the snapshot start
     * @param isCompleteSnapshot a boolean which was added by the History/CDC
     *        work. This bool should be true for when the snapshot is not spread
     *        over a >1 markers - which is what CDC can do when it has to send
     *        a disk snapshot as NoHistory{a,b} followed by History{c,d}. If
     *        this bool is true, the stream can state that the first snapshot
     *        has been fully processed (the marker of the first snapshot).
     * @return the snapshot start to use
     */
    uint64_t adjustStartIfFirstSnapshot(uint64_t start,
                                        bool isCompleteSnapshot);

    /**
     * See processItems() for details.
     *
     * @param lg Lock on streamMutex
     * @param outstandingItemsResult Items to process
     */
    void processItemsInner(const std::lock_guard<std::mutex>& lg,
                           OutstandingItemsResult& outstandingItemsResult);

    /**
     * Handle exceptions thrown during item processing. The exception is logged
     * and the stream along with its connection is disconnected.
     *
     * @param exception The exception to handle
     */
    void handleDcpProducerException(const std::exception& exception);

    /**
     * Encodes the marker flags based on the stream state and the snapshot meta
     * information provided.
     *
     * @param meta Information on the snapshot being processed
     * @return
     */
    cb::mcbp::request::DcpSnapshotMarkerFlag getMarkerFlags(
            const OutstandingItemsResult& meta) const;

    //! Number of times a backfill is paused.
    cb::RelaxedAtomic<uint64_t> numBackfillPauses{0};

    //! The last sequence number sent to the network layer
    ATOMIC_MONOTONIC4(uint64_t, lastSentSeqno, Labeller, ThrowExceptionPolicy);

    //! The seqno of the last SeqnoAdvance sent
    ATOMIC_MONOTONIC3(uint64_t, lastSentSeqnoAdvance, Labeller);

    //! The last known seqno pointed to by the checkpoint cursor
    ATOMIC_WEAKLY_MONOTONIC3(uint64_t, curChkSeqno, Labeller);

    /**
     * Updated at the next checkpoint start which is simpler than dealing with
     * some transitions between backfill and memory which also set
     * nextSnapshotIsCheckpoint to true but do not need an override snap start.
     * This snapshot range might not be sent, for example if the checkpoint
     * contains only meta items.
     * MB-57767: This value is *not* monotonic.
     */
    uint64_t nextSnapStart{0};

    //! The current vbucket state to send in the takeover stream
    vbucket_state_t takeoverState{vbucket_state_pending};

    //! The amount of items that have been sent during the memory phase
    std::atomic<size_t> itemsFromMemoryPhase{0};

    //! Whether or not this is the first snapshot marker sent
    // @TODO - update to be part of the state machine.
    bool firstMarkerSent{false};

    /**
     * Indicates if the stream is currently waiting for a snapshot to be
     * acknowledged by the peer. Incremented when forming SnapshotMarkers in
     * TakeoverSend phase, and decremented when SnapshotMarkerAck is received
     * from the peer.
     */
    std::atomic<int> waitForSnapshot{0};

    EventuallyPersistentEngine* const engine;

    struct {
        std::atomic<size_t> bytes = 0;
        std::atomic<size_t> items = 0;
    } bufferedBackfill;

    /// Records the time at which the TakeoverSend phase begins.
    std::atomic<rel_time_t> takeoverStart{0};

    /**
     * Maximum amount of time the TakeoverSend phase is permitted to take before
     * TakeoverSend is considered "backed up" and new frontend mutations will
     * paused.
     */
    const size_t takeoverSendMaxTime;

    //! Last snapshot start seqno sent to the DCP client, this value isn't used
    //! directly (apart from logging) but helps us to ensure that our
    //! snapshot start seqno we send are monotonic.
    ATOMIC_MONOTONIC3(uint64_t, lastSentSnapStartSeqno, Labeller);
    //! Last snapshot end seqno sent to the DCP client
    ATOMIC_MONOTONIC3(uint64_t, lastSentSnapEndSeqno, Labeller);

    /* Flag used by checkpointCreatorTask that is set before all items are
       extracted for given checkpoint cursor, and is unset after all retrieved
       items are added to the readyQ */
    std::atomic<bool> chkptItemsExtractionInProgress{false};

    // Will the stream send dcp deletions with delete-times?
    const IncludeDeleteTime includeDeleteTime;

    // Will the stream encode the CollectionID in the key?
    const DocKeyEncodesCollectionId includeCollectionID;

    // Will the stream be able to output expiry opcodes?
    const EnableExpiryOutput enableExpiryOutput;

    /// Is Snappy compression supported on this connection?
    const SnappyEnabled snappyEnabled;

    /// Should items be forcefully compressed on this stream?
    const ForceValueCompression forceValueCompression;

    /// Does this stream support synchronous replication (i.e. acking Prepares)?
    /**
     * What level of SyncReplication does this stream Support:
     *  - None
     *  - SyncWrites: Sending Prepares/Commits/Aborts
     *  - SyncReplication: SyncWrites + Acking Prepares
     */
    const SyncReplication syncReplication;

    /// Does this stream send system-events with a FlatBuffers value?
    const bool flatBuffersSystemEventsEnabled{false};

    /**
     * The filter the stream will use to decide which keys should be transmitted
     */
    Collections::VB::Filter filter;

    /**
     * For CDC backfill, the prologue to the history maybe empty. The prologue
     * will store the marker here (which is unconditionally pushed to the
     * stream). When data is actually available in the prologue, then the
     * marker can be shipped. See MB-55590
     */
    std::unique_ptr<SnapshotMarker> pendingDiskMarker;

    /**
     * This stores a UID which the BackfillManager returns from schedule().
     * This object can now choose to force removal of the DCPBackfill with the
     * given UID, and will do so from ~ActiveStream.
     *
     * A value of 0 is reserved to mean "no backfill" and is used to skip the
     * removal path.
     *
     * This value must be read/written whilst holding streamMutex
     */
    uint64_t backfillUID{0};

    /**
     * Assigned during construction to avoid lock inversion between streamMutex
     * and Collection::VB::Manifest. For a collection stream from 0, this value
     * stores the most optimal start-seqno for a filtered stream - skipping
     * anything which will not match the stream collection filter.
     */
    std::optional<uint64_t> collectionStartSeqno;

protected:
    /// Whether sending History Snapshots is enabled on this stream
    const bool changeStreamsEnabled;

private:
    /**
     * The requested end for this stream. Not const as this can be adjusted
     * by backfill calling setEndSeqno
     */
    uint64_t endSeqno{0};

    /**
     * A prefix to use in all stream log messages
     */
    std::string logPrefix;

    const size_t checkpointDequeueLimit{std::numeric_limits<size_t>::max()};
};<|MERGE_RESOLUTION|>--- conflicted
+++ resolved
@@ -334,14 +334,11 @@
     uint64_t getLastSentSnapEndSeqno() const {
         return lastSentSnapEndSeqno;
     }
-<<<<<<< HEAD
-=======
 
     void logWithContext(spdlog::level::level_enum severity,
                         std::string_view msg,
                         cb::logger::Json ctx) const override;
 
->>>>>>> a76b2352
     // Runs on ActiveStreamCheckpointProcessorTask
     void nextCheckpointItemTask();
 

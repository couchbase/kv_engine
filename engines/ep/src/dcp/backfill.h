/* -*- Mode: C++; tab-width: 4; c-basic-offset: 4; indent-tabs-mode: nil -*- */
/*
 *     Copyright 2013-Present Couchbase, Inc.
 *
 *   Use of this software is governed by the Business Source License included
 *   in the file licenses/BSL-Couchbase.txt.  As of the Change Date specified
 *   in that file, in accordance with the Business Source License, use of this
 *   software will be governed by the Apache License, Version 2.0, included in
 *   the file licenses/APL2.txt.
 */

#pragma once

#include <memcached/vbucket.h>

#include <folly/Synchronized.h>

#include <chrono>
#include <memory>

class ScanContext;

/**
 * Indicates the status of the backfill that is run
 */
enum backfill_status_t {
    backfill_success,
    backfill_finished,
    backfill_snooze
};

std::ostream& operator<<(std::ostream&, backfill_status_t);

/**
 * Interface for classes which perform DCP Backfills.
 */
struct DCPBackfillIface {
    virtual ~DCPBackfillIface() = default;

    /**
     * Run the DCP backfill and return the status of the run
     *
     * @return status of the current run
     */
    virtual backfill_status_t run() = 0;

    /**
     * Cancels the backfill
     */
    virtual void cancel() = 0;

    /**
     * @returns true if the backfill task should be cancelled
     */
    virtual bool shouldCancel() const = 0;

    /**
     * Get the u64 value which uniquely identifies this object
     */
    virtual uint64_t getUID() const = 0;
};

/**
 * This is the base class for creating backfill classes that perform specific
 * jobs (disk scan vs memory, scanning seqno index vs id index).
 *
 * This exposes common elements required by BackfillManager and all concrete
 * backfill classes.
 *
 */
class DCPBackfill : public DCPBackfillIface {
public:
    DCPBackfill() = default;

    explicit DCPBackfill(Vbid vbid);

    /**
     * Get the id of the vbucket for which this object is created
     *
     * @return vbid
     */
    Vbid getVBucketId() const {
        return vbid;
    }

    /**
     * Implements DCPBackfillIface::run
     * Runs the backfill for the current state and will throw if called when
     * in State::Done.
     */
    backfill_status_t run() override;

    /**
     * Implements DCPBackfillIface::cancel
     * log a warning when called and state != State::Done
     */
    void cancel() override;

    // virtual methods to be implemented by concrete backfill classes

    /**
     * Create the backfills objects, open snapshots etc...
     * return success (move to scan)
     * return snooze (will retry create soon)
     * return failed (cannot proceed and task can be removed)
     */
    virtual backfill_status_t create() = 0;

    /**
     * The Scan part of the backfill, i.e. iterate over a seqno range.
     * return success (scan is finished and task can be removed)
     * return again (scan was paused and should be called again soon)
     * return failed (cannot proceed and task can be removed)
     */
    virtual backfill_status_t scan() = 0;

    /**
     * The ScanHistory part of the backfill, i.e. iterate over a seqno range
     * and return all versions of a key that are stored.
     * return success (scan is finished and task can be removed)
     * return again (scan was paused and should be called again soon)
     * return failed (cannot proceed and task can be removed)
     */
    virtual backfill_status_t scanHistory() = 0;

    /// States of a backfill
    enum class State { Create = 0, Scan, ScanHistory, Done };

    State getState() const {
        return *state.rlock();
    };

    uint64_t getUID() const override {
        return uid;
    }

protected:
    friend std::ostream& operator<<(std::ostream&, State);

    /**
     * Sub-classes must implement and use this to decide the next state. This
     * allows the sub-class to decide how to progress from
     * Create->Scan->ScanHistory
     */
    virtual State getNextScanState(DCPBackfill::State current) = 0;

    /**
     * Id of the vbucket on which the backfill is running
     */
    const Vbid vbid{0};

    /// Cumulative runtime of this backfill.
    std::chrono::steady_clock::duration runtime{0};
<<<<<<< HEAD
    /// start time for each invocation of run
    std::chrono::steady_clock::time_point runStart;

private:
    /**
     * This helper function pushes execution to the correct scan phase based on
     * the state.
     */
    backfill_status_t scan(DCPBackfill::State state);

    /**
     * Validate if currentState can be changed to newState and if so return
     * newState
     */
    static State validateTransition(State currentState, State newState);

    /// will default-initialise to 0, or Create
    folly::Synchronized<State> state{};
=======

    const uint64_t uid{0};
>>>>>>> 4ac9c7a8
};

/**
 * KVStoreScanTracker is a class used to count how many scans are in existence
 * and providing methods to know if a new scan can be created.
 */
class KVStoreScanTracker {
public:
    virtual ~KVStoreScanTracker() = default;

    /**
     * Check if a backfill can be created (which will create a ScanContext).
     * If true is returned the KVStoreScanTracker has incremented the tracking
     * to include a new scan and the caller must now proceed to create the scan.
     * If no more backfills can be created returns false.
     *
     * @param numInProgress count of Backfills already in progress by the
     *        calling connection.
     * @return true if a Backfill can be created
     */
    virtual bool canCreateBackfill(size_t numInProgress);

    /**
     * Check if a RangeScan can be created (which will create a ScanContext).
     * If true is returned the KVStoreScanTracker has incremented the tracking
     * to include a new scan and the caller must now proceed to create the scan.
     * If no more backfills can be created returns false.
     *
     * @return true if a RangeScan can be created
     */
    virtual bool canCreateRangeScan();

    /// Decrement number of running backfills by one
    virtual void decrNumRunningBackfills();

    /// Decrement number of running RangeScans by one
    virtual void decrNumRunningRangeScans();

    /// update only the maxNumBackfillsPerConnection limit
    void updateMaxRunningDcpBackfills(size_t maxBackfills);

    /**
     * Update the maxRunning and maxRunningRangeScans limits based on a quota.
     * The values are found by calling:
     *   getMaxRunningScansForQuota(maxDataSize, rangeScanRatio)
     * @param maxDataSize The bucket quota
     * @param rangeScanRatio The ratio of total scans available for RangeScan
     * @param maxBackfills The maximum number of DCP backfills
     */
    void updateMaxRunningScans(size_t maxDataSize,
                               float rangeScanRatio,
                               size_t maxBackfills);

    /**
     * Set the max running scans (separate limits for backfill/RangeScan). This
     * function allows any value to permit simpler testing.
     *
     * @param newMaxRunningBackfills How many DCP backfills can exist
     * @param newMaxRunningRangeScans How many RangeScans can exist
     * @param maxBackfills The maximum number of backfills
     */
    void setMaxRunningScans(uint16_t newMaxRunningBackfills,
                            uint16_t newMaxRunningRangeScans,
                            size_t maxBackfills);

    /// @return how many DCP backfills are running
    uint16_t getNumRunningBackfills() {
        return scans.lock()->runningBackfills;
    }

    /// @return the maximum number of DCP backfills
    uint16_t getMaxRunningBackfills() const {
        return scans.lock()->maxRunning;
    }

    /// @return how many RangeScans are running
    uint16_t getNumRunningRangeScans() {
        return scans.lock()->runningRangeScans;
    }

    /// @return the maximum number of RangeScans
    uint16_t getMaxRunningRangeScans() {
        return scans.lock()->maxRunningRangeScans;
    }

    /**
     * Return the maximum number of backfills and RangeScans from the given
     * maxDataSize (quota).
     *
     * @param maxDataSize The bucket quota
     * @param rangeScanRatio The ratio of total scans available for RangeScan
     * @return std::pair, first is max backfills, second is max RangeScans
     */
    static std::pair<uint16_t, uint16_t> getMaxRunningScansForQuota(
            size_t maxDataSize, float rangeScanRatio);

private:
    // Current and maximum number of scans (i.e. DCPBackfills). These may not
    // be actively scanning, but have an open snapshot.
    struct Scans {
        uint16_t getTotalRunning() const {
            return runningBackfills + runningRangeScans;
        }

        uint16_t runningBackfills{0};

        uint16_t runningRangeScans{0};

        // The upper limit
        uint16_t maxRunning{0};

        // The upper limit for RangeScan and is generally lower than maxRunning
        uint16_t maxRunningRangeScans{0};

        /// Maximum number of backfills per connection - taken from
        /// dcp_backfill_in_progress_per_connection_limit
        size_t maxNumBackfillsPerConnection{0};
    };
    folly::Synchronized<Scans, std::mutex> scans;
};

using UniqueDCPBackfillPtr = std::unique_ptr<DCPBackfillIface>;<|MERGE_RESOLUTION|>--- conflicted
+++ resolved
@@ -149,9 +149,10 @@
      */
     const Vbid vbid{0};
 
+    const uint64_t uid{0};
+
     /// Cumulative runtime of this backfill.
     std::chrono::steady_clock::duration runtime{0};
-<<<<<<< HEAD
     /// start time for each invocation of run
     std::chrono::steady_clock::time_point runStart;
 
@@ -170,10 +171,6 @@
 
     /// will default-initialise to 0, or Create
     folly::Synchronized<State> state{};
-=======
-
-    const uint64_t uid{0};
->>>>>>> 4ac9c7a8
 };
 
 /**

/* -*- Mode: C++; tab-width: 4; c-basic-offset: 4; indent-tabs-mode: nil -*- */
/*
 *     Copyright 2017 Couchbase, Inc
 *
 *   Licensed under the Apache License, Version 2.0 (the "License");
 *   you may not use this file except in compliance with the License.
 *   You may obtain a copy of the License at
 *
 *       http://www.apache.org/licenses/LICENSE-2.0
 *
 *   Unless required by applicable law or agreed to in writing, software
 *   distributed under the License is distributed on an "AS IS" BASIS,
 *   WITHOUT WARRANTIES OR CONDITIONS OF ANY KIND, either express or implied.
 *   See the License for the specific language governing permissions and
 *   limitations under the License.
 */

#include "dcp/backfill_memory.h"
#include "collections/vbucket_manifest_handles.h"
#include "dcp/active_stream_impl.h"
#include "ep_engine.h"
#include "ep_time.h"
#include "ephemeral_vb.h"
#include "seqlist.h"
#include "stored-value.h"

#include <phosphor/phosphor.h>

// Here we must force call the baseclass (DCPBackfill(s))because of the use of
// multiple inheritance (and virtual inheritance), otherwise stream will be null
// as DCPBackfill() would be used.
DCPBackfillMemoryBuffered::DCPBackfillMemoryBuffered(
        EphemeralVBucketPtr evb,
        std::shared_ptr<ActiveStream> s,
        uint64_t startSeqno,
        uint64_t endSeqno)
    : DCPBackfill(s),
      DCPBackfillBySeqno(s, startSeqno, endSeqno),
      evb(evb),
      state(BackfillState::Init),
      rangeItr(nullptr),
      vbid(evb->getId()) {
    TRACE_ASYNC_START1("dcp/backfill",
                       "DCPBackfillMemoryBuffered",
                       this,
                       "vbid",
                       vbid.get());
}

DCPBackfillMemoryBuffered::~DCPBackfillMemoryBuffered() {
    TRACE_ASYNC_END1("dcp/backfill",
                     "DCPBackfillMemoryBuffered",
                     this,
                     "vbid",
                     vbid.get());
}

backfill_status_t DCPBackfillMemoryBuffered::run() {
    folly::SharedMutex::ReadHolder rlh(evb->getStateLock());
    if (evb->getState() == vbucket_state_dead) {
        /* We don't have to close the stream here. Task doing vbucket state
           change should handle stream closure */
        EP_LOG_WARN(
                "DCPBackfillMemoryBuffered::run(): ({}) running backfill ended "
                "prematurely with vb in dead state; start seqno:{}, "
                "end seqno:{}",
                getVBucketId(),
                startSeqno,
                endSeqno);
        return backfill_finished;
    }

    TRACE_EVENT2("dcp/backfill",
                 "MemoryBuffered::run",
                 "vbid",
                 (evb->getId()).get(),
                 "state",
                 uint8_t(state));

    switch (state) {
    case BackfillState::Init:
        return create();
    case BackfillState::Scanning:
        return scan();
    case BackfillState::Done:
        return backfill_finished;
    }

    throw std::logic_error("DCPBackfillDisk::run: Invalid backfill state " +
                           backfillStateToString(state));
}

void DCPBackfillMemoryBuffered::cancel() {
    if (state != BackfillState::Done) {
        complete(true);
    }
}

backfill_status_t DCPBackfillMemoryBuffered::create() {
    TRACE_EVENT1("dcp/backfill",
                 "MemoryBuffered::create",
                 "vbid",
                 (evb->getId()).get());

    auto stream = streamPtr.lock();
    if (!stream) {
        EP_LOG_WARN(
                "DCPBackfillMemoryBuffered::create(): "
                "({}) backfill create ended prematurely as the associated "
                "stream is deleted by the producer conn ",
                getVBucketId());
        transitionState(BackfillState::Done);
        return backfill_finished;
    }

    /* Create range read cursor */
    try {
        auto rangeItrOptional = evb->makeRangeIterator(true /*isBackfill*/);
        if (rangeItrOptional) {
            rangeItr = std::move(*rangeItrOptional);
        } else {
            // Multiple range iterators are permitted, so if one could not be
            // created purgeTombstones must have acquired an exclusive range
            stream->log(spdlog::level::level_enum::debug,
                        "{}"
                        " Deferring backfill creation as another "
                        "task needs exclusive access to a range of the seqlist",
                        getVBucketId());
            return backfill_snooze;
        }
    } catch (const std::bad_alloc&) {
        stream->log(spdlog::level::level_enum::warn,
                    "Alloc error when trying to create a range iterator"
                    "on the sequence list for ({})",
                    getVBucketId());
        /* Try backfilling again later; here we snooze because system has
           hit ENOMEM */
        return backfill_snooze;
    }

    /* Check startSeqno against the purge-seqno of the vb.
     * If the startSeqno != 1 (a 0 to n request) then startSeqno must be
     * greater than purgeSeqno. */
    if (startSeqno != 1 && (startSeqno <= evb->getPurgeSeqno())) {
        EP_LOG_WARN(
                "DCPBackfillMemoryBuffered::create(): "
                "({}) running backfill failed because the startSeqno:{} is < "
                "purgeSeqno:{}",
                getVBucketId(),
                startSeqno,
                evb->getPurgeSeqno());
        stream->setDead(cb::mcbp::DcpStreamEndStatus::Rollback);
        return backfill_finished;
    }

    /* Advance the cursor till start, mark snapshot and update backfill
       remaining count */
    while (rangeItr.curr() != rangeItr.end()) {
        if (static_cast<uint64_t>((*rangeItr).getBySeqno()) >= startSeqno) {
            // Backfill covers the full SeqList range.
            endSeqno = rangeItr.back();

            // Send SnapMarker
            bool markerSent =
                    stream->markDiskSnapshot(startSeqno,
                                             endSeqno,
                                             rangeItr.getHighCompletedSeqno(),
                                             rangeItr.getMaxVisibleSeqno(),
                                             {});

            if (markerSent) {
                // @todo: This value may be an overestimate, as it includes
                //  prepares/aborts which will not be sent if the stream is not
                //  sync write aware
                stream->setBackfillRemaining(rangeItr.count());

                /* Change the backfill state and return for next stage. */
                transitionState(BackfillState::Scanning);
                return backfill_success;
            }
            // func call complete before exiting, halting the
            // backfill as it is unneeded.
            break;
        }
        ++rangeItr;
    }

    /* Backfill is not needed as startSeqno > rangeItr end seqno */
    complete(false);
    return backfill_success;
}

backfill_status_t DCPBackfillMemoryBuffered::scan() {
    TRACE_EVENT2("dcp/backfill",
                 "MemoryBuffered::scan",
                 "currSeqno",
                 rangeItr.curr(),
                 "endSeqno",
                 endSeqno);

    auto stream = streamPtr.lock();
    if (!stream) {
        EP_LOG_WARN(
                "DCPBackfillMemoryBuffered::scan(): "
                "({}) backfill create ended prematurely as the associated "
                "stream is deleted by the producer conn ",
                getVBucketId());
        transitionState(BackfillState::Done);
        return backfill_finished;
    }

    if (!(stream->isActive())) {
        /* Stop prematurely if the stream state changes */
        complete(true);
        return backfill_finished;
    }

    /* Read items */
    UniqueItemPtr item;
    while (static_cast<uint64_t>(rangeItr.curr()) <= endSeqno) {
        const auto& osv = *rangeItr;
        try {
            if (!osv.getKey().isInSystemCollection()) {
                if (evb->getManifest()
                            .lock(osv.getKey())
                            .isLogicallyDeleted(osv.getBySeqno())) {
                    ++rangeItr;
                    continue;
                }
            }
            // MB-27199: toItem will read the StoredValue members, which are
            // mutated with the HashBucketLock, so get the correct bucket lock
            // before calling StoredValue::toItem
<<<<<<< HEAD
            auto hbl = evb->ht.getLockedBucket(osv.getKey());
=======
            auto hbl = evb->ht.getLockedBucket((*rangeItr).getKey());

            // MB-44079: Skip any prepares that were completed at the point at
            // which we started this backfill. Why? Because the
            // HTTombstonePurger doesn't make items stale in seqno order it's
            // possible for the StaleItemDeleter to purge items out of seqno
            // order. That means that we could purge a commit of a prepare
            // without purging the prepare itself and stream a prepare without
            // a logical completion to a consumer. On transition to active that
            // node would attempt to re-commit the prepare and assertions would
            // fire on the new replicas or the active.
            //
            // Reading this you might ask why can't we just check if a prepare
            // is in the PrepareCommitted state to determine if we should send
            // it or not. The state of a prepare can be updated both outside of
            // the seqlist write lock and regardless of whether or not there is
            // a range read over the StoredValue being modified. This means that
            // the prepare states will not be consistent with what they were
            // when we took the rangeItr originally. To keep what we send
            // consistent we consider the HighCompletedSeqno of the seqlist
            // taken when we created our rangeItr instead. Any prepare committed
            // after we created the rangeItr will still be sent. Aborts will
            // always be sent (even if they have a seqno lower than the HCS) as
            // they are logically tombstones.
            switch (rangeItr->getCommitted()) {
            case CommittedState::CommittedViaMutation:
            case CommittedState::CommittedViaPrepare:
            case CommittedState::PrepareAborted:
                break;
            case CommittedState::Pending:
            case CommittedState::PreparedMaybeVisible:
            case CommittedState::PrepareCommitted:
                if ((*rangeItr).getBySeqno() <=
                    static_cast<int64_t>(rangeItr.getHighCompletedSeqno())) {
                    ++rangeItr;
                    continue;
                }
            }

>>>>>>> ecfa8a18
            // Ephemeral only supports a durable write level of Majority so
            // instead of storing a durability level in our OrderedStoredValues
            // we can just assume that all durable writes have the Majority
            // level. Given that this is a backfill item (we will send via DCP)
            // we also need to specify an infinite durable write timeout so that
            // we do not lose any durable writes. We can supply these items
            // for all stored values as they are only set if the underlying
            // StoredValue has the CommittedState of Pending.
            item = osv.toItem(getVBucketId(),
                              StoredValue::HideLockedCas::No,
                              StoredValue::IncludeValue::Yes,
                              {{cb::durability::Level::Majority,
                                cb::durability::Timeout::Infinity()}});
            // A deleted ephemeral item stores the delete time under a delete
            // time field, this must be copied to the expiry time so that DCP
            // can transmit the original time of deletion
            if (item->isDeleted()) {
                item->setExpTime(osv.getCompletedOrDeletedTime());
            }
        } catch (const std::bad_alloc&) {
            stream->log(spdlog::level::level_enum::warn,
                        "Alloc error when trying to create an "
                        "item copy from hash table. Item seqno:{}"
                        ", {}",
                        osv.getBySeqno(),
                        getVBucketId());
            /* Try backfilling again later; here we snooze because system has
               hit ENOMEM */
            return backfill_snooze;
        }

        int64_t seqnoDbg = item->getBySeqno();
        if (!stream->backfillReceived(std::move(item), BACKFILL_FROM_MEMORY)) {
            /* Try backfill again later; here we do not snooze because we
               want to check if other backfills can be run by the
               backfillMgr */
            TRACE_INSTANT1("dcp/backfill", "ScanDefer", "seqno", seqnoDbg);
            stream->log(spdlog::level::level_enum::debug,
                        "{} Deferring backfill at seqno:{} "
                        "as scan buffer or backfill buffer is full",
                        getVBucketId(),
                        seqnoDbg);
            return backfill_success;
        }
        ++rangeItr;
    }

    stream->setBackfillScanLastRead(endSeqno);

    /* Backfill has ran to completion */
    complete(false);

    return backfill_finished;
}

void DCPBackfillMemoryBuffered::complete(bool cancelled) {
    TRACE_EVENT1(
            "dcp/backfill", "MemoryBuffered::complete", "cancelled", cancelled);

    auto stream = streamPtr.lock();
    if (!stream) {
        EP_LOG_WARN(
                "DCPBackfillMemoryBuffered::complete(): "
                "({}) backfill create ended prematurely as the associated "
                "stream is deleted by the producer conn; {}",
                getVBucketId(),
                cancelled ? "cancelled" : "finished");
        transitionState(BackfillState::Done);
        return;
    }

    /* [EPHE TODO]: invalidate cursor sooner before it gets deleted */

    stream->completeBackfill();

    auto severity = cancelled ? spdlog::level::level_enum::info
                              : spdlog::level::level_enum::debug;
    stream->log(severity,
                "({}) Backfill task ({} to {}) {}",
                getVBucketId(),
                startSeqno,
                endSeqno,
                cancelled ? "cancelled" : "finished");

    transitionState(BackfillState::Done);
}

void DCPBackfillMemoryBuffered::transitionState(BackfillState newState) {
    if (state == newState) {
        return;
    }

    bool validTransition = false;
    switch (newState) {
    case BackfillState::Init:
        /* Not valid to transition back to 'init' */
        break;
    case BackfillState::Scanning:
        if (state == BackfillState::Init) {
            validTransition = true;
        }
        break;
    case BackfillState::Done:
        if (state == BackfillState::Init || state == BackfillState::Scanning) {
            validTransition = true;
        }
        break;
    }

    if (!validTransition) {
        throw std::invalid_argument(
                "DCPBackfillMemoryBuffered::transitionState:"
                " newState (which is " +
                backfillStateToString(newState) +
                ") is not valid for current state (which is " +
                backfillStateToString(state) + ")");
    }

    state = newState;
}

std::string DCPBackfillMemoryBuffered::backfillStateToString(
        BackfillState state) {
    switch (state) {
    case BackfillState::Init:
        return "initalizing";
    case BackfillState::Scanning:
        return "scanning";
    case BackfillState::Done:
        return "done";
    }
    return "Invalid state"; // dummy to avert certain compiler warnings
}<|MERGE_RESOLUTION|>--- conflicted
+++ resolved
@@ -231,10 +231,7 @@
             // MB-27199: toItem will read the StoredValue members, which are
             // mutated with the HashBucketLock, so get the correct bucket lock
             // before calling StoredValue::toItem
-<<<<<<< HEAD
             auto hbl = evb->ht.getLockedBucket(osv.getKey());
-=======
-            auto hbl = evb->ht.getLockedBucket((*rangeItr).getKey());
 
             // MB-44079: Skip any prepares that were completed at the point at
             // which we started this backfill. Why? Because the
@@ -266,14 +263,13 @@
             case CommittedState::Pending:
             case CommittedState::PreparedMaybeVisible:
             case CommittedState::PrepareCommitted:
-                if ((*rangeItr).getBySeqno() <=
+                if (osv.getBySeqno() <=
                     static_cast<int64_t>(rangeItr.getHighCompletedSeqno())) {
                     ++rangeItr;
                     continue;
                 }
             }
 
->>>>>>> ecfa8a18
             // Ephemeral only supports a durable write level of Majority so
             // instead of storing a durability level in our OrderedStoredValues
             // we can just assume that all durable writes have the Majority

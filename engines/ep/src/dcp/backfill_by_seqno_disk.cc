--- conflicted
+++ resolved
@@ -28,7 +28,7 @@
                                                std::shared_ptr<ActiveStream> s,
                                                uint64_t startSeqno,
                                                uint64_t endSeqno)
-    : DCPBackfillToStream(s),
+    : DCPBackfillDiskToStream(s),
       DCPBackfillDisk(bucket),
       DCPBackfillBySeqno(startSeqno, endSeqno) {
 }
@@ -151,18 +151,10 @@
                     collHigh.value_or(-1));
 
         stream->setDead(cb::mcbp::DcpStreamEndStatus::Rollback);
-<<<<<<< HEAD
-=======
-        transitionState(backfill_state_done);
-        return backfill_success;
-    }
-
-    // Check if a history scan is required or if only a history scan is required
-    if (setupForHistoryScan(*stream, *scanCtx, startSeqno)) {
-        // The scan is completely inside the history window
-        transitionState(backfill_state_scanning_history_snapshot);
->>>>>>> 108151d6
-    } else {
+    } else if (!setupForHistoryScan(*stream, *scanCtx, startSeqno)) {
+        // setupForHistoryScan returns true if the scan is 100% within history
+        // a return of false means we will attempt a scan of the non-history
+        // window. Note: this code must change again to fix MB-55590
         bool markerSent = markDiskSnapshot(*stream, *scanCtx, *kvstore);
 
         if (markerSent) {
@@ -174,6 +166,10 @@
         } else {
             complete(*stream);
         }
+    } else {
+        // setupForHistoryScan returned true. Return success and keep scanCtx
+        status = backfill_success;
+        this->scanCtx = std::move(scanCtx);
     }
 
     return status;
@@ -201,25 +197,17 @@
 
     auto& bySeqnoCtx = dynamic_cast<BySeqnoScanContext&>(*scanCtx);
     switch (kvstore->scan(bySeqnoCtx)) {
-<<<<<<< HEAD
     case ScanStatus::Success:
-        stream->setBackfillScanLastRead(scanCtx->lastReadSeqno);
+        if (!historyScan) {
+            stream->setBackfillScanLastRead(scanCtx->lastReadSeqno);
+            complete(*stream);
+        }
+        return backfill_finished;
     case ScanStatus::Cancelled:
         // Cancelled as vbucket/stream have gone away, normal behaviour
         complete(*stream);
         return backfill_finished;
     case ScanStatus::Yield:
-=======
-    case scan_success:
-        if (historyScan) {
-            transitionState(backfill_state_scanning_history_snapshot);
-        } else {
-            stream->setBackfillScanLastRead(scanCtx->lastReadSeqno);
-            transitionState(backfill_state_completing);
-        }
-        return backfill_success;
-    case scan_again:
->>>>>>> 108151d6
         // Scan should run again (e.g. was paused by callback)
         stream->incrementNumBackfillPauses();
         return backfill_success;
@@ -242,14 +230,8 @@
 }
 
 void DCPBackfillBySeqnoDisk::complete(ActiveStream& stream) {
-    const auto diskBytesRead = scanCtx ? scanCtx->diskBytesRead : 0;
-    runtime += (std::chrono::steady_clock::now() - runStart);
-    stream.completeBackfill(runtime, diskBytesRead);
-    stream.log(spdlog::level::level_enum::debug,
-               "({}) Backfill task ({} to {}) complete",
-               vbid,
-               startSeqno,
-               endSeqno);
+    seqnoScanComplete(
+            stream, scanCtx ? scanCtx->diskBytesRead : 0, startSeqno, endSeqno);
 }
 
 std::pair<bool, std::optional<uint64_t>>
@@ -596,4 +578,8 @@
         // Found nothing committed at all
         return false;
     }
+}
+
+backfill_status_t DCPBackfillBySeqnoDisk::scanHistory() {
+    return doHistoryScan(bucket, *scanCtx);
 }
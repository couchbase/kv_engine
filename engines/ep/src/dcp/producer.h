--- conflicted
+++ resolved
@@ -425,24 +425,6 @@
 
     size_t getBackfillByteLimit() const;
 
-<<<<<<< HEAD
-=======
-    std::variant<bool, cb::engine_errc> checkAndMaybeEraseStream(
-            Vbid vbid, cb::mcbp::DcpStreamId sid);
-    virtual std::variant<std::vector<vbucket_failover_t>, cb::engine_errc>
-    doRollbackCheck(VBucket& vb,
-                    const Collections::VB::Filter& filter,
-                    uint64_t highSeqno,
-                    uint64_t start_seqno,
-                    uint64_t end_seqno,
-                    uint64_t vbucket_uuid,
-                    uint64_t snap_start_seqno,
-                    uint64_t snap_end_seqno,
-                    uint64_t purgeSeqno,
-                    uint32_t flags,
-                    uint64_t* rollback_seqno);
-
->>>>>>> 61e4cd99
     struct StreamAggStats {
         size_t streams{};
         size_t itemsRemaining{};
@@ -478,9 +460,9 @@
     TestingHook<> updateStreamsMapHook;
 
 protected:
-    std::pair<cb::engine_errc, VBucketPtr> checkConditionsForStreamRequest(
+    cb::engine_errc checkConditionsForStreamRequest(
             StreamRequestInfo& req,
-            Vbid vbucket,
+            VBucket& vb,
             std::optional<std::string_view> json);
 
     std::variant<Collections::VB::Filter, cb::engine_errc>
@@ -504,15 +486,18 @@
     virtual cb::engine_errc scheduleTasksForStreamRequest(
             std::shared_ptr<ActiveStream> s,
             VBucket& vb,
-            cb::mcbp::DcpStreamId streamID,
-            dcp_add_failover_log callback,
-            bool callAddVBConnByVBId);
+            cb::mcbp::DcpStreamId streamID);
 
     virtual std::shared_ptr<ActiveStream> makeStream(
             uint32_t opaque,
             StreamRequestInfo& req,
             VBucketPtr vb,
             Collections::VB::Filter filter);
+
+    cb::engine_errc sendFailoverLog(
+            Vbid vbucket,
+            const std::vector<vbucket_failover_t>& failoverEntries,
+            const dcp_add_failover_log callback);
 
     /**
      * For filtered DCP, method returns the maximum of all the high-seqnos of

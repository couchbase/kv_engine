--- conflicted
+++ resolved
@@ -123,7 +123,7 @@
                pendingBackfills.size();
     }
 
-<<<<<<< HEAD
+protected:
     /**
      * Common code for adding a new backfill
      */
@@ -131,9 +131,6 @@
                               std::shared_ptr<ActiveStream> stream,
                               UniqueDCPBackfillPtr& backfill);
 
-=======
-protected:
->>>>>>> 8edbaed7
     //! The buffer is the total bytes used by all backfills for this connection
     struct {
         size_t bytesRead;

--- conflicted
+++ resolved
@@ -32,17 +32,11 @@
                       Configuration& conf,
                       EPStats& _stats,
                       uint16_t sh,
-<<<<<<< HEAD
                       cb::SemaphoreGuard<> guard,
-                      uint64_t items_to_scan);
-    ~ItemAccessVisitor() override;
-=======
-                      std::atomic<bool>& sfin,
-                      AccessScanner& aS,
                       uint64_t items_to_scan,
                       std::unique_ptr<mlog::FileIface> fileIface =
                               std::make_unique<mlog::DefaultFileIface>());
->>>>>>> a4332f62
+    ~ItemAccessVisitor() override;
     bool visit(const HashTable::HashBucketLock& lh, StoredValue& v) override;
     void visitBucket(VBucket& vb) override;
     void complete() override;

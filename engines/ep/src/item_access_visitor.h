/* -*- Mode: C++; tab-width: 4; c-basic-offset: 4; indent-tabs-mode: nil -*- */
/*
 *     Copyright 2024-Present Couchbase, Inc.
 *
 *   Use of this software is governed by the Business Source License included
 *   in the file licenses/BSL-Couchbase.txt.  As of the Change Date specified
 *   in that file, in accordance with the Business Source License, use of this
 *   software will be governed by the Apache License, Version 2.0, included in
 *   the file licenses/APL2.txt.
 */

#pragma once

#include "access_scanner.h"
#include "hash_table.h"
#include "kv_bucket.h"
#include "mutation_log_writer.h"
#include "stats.h"
#include "vb_visitors.h"

#include <memcached/storeddockey_fwd.h>
#include <platform/semaphore_guard.h>

class EPStats;
class KVBucket;
class Configuration;
class StoredValue;
class VBucketFilter;

class ItemAccessVisitor : public CappedDurationVBucketVisitor,
                          public HashTableVisitor {
public:
<<<<<<< HEAD
    ItemAccessVisitor(
            KVBucket& _store,
            Configuration& conf,
            EPStats& _stats,
            uint16_t sh,
            cb::SemaphoreGuard<> guard,
            uint64_t items_to_scan,
            std::function<void(std::string_view)> fileWriteTestHook = [](auto) {
            });
=======
    ItemAccessVisitor(KVBucket& _store,
                      Configuration& conf,
                      EPStats& _stats,
                      uint16_t sh,
                      cb::SemaphoreGuard<> guard,
                      uint64_t items_to_scan,
                      std::vector<Vbid> vbuckets,
                      std::unique_ptr<mlog::FileIface> fileIface =
                              std::make_unique<mlog::DefaultFileIface>());
>>>>>>> 2b0f04be
    ~ItemAccessVisitor() override;
    bool visit(const HashTable::HashBucketLock& lh, StoredValue& v) override;
    void visitBucket(VBucket& vb) override;
    void complete() override;

protected:
    void update(Vbid vbid);

    bool cycleFile();

private:
    VBucketFilter vBucketFilter;

    EPStats& stats;
    time_t startTime;
    cb::time::steady_clock::time_point taskStart;
    cb::crypto::SharedEncryptionKey encryptionKey;
    std::string prev;
    std::string next;
    std::string name;
    uint16_t shardID;

    std::vector<StoredDocKey> accessed;

    std::unique_ptr<MutationLogWriter> log;
    /**
     * The parent AccessScanner is tracking how many visitors exist, this
     * guard will update the parent when the visitor destructs.
     */
    cb::SemaphoreGuard<> semaphoreGuard;

    // The number items scanned since last pause
    uint64_t items_scanned = 0;
    // The number of items to scan before we pause
    const uint64_t items_to_scan;
    // Write to disk, while persisting mutation log failed?
    bool writeFailed = false;
};<|MERGE_RESOLUTION|>--- conflicted
+++ resolved
@@ -30,7 +30,6 @@
 class ItemAccessVisitor : public CappedDurationVBucketVisitor,
                           public HashTableVisitor {
 public:
-<<<<<<< HEAD
     ItemAccessVisitor(
             KVBucket& _store,
             Configuration& conf,
@@ -38,19 +37,9 @@
             uint16_t sh,
             cb::SemaphoreGuard<> guard,
             uint64_t items_to_scan,
+            std::vector<Vbid> vbuckets,
             std::function<void(std::string_view)> fileWriteTestHook = [](auto) {
             });
-=======
-    ItemAccessVisitor(KVBucket& _store,
-                      Configuration& conf,
-                      EPStats& _stats,
-                      uint16_t sh,
-                      cb::SemaphoreGuard<> guard,
-                      uint64_t items_to_scan,
-                      std::vector<Vbid> vbuckets,
-                      std::unique_ptr<mlog::FileIface> fileIface =
-                              std::make_unique<mlog::DefaultFileIface>());
->>>>>>> 2b0f04be
     ~ItemAccessVisitor() override;
     bool visit(const HashTable::HashBucketLock& lh, StoredValue& v) override;
     void visitBucket(VBucket& vb) override;

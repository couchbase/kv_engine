--- conflicted
+++ resolved
@@ -181,13 +181,11 @@
         return true;
     }
 
-<<<<<<< HEAD
     bool disconnectReplicationAtOOM() const override;
-=======
+
     void persistVBState(Vbid vbid) override {
         // No flusher - no-op
     }
->>>>>>> 2f44d9ca
 
 protected:
     std::unique_ptr<VBucketCountVisitor> makeVBCountVisitor(

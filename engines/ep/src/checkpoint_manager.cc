--- conflicted
+++ resolved
@@ -184,12 +184,8 @@
                                               queue_op::checkpoint_end);
     oldOpenCkpt.queueDirty(qi);
     ++numItems;
-<<<<<<< HEAD
+    ++totalItems;
     oldOpenCkpt.close();
-=======
-    ++totalItems;
-    oldOpenCkpt.setState(CHECKPOINT_CLOSED);
->>>>>>> e293e89b
 
     // Inherit the HPS from the previous Checkpoint. Should we de-dupe in the
     // Flusher some item at a snapshot end then we must ensure that the HPS of
@@ -238,18 +234,14 @@
         if (pos == checkpoint.end() ||
             (*pos)->getOperation() == queue_op::checkpoint_end ||
             (*std::next(pos))->getOperation() == queue_op::checkpoint_end) {
-<<<<<<< HEAD
-            // Note: The call also removes the old checkpoint if cursor-move
-            // made it unreferenced
-            moveCursorToNextCheckpoint(lh, cursor);
-=======
             if ((*std::next(pos))->getOperation() == queue_op::checkpoint_end) {
                 // we're skipping this end item for the cursor, so must advance
                 // the distance.
                 cursor.incrPos();
             }
-            moveCursorToNextCheckpoint(cursor);
->>>>>>> e293e89b
+            // Note: The call also removes the old checkpoint if cursor-move
+            // made it unreferenced
+            moveCursorToNextCheckpoint(lh, cursor);
         }
     }
 
@@ -1346,7 +1338,6 @@
     // This also keeps our cursors pointing to valid checkpoints which is
     // necessary as we will dereference them in resetCursors to decrement the
     // counts of the old checkpoints.
-<<<<<<< HEAD
     CheckpointList toRemove;
     {
         std::lock_guard<std::mutex> lh(queueLock);
@@ -1362,6 +1353,7 @@
         Ensures(checkpointList.empty());
 
         numItems = 0;
+        totalItems.reset(0);
         const auto newHighSeqno = seqno ? *seqno : lastBySeqno;
         lastBySeqno.reset(newHighSeqno);
         maxVisibleSeqno.reset(newHighSeqno);
@@ -1386,30 +1378,6 @@
     for (auto& c : toRemove) {
         c->detachFromManager();
     }
-=======
-    CheckpointList newCheckpointList;
-    checkpointList.swap(newCheckpointList);
-
-    numItems = 0;
-    totalItems.reset(0);
-    lastBySeqno.reset(seqno);
-    maxVisibleSeqno.reset(seqno);
-
-    Expects(checkpointList.empty());
-
-    // Use lastBySeqno + 1 as that will be the seqno of the first item belonging
-    // to this checkpoint
-    addOpenCheckpoint(lastBySeqno + 1,
-                      lastBySeqno + 1,
-                      maxVisibleSeqno,
-                      {},
-                      0, // HPS=0 because we have correct val on disk and in PDM
-                      CheckpointType::Memory,
-                      vb.isHistoryRetentionEnabled()
-                              ? CheckpointHistorical::Yes
-                              : CheckpointHistorical::No);
-    resetCursors();
->>>>>>> e293e89b
 }
 
 void CheckpointManager::resetCursors() {
@@ -1473,42 +1441,14 @@
 
 size_t CheckpointManager::getNumItemsForCursor(
         const std::lock_guard<std::mutex>& lh,
-<<<<<<< HEAD
         const CheckpointCursor& cursor) const {
     if (!cursor.valid()) {
         return 0;
     }
 
-    // Items from the current checkpoint..
-    size_t items = cursor.getRemainingItemsInCurrentCheckpoint();
-    CheckpointList::const_iterator chkptIterator(cursor.getCheckpoint());
-    if (chkptIterator != checkpointList.end()) {
-        ++chkptIterator;
-    }
-    // .. plus the items for all the subsequent checkpoints
-    auto result =
-            std::accumulate(chkptIterator,
-                            checkpointList.end(),
-                            items,
-                            [](size_t a, const std::unique_ptr<Checkpoint>& b) {
-                                return a + b->getNumItems();
-                            });
-    return result;
-=======
-        const CheckpointCursor* cursor) const {
-    if (!cursor || !cursor->valid()) {
-        return 0;
-    }
-
     // using the totalItems (ever) we can work out the distance/num_items from
     // the cursors position
-    return cursor->getNumItems(totalItems);
-}
-
-void CheckpointManager::clear(std::optional<uint64_t> seqno) {
-    std::lock_guard<std::mutex> lh(queueLock);
-    clear(lh, seqno ? *seqno : lastBySeqno);
->>>>>>> e293e89b
+    return cursor.getNumItems(totalItems);
 }
 
 bool CheckpointManager::isLastMutationItemInCheckpoint(
@@ -1894,12 +1834,9 @@
 std::ostream& operator <<(std::ostream& os, const CheckpointManager& m) {
     os << "CheckpointManager[" << &m << "] with numItems:" << m.getNumItems()
        << " checkpoints:" << m.checkpointList.size()
-<<<<<<< HEAD
-       << " lastSnapshotHighSeqno:" << m.lastSnapshotHighSeqno << std::endl;
-=======
+       << " lastSnapshotHighSeqno:" << m.lastSnapshotHighSeqno
        << " totalItems:" << m.totalItems << std::endl;
 
->>>>>>> e293e89b
     for (const auto& c : m.checkpointList) {
         os << "    " << *c << std::endl;
     }

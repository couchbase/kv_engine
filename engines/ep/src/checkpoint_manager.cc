/* -*- Mode: C++; tab-width: 4; c-basic-offset: 4; indent-tabs-mode: nil -*- */
/*
 *     Copyright 2018-Present Couchbase, Inc.
 *
 *   Use of this software is governed by the Business Source License included
 *   in the file licenses/BSL-Couchbase.txt.  As of the Change Date specified
 *   in that file, in accordance with the Business Source License, use of this
 *   software will be governed by the Apache License, Version 2.0, included in
 *   the file licenses/APL2.txt.
 */

#include "checkpoint_manager.h"

#include "bucket_logger.h"
#include "checkpoint.h"
#include "checkpoint_config.h"
#include "checkpoint_cursor.h"
#include "ep_time.h"
#include "pre_link_document_context.h"
#include "stats.h"
#include "vbucket.h"
#include "vbucket_state.h"

#include <utility>

#include <gsl/gsl-lite.hpp>
#include <platform/optional.h>
#include <statistics/cbstat_collector.h>

constexpr const char* CheckpointManager::pCursorName;
constexpr const char* CheckpointManager::backupPCursorName;

CursorRegResult::CursorRegResult() = default;

CursorRegResult::CursorRegResult(CheckpointManager& manager,
                                 bool tryBackfill,
                                 uint64_t nextSeqno,
                                 queued_item position,
                                 Cursor cursor)
    : tryBackfill{tryBackfill},
      nextSeqno{nextSeqno},
      position{std::move(position)},
      manager{&manager},
      cursor{std::move(cursor)} {
}

CursorRegResult::CursorRegResult(CursorRegResult&&) = default;
CursorRegResult& CursorRegResult::operator=(CursorRegResult&&) = default;

CursorRegResult::~CursorRegResult() {
    if (manager) {
        // Non-empty CursorRegResult; clean up cursor if we still own it.
        if (auto locked = cursor.lock()) {
            manager->removeCursor(*locked);
        }
    }
}

CheckpointManager::CheckpointManager(EPStats& st,
                                     VBucket& vb,
                                     CheckpointConfig& config,
                                     int64_t lastSeqno,
                                     uint64_t lastSnapStart,
                                     uint64_t lastSnapEnd,
                                     uint64_t maxVisibleSeqno,
                                     uint64_t maxPrepareSeqno,
                                     FlusherCallback cb)
    : stats(st),
      checkpointConfig(config),
      vb(vb),
      numItems(0),
      lastBySeqno(lastSeqno, {vb.getId()}),
      maxVisibleSeqno(maxVisibleSeqno, {vb.getId()}),
      flusherCB(std::move(cb)),
      memFreedByExpel(stats.memFreedByCheckpointItemExpel),
      memFreedByCheckpointRemoval(stats.memFreedByCheckpointRemoval) {
    Expects(static_cast<uint64_t>(lastSeqno) >= lastSnapStart);
    Expects(static_cast<uint64_t>(lastSeqno) <= lastSnapEnd);
    Expects(static_cast<uint64_t>(maxVisibleSeqno) <= lastSnapEnd);

    // Note: this is the last moment in the CheckpointManager lifetime
    //     when the checkpointList is empty.
    //     Only in CheckpointManager::clear_UNLOCKED, the checkpointList
    //     is temporarily cleared and a new open checkpoint added immediately.
    addOpenCheckpoint(lastSnapStart,
                      lastSnapEnd,
                      maxVisibleSeqno,
                      {},
                      maxPrepareSeqno,
                      CheckpointType::Memory,
                      vb.isHistoryRetentionEnabled()
                              ? CheckpointHistorical::Yes
                              : CheckpointHistorical::No);

    if (checkpointConfig.isPersistenceEnabled()) {
        // Register the persistence cursor
        pCursor = registerCursorBySeqno(pCursorName,
                                        lastBySeqno,
                                        CheckpointCursor::Droppable::No)
                          .takeCursor();
        persistenceCursor = pCursor.lock().get();
    }
}

CheckpointManager::~CheckpointManager() {
    std::lock_guard<std::mutex> lh(queueLock);
    for (auto& checkpoint : checkpointList) {
        checkpoint->detachFromManager();
    }
}

uint64_t CheckpointManager::getOpenCheckpointId(
        const std::lock_guard<std::mutex>& lh) const {
    return getOpenCheckpoint(lh).getId();
}

uint64_t CheckpointManager::getOpenCheckpointId() const {
    std::lock_guard<std::mutex> lh(queueLock);
    return getOpenCheckpointId(lh);
}

CheckpointType CheckpointManager::getOpenCheckpointType() const {
    std::lock_guard<std::mutex> lh(queueLock);
    return getOpenCheckpoint(lh).getCheckpointType();
}

CheckpointHistorical CheckpointManager::getOpenCheckpointHistorical() const {
    std::lock_guard<std::mutex> lh(queueLock);
    return getOpenCheckpoint(lh).getHistorical();
}

Checkpoint& CheckpointManager::getOpenCheckpoint(
        const std::lock_guard<std::mutex>&) const {
    // During its lifetime, the checkpointList can only be in one of the
    // following states:
    //
    //     - 1 open checkpoint, after the execution of:
    //         - CheckpointManager::CheckpointManager
    //         - CheckpointManager::clear_UNLOCKED
    //     - [1, N] closed checkpoints + 1 open checkpoint, after the execution
    //         of CheckpointManager::closeOpenCheckpointAndAddNew_UNLOCKED
    //
    // Thus, by definition checkpointList.back() is the open checkpoint and the
    // checkpointList is never empty.
    return *checkpointList.back();
}

void CheckpointManager::addNewCheckpoint(
        const std::lock_guard<std::mutex>& lh) {
    // Use lastBySeqno + 1 as that will be the seqno of the first item belonging
    // to this checkpoint
    addNewCheckpoint(lh,
                     lastBySeqno + 1,
                     lastBySeqno + 1,
                     maxVisibleSeqno,
                     {},
                     CheckpointType::Memory,
                     vb.isHistoryRetentionEnabled() ? CheckpointHistorical::Yes
                                                    : CheckpointHistorical::No);
}

void CheckpointManager::addNewCheckpoint(
        const std::lock_guard<std::mutex>& lh,
        uint64_t snapStartSeqno,
        uint64_t snapEndSeqno,
        uint64_t visibleSnapEnd,
        std::optional<uint64_t> highCompletedSeqno,
        CheckpointType checkpointType,
        CheckpointHistorical historical) {
    // First, we must close the open checkpoint.
    auto& oldOpenCkpt = *checkpointList.back();
    const auto minSeqno = oldOpenCkpt.getMinimumCursorSeqno();
    const auto highSeqno = oldOpenCkpt.getHighSeqno();
    EP_LOG_DEBUG(
            "CheckpointManager::addNewCheckpoint: Close "
            "the current open checkpoint: [{}, id:{}, snapStart:{}, "
            "snapEnd:{}]",
            vb.getId(),
            oldOpenCkpt.getId(),
            (minSeqno ? std::to_string(*minSeqno) : "N/A"),
            (highSeqno ? std::to_string(*highSeqno) : "N/A"));
    queued_item qi = createCheckpointMetaItem(oldOpenCkpt.getId(),
                                              queue_op::checkpoint_end);
    oldOpenCkpt.queueDirty(qi);
    ++numItems;
    oldOpenCkpt.close();

    // Inherit the HPS from the previous Checkpoint. Should we de-dupe in the
    // Flusher some item at a snapshot end then we must ensure that the HPS of
    // any given Checkpoint is persisted. Consider the following Checkpoints:
    // [1:Pre, 2:Mutation][3:Mutation] in which seqnos 2 and 3 are the same key.
    // To ensure that the flusher persists the HPS for 1:Pre without modifying
    // the Flusher we can inherit the HPS value from the previous Checkpoint
    // such that the Checkpoint [3:Mutation] also has HPS = 1.
    auto hps = oldOpenCkpt.getHighPreparedSeqno()
                       ? *oldOpenCkpt.getHighPreparedSeqno()
                       : 0;

    addOpenCheckpoint(snapStartSeqno,
                      snapEndSeqno,
                      visibleSnapEnd,
                      highCompletedSeqno,
                      hps,
                      checkpointType,
                      historical);

    // If cursors reached to the end of its current checkpoint, move it to the
    // next checkpoint. That is done to help in making checkpoints eligible for
    // removal/expel, so reducing the overall checkpoint mem-usage.
    //
    // Note: The expel-cursor (if registered) is always placed at checkpoint
    //  begin, so it's logically not possible to touch it here.
    //  @todo: It would be good to enforce some check on expel-cursor here,
    //    better to be paranoid in this area.
    //
    // @todo MB-48681: Skipping the checkpoint_end item on DCP cursors is
    //   unexpected, see CM::getItemsForCursor for how that item is used
    for (auto& pair : cursors) {
        auto& cursor = *pair.second;
        const auto& checkpoint = *(*(cursor.getCheckpoint()));
        if (checkpoint.getState() == CHECKPOINT_OPEN) {
            // Cursor in the open (ie last) checkpoint, nothing to move
            continue;
        }

        // Cursor is in a closed checkpoint, we can move it to the open
        // checkpoint if it's at any of the following positions:
        //
        // [empty  ckpt_start  ..  mutation  ..  mutation  ckpt_end  end()]
        //                                       ^         ^         ^
        auto pos = cursor.getPos();
        if (pos == checkpoint.end() ||
            (*pos)->getOperation() == queue_op::checkpoint_end ||
            (*std::next(pos))->getOperation() == queue_op::checkpoint_end) {
            // Note: The call also removes the old checkpoint if cursor-move
            // made it unreferenced
            moveCursorToNextCheckpoint(lh, cursor);
        }
    }

    // If the old open checkpoint had no cursors, it is now both closed and
    // unreferenced so it can be removed immediately.
    // Note: We need this call to handle the case where there's no cursor in CM
    maybeScheduleDestruction(lh, oldOpenCkpt);
}

void CheckpointManager::addOpenCheckpoint(
        uint64_t snapStart,
        uint64_t snapEnd,
        uint64_t visibleSnapEnd,
        std::optional<uint64_t> highCompletedSeqno,
        uint64_t highPreparedSeqno,
        CheckpointType checkpointType,
        CheckpointHistorical historical) {
    const auto makeException = [&](std::string_view suffix) {
        return std::invalid_argument(fmt::format(
                "CheckpointManager::addOpenCheckpoint: {}, snapStart:{}, "
                "snapEnd:{}, visibleSnapEnd:{}, HCS:{}, HPS:{}, type:{}, {} - "
                "{}",
                vb.getId(),
                snapStart,
                snapEnd,
                visibleSnapEnd,
                highPreparedSeqno,
                to_string_or_none(highCompletedSeqno),
                ::to_string(checkpointType),
                ::to_string(historical),
                suffix));
    };

    if (snapStart > snapEnd) {
        throw makeException("snapStart > snapEnd");
    }

    if (isDiskCheckpointType(checkpointType) && !highCompletedSeqno) {
        throw makeException("missing HCS");
    }

    Expects(checkpointList.empty() ||
            checkpointList.back()->getState() ==
                    checkpoint_state::CHECKPOINT_CLOSED);

    const uint64_t id =
            checkpointList.empty() ? 1 : checkpointList.back()->getId() + 1;

    EP_LOG_DEBUG(
            "CheckpointManager::addOpenCheckpoint: Create "
            "a new open checkpoint: [{}, id:{}, snapStart:{}, snapEnd:{}, "
            "visibleSnapEnd:{}, hcs:{}, hps:{} type:{}]",
            vb.getId(),
            id,
            snapStart,
            snapEnd,
            visibleSnapEnd,
            to_string_or_none(highCompletedSeqno),
            highPreparedSeqno,
            to_string(checkpointType));

    auto ckpt = std::make_unique<Checkpoint>(*this,
                                             stats,
                                             id,
                                             snapStart,
                                             snapEnd,
                                             visibleSnapEnd,
                                             highCompletedSeqno,
                                             highPreparedSeqno,
                                             vb.getId(),
                                             checkpointType,
                                             historical);
    // Add an empty-item into the new checkpoint.
    // We need this because every CheckpointCursor will point to this empty-item
    // at creation. So, the cursor will point at the first actual non-meta item
    // after the first cursor-increment.
    queued_item qi = createCheckpointMetaItem(0, queue_op::empty);
    ckpt->queueDirty(qi);
    // Note: We don't include the empty-item in 'numItems'

    // This item represents the start of the new checkpoint
    qi = createCheckpointMetaItem(id, queue_op::checkpoint_start);
    ckpt->queueDirty(qi);
    ++numItems;

    checkpointList.push_back(std::move(ckpt));
    Ensures(!checkpointList.empty());
    Ensures(checkpointList.back()->getState() ==
            checkpoint_state::CHECKPOINT_OPEN);
}

CursorRegResult CheckpointManager::registerCursorBySeqno(
        const std::string& name,
        uint64_t lastProcessedSeqno,
        CheckpointCursor::Droppable droppable) {
    // Note: The function is full of early-returns so that's a bit difficult to
    // handle the following by locked/lock-free scopes.
    // What we need here is to call scheduleDestruction() lock-free. The guard
    // is declared/instantiated before we acquire the lock, so that will go out
    // of scope (and the lambda executed) after the lock_guard is released at
    // return. A bug on that would be quickly spotted in unit tests, as
    // scheduleDestruction() acquires the same lock in it, so we would deadlock
    // pretty quickly.
    RemoveCursorResult removeCursorRes;
    const auto lockFreeOnReturn = folly::makeGuard(
            [&]() { scheduleDestruction(std::move(removeCursorRes.removed)); });

    std::lock_guard<std::mutex> lh(queueLock);

    auto ckptIt = checkpointList.begin();
    auto createCursorRegResult =
            [this, &name, &ckptIt, droppable, &lh, &removeCursorRes](
                    ChkptQueueIterator pos,
                    size_t distance,
                    bool tryBackfill,
                    uint64_t seqno) -> CursorRegResult {
        // Note
        // When we re-register a cursor with the same name we can fall into 2
        // cases:
        // 1. The cursor is re-registered into the same checkpoint
        // 2. The cursor is re-registered into a subsequent checkpoint (eg,
        //    stream transition backfill->memory).
        // At (1) we want to prevent that the "replacement" operation triggers
        // checkpoint removal. For that, we construct the new cursor before
        // removing the old one, thus ensuring that the checkpoint stays
        // referenced during the whole process.
        const auto newCursor = std::make_shared<CheckpointCursor>(
                name, ckptIt, pos, droppable, distance);
        // Remove the old cursor (if any) before adding the new one to the
        // ::cursors map
        for (const auto& [currCName, oldCursor] : cursors) {
            if (name == currCName) {
                Expects(oldCursor);
                const auto tempName = "temp" + name;
                cursors[tempName] = newCursor;
                removeCursorRes = removeCursor(lh, *oldCursor);
                cursors.erase(tempName);
                break;
            }
        }
        // Finally save the newCursor
        cursors[name] = newCursor;
        return {*this, tryBackfill, seqno, *pos, Cursor{newCursor}};
    };

    // If:
    // - there is only 1 checkpoint in CM
    // - and, ItemExpel removed all mutations from that checkpoint (MB-39344)
    // then we register a cursor at checkpoint begin.
    //
    // Note: The legacy logic (below) for cursor-registering is based on
    // Checkpoint::getMinimumCursorSeqno()/getHighSeqno() that are meaningless
    // if all mutations have been expelled.
    if ((*ckptIt)->isOpen() && (*ckptIt)->isEmptyByExpel()) {
        // Trigger backfill only if there's a gap between lastProcessedSeqno and
        // nextSeqnoAvailableFromCheckpoint
        const uint64_t nextSeqnoAvailableFromCheckpoint = lastBySeqno + 1;
        const auto tryBackfill =
                (nextSeqnoAvailableFromCheckpoint != lastProcessedSeqno + 1);
        return createCursorRegResult((*ckptIt)->begin(),
                                     0,
                                     tryBackfill,
                                     nextSeqnoAvailableFromCheckpoint);
    }

    // Note: We always have the highSeqno for the open checkpoint at this point
    // - If there's only 1 checkpoint, then that must be open and not empty as
    //   we caught the empty-by-expel case above
    // - Else if we have multiple checkpoints, then the open one isn't the
    //   oldest and so it can't be touched by expel at all
    const auto& openCkpt = getOpenCheckpoint(lh);
    const auto highSeqno = *openCkpt.getHighSeqno();
    if (highSeqno < lastProcessedSeqno) {
        throw std::invalid_argument(
                "CheckpointManager::registerCursorBySeqno: lastProcessedSeqno "
                "(" +
                std::to_string(lastProcessedSeqno) +
                ") is greater than last checkpoint highSeqno (" +
                std::to_string(highSeqno) + ")");
    }

    // Path here handles all scenarios but the new one introduced in MB-39344
    // (ie one single open checkpoint has been emptied by ItemExpel).
    //
    // This loop with go through each checkpoint till it finds the correct item
    // to place a cursor on. There are three situations we will do this in, and
    // one where we will skip to the next checkpoint:
    //
    // Case 1. If the seqno requested becomes before the min seqno in the
    // checkpoint. Then register the cursor at the start of the checkpoint and
    // return.
    //
    // Case 2. If the seqno request is greater than any item in the checkpoint,
    // then skip the checkpoint.
    //
    // Case 3. This is a special case where we're at the last checkpoint and the
    // last item in the checkpoint matches the seqno requested. In this case we,
    // register the cursor here and use the next seqno as lastBySeqno + 1, as
    // this will be the next seqno generated.
    //
    // Case 4: This is the normal case where we know we need to place the cursor
    // inside the current checkpoint, but need to walk through it to find which
    // item to register against, once found we return using the seqno of the
    // item.
    for (; ckptIt != checkpointList.end(); ++ckptIt) {
        const bool isLastCkpt = std::next(ckptIt) == checkpointList.end();
        auto& ckpt = **ckptIt;

        // Some sanity check
        if (ckptIt != checkpointList.begin()) {
            // ItemExpel is expected to touch only the oldest checkpoint.
            Expects(!ckpt.modifiedByExpel());
        }

        // 0) Skip empty-by-expel checkpoint.
        // Note: Given that ItemExpel touches only the oldest checkpoint, then
        // hitting an empty-by-expel checkpoint here means that surely we have
        // a subsequent one, so we can safely skip over.
        const auto st = ckpt.getMinimumCursorSeqno();
        if (!st) {
            continue;
        }

        // *Before Path* Case 1) If the seqno is before this checkpoint then
        // register the cursor at the empty item
        if (lastProcessedSeqno < *st) {
            // Trigger backfill only if there's a gap between lastProcessedSeqno
            // and st
            const auto tryBackfill = (*st != lastProcessedSeqno + 1);
            return createCursorRegResult(ckpt.begin(), 0, tryBackfill, *st);
        }

        // *After Path* Case 2) If the seqno isn't in this checkpoint move on
        // next, if there is another checkpoint. *NOTE* getHighSeqno() only
        // returns the seqno's of non-meta items, so we'll move on to the next
        // checkpoint if there isn't a non-meta item for this seqno in the
        // current checkpoint.
        const auto en = ckpt.getHighSeqno();
        // Note: We have 'st', we must have 'en'
        Expects(en);
        if (lastProcessedSeqno >= *en && !isLastCkpt) {
            continue;
        }

        // *Special Path* Case 3) If this is the last checkpoint and the last
        // item in the checkpoint is equal to the final item in the checkpoint
        // then we need to set the seqno to the next seqno we'll generate
        auto lastItemInCkptItr = std::prev(ckpt.end());
        Expects(lastItemInCkptItr != ckpt.begin());
        uint64_t lastItemInCkptSeqno = (*lastItemInCkptItr)->getBySeqno();
        if (lastProcessedSeqno == lastItemInCkptSeqno && isLastCkpt) {
            return createCursorRegResult(lastItemInCkptItr,
                                         ckpt.getNumItems(),
                                         false,
                                         lastBySeqno + 1);
        }

        // *Normal Path* Case 4) Requested sequence number lies within this
        // checkpoint. Calculate the position/distance to place the cursor, plus
        // the information for the caller on what's the next seqno available in
        // checkpoint.
        size_t distance = 0;
        for (auto curPos = ckpt.begin(); std::next(curPos) != ckpt.end();
             ++curPos) {
            auto nextItem = *std::next(curPos);
            const uint64_t nextSeqno = nextItem->getBySeqno();

            if (lastProcessedSeqno < nextSeqno) {
                return createCursorRegResult(
                        curPos, distance, false, nextSeqno);
            }
            ++distance;
        }
    }

    /*
     * We should never get here since this would mean that the sequence
     * number we are looking for is higher than anything currently assigned
     *  and there is already an assert above for this case.
     */
    throw std::logic_error(
            "CheckpointManager::registerCursorBySeqno the sequences number "
            "is higher than anything currently assigned");
}

void CheckpointManager::registerBackupPersistenceCursor(
        const std::lock_guard<std::mutex>& lh) {
    // Preconditions: pCursor exists and copy does not
    Expects(persistenceCursor);
    if (cursors.find(backupPCursorName) != cursors.end()) {
        throw std::logic_error(
                "CheckpointManager::registerBackupPersistenceCursor: Backup "
                "cursor "
                "already exists");
    }

    // Note: We want to make an exact copy, only the name differs
    const auto pCursorCopy = std::make_shared<CheckpointCursor>(
            *persistenceCursor, backupPCursorName);
    cursors[backupPCursorName] = std::move(pCursorCopy);
}

bool CheckpointManager::removeCursor(CheckpointCursor& cursor) {
    RemoveCursorResult res;
    {
        std::lock_guard<std::mutex> lh(queueLock);
        res = removeCursor(lh, cursor);
    }

    scheduleDestruction(std::move(res.removed));

    return true;
}

void CheckpointManager::removeBackupPersistenceCursor() {
    RemoveCursorResult res;
    {
        std::lock_guard<std::mutex> lh(queueLock);
        auto* backupCursor = cursors.at(backupPCursorName).get();
        Expects(backupCursor);
        res = removeCursor(lh, *backupCursor);
        Expects(res.success);

        // Reset (recreate) the potential stats overcounts as our flush was
        // successful
        persistenceFailureStatOvercounts = AggregatedFlushStats();
    }

    scheduleDestruction(std::move(res.removed));
}

AggregatedFlushStats CheckpointManager::resetPersistenceCursor() {
    AggregatedFlushStats ret;
    RemoveCursorResult resRemPCursor;
    RemoveCursorResult resRemBackupCursor;
    {
        std::lock_guard<std::mutex> lh(queueLock);

        // Note: the logic here relies on the existing cursor copy-ctor and
        //  CM::removeCursor function for getting the checkpoint num-cursors
        //  computation right

        // 1) Remove the existing pcursor
        Expects(persistenceCursor);
        resRemPCursor = removeCursor(lh, *persistenceCursor);
        Expects(resRemPCursor.success);
        pCursor = Cursor();
        persistenceCursor = nullptr;

        // 2) Make the new pcursor from the backup copy, assign the correct name
        // and register it
        auto* backup = cursors.at(backupPCursorName).get();
        const auto newPCursor =
                std::make_shared<CheckpointCursor>(*backup, pCursorName);
        cursors[pCursorName] = newPCursor;
        pCursor.setCursor(newPCursor);
        persistenceCursor = pCursor.lock().get();

        // 3) Remove old backup
        Expects(backup);
        resRemBackupCursor = removeCursor(lh, *backup);
        Expects(resRemBackupCursor.success);

        // Swap the stat counts to reset them for the next flush - return the
        // one we accumulated for the caller to adjust the VBucket stats
        std::swap(ret, persistenceFailureStatOvercounts);
    }

    scheduleDestruction(std::move(resRemPCursor.removed));
    scheduleDestruction(std::move(resRemBackupCursor.removed));

    return ret;
}

CheckpointManager::RemoveCursorResult CheckpointManager::removeCursor(
        const std::lock_guard<std::mutex>& lh, CheckpointCursor& cursor) {
    // We have logic "race conditions" that may lead to legally executing here
    // when the cursor has already been marked invalid, so we just return if
    // that is the case. See MB-45757 for details.
    if (!cursor.valid()) {
        return {false, {}};
    }

    EP_LOG_DEBUG("Remove the checkpoint cursor with the name \"{}\" from {}",
                 cursor.getName(),
                 vb.getId());

    cursor.invalidate();

    // find the current checkpoint before erasing the cursor, if there
    // are no other owners of the cursor it may be destroyed.
    auto* checkpoint = cursor.getCheckpoint()->get();

    if (cursors.erase(cursor.getName()) == 0) {
        throw std::logic_error(
                "CheckpointManager::removeCursor: " + to_string(vb.getId()) +
                " Failed to remove cursor: " + cursor.getName());
    }

    // after removing `cursor`, perhaps the oldest checkpoint is now
    // unreferenced, and can be removed. BUT - this cursor has been
    // removed, not just moved to the next checkpoint. Therefore,
    // multiple checkpoints may be eligible for removal. Check for multiple,
    // not just the oldest.

    if (!isEligibleForRemoval(*checkpoint)) {
        return {true, {}};
    }

    return {true, extractClosedUnrefCheckpoints(lh)};
}

bool CheckpointManager::isEligibleForRemoval(
        const Checkpoint& checkpoint) const {
    return &checkpoint == checkpointList.front().get() &&
           checkpoint.isNoCursorsInCheckpoint() &&
           checkpoint.getState() == checkpoint_state::CHECKPOINT_CLOSED;
}

void CheckpointManager::maybeScheduleDestruction(
        const std::lock_guard<std::mutex>& lh, Checkpoint& c) {
    if (!isEligibleForRemoval(c)) {
        return;
    }

    // We are removing the checkpoint from CM, we need to update some stats.

    auto& checkpoint = **checkpointList.begin();
    Expects(&c == &checkpoint);

    checkpoint.detachFromManager();
    const auto removedItems = checkpoint.getNumItems();
    numItems.fetch_sub(removedItems);
    stats.itemsRemovedFromCheckpoints.fetch_add(removedItems);
    memFreedByCheckpointRemoval += checkpoint.getMemUsage();

    // Checkpoints must be removed in order, only the oldest is eligible
    // when removing checkpoints one at a time.
    // When cursors are removed, multiple checkpoints may unreffed and
    // can be removed together, but that is handled in removeCursor()
    // Note: Using O(1) overload of splice which takes a distance.
    CheckpointList forDestruction;
    forDestruction.splice(forDestruction.begin(),
                          checkpointList,
                          checkpointList.begin(),
                          std::next(checkpointList.begin()),
                          1 /* distance */);
    vb.scheduleDestruction(std::move(forDestruction));
}

void CheckpointManager::scheduleDestruction(CheckpointList&& toRemove) {
    if (toRemove.empty()) {
        return;
    }

    // We need to update some stats. The operation requires a full scan of the
    // toRemove list, that can be large when this function executes in the
    // CursorDrop path. So scan is lock-free and we acquire the lock just for
    // applying the stats update.
    size_t numItemsRemoved = 0;
    size_t memoryReleased = 0;
    for (const auto& checkpoint : toRemove) {
        Expects(checkpoint->getNumCursorsInCheckpoint() == 0);

        numItemsRemoved += checkpoint->getNumItems();
        memoryReleased += checkpoint->getMemUsage();

        checkpoint->detachFromManager();
    }

    EP_LOG_DEBUG(
            "CheckpointManager::scheduleDestruction: Removed {} checkpoints, "
            "{} items, {} bytes from {}",
            toRemove.size(),
            numItemsRemoved,
            memoryReleased,
            vb.getId());

    {
        std::lock_guard<std::mutex> lh(queueLock);
        numItems.fetch_sub(numItemsRemoved);
        stats.itemsRemovedFromCheckpoints.fetch_add(numItemsRemoved);
        memFreedByCheckpointRemoval += memoryReleased;
    }

    // All done, pass checkpoints to the Destroyer
    vb.scheduleDestruction(std::move(toRemove));
}

CheckpointManager::ReleaseResult
CheckpointManager::expelUnreferencedCheckpointItems() {
    // Update EPStats::replicaCheckpointOverhead if the overhead is different
    // when this helper is destroyed - which occurs _after_ the destruction
    // of expelledItems (declared below)
    auto overheadCheck = gsl::finally([pre = getMemOverhead(), this]() {
        const auto post = getMemOverhead();
        if (vb.getState() == vbucket_state_replica && pre != post) {
            stats.replicaCheckpointOverhead += (post - pre);
        }
    });

    ExtractItemsResult extractRes;
    {
        std::lock_guard<std::mutex> lh(queueLock);

        // The method returns the expelled items in the expelledItems queue
        // thereby ensuring they still have a reference whilst the queuelock is
        // being held.
        extractRes = extractItemsToExpel(lh);
    }

    const auto numItemsExpelled = extractRes.getNumItems();
    if (numItemsExpelled == 0) {
        // Nothing expelled, done
        return {};
    }

    stats.itemsExpelledFromCheckpoints.fetch_add(numItemsExpelled);
    numItems.fetch_sub(numItemsExpelled);

    // queueLock already released here, O(N) deallocation is lock-free
    const auto queuedItemsMemReleased = extractRes.deleteItems();

    // Test hook that executes before CM::lock is re-acquired
    expelHook();

    {
        // Acquire the queueLock just for the very short time necessary for
        // updating the checkpoint's queued-items mem-usage.
        //
        // Note that the presence of the expel-cursor at this step ensures that
        // the checkpoint is still in the CheckpointList; unless the VBucket has
        // rolled-back (see the following).
        // Expel-cursor is released once extractRes is destroyed at caller.
        std::lock_guard<std::mutex> lh(queueLock);
        auto* checkpoint = extractRes.getCheckpoint();
        Expects(checkpoint);

        // Expel always touches the oldest checkpoint in the list.
        // The checkpoint touched by Expel might not exist anymore if the
        // VBucket has rolled-back. Just give up in that case.
        if (checkpoint != checkpointList.begin()->get()) {
            return {0, 0};
        }

        Expects(extractRes.getExpelCursor().getCheckpoint()->get() ==
                checkpoint);
        checkpoint->applyQueuedItemsMemUsageDecrement(queuedItemsMemReleased);
    }

    // Mem-usage estimation of expelled items is the sum of:
    // 1. Memory used by all items. For each item this is calculated as
    //    sizeof(Item) + key size + value size.
    // 2. Memory used to hold the items in the checkpoint list.
    //
    // The latter is computed as 3 pointers per element in the list, ie forward,
    // backwards and element pointers per each list node.
    // Note: Although quite accurate, that is still an estimation. For example,
    // debugging on Windows shows that space for 1 extra element is allocated
    // for an empty list, plus extra 16 bytes on Debug CRT.
    //
    // This is an optimistic estimate as it assumes that the reference count of
    // each queued_item drops to zero as soon as the 'expelledItems' container
    // goes out of scope, thus allowing memory to be freed. Which might not be
    // immediately the case if any component (eg, a DCP stream) still references
    // the queued items.
    const auto estimatedMemRecovered =
            queuedItemsMemReleased +
            (Checkpoint::per_item_queue_overhead * numItemsExpelled);

    memFreedByExpel += estimatedMemRecovered;

    return {numItemsExpelled, estimatedMemRecovered};
}

std::vector<Cursor> CheckpointManager::getListOfCursorsToDrop() {
    std::lock_guard<std::mutex> lh(queueLock);

    std::vector<Cursor> cursorsToDrop;

    if (persistenceCursor) {
        // EP
        // By logic:
        // 1. We can't drop the persistence cursor
        // 2. We can't drop the backup-persistence cursor
        // , so surely we can never remove the checkpoint where the
        // special-cursor min(pcursor, backup-pcursor) resides and all
        // checkpoints after that.
        // So in the end it comes by logic that here we want remove only the
        // cursors that reside in the checkpoints up to the last one before the
        // checkpoint pointed by special-cursor. Which also implies by logic
        // that we never drop cursors in the open checkpoint.
        // Note that the invariant applies that (backup-pcursor <= pcursor), if
        // the backup cursor exists. So that can be exploited to simplify
        // the logic further here.

        const auto backupFound = cursors.find(backupPCursorName);
        const auto& specialCursor = (backupFound != cursors.end())
                                            ? *backupFound->second
                                            : *persistenceCursor;

        getListOfCursorsToDropHook();

        for (const auto& pair : cursors) {
            const auto cursor = pair.second;
            // Note: Strict condition here.
            // Historically the primary reason for dropping cursors has been
            // making closed checkpoints eligible for removal. But with expel it
            // would make sense to drop cursors that reside within the same
            // checkpoint as pcursor/backup-pcursor, as that may make some items
            // eligible for expel.
            // At the time of writing that kind of change is out of scope, so
            // making that a @todo for now.
            if (cursor->isDroppable() &&
                (*cursor->getCheckpoint())->getId() <
                        (*specialCursor.getCheckpoint())->getId()) {
                cursorsToDrop.emplace_back(cursor);
            }
        }
    } else {
        // Ephemeral
        // There's no persistence cursor, so we want just to remove all cursors
        // that reside in the closed checkpoints.

        const auto id = getOpenCheckpointId(lh);
        for (const auto& pair : cursors) {
            const auto cursor = pair.second;
            if (cursor->isDroppable() &&
                (*cursor->getCheckpoint())->getId() < id) {
                cursorsToDrop.emplace_back(cursor);
            }
        }
    }

    return cursorsToDrop;
}

void CheckpointManager::updateStatsForNewQueuedItem(
        const std::lock_guard<std::mutex>& lh, const queued_item& qi) {
    ++stats.getCoreLocalTotalEnqueued();
    if (checkpointConfig.isPersistenceEnabled()) {
        ++stats.getCoreLocalDiskQueueSize();

        vb.doStatsForQueueing(*qi, qi->size());
    }
}

bool CheckpointManager::queueDirty(
        queued_item& qi,
        const GenerateBySeqno generateBySeqno,
        const GenerateCas generateCas,
        PreLinkDocumentContext* preLinkDocumentContext,
        std::function<void(int64_t)> assignedSeqnoCallback) {
    std::lock_guard<std::mutex> lh(queueLock);

    maybeCreateNewCheckpoint(lh);

    auto* openCkpt = &getOpenCheckpoint(lh);

    if (GenerateBySeqno::Yes == generateBySeqno) {
        qi->setBySeqno(lastBySeqno + 1);
    }

    const auto newLastBySeqno = qi->getBySeqno();

    if (assignedSeqnoCallback) {
        assignedSeqnoCallback(newLastBySeqno);
    }

    // MB-20798: Allow the HLC to be created 'atomically' with the seqno as
    // we're holding the ::queueLock.
    if (GenerateCas::Yes == generateCas) {
        auto cas = vb.nextHLCCas();
        qi->setCas(cas);
        if (preLinkDocumentContext != nullptr) {
            preLinkDocumentContext->preLink(cas, newLastBySeqno);
        }
    }

    QueueDirtyResult result = openCkpt->queueDirty(qi);

    if (result.status == QueueDirtyStatus::FailureDuplicateItem) {
        // Could not queue into the current checkpoint as it already has a
        // duplicate item (and not permitted to de-dupe this item).
        if (vb.getState() != vbucket_state_active) {
            // We shouldn't see this for non-active vBuckets; given the
            // original (active) vBucket on some other node should not have
            // put duplicate mutations in the same Checkpoint.
            const auto msg = fmt::format(
                    "CheckpointManager::queueDirty: Got status:{} when {} is "
                    "non-active:{}, item:[op:{}, seqno:{}, key:<ud>{}</ud>], "
                    "lastBySeqno:{}, openCkpt:[start:{}, end:{}]",
                    to_string(result.status),
                    vb.getId(),
                    std::to_string(vb.getState()),
                    ::to_string(qi->getOperation()),
                    qi->getBySeqno(),
                    qi->getKey(),
                    lastBySeqno.load(),
                    openCkpt->getSnapshotStartSeqno(),
                    openCkpt->getSnapshotEndSeqno());
            throw std::logic_error(msg);
        }

        // To process this item, create a new (empty) checkpoint which we can
        // then re-attempt the enqueuing.
        // Note this uses the lastBySeqno for snapStart / End.
        addNewCheckpoint(lh);
        openCkpt = &getOpenCheckpoint(lh);
        result = openCkpt->queueDirty(qi);
        if (result.status != QueueDirtyStatus::SuccessNewItem) {
            throw std::logic_error("CheckpointManager::queueDirty(vb:" +
                                   vb.getId().to_string() +
                                   ") - got Ckpt::queueDirty() status:" +
                                   to_string(result.status) +
                                   " even after creating a new Checkpoint.");
        }
    }

    lastBySeqno = newLastBySeqno;
    if (qi->isVisible()) {
        maxVisibleSeqno = newLastBySeqno;
    }
    if (GenerateBySeqno::Yes == generateBySeqno) {
        // Now the item has been queued, update snapshotEndSeqno.
        openCkpt->setSnapshotEndSeqno(lastBySeqno, maxVisibleSeqno);
    }

    // Sanity check that the last seqno is within the open Checkpoint extent.
    auto snapStart = openCkpt->getSnapshotStartSeqno();
    auto snapEnd = openCkpt->getSnapshotEndSeqno();
    if (!(snapStart <= static_cast<uint64_t>(lastBySeqno) &&
          static_cast<uint64_t>(lastBySeqno) <= snapEnd)) {
        throw std::logic_error(
                "CheckpointManager::queueDirty: lastBySeqno "
                "not in snapshot range. " +
                vb.getId().to_string() +
                " state:" + std::string(VBucket::toString(vb.getState())) +
                " snapshotStart:" + std::to_string(snapStart) +
                " lastBySeqno:" + std::to_string(lastBySeqno) +
                " snapshotEnd:" + std::to_string(snapEnd) + " genSeqno:" +
                to_string(generateBySeqno) + " checkpointList.size():" +
                std::to_string(checkpointList.size()));
    }

    switch (result.status) {
    case QueueDirtyStatus::SuccessExistingItem:
        ++stats.totalDeduplicated;
        if (checkpointConfig.isPersistenceEnabled()) {
            vb.dirtyQueuePendingWrites += result.successExistingByteDiff;
        }
        return false;
    case QueueDirtyStatus::SuccessNewItem:
        ++numItems;
        // FALLTHROUGH
    case QueueDirtyStatus::SuccessPersistAgain:
        updateStatsForNewQueuedItem(lh, qi);
        return true;
    case QueueDirtyStatus::FailureDuplicateItem:
        throw std::logic_error(
                "CheckpointManager::queueDirty: Got invalid "
                "result:FailureDuplicateItem - should have been handled with "
                "retry.");
    }
    folly::assume_unreachable();
}

void CheckpointManager::queueSetVBState() {
    // Grab the vbstate before the queueLock (avoid a lock inversion)
    auto vbstate = vb.getTransitionState();

    {
        // Take lock to serialize use of {lastBySeqno} and to queue op.
        std::lock_guard<std::mutex> lh(queueLock);

        // Create the setVBState operation, and enqueue it.
        queued_item item =
                createCheckpointMetaItem(0, queue_op::set_vbucket_state);

        // We need to set the cas of the item as two subsequent
        // set_vbucket_state items will have the same seqno and the flusher
        // needs a way to determine which is the latest so that we persist the
        // correct state. We do this 'atomically' as we are holding the
        // ::queueLock.
        item->setCas(vb.nextHLCCas());

        // MB-43528: To ensure that we have a reasonable queue_age stat we need
        // to set the queue time here.
        item->setQueuedTime();

        // Store a JSON version of the vbucket transition data in the value
        vbstate.toItem(*item);

        auto& openCkpt = getOpenCheckpoint(lh);
        const auto result = openCkpt.queueDirty(item);

        if (result.status == QueueDirtyStatus::SuccessNewItem) {
            ++numItems;
            updateStatsForNewQueuedItem(lh, item);
        } else {
            auto msg = fmt::format(
                    "CheckpointManager::queueSetVBState: {} "
                    "expected: SuccessNewItem, got: {} with byte "
                    "diff of: {} after queueDirty.",
                    vb.getId().to_string(),
                    to_string(result.status),
                    result.successExistingByteDiff);
            throw std::logic_error(msg);
        }
    }

    // IMPORTANT: queueLock already released when we called into ActiveStream.
    // We would introduce potential deadlock-by-lock-inversion with the many
    // code paths that acquire streamLock->queueLock otherwise.
    //
    // @todo MB-53778: Currently we potentially notify unnecessary streams.
    //   The side effect isn't expected to cause any major issue. An idle
    //   DCP Producer might be unnecessarily woken up, but immediately put
    //   again to sleep at the first step(). Less of a problem for busy DCP
    //   Producers: they are in their step() loop anyway, so any attempt of
    //   notification is actually a NOP.
    vb.notifyReplication();
}

CheckpointManager::ItemsForCursor CheckpointManager::getNextItemsForDcp(
        CheckpointCursor& cursor, std::vector<queued_item>& items) {
    Expects(&cursor != persistenceCursor);
    return getItemsForCursor(cursor,
                             items,
                             std::numeric_limits<size_t>::max(),
                             checkpointConfig.getCheckpointMaxSize());
}

CheckpointManager::ItemsForCursor CheckpointManager::getItemsForCursor(
        CheckpointCursor& cursor,
        std::vector<queued_item>& items,
        size_t approxNumItemsLimit,
        size_t approxBytesLimit) {
    if (approxNumItemsLimit == 0 || approxBytesLimit == 0) {
        throw std::invalid_argument(
                "CheckpointManager::getItemsForCursor: Limits must be > 0. "
                "approxNumItemsLimit:" +
                std::to_string(approxNumItemsLimit) +
                " approxBytesLimit:" + std::to_string(approxBytesLimit));
    }

    std::lock_guard<std::mutex> lh(queueLock);

    // Fetch whole checkpoints; as long as we don't exceed the approx item
    // limit.
    const auto& checkpoint = **cursor.getCheckpoint();
    ItemsForCursor result(checkpoint.getCheckpointType(),
                          checkpoint.getMaxDeletedRevSeqno(),
                          checkpoint.getHighCompletedSeqno(),
                          checkpoint.getVisibleSnapshotEndSeqno(),
                          checkpoint.getHistorical());

    // Only enforce a hard limit for Disk Checkpoints (i.e backfill). This will
    // prevent huge memory growth due to flushing vBuckets on replicas during a
    // rebalance. Memory checkpoints can still grow unbounded due to max number
    // of checkpoints constraint, but that should be solved by reducing
    // Checkpoint size and increasing max number.
    bool hardLimit = (*cursor.getCheckpoint())->isDiskCheckpoint() &&
                     cursor.getName() == pCursorName;

    // For persistence, we register a backup pcursor for resetting the pcursor
    // to the backup position if persistence fails.
    if (&cursor == persistenceCursor) {
        registerBackupPersistenceCursor(lh);
        result.flushHandle = std::make_unique<FlushHandle>(*this);
    }

    const auto withinLimits = [approxNumItemsLimit, approxBytesLimit](
                                      size_t itemsCount,
                                      size_t bytesCount) -> bool {
        return itemsCount < approxNumItemsLimit &&
               bytesCount < approxBytesLimit;
    };

    size_t itemsCount = 0;
    size_t bytesCount = 0;

    bool enteredNewCp = true;

    while ((!hardLimit || withinLimits(itemsCount, bytesCount)) &&
           (result.moreAvailable = incrCursor(lh, cursor))) {
        if (enteredNewCp) {
            const auto& checkpoint = **cursor.getCheckpoint();
            result.checkpointType = checkpoint.getCheckpointType();
            result.ranges.push_back({{checkpoint.getSnapshotStartSeqno(),
                                      checkpoint.getSnapshotEndSeqno()},
                                     checkpoint.getHighCompletedSeqno(),
                                     checkpoint.getHighPreparedSeqno()});
            enteredNewCp = false;

            // As we cross into new checkpoints, update the maxDeletedRevSeqno
            // iff the new checkpoint has one recorded, and it's larger than the
            // previous value.
            if (checkpoint.getMaxDeletedRevSeqno().value_or(0) >
                result.maxDeletedRevSeqno.value_or(0)) {
                result.maxDeletedRevSeqno = checkpoint.getMaxDeletedRevSeqno();
            }
        }

        queued_item& qi = *(cursor.getPos());
        items.push_back(qi);

        // Update limit counters
        ++itemsCount;
        bytesCount += qi->size();

        if (qi->isSetVBState()) {
            // A set-vbucket-state overrides the maxCas - this ensures that in
            // the seqno order any prior "poisoned" Items are ignored if the
            // HLC was reset by a forceMaxCas
            result.maxCas = qi->getCas();
        } else {
            result.maxCas = std::max(result.maxCas, qi->getCas());
        }

        if (qi->getOperation() == queue_op::checkpoint_end) {
            enteredNewCp = true; // the next incrCuror will move to a new CP

            // Reached the end of a checkpoint; check if we have exceeded
            // our limit (soft limit check only returns complete checkpoints).
            if (!withinLimits(itemsCount, bytesCount)) {
                // Reached our limit - don't want any more items.

                // However, we *do* want to move the cursor into the next
                // checkpoint if possible; as that means the checkpoint we just
                // completed has one less cursor in it (and could potentially be
                // freed).
                moveCursorToNextCheckpoint(lh, cursor);
                break;
            }

            // MB-36971: In the following do *not* call CM::incrCursor(), we
            // may skip a checkpoint_start item at the next run.
            // Use CM::moveCursorToNextCheckpoint() instead, which moves the
            // cursor to the empty item in the next checkpoint (if any).

            // MB-36971: We never want to return multiple Disk checkpoints, So,
            // break if we have just finished processing a Disk Checkpoint,
            // regardless of what comes next.
            if ((*cursor.getCheckpoint())->isDiskCheckpoint()) {
                // Moving the cursor to the next checkpoint potentially allows
                // the CheckpointRemover to free the checkpoint that we are
                // leaving.
                moveCursorToNextCheckpoint(lh, cursor);
                break;
            }

            // We only want to return items from contiguous checkpoints with the
            // same type. We should not return Memory checkpoint items followed
            // by Disk checkpoint items or vice versa. This is due to
            // ActiveStream needing to send Disk checkpoint items as Disk
            // snapshots to the replica.

            if (canMoveCursorToNextCheckpoint(cursor)) {
                // We are now moving the cursor to the next checkpoint.
                // Given that that operation might make the old cursor's
                // checkpoint unreferenced, it might be removed as soon as the
                // cursors jumps (eager checkpoint removal). So, we need to
                // make our checkpoint-merge checks before performing the move.

                const auto current = cursor.getCheckpoint();
                const auto next = std::next(current);
                Expects(next != checkpointList.end());
                const auto canMerge = canBeMerged(lh, **current, **next);

                const auto moved = moveCursorToNextCheckpoint(lh, cursor);
                Expects(moved);

                if (!canMerge) {
                    // The new checkpoint onto which cursor moved to is
                    // incompatible with the previous checkpoint, so just break
                    // the loop and return.
                    break;
                }
            }
        }
    }

    if (getGlobalBucketLogger()->should_log(spdlog::level::debug)) {
        std::string ranges;
        for (const auto& range : result.ranges) {
            fmt::format_to(std::back_inserter(ranges),
                           "[{{{},{}}} HCS:{} HPS:{}],",
                           range.range.getStart(),
                           range.range.getEnd(),
                           to_string_or_none(range.highCompletedSeqno),
                           to_string_or_none(range.highPreparedSeqno));
        }
        if (!ranges.empty()) {
            ranges.pop_back();
        }

        EP_LOG_DEBUG(
                "CheckpointManager::getItemsForCursor() "
                "cursor:{} result:{{items:{} ranges:size:{} {} "
                "moreAvailable:{}}}",
                cursor.getName(),
                uint64_t(itemsCount),
                result.ranges.size(),
                ranges,
                result.moreAvailable);
    }

    cursor.incrNumVisit();

    return result;
}

bool CheckpointManager::incrCursor(const std::lock_guard<std::mutex>& lh,
                                   CheckpointCursor& cursor) {
    if (!cursor.valid()) {
        return false;
    }

    // Move forward
    cursor.incrPos();

    auto pos = cursor.getPos();
    if (pos != (*cursor.getCheckpoint())->end()) {
        return true;
    }

    if (!moveCursorToNextCheckpoint(lh, cursor)) {
        // There is no further checkpoint to move the cursor to, reset it to the
        // original position
        Expects(pos == (*cursor.getCheckpoint())->end());
        cursor.decrPos();
        return false;
    }

    return incrCursor(lh, cursor);
}

void CheckpointManager::notifyFlusher() {
    if (flusherCB) {
        Vbid vbid = vb.getId();
        flusherCB->callback(vbid);
    }
}

int64_t CheckpointManager::getHighSeqno() const {
    std::lock_guard<std::mutex> lh(queueLock);
    return lastBySeqno;
}

uint64_t CheckpointManager::getMaxVisibleSeqno() const {
    std::lock_guard<std::mutex> lh(queueLock);
    return maxVisibleSeqno;
}

std::shared_ptr<CheckpointCursor>
CheckpointManager::getBackupPersistenceCursor() {
    std::lock_guard<std::mutex> lh(queueLock);
    const auto backupFound = cursors.find(backupPCursorName);
    return (backupFound != cursors.end()) ? backupFound->second : nullptr;
}

void CheckpointManager::dump() const {
    std::lock_guard<std::mutex> lh(queueLock);
    dump(lh);
}

void CheckpointManager::dump(const std::lock_guard<std::mutex>& lh) const {
    std::cerr << *this << std::endl;
}

vbucket_state_t CheckpointManager::getVBState() const {
    return vb.getState();
}

void CheckpointManager::clear(std::optional<uint64_t> seqno) {
    // Swap our checkpoint list for a new one so that we can clear everything
    // and addOpenCheckpoint will create the new checkpoint in our new list.
    // This also keeps our cursors pointing to valid checkpoints which is
    // necessary as we will dereference them in resetCursors to decrement the
    // counts of the old checkpoints.
    CheckpointList toRemove;
    {
        std::lock_guard<std::mutex> lh(queueLock);
        const auto first = checkpointList.begin();
        const auto end = checkpointList.end();
        const auto last = std::prev(end);
        Expects((*first)->getId() <= (*last)->getId());
        const auto distance = ((*last)->getId() - (*first)->getId()) + 1;
        // Note: Same as for the STL container, the overload of the splice
        // function that doesn't require the distance is O(N) in the size of the
        // input list, while this is a O(1) operation.
        toRemove.splice(toRemove.begin(), checkpointList, first, end, distance);
        Ensures(checkpointList.empty());

        numItems = 0;
        const auto newHighSeqno = seqno ? *seqno : lastBySeqno;
        lastBySeqno.reset(newHighSeqno);
        maxVisibleSeqno.reset(newHighSeqno);

        // Use lastBySeqno + 1 as that will be the seqno of the first item
        // belonging to this checkpoint
        addOpenCheckpoint(
                lastBySeqno + 1,
                lastBySeqno + 1,
                maxVisibleSeqno,
                {},
                0, // HPS=0 because we have correct val on disk and in PDM
                CheckpointType::Memory,
                vb.isHistoryRetentionEnabled() ? CheckpointHistorical::Yes
                                               : CheckpointHistorical::No);
        resetCursors();
    }

    // Note: O(N) scan of all removed checkpoint (necessary for mem stats
    // update) is lock-free.
    for (auto& c : toRemove) {
        c->detachFromManager();
    }
}

void CheckpointManager::resetCursors() {
    for (auto& pair : cursors) {
        // Reset the cursor to the very begin of the checkpoint list, ie first
        // item in the first checkpoint
        (*pair.second).repositionAtCheckpointBegin(checkpointList.begin());
    }
}

bool CheckpointManager::canMoveCursorToNextCheckpoint(
        const CheckpointCursor& cursor) const {
    if (!cursor.valid()) {
        return false;
    }

    if ((*cursor.getCheckpoint())->getState() == CHECKPOINT_OPEN) {
        return false;
    }

    return true;
}

bool CheckpointManager::moveCursorToNextCheckpoint(
        const std::lock_guard<std::mutex>& lh, CheckpointCursor& cursor) {
    if (!canMoveCursorToNextCheckpoint(cursor)) {
        return false;
    }

    const auto prev = cursor.getCheckpoint();
    Expects((*prev)->getState() == CHECKPOINT_CLOSED);
    const auto next = std::next(prev);
    // There must be at least an open checkpoint
    Expects(next != checkpointList.end());

    // Move the cursor to the next checkpoint.
    // Note: This also updates the cursor accounting for both old/new checkpoint
    cursor.repositionAtCheckpointBegin(next);

    Expects((*cursor.getPos())->getOperation() == queue_op::empty);

    // by advancing the cursor, the previous checkpoint became unreferenced,
    // and may be removable now.
    // only act if the unreffed checkpoint is the oldest closed checkpoint.
    maybeScheduleDestruction(lh, **prev);

    return true;
}

size_t CheckpointManager::getNumOpenChkItems() const {
    std::lock_guard<std::mutex> lh(queueLock);
    return getOpenCheckpoint(lh).getNumItems();
}

size_t CheckpointManager::getNumItemsForCursor(
        const CheckpointCursor& cursor) const {
    std::lock_guard<std::mutex> lh(queueLock);
    return getNumItemsForCursor(lh, cursor);
}

size_t CheckpointManager::getNumItemsForCursor(
        const std::lock_guard<std::mutex>& lh,
        const CheckpointCursor& cursor) const {
    if (!cursor.valid()) {
        return 0;
    }

    // Items from the current checkpoint..
    size_t items = cursor.getRemainingItemsInCurrentCheckpoint();
    CheckpointList::const_iterator chkptIterator(cursor.getCheckpoint());
    if (chkptIterator != checkpointList.end()) {
        ++chkptIterator;
    }
    // .. plus the items for all the subsequent checkpoints
    auto result =
            std::accumulate(chkptIterator,
                            checkpointList.end(),
                            items,
                            [](size_t a, const std::unique_ptr<Checkpoint>& b) {
                                return a + b->getNumItems();
                            });
    return result;
}

bool CheckpointManager::isLastMutationItemInCheckpoint(
                                                   CheckpointCursor &cursor) {
    if (!cursor.valid()) {
        throw std::logic_error(
                "CheckpointManager::isLastMutationItemInCheckpoint() cursor "
                "is not valid, it has been removed");
    }

    auto it = std::next(cursor.getPos());
    return it == (*(cursor.getCheckpoint()))->end() ||
           (*it)->getOperation() == queue_op::checkpoint_end;
}

void CheckpointManager::createSnapshot(
        uint64_t snapStartSeqno,
        uint64_t snapEndSeqno,
        std::optional<uint64_t> highCompletedSeqno,
        CheckpointType checkpointType,
        uint64_t visibleSnapEnd,
        CheckpointHistorical historical) {
    if (isDiskCheckpointType(checkpointType)) {
        Expects(highCompletedSeqno.has_value());
    }

    std::lock_guard<std::mutex> lh(queueLock);
    addNewCheckpoint(lh,
                     snapStartSeqno,
                     snapEndSeqno,
                     visibleSnapEnd,
                     highCompletedSeqno,
                     checkpointType,
                     historical);
}

void CheckpointManager::extendOpenCheckpoint(uint64_t snapEnd,
                                             uint64_t visibleSnapEnd) {
    std::lock_guard<std::mutex> lh(queueLock);
    auto& ckpt = getOpenCheckpoint(lh);

    if (ckpt.isDiskCheckpoint()) {
        throw std::logic_error(
                "CheckpointManager::extendOpenCheckpoint: Cannot extend a Disk "
                "checkpoint");
    }

    ckpt.setSnapshotEndSeqno(snapEnd, visibleSnapEnd);
}

snapshot_info_t CheckpointManager::getSnapshotInfo() {
    std::lock_guard<std::mutex> lh(queueLock);

    const auto& openCkpt = getOpenCheckpoint(lh);

    snapshot_info_t info(
            lastBySeqno,
            {openCkpt.getSnapshotStartSeqno(), openCkpt.getSnapshotEndSeqno()});

    // If there are no items in the open checkpoint then we need to resume by
    // using that sequence numbers of the last closed snapshot. The exception is
    // if we are in a partial snapshot which can be detected by checking if the
    // snapshot start sequence number is greater than the start sequence number
    // Also, since the last closed snapshot may not be in the checkpoint manager
    // we should just use the last by sequence number. The open checkpoint will
    // be overwritten once the next snapshot marker is received since there are
    // no items in it.
    //
    // Note: Condition on "modifiedByExpel" added in MB-39344 for ensuring that
    // the semantic here doesn't change by the new ItemExpel semantic.
    // Actually new unit tests cover this code path and prove that there is no
    // semantic change here caused by MB-39344. But, the additional condition
    // covers us by any unexpected (and uncaught in unit tests) behaviour.
    if (!openCkpt.modifiedByExpel() && !openCkpt.hasNonMetaItems() &&
        static_cast<uint64_t>(lastBySeqno) < info.range.getStart()) {
        info.range = snapshot_range_t(lastBySeqno, lastBySeqno);
    }

    return info;
}

uint64_t CheckpointManager::getOpenSnapshotStartSeqno() const {
    std::lock_guard<std::mutex> lh(queueLock);
    const auto& openCkpt = getOpenCheckpoint(lh);

    return openCkpt.getSnapshotStartSeqno();
}

uint64_t CheckpointManager::getVisibleSnapshotEndSeqno() const {
    // Follow what getSnapshotInfo does, but only for visible end-seqno
    std::lock_guard<std::mutex> lh(queueLock);
    const auto& openCkpt = getOpenCheckpoint(lh);

    // This clause is also in getSnapshotInfo, if we have no items for the open
    // checkpoint, return the "end" as maxVisible
    //
    // Note: Condition on "modifiedByExpel" added in MB-39344 for ensuring that
    // the logic here doesn't change by the new ItemExpel semantic.
    if (!openCkpt.modifiedByExpel() && !openCkpt.hasNonMetaItems() &&
        static_cast<uint64_t>(lastBySeqno) < openCkpt.getSnapshotStartSeqno()) {
        return maxVisibleSeqno;
    }

    return openCkpt.getVisibleSnapshotEndSeqno();
}

queued_item CheckpointManager::createCheckpointMetaItem(uint64_t checkpointId,
                                                        queue_op op) {
    if (!isMetaQueueOp(op)) {
        throw std::invalid_argument(
                "CheckpointManager::createCheckpointMetaItem: op " +
                to_string(op) + " is non-meta");
    }

    // It's not valid to actually increment lastBySeqno for any meta op as this
    // may be called independently on the replica to the active (i.e. for a
    // failover table change as part of set_vbucket_state) so the seqnos would
    // differ to those on the active.
    //
    // We enqueue all meta ops with lastBySeqno + 1 though to ensure that they
    // are weakly monotonic. If we used different seqnos for different meta ops
    // then they may not be. The next normal op will be enqueued after bumping
    // lastBySeqno so we may see the following seqnos across checkpoints
    // [1, 1, 1, 2, 3, 3] [3, 3, 4] [4, 4, ...]. This means that checkpoint end
    // seqnos are exclusive of any seqno of a normal mutation in the checkpoint,
    // whilst checkpoint starts should be inclusive. Checkpoint ends may share a
    // seqno with a preceding setVBucketState though.
    uint64_t seqno = lastBySeqno + 1;
    StoredDocKey key(to_string(op), CollectionID::System);

    return queued_item(new Item(key, vb.getId(), op, checkpointId, seqno));
}

void CheckpointManager::createNewCheckpoint() {
    std::lock_guard<std::mutex> lh(queueLock);
    addNewCheckpoint(lh);
}

size_t CheckpointManager::getMemUsage() const {
    std::lock_guard<std::mutex> lh(queueLock);
    return getMemUsage(lh);
}

size_t CheckpointManager::getMemUsage(std::lock_guard<std::mutex>& lh) const {
    return queuedItemsMemUsage + getMemOverhead(lh);
}

size_t CheckpointManager::getQueuedItemsMemUsage() const {
    return queuedItemsMemUsage;
}

size_t CheckpointManager::getMemOverhead() const {
    std::lock_guard<std::mutex> lh(queueLock);
    return getMemOverhead(lh);
}

size_t CheckpointManager::getMemOverhead(
        std::lock_guard<std::mutex>& lh) const {
    return memOverheadQueue + memOverheadIndex +
           (getNumCheckpoints(lh) * sizeof(Checkpoint));
}

size_t CheckpointManager::getMemOverheadQueue() const {
    return memOverheadQueue;
}

size_t CheckpointManager::getMemOverheadIndex() const {
    return memOverheadIndex;
}

void CheckpointManager::addStats(const AddStatFn& add_stat,
                                 CookieIface& cookie) {
    std::lock_guard<std::mutex> lh(queueLock);
    std::array<char, 256> buf;

    try {
        const auto vbucketId = vb.getId();
        checked_snprintf(buf.data(),
                         buf.size(),
                         "vb_%d:open_checkpoint_id",
                         vb.getId().get());
        add_casted_stat(buf.data(), getOpenCheckpointId(lh), add_stat, cookie);

        checked_snprintf(buf.data(),
                         buf.size(),
                         "vb_%d:num_conn_cursors",
                         vbucketId.get());
        add_casted_stat(buf.data(), cursors.size(), add_stat, cookie);

        checked_snprintf(buf.data(),
                         buf.size(),
                         "vb_%d:num_checkpoint_items",
                         vbucketId.get());
        add_casted_stat(buf.data(), numItems, add_stat, cookie);
        checked_snprintf(buf.data(),
                         buf.size(),
                         "vb_%d:num_open_checkpoint_items",
                         vbucketId.get());
        add_casted_stat(buf.data(),
                        getOpenCheckpoint(lh).getNumItems(),
                        add_stat,
                        cookie);
        checked_snprintf(buf.data(),
                         buf.size(),
                         "vb_%d:num_checkpoints",
                         vbucketId.get());
        add_casted_stat(buf.data(), checkpointList.size(), add_stat, cookie);

        checked_snprintf(
                buf.data(), buf.size(), "vb_%d:mem_usage", vbucketId.get());
        add_casted_stat(buf.data(), getMemUsage(lh), add_stat, cookie);

        checked_snprintf(buf.data(),
                         buf.size(),
                         "vb_%d:mem_usage_key_index_overhead",
                         vbucketId.get());
        add_casted_stat(buf.data(), memOverheadIndex, add_stat, cookie);

        checked_snprintf(buf.data(),
                         buf.size(),
                         "vb_%d:mem_usage_queue_overhead",
                         vbucketId.get());
        add_casted_stat(buf.data(), memOverheadQueue, add_stat, cookie);

        checked_snprintf(buf.data(),
                         buf.size(),
                         "vb_%d:mem_usage_queued_items",
                         vbucketId.get());
        add_casted_stat(buf.data(), queuedItemsMemUsage, add_stat, cookie);

        for (const auto& cursor : cursors) {
            const auto& name = cursor.second->getName();

            checked_snprintf(buf.data(),
                             buf.size(),
                             "vb_%d:%s:cursor_checkpoint_id",
                             vbucketId.get(),
                             name.c_str());
            add_casted_stat(buf.data(),
                            (*(cursor.second->getCheckpoint()))->getId(),
                            add_stat,
                            cookie);

            const auto pos = cursor.second->getPos();
            checked_snprintf(buf.data(),
                             buf.size(),
                             "vb_%d:%s:cursor_distance",
                             vbucketId.get(),
                             name.c_str());
            add_casted_stat(
                    buf.data(), cursor.second->getDistance(), add_stat, cookie);

            checked_snprintf(buf.data(),
                             buf.size(),
                             "vb_%d:%s:cursor_op",
                             vbucketId.get(),
                             name.c_str());
            add_casted_stat(buf.data(),
                            to_string((*pos)->getOperation()),
                            add_stat,
                            cookie);

            checked_snprintf(buf.data(),
                             buf.size(),
                             "vb_%d:%s:cursor_seqno",
                             vbucketId.get(),
                             name.c_str());
            add_casted_stat(buf.data(), (*pos)->getBySeqno(), add_stat, cookie);

            checked_snprintf(buf.data(),
                             buf.size(),
                             "vb_%d:%s:num_visits",
                             vbucketId.get(),
                             name.c_str());
            add_casted_stat(
                    buf.data(), cursor.second->getNumVisit(), add_stat, cookie);

            checked_snprintf(buf.data(),
                             buf.size(),
                             "vb_%d:%s:num_items_for_cursor",
                             vbucketId.get(),
                             name.c_str());
            add_casted_stat(buf.data(),
                            getNumItemsForCursor(lh, *cursor.second),
                            add_stat,
                            cookie);
        }

        // Iterate all checkpoints and dump usages
        for (const auto& c : checkpointList) {
            c->addStats(add_stat, cookie);
        }
    } catch (std::exception& error) {
        EP_LOG_WARN(
                "CheckpointManager::addStats: An error occurred while adding "
                "stats: {}",
                error.what());
    }
}

void CheckpointManager::takeAndResetCursors(CheckpointManager& other) {
    other.takeAndResetCursorsHook();

    Cursor otherPCursor;
    cursor_index otherCursors;
    {
        std::lock_guard<std::mutex> otherLH(other.queueLock);
        otherPCursor = other.pCursor;
        otherCursors = std::move(other.cursors);
        other.cursors.clear();
    }

    std::lock_guard<std::mutex> lh(queueLock);
    pCursor = std::move(otherPCursor);
    persistenceCursor = pCursor.lock().get();
    for (auto& cursor : otherCursors) {
        cursors[cursor.second->getName()] = std::move(cursor.second);
    }
    resetCursors();
}

bool CheckpointManager::isOpenCheckpointDisk() {
    std::lock_guard<std::mutex> lh(queueLock);
    return checkpointList.back()->isDiskCheckpoint();
}

bool CheckpointManager::isOpenCheckpointInitialDisk() {
    std::lock_guard<std::mutex> lh(queueLock);
    return checkpointList.back()->isInitialDiskCheckpoint();
}

void CheckpointManager::updateStatsForStateChange(vbucket_state_t from,
                                                  vbucket_state_t to) {
    std::lock_guard<std::mutex> lh(queueLock);
<<<<<<< HEAD
    if (from == vbucket_state_replica && to != vbucket_state_replica) {
        // vbucket is changing state away from replica, it's memory usage
        // should no longer be accounted for as a replica.
        stats.replicaCheckpointOverhead -= getMemOverhead(lh);
    } else if (from != vbucket_state_replica && to == vbucket_state_replica) {
        // vbucket is changing state to _become_ a replica, it's memory usage
        // _should_ be accounted for as a replica.
        stats.replicaCheckpointOverhead += getMemOverhead(lh);
=======
    auto isInactive = [](vbucket_state_t state) {
        return state == vbucket_state_replica || state == vbucket_state_dead;
    };
    if (!isInactive(from) && isInactive(to)) {
        stats.inactiveCheckpointOverhead += getMemOverheadAllocatorBytes(lh);
    } else if (isInactive(from) && !isInactive(to)) {
        stats.inactiveCheckpointOverhead -= getMemOverheadAllocatorBytes(lh);
>>>>>>> 64ba590b
    }
}

size_t CheckpointManager::getNumCheckpoints() const {
    std::lock_guard<std::mutex> lh(queueLock);
    return getNumCheckpoints(lh);
}

size_t CheckpointManager::getNumCheckpoints(
        std::lock_guard<std::mutex>& lh) const {
    return checkpointList.size();
}

bool CheckpointManager::hasItemsForCursor(
        const CheckpointCursor& cursor) const {
    std::lock_guard<std::mutex> lh(queueLock);

    if (!cursor.valid()) {
        return false;
    }

    // Cursor not in the last checkpoint? Surely at least items to process in
    // the open checkpoint
    if (!(*cursor.getCheckpoint())->isOpen()) {
        return true;
    }

    // Cursor in the open checkpoint
    return cursor.getRemainingItemsInCurrentCheckpoint() > 0;
}

size_t CheckpointManager::getNumCursors() const {
    std::lock_guard<std::mutex> lh(queueLock);
    return cursors.size();
}

std::ostream& operator <<(std::ostream& os, const CheckpointManager& m) {
    os << "CheckpointManager[" << &m << "] with numItems:"
       << m.getNumItems() << " checkpoints:" << m.checkpointList.size()
       << std::endl;
    for (const auto& c : m.checkpointList) {
        os << "    " << *c << std::endl;
    }
    os << "    cursors:[" << std::endl;
    for (const auto& cur : m.cursors) {
        os << "        " << cur.first << ": " << *cur.second << std::endl;
    }
    os << "    ]" << std::endl;
    return os;
}

FlushHandle::~FlushHandle() {
    if (failed) {
        Expects(vbucket);
        auto statUpdates = manager.resetPersistenceCursor();
        vbucket->doAggregatedFlushStats(statUpdates);
        return;
    }
    // Flush-success path
    manager.removeBackupPersistenceCursor();
}

void CheckpointManager::maybeCreateNewCheckpoint() {
    std::lock_guard<std::mutex> lh(queueLock);
    maybeCreateNewCheckpoint(lh);
}

void CheckpointManager::maybeCreateNewCheckpoint(
        const std::lock_guard<std::mutex>& lh) {
    // Only the active can shape the CheckpointList
    if (vb.getState() != vbucket_state_active) {
        return;
    }

    // Create the new open checkpoint if the current open checkpoint has reached
    // its max size (in bytes)

    // Note: The condition ensures that we always allow at least 1 non-meta item
    //  in the open checkpoint, regardless of any setting.
    const auto& openCkpt = getOpenCheckpoint(lh);
    if (openCkpt.getMemUsage() >= checkpointConfig.getCheckpointMaxSize() &&
        openCkpt.hasNonMetaItems()) {
        addNewCheckpoint(lh);
    }
}

CheckpointList CheckpointManager::extractClosedUnrefCheckpoints(
        const std::lock_guard<std::mutex>& lh) {
    if (checkpointList.size() < 2) {
        // Only an open checkpoint in the list, nothing to remove.
        return {};
    }

    CheckpointList::iterator it;
    if (cursors.empty()) {
        // No cursors, can remove everything but the open checkpoint
        it = std::prev(checkpointList.end());
    } else {
        it = getLowestCursor(lh)->getCheckpoint();
        if (it == checkpointList.begin()) {
            // Lowest cursor is in the first checkpoint, nothing to remove.
            return {};
        }
    }

    // Checkpoints eligible for removal are by definition the ones in
    // [list.begin(), lowestCursorCheckpoint - 1]
    CheckpointList ret;
    const auto begin = checkpointList.begin();
    Expects((*begin)->getId() < (*it)->getId());
    const auto distance = (*it)->getId() - (*begin)->getId();
    // Note: Same as for the STL container, the overload of the splice function
    // that doesn't require the distance is O(N) in the size of the input list,
    // while this is a O(1) operation.
    ret.splice(ret.begin(), checkpointList, begin, it, distance);

    return ret;
}

std::shared_ptr<CheckpointCursor> CheckpointManager::getLowestCursor(
        const std::lock_guard<std::mutex>& lh) {
    // Note: This function is called at checkpoint expel/removal and executes.
    // under CM lock.
    // At the time of writing (MB-47386) the purpose is to get rid of any code
    // that is O(N = checkpoint-list-size), so scanning the cursors-map is
    // better than scanning the checkpoint-list. But, this is still a O(N)
    // procedure, where N this time is the cursor-map-size.
    // In particular with collections, the number of cursors can increase
    // considerably compared with the pre-7.0 releases. So we should be smarted
    // than just std::std::unordered_map on cursors. Replacing that with an
    // ordered container (ordered by cursor seqno) would give us O(1) at scan as
    // the lower cursor will be simply the first element in the container.
    // But, we would lose the constant complexity at accessing elements by key.
    // Not sure what would be the performance impact of that, but probably in
    // the end we may need to keep the existing container for fast access, plus
    // an additional ordered container for fast access of the lowest element.
    // An other alternative is keeping track of the lowest cursor by recomputing
    // it at every cursor-move in CM. Ideally that is being a cheap operation at
    // cursor-move and would also make the code here O(1).

    const auto entry = std::min_element(
            cursors.begin(), cursors.end(), [](const auto& a, const auto& b) {
                // Compare by CheckpointCursor.
                return *a.second < *b.second;
            });
    if (entry == cursors.end()) {
        return {};
    }
    return entry->second;
}

CheckpointManager::ExtractItemsResult::ExtractItemsResult() = default;

CheckpointManager::ExtractItemsResult::ExtractItemsResult(
        CheckpointQueue&& items,
        CheckpointManager* manager,
        std::shared_ptr<CheckpointCursor> expelCursor,
        Checkpoint* checkpoint)
    : items(std::move(items)),
      manager(manager),
      expelCursor(std::move(expelCursor)),
      checkpoint(checkpoint) {
}

CheckpointManager::ExtractItemsResult::~ExtractItemsResult() {
    if (manager && expelCursor) {
        manager->removeCursor(*expelCursor);
    }
}

CheckpointManager::ExtractItemsResult::ExtractItemsResult(
        CheckpointManager::ExtractItemsResult&& other) {
    *this = std::move(other);
}

CheckpointManager::ExtractItemsResult&
CheckpointManager::ExtractItemsResult::operator=(ExtractItemsResult&& other) {
    items = std::move(other.items);
    manager = other.manager;
    other.manager = nullptr;
    expelCursor = std::move(other.expelCursor);
    checkpoint = other.checkpoint;
    other.checkpoint = nullptr;
    return *this;
}

size_t CheckpointManager::ExtractItemsResult::getNumItems() const {
    return items.size();
}

size_t CheckpointManager::ExtractItemsResult::deleteItems() {
    size_t memReleased = 0;
    for (auto it = items.begin(); it != items.end();) {
        memReleased += (*it)->size();
        it = items.erase(it);
    }
    return memReleased;
}

Checkpoint* CheckpointManager::ExtractItemsResult::getCheckpoint() const {
    return checkpoint;
}

const CheckpointCursor& CheckpointManager::ExtractItemsResult::getExpelCursor()
        const {
    return *expelCursor;
}

CheckpointManager::ExtractItemsResult CheckpointManager::extractItemsToExpel(
        const std::lock_guard<std::mutex>& lh) {
    const auto oldestCkptIterator = checkpointList.begin();
    Checkpoint* const oldestCheckpoint = oldestCkptIterator->get();

    if ((oldestCheckpoint->getNumCursorsInCheckpoint() == 0) &&
        oldestCheckpoint->getState() == checkpoint_state::CHECKPOINT_CLOSED) {
        // The oldest checkpoint is unreferenced and closed, therefore may be
        // deleted as a whole by the CheckpointMemRecoveryTask, expelling
        // everything from it one by one would be a waste of time. Cannot expel
        // from checkpoints which are not the oldest without leaving gaps in the
        // items a cursor would read.
        return {};
    }

    if (!oldestCheckpoint->hasNonMetaItems()) {
        // There are no mutation items in the checkpoint to expel.
        return {};
    }

    const auto lowestCursor = getLowestCursor(lh);

    if (lowestCursor) {
        // Sanity check - if the oldest checkpoint is referenced, the cursor
        // with the lowest seqno should be in that checkpoint.
        if (lowestCursor->getCheckpoint()->get() != oldestCheckpoint) {
            const auto minSeqno = oldestCheckpoint->getMinimumCursorSeqno();
            const auto highSeqno = oldestCheckpoint->getHighSeqno();

            std::stringstream ss;
            ss << "CheckpointManager::extractItemsToExpel: (" << vb.getId()
               << ") lowest found cursor is not in the oldest "
                  "checkpoint. Oldest checkpoint ID: "
               << oldestCheckpoint->getId() << " lowSeqno: "
               << (minSeqno ? std::to_string(*minSeqno) : "N/A")
               << " highSeqno: "
               << (highSeqno ? std::to_string(*highSeqno) : "N/A")
               << " snapStart: " << oldestCheckpoint->getSnapshotStartSeqno()
               << " snapEnd: " << oldestCheckpoint->getSnapshotEndSeqno()
               << ". Lowest cursor: " << lowestCursor->getName()
               << " seqno: " << (*lowestCursor->getPos())->getBySeqno()
               << " ckptID: " << (*lowestCursor->getCheckpoint())->getId();
            throw std::logic_error(ss.str());
        }

        // Note: Important check as this avoids decrementing the begin()
        // iterator in the following steps.
        if (lowestCursor->getPos() == oldestCheckpoint->begin()) {
            // Lowest cursor is at the checkpoint empty item, nothing to expel
            return {};
        }
    }

    // Calculate the extent of the items to expel based on the lowest cursor,
    // or in the case of no cursor - use the end of the checkpoint.
    // This position is then adjusted backwards to ensure we expel up to
    // a consistent seqno - i.e we should expel all or none of a given seqno.
    //
    // Note: distance is logically std::distance(begin, pos). If we have a
    // cursor then that's precalculated. Else, that's
    // std::distance(begin, std::prev(end)), which is (numElements - 1).
    auto iterator = lowestCursor ? lowestCursor->getPos()
                                 : std::prev(oldestCheckpoint->end());
    auto distance = lowestCursor ? lowestCursor->getDistance()
                                 : oldestCheckpoint->getNumberOfElements() - 1;

    // Note: If reached here iterator points to some position > begin()
    Expects(distance > 0);

    /*
     * Walk backwards over the checkpoint if not yet reached the dummy item,
     * and pointing to an item that either:
     * 1. has a subsequent entry with the same seqno (i.e. we don't want
     *    to expel some items but not others with the same seqno), or
     * 2. is pointing to a metadata item.
     */
    while ((iterator != oldestCheckpoint->begin()) &&
           ((std::next(iterator) != oldestCheckpoint->end() &&
             (*iterator)->getBySeqno() ==
                     (*std::next(iterator))->getBySeqno()) ||
            ((*iterator)->isCheckPointMetaItem()))) {
        --iterator;
        Expects(distance > 0);
        --distance;
    }

    // If pointing to the dummy item then cannot expel anything and so just
    // return.
    if (iterator == oldestCheckpoint->begin()) {
        return {};
    }

    // We allow expelling also the item pointed by cursor. For avoiding
    // invalid cursors, we need to reposition all the cursors that point to the
    // same item to a valid position. Given that we are expelling
    // the [checkpoint_start + 1, iterator] range, then the correct new
    // position for those cursors is checkpoint_start.
    //
    // Note 1: iterator <= lowestCursor. If in the '<' case, then we won't
    //  reposition anything
    //
    // Note 2: Repositioning at Checkpoint::begin() would be wrong as a cursor
    //  should never process a checkpoint_start multiple times
    for (auto& entry : cursors) {
        auto& cursor = entry.second;
        if (cursor->getPos() == iterator) {
            cursor->repositionAtCheckpointStart(cursor->getCheckpoint());
        }
    }

    auto expelledItems = oldestCheckpoint->expelItems(iterator, distance);

    // Re-compute the distance for all cursors that reside in the touched
    // checkpoint
    const auto numExpelledItems = expelledItems.size();
    // Note: Logic ensures that we have done some useful work if reached here
    Expects(numExpelledItems > 0);
    for (auto& it : cursors) {
        // Nothing to do for cursors that reside in other checkpoints
        auto& cursor = *it.second;
        if (cursor.getCheckpoint()->get() != oldestCheckpoint) {
            continue;
        }

        // Nothing to do for cursors placed at empty/checkpoint_start, they are
        // not affected by expel.
        const auto op = (*cursor.getPos())->getOperation();
        if (op == queue_op::empty || op == queue_op::checkpoint_start) {
            continue;
        }

        const auto oldDistance = cursor.getDistance();
        Expects(numExpelledItems < oldDistance);
        cursor.setDistance(oldDistance - numExpelledItems);
    }

    // Register the expel-cursor at checkpoint begin. That is for preventing
    // that the checkpoint is removed in the middle of an expel run when the
    // CM::queueLock is released.
    // Note: Previous validation ensures that lowestCursor points to the oldest
    //  checkpoint at this point
    const auto name = "expel-cursor";
    Expects(cursors.find(name) == cursors.end());
    const auto cursor =
            std::make_shared<CheckpointCursor>(name,
                                               oldestCkptIterator,
                                               oldestCheckpoint->begin(),
                                               CheckpointCursor::Droppable::No,
                                               0);
    cursors[name] = cursor;

    return {std::move(expelledItems),
            this,
            std::move(cursor),
            oldestCheckpoint};
}

CheckpointManager::Counter& CheckpointManager::Counter::operator+=(
        size_t size) {
    local += size;
    global.fetch_add(size);
    return *this;
}

CheckpointManager::Counter& CheckpointManager::Counter::operator-=(
        size_t size) {
    local -= size;
    global.fetch_sub(size);
    return *this;
}

size_t CheckpointManager::getMemFreedByItemExpel() const {
    return memFreedByExpel;
}

size_t CheckpointManager::getMemFreedByCheckpointRemoval() const {
    return memFreedByCheckpointRemoval;
}

std::string CheckpointManager::Labeller::getLabel(const char* name) const {
    return fmt::format("CheckpointManager({})::{}", vbid.to_string(), name);
}

bool CheckpointManager::canBeMerged(const std::lock_guard<std::mutex>& lh,
                                    const Checkpoint& first,
                                    const Checkpoint& second) const {
    // MB-36971: We never want to return checkpoints of different type.
    if (first.getCheckpointType() != second.getCheckpointType()) {
        return false;
    }
    // CDC: The history flag that we pass within the flush-batch to magma is
    // expected to be a per-snapshot flag. Thus, merging checkpoints with
    // different History characteristic would be incorrect.
    if (first.getHistorical() != second.getHistorical()) {
        return false;
    }
    return true;
}<|MERGE_RESOLUTION|>--- conflicted
+++ resolved
@@ -726,15 +726,19 @@
 
 CheckpointManager::ReleaseResult
 CheckpointManager::expelUnreferencedCheckpointItems() {
-    // Update EPStats::replicaCheckpointOverhead if the overhead is different
+    // Update EPStats::inactiveCheckpointOverhead if the overhead is different
     // when this helper is destroyed - which occurs _after_ the destruction
     // of expelledItems (declared below)
-    auto overheadCheck = gsl::finally([pre = getMemOverhead(), this]() {
-        const auto post = getMemOverhead();
-        if (vb.getState() == vbucket_state_replica && pre != post) {
-            stats.replicaCheckpointOverhead += (post - pre);
-        }
-    });
+    auto overheadCheck = gsl::finally(
+            [pre = static_cast<int64_t>(getMemOverhead()), this]() {
+                auto post = static_cast<int64_t>(getMemOverhead());
+                auto state = vb.getState();
+                if ((state == vbucket_state_replica ||
+                     state == vbucket_state_dead) &&
+                    pre != post) {
+                    stats.inactiveCheckpointOverhead += post - pre;
+                }
+            });
 
     ExtractItemsResult extractRes;
     {
@@ -1770,24 +1774,13 @@
 void CheckpointManager::updateStatsForStateChange(vbucket_state_t from,
                                                   vbucket_state_t to) {
     std::lock_guard<std::mutex> lh(queueLock);
-<<<<<<< HEAD
-    if (from == vbucket_state_replica && to != vbucket_state_replica) {
-        // vbucket is changing state away from replica, it's memory usage
-        // should no longer be accounted for as a replica.
-        stats.replicaCheckpointOverhead -= getMemOverhead(lh);
-    } else if (from != vbucket_state_replica && to == vbucket_state_replica) {
-        // vbucket is changing state to _become_ a replica, it's memory usage
-        // _should_ be accounted for as a replica.
-        stats.replicaCheckpointOverhead += getMemOverhead(lh);
-=======
     auto isInactive = [](vbucket_state_t state) {
         return state == vbucket_state_replica || state == vbucket_state_dead;
     };
     if (!isInactive(from) && isInactive(to)) {
-        stats.inactiveCheckpointOverhead += getMemOverheadAllocatorBytes(lh);
+        stats.inactiveCheckpointOverhead += getMemOverhead(lh);
     } else if (isInactive(from) && !isInactive(to)) {
-        stats.inactiveCheckpointOverhead -= getMemOverheadAllocatorBytes(lh);
->>>>>>> 64ba590b
+        stats.inactiveCheckpointOverhead -= getMemOverhead(lh);
     }
 }
 

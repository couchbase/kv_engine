/* -*- Mode: C++; tab-width: 4; c-basic-offset: 4; indent-tabs-mode: nil -*- */
/*
 *     Copyright 2018-Present Couchbase, Inc.
 *
 *   Use of this software is governed by the Business Source License included
 *   in the file licenses/BSL-Couchbase.txt.  As of the Change Date specified
 *   in that file, in accordance with the Business Source License, use of this
 *   software will be governed by the Apache License, Version 2.0, included in
 *   the file licenses/APL2.txt.
 */

#include "checkpoint_manager.h"

#include "bucket_logger.h"
#include "checkpoint.h"
#include "checkpoint_config.h"
#include "checkpoint_cursor.h"
#include "ep_time.h"
#include "pre_link_document_context.h"
#include "stats.h"
#include "vbucket.h"
#include "vbucket_state.h"

#include <algorithm>
#include <utility>

#include <gsl/gsl-lite.hpp>
#include <platform/optional.h>
#include <statistics/cbstat_collector.h>

constexpr const char* CheckpointManager::pCursorName;
constexpr const char* CheckpointManager::backupPCursorName;

CursorRegResult::CursorRegResult() = default;

CursorRegResult::CursorRegResult(CheckpointManager& manager,
                                 bool tryBackfill,
                                 uint64_t nextSeqno,
                                 queued_item position,
                                 Cursor cursor)
    : tryBackfill{tryBackfill},
      nextSeqno{nextSeqno},
      position{std::move(position)},
      manager{&manager},
      cursor{std::move(cursor)} {
}

CursorRegResult::CursorRegResult(CursorRegResult&&) = default;
CursorRegResult& CursorRegResult::operator=(CursorRegResult&&) = default;

CursorRegResult::~CursorRegResult() {
    if (manager) {
        // Non-empty CursorRegResult; clean up cursor if we still own it.
        if (auto locked = cursor.lock()) {
            manager->removeCursor(*locked);
        }
    }
}

CheckpointManager::CheckpointManager(EPStats& st,
                                     VBucket& vb,
                                     CheckpointConfig& config,
                                     int64_t lastSeqno,
                                     uint64_t lastSnapStart,
                                     uint64_t lastSnapEnd,
                                     uint64_t maxVisibleSeqno,
                                     uint64_t maxPrepareSeqno,
                                     FlusherCallback cb)
    : stats(st),
      checkpointConfig(config),
      vb(vb),
      numItems(0),
      lastBySeqno(lastSeqno, {vb.getId()}),
      maxVisibleSeqno(maxVisibleSeqno, {vb.getId()}),
      lastSnapshotHighSeqno(0, {vb.getId()}),
      flusherCB(std::move(cb)),
      memFreedByExpel(stats.memFreedByCheckpointItemExpel),
      memFreedByCheckpointRemoval(stats.memFreedByCheckpointRemoval) {
    Expects(static_cast<uint64_t>(lastSeqno) >= lastSnapStart);
    Expects(static_cast<uint64_t>(lastSeqno) <= lastSnapEnd);
    Expects(maxVisibleSeqno <= lastSnapEnd);

    // Note: this is the last moment in the CheckpointManager lifetime
    //     when the checkpointList is empty.
    //     Only in CheckpointManager::clear_UNLOCKED, the checkpointList
    //     is temporarily cleared and a new open checkpoint added immediately.
    addOpenCheckpoint(lastSnapStart,
                      lastSnapEnd,
                      maxVisibleSeqno,
                      {},
                      maxPrepareSeqno,
                      CheckpointType::Memory,
                      vb.isHistoryRetentionEnabled()
                              ? CheckpointHistorical::Yes
                              : CheckpointHistorical::No);

    if (checkpointConfig.isPersistenceEnabled()) {
        // Register the persistence cursor
        pCursor = registerCursorBySeqno(pCursorName,
                                        lastBySeqno,
                                        CheckpointCursor::Droppable::No)
                          .takeCursor();
        persistenceCursor = pCursor.lock().get();
    }
}

CheckpointManager::~CheckpointManager() {
    std::lock_guard<std::mutex> lh(queueLock);
    for (auto& checkpoint : checkpointList) {
        checkpoint->detachFromManager();
    }
}

uint64_t CheckpointManager::getOpenCheckpointId(
        const std::lock_guard<std::mutex>& lh) const {
    return getOpenCheckpoint(lh).getId();
}

uint64_t CheckpointManager::getOpenCheckpointId() const {
    std::lock_guard<std::mutex> lh(queueLock);
    return getOpenCheckpointId(lh);
}

CheckpointType CheckpointManager::getOpenCheckpointType() const {
    std::lock_guard<std::mutex> lh(queueLock);
    return getOpenCheckpoint(lh).getCheckpointType();
}

CheckpointHistorical CheckpointManager::getOpenCheckpointHistorical() const {
    std::lock_guard<std::mutex> lh(queueLock);
    return getOpenCheckpoint(lh).getHistorical();
}

Checkpoint& CheckpointManager::getOpenCheckpoint(
        const std::lock_guard<std::mutex>&) const {
    // During its lifetime, the checkpointList can only be in one of the
    // following states:
    //
    //     - 1 open checkpoint, after the execution of:
    //         - CheckpointManager::CheckpointManager
    //         - CheckpointManager::clear_UNLOCKED
    //     - [1, N] closed checkpoints + 1 open checkpoint, after the execution
    //         of CheckpointManager::closeOpenCheckpointAndAddNew_UNLOCKED
    //
    // Thus, by definition checkpointList.back() is the open checkpoint and the
    // checkpointList is never empty.
    return *checkpointList.back();
}

void CheckpointManager::addNewCheckpoint(
        const std::lock_guard<std::mutex>& lh) {
    // Use lastBySeqno + 1 as that will be the seqno of the first item belonging
    // to this checkpoint
    addNewCheckpoint(lh,
                     lastBySeqno + 1,
                     lastBySeqno + 1,
                     maxVisibleSeqno,
                     {},
                     {},
                     CheckpointType::Memory,
                     vb.isHistoryRetentionEnabled() ? CheckpointHistorical::Yes
                                                    : CheckpointHistorical::No);
}

void CheckpointManager::addNewCheckpoint(
        const std::lock_guard<std::mutex>& lh,
        uint64_t snapStartSeqno,
        uint64_t snapEndSeqno,
        uint64_t visibleSnapEnd,
        std::optional<uint64_t> highCompletedSeqno,
        std::optional<uint64_t> highPreparedSeqno,
        CheckpointType checkpointType,
        CheckpointHistorical historical,
        uint64_t purgeSeqno) {
    // First, we must close the open checkpoint.
    auto& oldOpenCkpt = *checkpointList.back();
    const auto minSeqno = oldOpenCkpt.getMinimumCursorSeqno();
    const auto highSeqno = oldOpenCkpt.getHighSeqno();
    EP_LOG_DEBUG(
            "CheckpointManager::addNewCheckpoint: Close "
            "the current open checkpoint: [{}, id:{}, snapStart:{}, "
            "snapEnd:{}]",
            vb.getId(),
            oldOpenCkpt.getId(),
            (minSeqno ? std::to_string(*minSeqno) : "N/A"),
            (highSeqno ? std::to_string(*highSeqno) : "N/A"));
    queued_item qi = createCheckpointMetaItem(oldOpenCkpt.getId(),
                                              queue_op::checkpoint_end);
    oldOpenCkpt.queueDirty(qi);
    ++numItems;
    ++totalItems;
<<<<<<< HEAD

=======
>>>>>>> face0468
    oldOpenCkpt.close();

    // Inherit the HPS from the previous Checkpoint. Should we de-dupe in the
    // Flusher some item at a snapshot end then we must ensure that the HPS of
    // any given Checkpoint is persisted. Consider the following Checkpoints:
    // [1:Pre, 2:Mutation][3:Mutation] in which seqnos 2 and 3 are the same key.
    // To ensure that the flusher persists the HPS for 1:Pre without modifying
    // the Flusher we can inherit the HPS value from the previous Checkpoint
    // such that the Checkpoint [3:Mutation] also has HPS = 1.
    auto hps = oldOpenCkpt.getHighPreparedSeqno();

    hps = std::max(hps, highPreparedSeqno.value_or(0));

    addOpenCheckpoint(snapStartSeqno,
                      snapEndSeqno,
                      visibleSnapEnd,
                      highCompletedSeqno,
                      hps,
                      checkpointType,
                      historical,
                      purgeSeqno);

    // If cursors reached to the end of its current checkpoint, move it to the
    // next checkpoint. That is done to help in making checkpoints eligible for
    // removal/expel, so reducing the overall checkpoint mem-usage.
    //
    // Note: The expel-cursor (if registered) is always placed at checkpoint
    //  begin, so it's logically not possible to touch it here.
    //  @todo: It would be good to enforce some check on expel-cursor here,
    //    better to be paranoid in this area.
    //
    // @todo MB-48681: Skipping the checkpoint_end item on DCP cursors is
    //   unexpected, see CM::getItemsForCursor for how that item is used
    for (auto& pair : cursors) {
        auto& cursor = *pair.second;
        const auto& checkpoint = *(*(cursor.getCheckpoint()));
        if (checkpoint.getState() == CHECKPOINT_OPEN) {
            // Cursor in the open (ie last) checkpoint, nothing to move
            continue;
        }

        // Cursor is in a closed checkpoint, we can move it to the open
        // checkpoint if it's at any of the following positions:
        //
        // [empty  ckpt_start  ..  mutation  ..  mutation  ckpt_end  end()]
        //                                       ^         ^         ^
        auto pos = cursor.getPos();
        if (pos == checkpoint.end() ||
            (*pos)->getOperation() == queue_op::checkpoint_end ||
            (*std::next(pos))->getOperation() == queue_op::checkpoint_end) {
            if ((*std::next(pos))->getOperation() == queue_op::checkpoint_end) {
                // we're skipping this end item for the cursor, so must advance
                // the distance.
                cursor.incrPos();
            }
            // Note: The call also removes the old checkpoint if cursor-move
            // made it unreferenced
            moveCursorToNextCheckpoint(lh, cursor);
        }
    }

    // If the old open checkpoint had no cursors, it is now both closed and
    // unreferenced so it can be removed immediately.
    // Note: We need this call to handle the case where there's no cursor in CM
    maybeScheduleDestruction(lh, oldOpenCkpt);
}

void CheckpointManager::addOpenCheckpoint(
        uint64_t snapStart,
        uint64_t snapEnd,
        uint64_t visibleSnapEnd,
        std::optional<uint64_t> highCompletedSeqno,
        uint64_t highPreparedSeqno,
        CheckpointType checkpointType,
        CheckpointHistorical historical,
        uint64_t purgeSeqno) {
    const auto makeException = [&](std::string_view suffix) {
        return std::invalid_argument(fmt::format(
                "CheckpointManager::addOpenCheckpoint: {}, snapStart:{}, "
                "snapEnd:{}, visibleSnapEnd:{}, HCS:{}, HPS:{}, type:{}, {}, "
                "purge:{} - "
                "{}",
                vb.getId(),
                snapStart,
                snapEnd,
                visibleSnapEnd,
                highPreparedSeqno,
                to_string_or_none(highCompletedSeqno),
                ::to_string(checkpointType),
                ::to_string(historical),
                purgeSeqno,
                suffix));
    };

    if (snapStart > snapEnd) {
        throw makeException("snapStart > snapEnd");
    }

    if (isDiskCheckpointType(checkpointType) && !highCompletedSeqno) {
        throw makeException("missing HCS");
    }

    Expects(checkpointList.empty() ||
            checkpointList.back()->getState() ==
                    checkpoint_state::CHECKPOINT_CLOSED);

    const uint64_t id =
            checkpointList.empty() ? 1 : checkpointList.back()->getId() + 1;

    EP_LOG_DEBUG(
            "CheckpointManager::addOpenCheckpoint: Create "
            "a new open checkpoint: [{}, id:{}, snapStart:{}, snapEnd:{}, "
            "visibleSnapEnd:{}, hcs:{}, hps:{} type:{}, purgeSeqno:{}]",
            vb.getId(),
            id,
            snapStart,
            snapEnd,
            visibleSnapEnd,
            to_string_or_none(highCompletedSeqno),
            highPreparedSeqno,
            to_string(checkpointType),
            purgeSeqno);

    auto ckpt = std::make_unique<Checkpoint>(*this,
                                             stats,
                                             id,
                                             snapStart,
                                             snapEnd,
                                             visibleSnapEnd,
                                             highCompletedSeqno,
                                             highPreparedSeqno,
                                             vb.getId(),
                                             checkpointType,
                                             historical,
<<<<<<< HEAD
                                             purgeSeqno,
=======
>>>>>>> face0468
                                             totalItems);
    // Add an empty-item into the new checkpoint.
    // We need this because every CheckpointCursor will point to this empty-item
    // at creation. So, the cursor will point at the first actual non-meta item
    // after the first cursor-increment.
    queued_item qi = createCheckpointMetaItem(0, queue_op::empty);
    ckpt->queueDirty(qi);
    // Note: We don't include the empty-item in 'numItems'

    // This item represents the start of the new checkpoint
    qi = createCheckpointMetaItem(id, queue_op::checkpoint_start);
    ckpt->queueDirty(qi);
    ++numItems;
    ++totalItems;
<<<<<<< HEAD

=======
>>>>>>> face0468
    checkpointList.push_back(std::move(ckpt));
    Ensures(!checkpointList.empty());
    Ensures(checkpointList.back()->getState() ==
            checkpoint_state::CHECKPOINT_OPEN);
}

CursorRegResult CheckpointManager::registerCursorBySeqno(
        const std::string& name,
        uint64_t lastProcessedSeqno,
        CheckpointCursor::Droppable droppable) {
    // Note: The function is full of early-returns so that's a bit difficult to
    // handle the following by locked/lock-free scopes.
    // What we need here is to call scheduleDestruction() lock-free. The guard
    // is declared/instantiated before we acquire the lock, so that will go out
    // of scope (and the lambda executed) after the lock_guard is released at
    // return. A bug on that would be quickly spotted in unit tests, as
    // scheduleDestruction() acquires the same lock in it, so we would deadlock
    // pretty quickly.
    RemoveCursorResult removeCursorRes;
    const auto lockFreeOnReturn = folly::makeGuard(
            [&]() { scheduleDestruction(std::move(removeCursorRes.removed)); });

    std::lock_guard<std::mutex> lh(queueLock);

    auto ckptIt = checkpointList.begin();
    auto createCursorRegResult =
            [this, &name, &ckptIt, droppable, &lh, &removeCursorRes](
                    ChkptQueueIterator pos,
                    size_t distance,
                    bool tryBackfill,
                    uint64_t seqno) -> CursorRegResult {
        // Note
        // When we re-register a cursor with the same name we can fall into 2
        // cases:
        // 1. The cursor is re-registered into the same checkpoint
        // 2. The cursor is re-registered into a subsequent checkpoint (eg,
        //    stream transition backfill->memory).
        // At (1) we want to prevent that the "replacement" operation triggers
        // checkpoint removal. For that, we construct the new cursor before
        // removing the old one, thus ensuring that the checkpoint stays
        // referenced during the whole process.
        const auto newCursor = std::make_shared<CheckpointCursor>(
                name, ckptIt, pos, droppable, distance);
        // Remove the old cursor (if any) before adding the new one to the
        // ::cursors map
        for (const auto& [currCName, oldCursor] : cursors) {
            if (name == currCName) {
                Expects(oldCursor);
                const auto tempName = "temp" + name;
                cursors[tempName] = newCursor;
                removeCursorRes = removeCursor(lh, *oldCursor);
                cursors.erase(tempName);
                break;
            }
        }
        // Finally save the newCursor
        cursors[name] = newCursor;

        return {*this, tryBackfill, seqno, *pos, Cursor{newCursor}};
    };

    // If:
    // - there is only 1 checkpoint in CM
    // - and, ItemExpel removed all mutations from that checkpoint (MB-39344)
    // then we register a cursor at checkpoint begin.
    //
    // Note: The legacy logic (below) for cursor-registering is based on
    // Checkpoint::getMinimumCursorSeqno()/getHighSeqno() that are meaningless
    // if all mutations have been expelled.
    if ((*ckptIt)->isOpen() && (*ckptIt)->isEmptyByExpel()) {
        // Trigger backfill only if there's a gap between lastProcessedSeqno and
        // nextSeqnoAvailableFromCheckpoint
        const uint64_t nextSeqnoAvailableFromCheckpoint = lastBySeqno + 1;
        const auto tryBackfill =
                (nextSeqnoAvailableFromCheckpoint != lastProcessedSeqno + 1);
        return createCursorRegResult((*ckptIt)->begin(),
                                     0,
                                     tryBackfill,
                                     nextSeqnoAvailableFromCheckpoint);
    }

    // Note: We always have the highSeqno for the open checkpoint at this point
    // - If there's only 1 checkpoint, then that must be open and not empty as
    //   we caught the empty-by-expel case above
    // - Else if we have multiple checkpoints, then the open one isn't the
    //   oldest and so it can't be touched by expel at all
    const auto& openCkpt = getOpenCheckpoint(lh);
    const auto highSeqno = *openCkpt.getHighSeqno();
    if (highSeqno < lastProcessedSeqno) {
        throw std::invalid_argument(
                "CheckpointManager::registerCursorBySeqno: lastProcessedSeqno "
                "(" +
                std::to_string(lastProcessedSeqno) +
                ") is greater than last checkpoint highSeqno (" +
                std::to_string(highSeqno) + ")");
    }

    // Path here handles all scenarios but the new one introduced in MB-39344
    // (ie one single open checkpoint has been emptied by ItemExpel).
    //
    // This loop with go through each checkpoint till it finds the correct item
    // to place a cursor on. There are three situations we will do this in, and
    // one where we will skip to the next checkpoint:
    //
    // Case 1. If the seqno requested becomes before the min seqno in the
    // checkpoint. Then register the cursor at the start of the checkpoint and
    // return.
    //
    // Case 2. If the seqno request is greater than any item in the checkpoint,
    // then skip the checkpoint.
    //
    // Case 3. This is a special case where we're at the last checkpoint and the
    // last item in the checkpoint matches the seqno requested. In this case we,
    // register the cursor here and use the next seqno as lastBySeqno + 1, as
    // this will be the next seqno generated.
    //
    // Case 4: This is the normal case where we know we need to place the cursor
    // inside the current checkpoint, but need to walk through it to find which
    // item to register against, once found we return using the seqno of the
    // item.
    for (; ckptIt != checkpointList.end(); ++ckptIt) {
        const bool isLastCkpt = std::next(ckptIt) == checkpointList.end();
        auto& ckpt = **ckptIt;

        // Some sanity check
        if (ckptIt != checkpointList.begin()) {
            // ItemExpel is expected to touch only the oldest checkpoint.
            Expects(!ckpt.modifiedByExpel());
        }

        // 0) Skip empty-by-expel checkpoint.
        // Note: Given that ItemExpel touches only the oldest checkpoint, then
        // hitting an empty-by-expel checkpoint here means that surely we have
        // a subsequent one, so we can safely skip over.
        const auto st = ckpt.getMinimumCursorSeqno();
        if (!st) {
            continue;
        }

        // *Before Path* Case 1) If the seqno is before this checkpoint then
        // register the cursor at the empty item
        if (lastProcessedSeqno < *st) {
            // Trigger backfill only if there's a gap between lastProcessedSeqno
            // and st
            const auto tryBackfill = (*st != lastProcessedSeqno + 1);
            return createCursorRegResult(ckpt.begin(), 0, tryBackfill, *st);
        }

        // *After Path* Case 2) If the seqno isn't in this checkpoint move on
        // next, if there is another checkpoint. *NOTE* getHighSeqno() only
        // returns the seqno's of non-meta items, so we'll move on to the next
        // checkpoint if there isn't a non-meta item for this seqno in the
        // current checkpoint.
        const auto en = ckpt.getHighSeqno();
        // Note: We have 'st', we must have 'en'
        Expects(en);
        if (lastProcessedSeqno >= *en && !isLastCkpt) {
            continue;
        }

        // *Special Path* Case 3) If this is the last checkpoint and the last
        // item in the checkpoint is equal to the final item in the checkpoint
        // then we need to set the seqno to the next seqno we'll generate
        auto lastItemInCkptItr = std::prev(ckpt.end());
        Expects(lastItemInCkptItr != ckpt.begin());
        uint64_t lastItemInCkptSeqno = (*lastItemInCkptItr)->getBySeqno();
        if (lastProcessedSeqno == lastItemInCkptSeqno && isLastCkpt) {
            return createCursorRegResult(lastItemInCkptItr,
                                         ckpt.getNumItems(),
                                         false,
                                         lastBySeqno + 1);
        }

        // *Normal Path* Case 4) Requested sequence number lies within this
        // checkpoint. Calculate the position/distance to place the cursor, plus
        // the information for the caller on what's the next seqno available in
        // checkpoint.
        size_t distance = 0;
        for (auto curPos = ckpt.begin(); std::next(curPos) != ckpt.end();
             ++curPos) {
            auto nextItem = *std::next(curPos);
            const uint64_t nextSeqno = nextItem->getBySeqno();

            if (lastProcessedSeqno < nextSeqno) {
                return createCursorRegResult(
                        curPos, distance, false, nextSeqno);
            }
            ++distance;
        }
    }

    /*
     * We should never get here since this would mean that the sequence
     * number we are looking for is higher than anything currently assigned
     *  and there is already an assert above for this case.
     */
    throw std::logic_error(
            "CheckpointManager::registerCursorBySeqno the sequences number "
            "is higher than anything currently assigned");
}

void CheckpointManager::registerBackupPersistenceCursor(
        const std::lock_guard<std::mutex>& lh) {
    // Preconditions: pCursor exists and copy does not
    Expects(persistenceCursor);
    if (cursors.contains(backupPCursorName)) {
        throw std::logic_error(
                "CheckpointManager::registerBackupPersistenceCursor: Backup "
                "cursor already exists");
    }

    // Note: We want to make an exact copy, only the name differs
    const auto pCursorCopy = std::make_shared<CheckpointCursor>(
            *persistenceCursor, backupPCursorName);
    cursors[backupPCursorName] = std::move(pCursorCopy);
}

bool CheckpointManager::removeCursor(CheckpointCursor& cursor) {
    RemoveCursorResult res;
    {
        std::lock_guard<std::mutex> lh(queueLock);
        res = removeCursor(lh, cursor);
    }

    scheduleDestruction(std::move(res.removed));

    return true;
}

void CheckpointManager::removeBackupPersistenceCursor() {
    RemoveCursorResult res;
    {
        std::lock_guard<std::mutex> lh(queueLock);
        auto* backupCursor = cursors.at(backupPCursorName).get();
        Expects(backupCursor);
        res = removeCursor(lh, *backupCursor);
        Expects(res.success);

        // Reset (recreate) the potential stats overcounts as our flush was
        // successful
        persistenceFailureStatOvercounts = AggregatedFlushStats();
    }

    scheduleDestruction(std::move(res.removed));
}

AggregatedFlushStats CheckpointManager::resetPersistenceCursor() {
    AggregatedFlushStats ret;
    RemoveCursorResult resRemPCursor;
    RemoveCursorResult resRemBackupCursor;
    {
        std::lock_guard<std::mutex> lh(queueLock);

        // Note: the logic here relies on the existing cursor copy-ctor and
        //  CM::removeCursor function for getting the checkpoint num-cursors
        //  computation right

        // 1) Remove the existing pcursor
        Expects(persistenceCursor);
        resRemPCursor = removeCursor(lh, *persistenceCursor);
        Expects(resRemPCursor.success);
        pCursor = Cursor();
        persistenceCursor = nullptr;

        // 2) Make the new pcursor from the backup copy, assign the correct name
        // and register it
        auto* backup = cursors.at(backupPCursorName).get();
        const auto newPCursor =
                std::make_shared<CheckpointCursor>(*backup, pCursorName);
        cursors[pCursorName] = newPCursor;
        pCursor.setCursor(newPCursor);
        persistenceCursor = pCursor.lock().get();

        // 3) Remove old backup
        Expects(backup);
        resRemBackupCursor = removeCursor(lh, *backup);
        Expects(resRemBackupCursor.success);

        // Swap the stat counts to reset them for the next flush - return the
        // one we accumulated for the caller to adjust the VBucket stats
        std::swap(ret, persistenceFailureStatOvercounts);
    }

    scheduleDestruction(std::move(resRemPCursor.removed));
    scheduleDestruction(std::move(resRemBackupCursor.removed));

    return ret;
}

CheckpointManager::RemoveCursorResult CheckpointManager::removeCursor(
        const std::lock_guard<std::mutex>& lh, CheckpointCursor& cursor) {
    // We have logic "race conditions" that may lead to legally executing here
    // when the cursor has already been marked invalid, so we just return if
    // that is the case. See MB-45757 for details.
    if (!cursor.valid()) {
        return {false, {}};
    }

    EP_LOG_DEBUG("Remove the checkpoint cursor with the name \"{}\" from {}",
                 cursor.getName(),
                 vb.getId());

    cursor.invalidate();

    // find the current checkpoint before erasing the cursor, if there
    // are no other owners of the cursor it may be destroyed.
    auto* checkpoint = cursor.getCheckpoint()->get();

    if (cursors.erase(cursor.getName()) == 0) {
        throw std::logic_error(
                "CheckpointManager::removeCursor: " + to_string(vb.getId()) +
                " Failed to remove cursor: " + cursor.getName());
    }

    // after removing `cursor`, perhaps the oldest checkpoint is now
    // unreferenced, and can be removed. BUT - this cursor has been
    // removed, not just moved to the next checkpoint. Therefore,
    // multiple checkpoints may be eligible for removal. Check for multiple,
    // not just the oldest.

    if (!isEligibleForRemoval(*checkpoint)) {
        return {true, {}};
    }

    return {true, extractClosedUnrefCheckpoints(lh)};
}

bool CheckpointManager::isEligibleForRemoval(
        const Checkpoint& checkpoint) const {
    return &checkpoint == checkpointList.front().get() &&
           checkpoint.isNoCursorsInCheckpoint() &&
           checkpoint.getState() == checkpoint_state::CHECKPOINT_CLOSED;
}

void CheckpointManager::maybeScheduleDestruction(
        const std::lock_guard<std::mutex>& lh, Checkpoint& c) {
    if (!isEligibleForRemoval(c)) {
        return;
    }

    // We are removing the checkpoint from CM, we need to update some stats.

    auto& checkpoint = **checkpointList.begin();
    Expects(&c == &checkpoint);

    checkpoint.detachFromManager();
    const auto removedItems = checkpoint.getNumItems();
    numItems.fetch_sub(removedItems);
    stats.itemsRemovedFromCheckpoints.fetch_add(removedItems);
    memFreedByCheckpointRemoval += checkpoint.getMemUsage();

    // Checkpoints must be removed in order, only the oldest is eligible
    // when removing checkpoints one at a time.
    // When cursors are removed, multiple checkpoints may unreffed and
    // can be removed together, but that is handled in removeCursor()
    // Note: Using O(1) overload of splice which takes a distance.
    CheckpointList forDestruction;
    forDestruction.splice(forDestruction.begin(),
                          checkpointList,
                          checkpointList.begin(),
                          std::next(checkpointList.begin()),
                          1 /* distance */);
    vb.scheduleDestruction(std::move(forDestruction));
}

void CheckpointManager::scheduleDestruction(CheckpointList&& toRemove) {
    if (toRemove.empty()) {
        return;
    }

    // We need to update some stats. The operation requires a full scan of the
    // toRemove list, that can be large when this function executes in the
    // CursorDrop path. So scan is lock-free and we acquire the lock just for
    // applying the stats update.
    size_t numItemsRemoved = 0;
    size_t memoryReleased = 0;
    for (const auto& checkpoint : toRemove) {
        Expects(checkpoint->getNumCursorsInCheckpoint() == 0);

        numItemsRemoved += checkpoint->getNumItems();
        memoryReleased += checkpoint->getMemUsage();

        checkpoint->detachFromManager();
    }

    EP_LOG_DEBUG(
            "CheckpointManager::scheduleDestruction: Removed {} checkpoints, "
            "{} items, {} bytes from {}",
            toRemove.size(),
            numItemsRemoved,
            memoryReleased,
            vb.getId());

    {
        std::lock_guard<std::mutex> lh(queueLock);
        numItems.fetch_sub(numItemsRemoved);
        stats.itemsRemovedFromCheckpoints.fetch_add(numItemsRemoved);
        memFreedByCheckpointRemoval += memoryReleased;
    }

    // All done, pass checkpoints to the Destroyer
    vb.scheduleDestruction(std::move(toRemove));
}

CheckpointManager::ReleaseResult
CheckpointManager::expelUnreferencedCheckpointItems() {
    // Update EPStats::inactiveCheckpointOverhead if the overhead is different
    // when this helper is destroyed - which occurs _after_ the destruction
    // of expelledItems (declared below)
    auto overheadCheck = gsl::finally(
            [pre = static_cast<int64_t>(getMemOverhead()), this]() {
                auto post = static_cast<int64_t>(getMemOverhead());
                auto state = vb.getState();
                if ((state == vbucket_state_replica ||
                     state == vbucket_state_dead) &&
                    pre != post) {
                    stats.inactiveCheckpointOverhead += post - pre;
                }
            });

    ExtractItemsResult extractRes;
    {
        std::lock_guard<std::mutex> lh(queueLock);

        // The method returns the expelled items in the expelledItems queue
        // thereby ensuring they still have a reference whilst the queuelock is
        // being held.
        extractRes = extractItemsToExpel(lh);
    }

    const auto numItemsExpelled = extractRes.getNumItems();
    if (numItemsExpelled == 0) {
        // Nothing expelled, done
        return {};
    }

    stats.itemsExpelledFromCheckpoints.fetch_add(numItemsExpelled);
    numItems.fetch_sub(numItemsExpelled);

    // queueLock already released here, O(N) deallocation is lock-free
    const auto queuedItemsMemReleased = extractRes.deleteItems();

    // Test hook that executes before CM::lock is re-acquired
    expelHook();

    {
        // Acquire the queueLock just for the very short time necessary for
        // updating the checkpoint's queued-items mem-usage.
        //
        // Note that the presence of the expel-cursor at this step ensures that
        // the checkpoint is still in the CheckpointList; unless the VBucket has
        // rolled-back (see the following).
        // Expel-cursor is released once extractRes is destroyed at caller.
        std::lock_guard<std::mutex> lh(queueLock);
        auto* checkpoint = extractRes.getCheckpoint();
        Expects(checkpoint);

        // Expel always touches the oldest checkpoint in the list.
        // The checkpoint touched by Expel might not exist anymore if the
        // VBucket has rolled-back. Just give up in that case.
        if (checkpoint != checkpointList.begin()->get()) {
            return {0, 0};
        }

        Expects(extractRes.getExpelCursor().getCheckpoint()->get() ==
                checkpoint);
        checkpoint->applyQueuedItemsMemUsageDecrement(queuedItemsMemReleased);
    }

    // Mem-usage estimation of expelled items is the sum of:
    // 1. Memory used by all items. For each item this is calculated as
    //    sizeof(Item) + key size + value size.
    // 2. Memory used to hold the items in the checkpoint list.
    //
    // The latter is computed as 3 pointers per element in the list, ie forward,
    // backwards and element pointers per each list node.
    // Note: Although quite accurate, that is still an estimation. For example,
    // debugging on Windows shows that space for 1 extra element is allocated
    // for an empty list, plus extra 16 bytes on Debug CRT.
    //
    // This is an optimistic estimate as it assumes that the reference count of
    // each queued_item drops to zero as soon as the 'expelledItems' container
    // goes out of scope, thus allowing memory to be freed. Which might not be
    // immediately the case if any component (eg, a DCP stream) still references
    // the queued items.
    const auto estimatedMemRecovered =
            queuedItemsMemReleased +
            (Checkpoint::per_item_queue_overhead * numItemsExpelled);

    memFreedByExpel += estimatedMemRecovered;

    return {numItemsExpelled, estimatedMemRecovered};
}

std::vector<Cursor> CheckpointManager::getListOfCursorsToDrop() {
    std::lock_guard<std::mutex> lh(queueLock);

    std::vector<Cursor> cursorsToDrop;

    if (persistenceCursor) {
        // EP
        // By logic:
        // 1. We can't drop the persistence cursor
        // 2. We can't drop the backup-persistence cursor
        // , so surely we can never remove the checkpoint where the
        // special-cursor min(pcursor, backup-pcursor) resides and all
        // checkpoints after that.
        // So in the end it comes by logic that here we want remove only the
        // cursors that reside in the checkpoints up to the last one before the
        // checkpoint pointed by special-cursor. Which also implies by logic
        // that we never drop cursors in the open checkpoint.
        // Note that the invariant applies that (backup-pcursor <= pcursor), if
        // the backup cursor exists. So that can be exploited to simplify
        // the logic further here.

        const auto backupFound = cursors.find(backupPCursorName);
        const auto& specialCursor = (backupFound != cursors.end())
                                            ? *backupFound->second
                                            : *persistenceCursor;

        getListOfCursorsToDropHook();

        for (const auto& pair : cursors) {
            const auto cursor = pair.second;
            // Note: Strict condition here.
            // Historically the primary reason for dropping cursors has been
            // making closed checkpoints eligible for removal. But with expel it
            // would make sense to drop cursors that reside within the same
            // checkpoint as pcursor/backup-pcursor, as that may make some items
            // eligible for expel.
            // At the time of writing that kind of change is out of scope, so
            // making that a @todo for now.
            if (cursor->isDroppable() &&
                (*cursor->getCheckpoint())->getId() <
                        (*specialCursor.getCheckpoint())->getId()) {
                cursorsToDrop.emplace_back(cursor);
            }
        }
    } else {
        // Ephemeral
        // There's no persistence cursor, so we want just to remove all cursors
        // that reside in the closed checkpoints.

        const auto id = getOpenCheckpointId(lh);
        for (const auto& pair : cursors) {
            const auto cursor = pair.second;
            if (cursor->isDroppable() &&
                (*cursor->getCheckpoint())->getId() < id) {
                cursorsToDrop.emplace_back(cursor);
            }
        }
    }

    return cursorsToDrop;
}

void CheckpointManager::updateStatsForNewQueuedItem(
        const std::lock_guard<std::mutex>& lh, const queued_item& qi) {
    ++stats.getCoreLocalTotalEnqueued();
    if (checkpointConfig.isPersistenceEnabled()) {
        ++stats.getCoreLocalDiskQueueSize();

        vb.doStatsForQueueing(*qi, qi->size());
    }
}

bool CheckpointManager::queueDirty(
        queued_item& qi,
        const GenerateBySeqno generateBySeqno,
        const GenerateCas generateCas,
        PreLinkDocumentContext* preLinkDocumentContext,
        std::function<void(int64_t)> assignedSeqnoCallback) {
    std::lock_guard<std::mutex> lh(queueLock);

    maybeCreateNewCheckpoint(lh);

    auto* openCkpt = &getOpenCheckpoint(lh);

    if (GenerateBySeqno::Yes == generateBySeqno) {
        qi->setBySeqno(lastBySeqno + 1);
    }

    const auto newLastBySeqno = qi->getBySeqno();

    if (assignedSeqnoCallback) {
        assignedSeqnoCallback(newLastBySeqno);
    }

    // MB-20798: Allow the HLC to be created 'atomically' with the seqno as
    // we're holding the ::queueLock.
    if (GenerateCas::Yes == generateCas) {
        auto cas = vb.nextHLCCas();
        qi->setCas(cas);
        if (preLinkDocumentContext != nullptr) {
            preLinkDocumentContext->preLink(cas, newLastBySeqno);
        }
    }

    QueueDirtyResult result = openCkpt->queueDirty(qi);

    if (result.status == QueueDirtyStatus::FailureDuplicateItem) {
        // Could not queue into the current checkpoint as it already has a
        // duplicate item (and not permitted to de-dupe this item).
        if (vb.getState() != vbucket_state_active) {
            // We shouldn't see this for non-active vBuckets; given the
            // original (active) vBucket on some other node should not have
            // put duplicate mutations in the same Checkpoint.
            const auto msg = fmt::format(
                    "CheckpointManager::queueDirty: Got status:{} when {} is "
                    "non-active:{}, item:[op:{}, seqno:{}, key:<ud>{}</ud>], "
                    "lastBySeqno:{}, openCkpt:[start:{}, end:{}]",
                    to_string(result.status),
                    vb.getId(),
                    std::to_string(vb.getState()),
                    ::to_string(qi->getOperation()),
                    qi->getBySeqno(),
                    qi->getKey(),
                    lastBySeqno.load(),
                    openCkpt->getSnapshotStartSeqno(),
                    openCkpt->getSnapshotEndSeqno());
            throw std::logic_error(msg);
        }

        // To process this item, create a new (empty) checkpoint which we can
        // then re-attempt the enqueuing.
        // Note this uses the lastBySeqno for snapStart / End.
        addNewCheckpoint(lh);
        openCkpt = &getOpenCheckpoint(lh);
        result = openCkpt->queueDirty(qi);
        if (result.status != QueueDirtyStatus::SuccessNewItem) {
            throw std::logic_error("CheckpointManager::queueDirty(vb:" +
                                   vb.getId().to_string() +
                                   ") - got Ckpt::queueDirty() status:" +
                                   to_string(result.status) +
                                   " even after creating a new Checkpoint.");
        }
    }

    lastBySeqno = newLastBySeqno;
    if (qi->isVisible()) {
        maxVisibleSeqno = newLastBySeqno;
    }
    if (GenerateBySeqno::Yes == generateBySeqno) {
        // Now the item has been queued, update snapshotEndSeqno.
        openCkpt->setSnapshotEndSeqno(lastBySeqno, maxVisibleSeqno);
    }

    // Sanity check that the last seqno is within the open Checkpoint extent.
    auto snapStart = openCkpt->getSnapshotStartSeqno();
    auto snapEnd = openCkpt->getSnapshotEndSeqno();
    if (!(snapStart <= static_cast<uint64_t>(lastBySeqno) &&
          static_cast<uint64_t>(lastBySeqno) <= snapEnd)) {
        throw std::logic_error(
                "CheckpointManager::queueDirty: lastBySeqno "
                "not in snapshot range. " +
                vb.getId().to_string() +
                " state:" + std::string(VBucket::toString(vb.getState())) +
                " snapshotStart:" + std::to_string(snapStart) +
                " lastBySeqno:" + std::to_string(lastBySeqno) +
                " snapshotEnd:" + std::to_string(snapEnd) + " genSeqno:" +
                to_string(generateBySeqno) + " checkpointList.size():" +
                std::to_string(checkpointList.size()));
    }

    // On a replica lastSnapshotHighSeqno, tracks if the last received snapshot
    // was fully processed.  If there is a hard failover & this node
    // becomes active, we'll create the failover entry using
    // lastSnapshotHighSeqno.
    if (uint64_t(lastBySeqno) == snapEnd) {
        lastSnapshotHighSeqno = lastBySeqno;
    }

    switch (result.status) {
    case QueueDirtyStatus::SuccessExistingItem:
        ++stats.totalDeduplicated;
        if (checkpointConfig.isPersistenceEnabled()) {
            vb.dirtyQueuePendingWrites += result.successExistingByteDiff;
        }
        return false;
    case QueueDirtyStatus::SuccessNewItem:
        ++numItems;
        ++totalItems;
        // FALLTHROUGH
    case QueueDirtyStatus::SuccessPersistAgain:
        updateStatsForNewQueuedItem(lh, qi);
        return true;
    case QueueDirtyStatus::FailureDuplicateItem:
        throw std::logic_error(
                "CheckpointManager::queueDirty: Got invalid "
                "result:FailureDuplicateItem - should have been handled with "
                "retry.");
    }
    folly::assume_unreachable();
}

size_t CheckpointManager::queueSetVBState() {
    // Grab the vbstate before the queueLock (avoid a lock inversion)
    auto vbstate = vb.getTransitionState();
    size_t rval = 0;

    {
        // Take lock to serialize use of {lastBySeqno} and to queue op.
        std::lock_guard<std::mutex> lh(queueLock);

        // Create the setVBState operation, and enqueue it.
        queued_item item =
                createCheckpointMetaItem(0, queue_op::set_vbucket_state);

        // We need to set the cas of the item as two subsequent
        // set_vbucket_state items will have the same seqno and the flusher
        // needs a way to determine which is the latest so that we persist the
        // correct state. We do this 'atomically' as we are holding the
        // ::queueLock.
        item->setCas(vb.nextHLCCas());

        // MB-43528: To ensure that we have a reasonable queue_age stat we need
        // to set the queue time here.
        item->setQueuedTime();

        // Store a JSON version of the vbucket transition data in the value
        vbstate.toItem(*item);

        auto& openCkpt = getOpenCheckpoint(lh);
        const auto result = openCkpt.queueDirty(item);
        rval = item->size();
        if (result.status == QueueDirtyStatus::SuccessNewItem) {
            ++numItems;
            ++totalItems;
            updateStatsForNewQueuedItem(lh, item);
        } else {
            auto msg = fmt::format(
                    "CheckpointManager::queueSetVBState: {} "
                    "expected: SuccessNewItem, got: {} with byte "
                    "diff of: {} after queueDirty.",
                    vb.getId().to_string(),
                    to_string(result.status),
                    result.successExistingByteDiff);
            throw std::logic_error(msg);
        }
    }

    // IMPORTANT: queueLock already released when we called into ActiveStream.
    // We would introduce potential deadlock-by-lock-inversion with the many
    // code paths that acquire streamLock->queueLock otherwise.
    //
    // @todo MB-53778: Currently we potentially notify unnecessary streams.
    //   The side effect isn't expected to cause any major issue. An idle
    //   DCP Producer might be unnecessarily woken up, but immediately put
    //   again to sleep at the first step(). Less of a problem for busy DCP
    //   Producers: they are in their step() loop anyway, so any attempt of
    //   notification is actually a NOP.
    vb.notifyReplication();
    return rval;
}

CheckpointManager::ItemsForCursor CheckpointManager::getNextItemsForDcp(
        CheckpointCursor& cursor, std::vector<queued_item>& items) {
    Expects(&cursor != persistenceCursor);
    return getItemsForCursor(cursor,
                             items,
                             std::numeric_limits<size_t>::max(),
                             checkpointConfig.getCheckpointMaxSize());
}

CheckpointManager::ItemsForCursor CheckpointManager::getItemsForCursor(
        CheckpointCursor& cursor,
        std::vector<queued_item>& items,
        size_t approxNumItemsLimit,
        size_t approxBytesLimit) {
    if (approxNumItemsLimit == 0 || approxBytesLimit == 0) {
        throw std::invalid_argument(
                "CheckpointManager::getItemsForCursor: Limits must be > 0. "
                "approxNumItemsLimit:" +
                std::to_string(approxNumItemsLimit) +
                " approxBytesLimit:" + std::to_string(approxBytesLimit));
    }

    std::lock_guard<std::mutex> lh(queueLock);

    // Fetch whole checkpoints; as long as we don't exceed the approx item
    // limit.
    const auto& checkpoint = **cursor.getCheckpoint();
    ItemsForCursor result(checkpoint.getCheckpointType(),
                          checkpoint.getMaxDeletedRevSeqno(),
                          checkpoint.getHighPreparedSeqno(),
                          checkpoint.getHighCompletedSeqno(),
                          checkpoint.getVisibleSnapshotEndSeqno(),
                          checkpoint.getHistorical(),
                          checkpoint.getPurgeSeqno());

    // Only enforce a hard limit for Disk Checkpoints (i.e backfill). This will
    // prevent huge memory growth due to flushing vBuckets on replicas during a
    // rebalance. Memory checkpoints can still grow unbounded due to max number
    // of checkpoints constraint, but that should be solved by reducing
    // Checkpoint size and increasing max number.
    bool hardLimit = (*cursor.getCheckpoint())->isDiskCheckpoint() &&
                     cursor.getName() == pCursorName;

    // For persistence, we register a backup pcursor for resetting the pcursor
    // to the backup position if persistence fails.
    if (&cursor == persistenceCursor) {
        registerBackupPersistenceCursor(lh);
        result.flushHandle = std::make_unique<FlushHandle>(*this);
    }

    const auto withinLimits = [approxNumItemsLimit, approxBytesLimit](
                                      size_t itemsCount,
                                      size_t bytesCount) -> bool {
        return itemsCount < approxNumItemsLimit &&
               bytesCount < approxBytesLimit;
    };

    size_t itemsCount = 0;
    size_t bytesCount = 0;

    bool enteredNewCp = true;

    while ((!hardLimit || withinLimits(itemsCount, bytesCount)) &&
           (result.moreAvailable = incrCursor(lh, cursor))) {
        if (enteredNewCp) {
            const auto& checkpoint = **cursor.getCheckpoint();
            result.checkpointType = checkpoint.getCheckpointType();
            result.ranges.push_back({{checkpoint.getSnapshotStartSeqno(),
                                      checkpoint.getSnapshotEndSeqno()},
                                     checkpoint.getHighCompletedSeqno(),
                                     checkpoint.getHighPreparedSeqno()});
            enteredNewCp = false;

            // As we cross into new checkpoints, update the maxDeletedRevSeqno
            // iff the new checkpoint has one recorded, and it's larger than the
            // previous value.
            if (checkpoint.getMaxDeletedRevSeqno().value_or(0) >
                result.maxDeletedRevSeqno.value_or(0)) {
                result.maxDeletedRevSeqno = checkpoint.getMaxDeletedRevSeqno();
            }
        }

        queued_item& qi = *(cursor.getPos());
        items.push_back(qi);

        // Update limit counters
        ++itemsCount;
        bytesCount += qi->size();

        if (qi->isSetVBState()) {
            // A set-vbucket-state overrides the maxCas - this ensures that in
            // the seqno order any prior "poisoned" Items are ignored if the
            // HLC was reset by a forceMaxCas
            result.maxCas = qi->getCas();
        } else {
            result.maxCas = std::max(result.maxCas, qi->getCas());
        }

        if (qi->getOperation() == queue_op::checkpoint_end) {
            enteredNewCp = true; // the next incrCuror will move to a new CP

            // Reached the end of a checkpoint; check if we have exceeded
            // our limit (soft limit check only returns complete checkpoints).
            if (!withinLimits(itemsCount, bytesCount)) {
                // Reached our limit - don't want any more items.

                // However, we *do* want to move the cursor into the next
                // checkpoint if possible; as that means the checkpoint we just
                // completed has one less cursor in it (and could potentially be
                // freed).
                moveCursorToNextCheckpoint(lh, cursor);
                break;
            }

            // MB-36971: In the following do *not* call CM::incrCursor(), we
            // may skip a checkpoint_start item at the next run.
            // Use CM::moveCursorToNextCheckpoint() instead, which moves the
            // cursor to the empty item in the next checkpoint (if any).

            // MB-36971: We never want to return multiple Disk checkpoints, So,
            // break if we have just finished processing a Disk Checkpoint,
            // regardless of what comes next.
            if ((*cursor.getCheckpoint())->isDiskCheckpoint()) {
                // Moving the cursor to the next checkpoint potentially allows
                // the CheckpointRemover to free the checkpoint that we are
                // leaving.
                moveCursorToNextCheckpoint(lh, cursor);
                break;
            }

            // We only want to return items from contiguous checkpoints with the
            // same type. We should not return Memory checkpoint items followed
            // by Disk checkpoint items or vice versa. This is due to
            // ActiveStream needing to send Disk checkpoint items as Disk
            // snapshots to the replica.

            if (canMoveCursorToNextCheckpoint(cursor)) {
                // We are now moving the cursor to the next checkpoint.
                // Given that that operation might make the old cursor's
                // checkpoint unreferenced, it might be removed as soon as the
                // cursors jumps (eager checkpoint removal). So, we need to
                // make our checkpoint-merge checks before performing the move.

                const auto current = cursor.getCheckpoint();
                const auto next = std::next(current);
                Expects(next != checkpointList.end());
                const auto canMerge = canBeMerged(lh, **current, **next);

                const auto moved = moveCursorToNextCheckpoint(lh, cursor);
                Expects(moved);

                if (!canMerge) {
                    // The new checkpoint onto which cursor moved to is
                    // incompatible with the previous checkpoint, so just break
                    // the loop and return.
                    break;
                }
            }
        }
    }

    if (getGlobalBucketLogger()->should_log(spdlog::level::debug)) {
        std::string ranges;
        for (const auto& range : result.ranges) {
            fmt::format_to(std::back_inserter(ranges),
                           "[{{{},{}}} HCS:{} HPS:{}],",
                           range.range.getStart(),
                           range.range.getEnd(),
                           to_string_or_none(range.highCompletedSeqno),
                           to_string_or_none(range.highPreparedSeqno));
        }
        if (!ranges.empty()) {
            ranges.pop_back();
        }

        EP_LOG_DEBUG(
                "CheckpointManager::getItemsForCursor() "
                "cursor:{} result:{{items:{} ranges:size:{} {} "
                "moreAvailable:{}}}",
                cursor.getName(),
                uint64_t(itemsCount),
                result.ranges.size(),
                ranges,
                result.moreAvailable);
    }

    cursor.incrNumVisit();

    return result;
}

bool CheckpointManager::incrCursor(const std::lock_guard<std::mutex>& lh,
                                   CheckpointCursor& cursor) {
    if (!cursor.valid()) {
        return false;
    }

    // Move forward
    cursor.incrPos();

    auto pos = cursor.getPos();
    if (pos != (*cursor.getCheckpoint())->end()) {
        return true;
    }

    if (!moveCursorToNextCheckpoint(lh, cursor)) {
        // There is no further checkpoint to move the cursor to, reset it to the
        // original position
        Expects(pos == (*cursor.getCheckpoint())->end());
        cursor.decrPos();
        return false;
    }

    return incrCursor(lh, cursor);
}

void CheckpointManager::notifyFlusher() {
    if (flusherCB) {
        Vbid vbid = vb.getId();
        flusherCB->callback(vbid);
    }
}

int64_t CheckpointManager::getHighSeqno() const {
    std::lock_guard<std::mutex> lh(queueLock);
    return lastBySeqno;
}

uint64_t CheckpointManager::getMaxVisibleSeqno() const {
    std::lock_guard<std::mutex> lh(queueLock);
    return maxVisibleSeqno;
}

std::shared_ptr<CheckpointCursor>
CheckpointManager::getBackupPersistenceCursor() {
    std::lock_guard<std::mutex> lh(queueLock);
    const auto backupFound = cursors.find(backupPCursorName);
    return (backupFound != cursors.end()) ? backupFound->second : nullptr;
}

void CheckpointManager::dump() const {
    std::lock_guard<std::mutex> lh(queueLock);
    dump(lh);
}

void CheckpointManager::dump(const std::lock_guard<std::mutex>& lh) const {
    std::cerr << *this << std::endl;
}

vbucket_state_t CheckpointManager::getVBState() const {
    return vb.getState();
}

void CheckpointManager::clear(std::optional<uint64_t> seqno) {
    // Swap our checkpoint list for a new one so that we can clear everything
    // and addOpenCheckpoint will create the new checkpoint in our new list.
    // This also keeps our cursors pointing to valid checkpoints which is
    // necessary as we will dereference them in resetCursors to decrement the
    // counts of the old checkpoints.
    CheckpointList toRemove;
    {
        std::lock_guard<std::mutex> lh(queueLock);
        const auto first = checkpointList.begin();
        const auto end = checkpointList.end();
        const auto last = std::prev(end);
        Expects((*first)->getId() <= (*last)->getId());
        const auto distance = ((*last)->getId() - (*first)->getId()) + 1;
        // Note: Same as for the STL container, the overload of the splice
        // function that doesn't require the distance is O(N) in the size of the
        // input list, while this is a O(1) operation.
        toRemove.splice(toRemove.begin(), checkpointList, first, end, distance);
        Ensures(checkpointList.empty());

        numItems = 0;
        totalItems.reset(0);
        const auto newHighSeqno = seqno ? *seqno : lastBySeqno;
        lastBySeqno.reset(newHighSeqno);
        maxVisibleSeqno.reset(newHighSeqno);
        lastSnapshotHighSeqno.reset(0);

        // Use lastBySeqno + 1 as that will be the seqno of the first item
        // belonging to this checkpoint
        addOpenCheckpoint(
                lastBySeqno + 1,
                lastBySeqno + 1,
                maxVisibleSeqno,
                {},
                0, // HPS=0 because we have correct val on disk and in PDM
                CheckpointType::Memory,
                vb.isHistoryRetentionEnabled() ? CheckpointHistorical::Yes
                                               : CheckpointHistorical::No);
        resetCursors();
    }

    // Note: O(N) scan of all removed checkpoint (necessary for mem stats
    // update) is lock-free.
    for (auto& c : toRemove) {
        c->detachFromManager();
    }
}

void CheckpointManager::resetCursors() {
    for (auto& pair : cursors) {
        // Reset the cursor to the very begin of the checkpoint list, ie first
        // item in the first checkpoint
        (*pair.second).repositionAtCheckpointBegin(checkpointList.begin());
        (*pair.second).resetPositionOnItemLine();
    }
}

bool CheckpointManager::canMoveCursorToNextCheckpoint(
        const CheckpointCursor& cursor) const {
    if (!cursor.valid()) {
        return false;
    }

    if ((*cursor.getCheckpoint())->getState() == CHECKPOINT_OPEN) {
        return false;
    }

    return true;
}

bool CheckpointManager::moveCursorToNextCheckpoint(
        const std::lock_guard<std::mutex>& lh, CheckpointCursor& cursor) {
    if (!canMoveCursorToNextCheckpoint(cursor)) {
        return false;
    }

    const auto prev = cursor.getCheckpoint();
    Expects((*prev)->getState() == CHECKPOINT_CLOSED);
    const auto next = std::next(prev);
    // There must be at least an open checkpoint
    Expects(next != checkpointList.end());

    // Move the cursor to the next checkpoint.
    // Note: This also updates the cursor accounting for both old/new checkpoint
    cursor.repositionAtCheckpointBegin(next);

    Expects((*cursor.getPos())->getOperation() == queue_op::empty);

    // by advancing the cursor, the previous checkpoint became unreferenced,
    // and may be removable now.
    // only act if the unreffed checkpoint is the oldest closed checkpoint.
    maybeScheduleDestruction(lh, **prev);

    return true;
}

size_t CheckpointManager::getNumOpenChkItems() const {
    std::lock_guard<std::mutex> lh(queueLock);
    return getOpenCheckpoint(lh).getNumItems();
}

size_t CheckpointManager::getNumItemsForCursor(
        const CheckpointCursor& cursor) const {
    std::lock_guard<std::mutex> lh(queueLock);
    return getNumItemsForCursor(lh, cursor);
}

size_t CheckpointManager::getNumItemsForCursor(
        const std::lock_guard<std::mutex>& lh,
        const CheckpointCursor& cursor) const {
    if (!cursor.valid()) {
        return 0;
    }

    // using the totalItems (ever) we can work out the distance/num_items from
    // the cursors position
    return cursor.getNumItems(totalItems);
}

bool CheckpointManager::isLastMutationItemInCheckpoint(
                                                   CheckpointCursor &cursor) {
    if (!cursor.valid()) {
        throw std::logic_error(
                "CheckpointManager::isLastMutationItemInCheckpoint() cursor "
                "is not valid, it has been removed");
    }

    auto it = std::next(cursor.getPos());
    return it == (*(cursor.getCheckpoint()))->end() ||
           (*it)->getOperation() == queue_op::checkpoint_end;
}

void CheckpointManager::createSnapshot(
        uint64_t snapStartSeqno,
        uint64_t snapEndSeqno,
        std::optional<uint64_t> highCompletedSeqno,
        std::optional<uint64_t> highPreparedSeqno,
        CheckpointType checkpointType,
        uint64_t visibleSnapEnd,
        CheckpointHistorical historical,
        uint64_t purgeSeqno) {
    if (isDiskCheckpointType(checkpointType)) {
        Expects(highCompletedSeqno.has_value());
    }

    std::lock_guard<std::mutex> lh(queueLock);
    addNewCheckpoint(lh,
                     snapStartSeqno,
                     snapEndSeqno,
                     visibleSnapEnd,
                     highCompletedSeqno,
                     highPreparedSeqno,
                     checkpointType,
                     historical,
                     purgeSeqno);
}

void CheckpointManager::extendOpenCheckpoint(uint64_t snapEnd,
                                             uint64_t visibleSnapEnd) {
    std::lock_guard<std::mutex> lh(queueLock);
    auto& ckpt = getOpenCheckpoint(lh);

    if (ckpt.isDiskCheckpoint()) {
        throw std::logic_error(
                "CheckpointManager::extendOpenCheckpoint: Cannot extend a Disk "
                "checkpoint");
    }

    ckpt.setSnapshotEndSeqno(snapEnd, visibleSnapEnd);
}

snapshot_info_t CheckpointManager::getSnapshotInfo() {
    std::lock_guard<std::mutex> lh(queueLock);

    const auto& openCkpt = getOpenCheckpoint(lh);

    snapshot_info_t info(
            lastBySeqno,
            {openCkpt.getSnapshotStartSeqno(), openCkpt.getSnapshotEndSeqno()});

    // If there are no items in the open checkpoint then we need to resume by
    // using that sequence numbers of the last closed snapshot. The exception is
    // if we are in a partial snapshot which can be detected by checking if the
    // snapshot start sequence number is greater than the start sequence number
    // Also, since the last closed snapshot may not be in the checkpoint manager
    // we should just use the last by sequence number. The open checkpoint will
    // be overwritten once the next snapshot marker is received since there are
    // no items in it.
    //
    // Note: Condition on "modifiedByExpel" added in MB-39344 for ensuring that
    // the semantic here doesn't change by the new ItemExpel semantic.
    // Actually new unit tests cover this code path and prove that there is no
    // semantic change here caused by MB-39344. But, the additional condition
    // covers us by any unexpected (and uncaught in unit tests) behaviour.
    if (!openCkpt.modifiedByExpel() && !openCkpt.hasNonMetaItems() &&
        static_cast<uint64_t>(lastBySeqno) < info.range.getStart()) {
        info.range = snapshot_range_t(lastBySeqno, lastBySeqno);
    }

    return info;
}

uint64_t CheckpointManager::getFailoverSeqno() const {
    std::lock_guard<std::mutex> lh(queueLock);
    return uint64_t(lastSnapshotHighSeqno);
}

uint64_t CheckpointManager::getOpenSnapshotStartSeqno() const {
    std::lock_guard<std::mutex> lh(queueLock);
    const auto& openCkpt = getOpenCheckpoint(lh);

    return openCkpt.getSnapshotStartSeqno();
}

uint64_t CheckpointManager::getVisibleSnapshotEndSeqno() const {
    // Follow what getSnapshotInfo does, but only for visible end-seqno
    std::lock_guard<std::mutex> lh(queueLock);
    const auto& openCkpt = getOpenCheckpoint(lh);

    // This clause is also in getSnapshotInfo, if we have no items for the open
    // checkpoint, return the "end" as maxVisible
    //
    // Note: Condition on "modifiedByExpel" added in MB-39344 for ensuring that
    // the logic here doesn't change by the new ItemExpel semantic.
    if (!openCkpt.modifiedByExpel() && !openCkpt.hasNonMetaItems() &&
        static_cast<uint64_t>(lastBySeqno) < openCkpt.getSnapshotStartSeqno()) {
        return maxVisibleSeqno;
    }

    return openCkpt.getVisibleSnapshotEndSeqno();
}

queued_item CheckpointManager::createCheckpointMetaItem(uint64_t checkpointId,
                                                        queue_op op) {
    if (!isMetaQueueOp(op)) {
        throw std::invalid_argument(
                "CheckpointManager::createCheckpointMetaItem: op " +
                to_string(op) + " is non-meta");
    }

    // It's not valid to actually increment lastBySeqno for any meta op as this
    // may be called independently on the replica to the active (i.e. for a
    // failover table change as part of set_vbucket_state) so the seqnos would
    // differ to those on the active.
    //
    // We enqueue all meta ops with lastBySeqno + 1 though to ensure that they
    // are weakly monotonic. If we used different seqnos for different meta ops
    // then they may not be. The next normal op will be enqueued after bumping
    // lastBySeqno so we may see the following seqnos across checkpoints
    // [1, 1, 1, 2, 3, 3] [3, 3, 4] [4, 4, ...]. This means that checkpoint end
    // seqnos are exclusive of any seqno of a normal mutation in the checkpoint,
    // whilst checkpoint starts should be inclusive. Checkpoint ends may share a
    // seqno with a preceding setVBucketState though.
    uint64_t seqno = lastBySeqno + 1;
    StoredDocKey key(to_string(op), CollectionID::SystemEvent);

    return queued_item(new Item(key, vb.getId(), op, checkpointId, seqno));
}

void CheckpointManager::createNewCheckpoint() {
    std::lock_guard<std::mutex> lh(queueLock);
    addNewCheckpoint(lh);
}

size_t CheckpointManager::getMemUsage() const {
    std::lock_guard<std::mutex> lh(queueLock);
    return getMemUsage(lh);
}

size_t CheckpointManager::getMemUsage(std::lock_guard<std::mutex>& lh) const {
    return queuedItemsMemUsage + getMemOverhead(lh);
}

size_t CheckpointManager::getQueuedItemsMemUsage() const {
    return queuedItemsMemUsage;
}

size_t CheckpointManager::getMemOverhead() const {
    std::lock_guard<std::mutex> lh(queueLock);
    return getMemOverhead(lh);
}

size_t CheckpointManager::getMemOverhead(
        std::lock_guard<std::mutex>& lh) const {
    return memOverheadQueue + memOverheadIndex +
           (getNumCheckpoints(lh) * sizeof(Checkpoint));
}

size_t CheckpointManager::getMemOverheadQueue() const {
    return memOverheadQueue;
}

size_t CheckpointManager::getMemOverheadIndex() const {
    return memOverheadIndex;
}

void CheckpointManager::addStats(const AddStatFn& add_stat,
                                 CookieIface& cookie) {
    std::lock_guard<std::mutex> lh(queueLock);
    std::array<char, 256> buf;

    try {
        const auto vbucketId = vb.getId();
        checked_snprintf(buf.data(),
                         buf.size(),
                         "vb_%d:open_checkpoint_id",
                         vb.getId().get());
        add_casted_stat(buf.data(), getOpenCheckpointId(lh), add_stat, cookie);

        checked_snprintf(buf.data(),
                         buf.size(),
                         "vb_%d:num_conn_cursors",
                         vbucketId.get());
        add_casted_stat(buf.data(), cursors.size(), add_stat, cookie);

        checked_snprintf(buf.data(),
                         buf.size(),
                         "vb_%d:num_checkpoint_items",
                         vbucketId.get());
        add_casted_stat(buf.data(), numItems, add_stat, cookie);
        checked_snprintf(buf.data(),
                         buf.size(),
                         "vb_%d:num_open_checkpoint_items",
                         vbucketId.get());
        add_casted_stat(buf.data(),
                        getOpenCheckpoint(lh).getNumItems(),
                        add_stat,
                        cookie);
        checked_snprintf(buf.data(),
                         buf.size(),
                         "vb_%d:num_checkpoints",
                         vbucketId.get());
        add_casted_stat(buf.data(), checkpointList.size(), add_stat, cookie);

        checked_snprintf(
                buf.data(), buf.size(), "vb_%d:mem_usage", vbucketId.get());
        add_casted_stat(buf.data(), getMemUsage(lh), add_stat, cookie);

        checked_snprintf(buf.data(),
                         buf.size(),
                         "vb_%d:mem_usage_key_index_overhead",
                         vbucketId.get());
        add_casted_stat(buf.data(), memOverheadIndex, add_stat, cookie);

        checked_snprintf(buf.data(),
                         buf.size(),
                         "vb_%d:mem_usage_queue_overhead",
                         vbucketId.get());
        add_casted_stat(buf.data(), memOverheadQueue, add_stat, cookie);

        checked_snprintf(buf.data(),
                         buf.size(),
                         "vb_%d:mem_usage_queued_items",
                         vbucketId.get());
        add_casted_stat(buf.data(), queuedItemsMemUsage, add_stat, cookie);

        for (const auto& cursor : cursors) {
            const auto& name = cursor.second->getName();

            checked_snprintf(buf.data(),
                             buf.size(),
                             "vb_%d:%s:cursor_checkpoint_id",
                             vbucketId.get(),
                             name.c_str());
            add_casted_stat(buf.data(),
                            (*(cursor.second->getCheckpoint()))->getId(),
                            add_stat,
                            cookie);

            const auto pos = cursor.second->getPos();
            checked_snprintf(buf.data(),
                             buf.size(),
                             "vb_%d:%s:cursor_distance",
                             vbucketId.get(),
                             name.c_str());
            add_casted_stat(
                    buf.data(), cursor.second->getDistance(), add_stat, cookie);

            checked_snprintf(buf.data(),
                             buf.size(),
                             "vb_%d:%s:cursor_op",
                             vbucketId.get(),
                             name.c_str());
            add_casted_stat(buf.data(),
                            to_string((*pos)->getOperation()),
                            add_stat,
                            cookie);

            checked_snprintf(buf.data(),
                             buf.size(),
                             "vb_%d:%s:cursor_seqno",
                             vbucketId.get(),
                             name.c_str());
            add_casted_stat(buf.data(), (*pos)->getBySeqno(), add_stat, cookie);

            checked_snprintf(buf.data(),
                             buf.size(),
                             "vb_%d:%s:num_visits",
                             vbucketId.get(),
                             name.c_str());
            add_casted_stat(
                    buf.data(), cursor.second->getNumVisit(), add_stat, cookie);

            checked_snprintf(buf.data(),
                             buf.size(),
                             "vb_%d:%s:num_items_for_cursor",
                             vbucketId.get(),
                             name.c_str());
            add_casted_stat(buf.data(),
                            getNumItemsForCursor(lh, *cursor.second),
                            add_stat,
                            cookie);
        }

        // Iterate all checkpoints and dump usages
        for (const auto& c : checkpointList) {
            c->addStats(add_stat, cookie);
        }
    } catch (std::exception& error) {
        EP_LOG_WARN(
                "CheckpointManager::addStats: An error occurred while adding "
                "stats: {}",
                error.what());
    }
}

void CheckpointManager::takeAndResetCursors(CheckpointManager& other) {
    other.takeAndResetCursorsHook();

    Cursor otherPCursor;
    cursor_index otherCursors;
    {
        std::lock_guard<std::mutex> otherLH(other.queueLock);
        otherPCursor = other.pCursor;
        otherCursors = std::move(other.cursors);
        other.cursors.clear();
    }

    std::lock_guard<std::mutex> lh(queueLock);
    pCursor = std::move(otherPCursor);
    persistenceCursor = pCursor.lock().get();
    for (auto& cursor : otherCursors) {
        cursors[cursor.second->getName()] = std::move(cursor.second);
    }
    resetCursors();
}

bool CheckpointManager::isOpenCheckpointDisk() {
    std::lock_guard<std::mutex> lh(queueLock);
    return checkpointList.back()->isDiskCheckpoint();
}

bool CheckpointManager::isOpenCheckpointInitialDisk() {
    std::lock_guard<std::mutex> lh(queueLock);
    return checkpointList.back()->isInitialDiskCheckpoint();
}

void CheckpointManager::updateStatsForStateChange(vbucket_state_t from,
                                                  vbucket_state_t to) {
    std::lock_guard<std::mutex> lh(queueLock);
    auto isInactive = [](vbucket_state_t state) {
        return state == vbucket_state_replica || state == vbucket_state_dead;
    };
    if (!isInactive(from) && isInactive(to)) {
        stats.inactiveCheckpointOverhead += getMemOverhead(lh);
    } else if (isInactive(from) && !isInactive(to)) {
        stats.inactiveCheckpointOverhead -= getMemOverhead(lh);
    }
}

size_t CheckpointManager::getNumCheckpoints() const {
    std::lock_guard<std::mutex> lh(queueLock);
    return getNumCheckpoints(lh);
}

size_t CheckpointManager::getNumCheckpoints(
        std::lock_guard<std::mutex>& lh) const {
    return checkpointList.size();
}

bool CheckpointManager::hasItemsForCursor(
        const CheckpointCursor& cursor) const {
    std::lock_guard<std::mutex> lh(queueLock);

    if (!cursor.valid()) {
        return false;
    }

    // Cursor not in the last checkpoint? Surely at least items to process in
    // the open checkpoint
    if (!(*cursor.getCheckpoint())->isOpen()) {
        return true;
    }

    // Cursor in the open checkpoint
    return cursor.getRemainingItemsInCurrentCheckpoint() > 0;
}

size_t CheckpointManager::getNumCursors() const {
    std::lock_guard<std::mutex> lh(queueLock);
    return cursors.size();
}

std::ostream& operator <<(std::ostream& os, const CheckpointManager& m) {
    os << "CheckpointManager[" << &m << "] with numItems:" << m.getNumItems()
       << " checkpoints:" << m.checkpointList.size()
<<<<<<< HEAD
       << " totalItems:" << m.totalItems
       << " lastSnapshotHighSeqno:" << m.lastSnapshotHighSeqno << std::endl;
=======
       << " lastSnapshotHighSeqno:" << m.lastSnapshotHighSeqno
       << " totalItems:" << m.totalItems << std::endl;

>>>>>>> face0468
    for (const auto& c : m.checkpointList) {
        os << "    " << *c << std::endl;
    }
    os << "    cursors:[" << std::endl;
    for (const auto& cur : m.cursors) {
        os << "        " << cur.first << ": " << *cur.second << std::endl;
    }
    os << "    ]" << std::endl;
    return os;
}

FlushHandle::~FlushHandle() {
    if (failed) {
        Expects(vbucket);
        auto statUpdates = manager.resetPersistenceCursor();
        vbucket->doAggregatedFlushStats(statUpdates);
        return;
    }
    // Flush-success path
    manager.removeBackupPersistenceCursor();
}

void CheckpointManager::maybeCreateNewCheckpoint() {
    std::lock_guard<std::mutex> lh(queueLock);
    maybeCreateNewCheckpoint(lh);
}

void CheckpointManager::maybeCreateNewCheckpoint(
        const std::lock_guard<std::mutex>& lh) {
    // Only the active can shape the CheckpointList
    if (vb.getState() != vbucket_state_active) {
        return;
    }

    // Create the new open checkpoint if the current open checkpoint has reached
    // its max size (in bytes)

    // Note: The condition ensures that we always allow at least 1 non-meta item
    //  in the open checkpoint, regardless of any setting.
    const auto& openCkpt = getOpenCheckpoint(lh);
    if (openCkpt.getMemUsage() >= checkpointConfig.getCheckpointMaxSize() &&
        openCkpt.hasNonMetaItems()) {
        addNewCheckpoint(lh);
    }
}

CheckpointList CheckpointManager::extractClosedUnrefCheckpoints(
        const std::lock_guard<std::mutex>& lh) {
    if (checkpointList.size() < 2) {
        // Only an open checkpoint in the list, nothing to remove.
        return {};
    }

    CheckpointList::iterator it;
    if (cursors.empty()) {
        // No cursors, can remove everything but the open checkpoint
        it = std::prev(checkpointList.end());
    } else {
        it = getLowestCursor(lh)->getCheckpoint();
        if (it == checkpointList.begin()) {
            // Lowest cursor is in the first checkpoint, nothing to remove.
            return {};
        }
    }

    // Checkpoints eligible for removal are by definition the ones in
    // [list.begin(), lowestCursorCheckpoint - 1]
    CheckpointList ret;
    const auto begin = checkpointList.begin();
    Expects((*begin)->getId() < (*it)->getId());
    const auto distance = (*it)->getId() - (*begin)->getId();
    // Note: Same as for the STL container, the overload of the splice function
    // that doesn't require the distance is O(N) in the size of the input list,
    // while this is a O(1) operation.
    ret.splice(ret.begin(), checkpointList, begin, it, distance);

    return ret;
}

std::shared_ptr<CheckpointCursor> CheckpointManager::getLowestCursor(
        const std::lock_guard<std::mutex>& lh) {
    // Note: This function is called at checkpoint expel/removal and executes.
    // under CM lock.
    // At the time of writing (MB-47386) the purpose is to get rid of any code
    // that is O(N = checkpoint-list-size), so scanning the cursors-map is
    // better than scanning the checkpoint-list. But, this is still a O(N)
    // procedure, where N this time is the cursor-map-size.
    // In particular with collections, the number of cursors can increase
    // considerably compared with the pre-7.0 releases. So we should be smarted
    // than just std::std::unordered_map on cursors. Replacing that with an
    // ordered container (ordered by cursor seqno) would give us O(1) at scan as
    // the lower cursor will be simply the first element in the container.
    // But, we would lose the constant complexity at accessing elements by key.
    // Not sure what would be the performance impact of that, but probably in
    // the end we may need to keep the existing container for fast access, plus
    // an additional ordered container for fast access of the lowest element.
    // An other alternative is keeping track of the lowest cursor by recomputing
    // it at every cursor-move in CM. Ideally that is being a cheap operation at
    // cursor-move and would also make the code here O(1).

    const auto entry =
            std::ranges::min_element(cursors, [](const auto& a, const auto& b) {
                // Compare by CheckpointCursor.
                return *a.second < *b.second;
            });
    if (entry == cursors.end()) {
        return {};
    }
    return entry->second;
}

CheckpointManager::ExtractItemsResult::ExtractItemsResult() = default;

CheckpointManager::ExtractItemsResult::ExtractItemsResult(
        CheckpointQueue&& items,
        CheckpointManager* manager,
        std::shared_ptr<CheckpointCursor> expelCursor,
        Checkpoint* checkpoint)
    : items(std::move(items)),
      manager(manager),
      expelCursor(std::move(expelCursor)),
      checkpoint(checkpoint) {
}

CheckpointManager::ExtractItemsResult::~ExtractItemsResult() {
    if (manager && expelCursor) {
        manager->removeCursor(*expelCursor);
    }
}

CheckpointManager::ExtractItemsResult::ExtractItemsResult(
        CheckpointManager::ExtractItemsResult&& other) {
    *this = std::move(other);
}

CheckpointManager::ExtractItemsResult&
CheckpointManager::ExtractItemsResult::operator=(ExtractItemsResult&& other) {
    items = std::move(other.items);
    manager = other.manager;
    other.manager = nullptr;
    expelCursor = std::move(other.expelCursor);
    checkpoint = other.checkpoint;
    other.checkpoint = nullptr;
    return *this;
}

size_t CheckpointManager::ExtractItemsResult::getNumItems() const {
    return items.size();
}

size_t CheckpointManager::ExtractItemsResult::deleteItems() {
    size_t memReleased = 0;
    for (auto it = items.begin(); it != items.end();) {
        memReleased += (*it)->size();
        it = items.erase(it);
    }
    return memReleased;
}

Checkpoint* CheckpointManager::ExtractItemsResult::getCheckpoint() const {
    return checkpoint;
}

const CheckpointCursor& CheckpointManager::ExtractItemsResult::getExpelCursor()
        const {
    return *expelCursor;
}

CheckpointManager::ExtractItemsResult CheckpointManager::extractItemsToExpel(
        const std::lock_guard<std::mutex>& lh) {
    const auto oldestCkptIterator = checkpointList.begin();
    Checkpoint* const oldestCheckpoint = oldestCkptIterator->get();

    if ((oldestCheckpoint->getNumCursorsInCheckpoint() == 0) &&
        oldestCheckpoint->getState() == checkpoint_state::CHECKPOINT_CLOSED) {
        // The oldest checkpoint is unreferenced and closed, therefore may be
        // deleted as a whole by the CheckpointMemRecoveryTask, expelling
        // everything from it one by one would be a waste of time. Cannot expel
        // from checkpoints which are not the oldest without leaving gaps in the
        // items a cursor would read.
        return {};
    }

    if (oldestCheckpoint->getNumItems() == 1) {
        // Items is 1 (checkpoint_start only), so nothing to expel
        return {};
    }

    const auto lowestCursor = getLowestCursor(lh);

    if (lowestCursor) {
        // Sanity check - if the oldest checkpoint is referenced, the cursor
        // with the lowest seqno should be in that checkpoint.
        if (lowestCursor->getCheckpoint()->get() != oldestCheckpoint) {
            const auto minSeqno = oldestCheckpoint->getMinimumCursorSeqno();
            const auto highSeqno = oldestCheckpoint->getHighSeqno();

            std::stringstream ss;
            ss << "CheckpointManager::extractItemsToExpel: (" << vb.getId()
               << ") lowest found cursor is not in the oldest "
                  "checkpoint. Oldest checkpoint ID: "
               << oldestCheckpoint->getId() << " lowSeqno: "
               << (minSeqno ? std::to_string(*minSeqno) : "N/A")
               << " highSeqno: "
               << (highSeqno ? std::to_string(*highSeqno) : "N/A")
               << " snapStart: " << oldestCheckpoint->getSnapshotStartSeqno()
               << " snapEnd: " << oldestCheckpoint->getSnapshotEndSeqno()
               << ". Lowest cursor: " << lowestCursor->getName()
               << " seqno: " << (*lowestCursor->getPos())->getBySeqno()
               << " ckptID: " << (*lowestCursor->getCheckpoint())->getId();
            throw std::logic_error(ss.str());
        }

        // Note: Important check as this avoids decrementing the begin()
        // iterator in the following steps.
        if (lowestCursor->getPos() == oldestCheckpoint->begin()) {
            // Lowest cursor is at the checkpoint empty item, nothing to expel
            return {};
        }
    }

    // Calculate the extent of the items to expel based on the lowest cursor,
    // or in the case of no cursor - use the end of the checkpoint.
    // This position is then adjusted backwards to ensure we expel up to
    // a consistent seqno - i.e we should expel all or none of a given seqno.
    //
    // Note: distance is logically std::distance(begin, pos). If we have a
    // cursor then that's precalculated. Else, that's
    // std::distance(begin, std::prev(end)), which is (numElements - 1).
    auto iterator = lowestCursor ? lowestCursor->getPos()
                                 : std::prev(oldestCheckpoint->end());
    auto distance = lowestCursor ? lowestCursor->getDistance()
                                 : oldestCheckpoint->getNumberOfElements() - 1;

    // Note: If reached here iterator points to some position > begin()
    Expects(distance > 0);

    // If pointing to the dummy item then cannot expel anything and so just
    // return.
    // If distance is < 2  nothing can be expelled
    if (iterator == oldestCheckpoint->begin() || distance < 2) {
        return {};
    }

    // We allow expelling also the item pointed by cursor. For avoiding
    // invalid cursors, we need to reposition all the cursors that point to the
    // same item to a valid position. Given that we are expelling
    // the [checkpoint_start + 1, iterator] range, then the correct new
    // position for those cursors is checkpoint_start.
    //
    // Note 1: iterator <= lowestCursor. If in the '<' case, then we won't
    //  reposition anything
    //
    // Note 2: Repositioning at Checkpoint::begin() would be wrong as a cursor
    //  should never process a checkpoint_start multiple times
    for (auto& entry : cursors) {
        auto& cursor = entry.second;
        if (cursor->getPos() == iterator) {
            cursor->repositionAtCheckpointStart(cursor->getCheckpoint());
        }
    }

    auto expelledItems = oldestCheckpoint->expelItems(iterator, distance);

    // Re-compute the distance for all cursors that reside in the touched
    // checkpoint
    const auto numExpelledItems = expelledItems.size();
    // Note: Logic ensures that we have done some useful work if reached here
    Expects(numExpelledItems > 0);
    for (auto& it : cursors) {
        // Nothing to do for cursors that reside in other checkpoints
        auto& cursor = *it.second;
        if (cursor.getCheckpoint()->get() != oldestCheckpoint) {
            continue;
        }

        // Nothing to do for cursors placed at empty/checkpoint_start, they are
        // not affected by expel.
        const auto op = (*cursor.getPos())->getOperation();
        if (op == queue_op::empty || op == queue_op::checkpoint_start) {
            continue;
        }

        const auto oldDistance = cursor.getDistance();
        Expects(numExpelledItems < oldDistance);
        cursor.setDistance(oldDistance - numExpelledItems);
    }

    // Register the expel-cursor at checkpoint begin. That is for preventing
    // that the checkpoint is removed in the middle of an expel run when the
    // CM::queueLock is released.
    // Note: Previous validation ensures that lowestCursor points to the oldest
    //  checkpoint at this point
    const auto name = "expel-cursor";
    Expects(!cursors.contains(name));
    const auto cursor =
            std::make_shared<CheckpointCursor>(name,
                                               oldestCkptIterator,
                                               oldestCheckpoint->begin(),
                                               CheckpointCursor::Droppable::No,
                                               0);
    cursors[name] = cursor;

    return {std::move(expelledItems),
            this,
            std::move(cursor),
            oldestCheckpoint};
}

CheckpointManager::Counter& CheckpointManager::Counter::operator+=(
        size_t size) {
    local += size;
    global.fetch_add(size);
    return *this;
}

CheckpointManager::Counter& CheckpointManager::Counter::operator-=(
        size_t size) {
    local -= size;
    global.fetch_sub(size);
    return *this;
}

size_t CheckpointManager::getMemFreedByItemExpel() const {
    return memFreedByExpel;
}

size_t CheckpointManager::getMemFreedByCheckpointRemoval() const {
    return memFreedByCheckpointRemoval;
}

std::string CheckpointManager::Labeller::getLabel(const char* name) const {
    return fmt::format("CheckpointManager({})::{}", vbid.to_string(), name);
}

bool CheckpointManager::canBeMerged(const std::lock_guard<std::mutex>& lh,
                                    const Checkpoint& first,
                                    const Checkpoint& second) const {
    // MB-36971: We never want to return checkpoints of different type.
    if (first.getCheckpointType() != second.getCheckpointType()) {
        return false;
    }
    // CDC: The history flag that we pass within the flush-batch to magma is
    // expected to be a per-snapshot flag. Thus, merging checkpoints with
    // different History characteristic would be incorrect.
    if (first.getHistorical() != second.getHistorical()) {
        return false;
    }
    return true;
}<|MERGE_RESOLUTION|>--- conflicted
+++ resolved
@@ -189,10 +189,6 @@
     oldOpenCkpt.queueDirty(qi);
     ++numItems;
     ++totalItems;
-<<<<<<< HEAD
-
-=======
->>>>>>> face0468
     oldOpenCkpt.close();
 
     // Inherit the HPS from the previous Checkpoint. Should we de-dupe in the
@@ -327,10 +323,7 @@
                                              vb.getId(),
                                              checkpointType,
                                              historical,
-<<<<<<< HEAD
                                              purgeSeqno,
-=======
->>>>>>> face0468
                                              totalItems);
     // Add an empty-item into the new checkpoint.
     // We need this because every CheckpointCursor will point to this empty-item
@@ -345,10 +338,6 @@
     ckpt->queueDirty(qi);
     ++numItems;
     ++totalItems;
-<<<<<<< HEAD
-
-=======
->>>>>>> face0468
     checkpointList.push_back(std::move(ckpt));
     Ensures(!checkpointList.empty());
     Ensures(checkpointList.back()->getState() ==
@@ -1863,14 +1852,8 @@
 std::ostream& operator <<(std::ostream& os, const CheckpointManager& m) {
     os << "CheckpointManager[" << &m << "] with numItems:" << m.getNumItems()
        << " checkpoints:" << m.checkpointList.size()
-<<<<<<< HEAD
        << " totalItems:" << m.totalItems
        << " lastSnapshotHighSeqno:" << m.lastSnapshotHighSeqno << std::endl;
-=======
-       << " lastSnapshotHighSeqno:" << m.lastSnapshotHighSeqno
-       << " totalItems:" << m.totalItems << std::endl;
-
->>>>>>> face0468
     for (const auto& c : m.checkpointList) {
         os << "    " << *c << std::endl;
     }

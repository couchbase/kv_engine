/* -*- Mode: C++; tab-width: 4; c-basic-offset: 4; indent-tabs-mode: nil -*- */
/*
 *     Copyright 2018-Present Couchbase, Inc.
 *
 *   Use of this software is governed by the Business Source License included
 *   in the file licenses/BSL-Couchbase.txt.  As of the Change Date specified
 *   in that file, in accordance with the Business Source License, use of this
 *   software will be governed by the Apache License, Version 2.0, included in
 *   the file licenses/APL2.txt.
 */

#include "checkpoint_manager.h"

#include "bucket_logger.h"
#include "checkpoint.h"
#include "checkpoint_config.h"
#include "checkpoint_cursor.h"
#include "ep_time.h"
#include "pre_link_document_context.h"
#include "stats.h"
#include "vbucket.h"
#include "vbucket_state.h"

#include <utility>

#include <gsl/gsl-lite.hpp>
#include <platform/optional.h>
#include <statistics/cbstat_collector.h>

constexpr const char* CheckpointManager::pCursorName;
constexpr const char* CheckpointManager::backupPCursorName;

CursorRegResult::CursorRegResult() = default;

CursorRegResult::CursorRegResult(CheckpointManager& manager,
                                 bool tryBackfill,
                                 uint64_t nextSeqno,
                                 queued_item position,
                                 Cursor cursor)
    : tryBackfill{tryBackfill},
      nextSeqno{nextSeqno},
      position{std::move(position)},
      manager{&manager},
      cursor{std::move(cursor)} {
}

CursorRegResult::CursorRegResult(CursorRegResult&&) = default;
CursorRegResult& CursorRegResult::operator=(CursorRegResult&&) = default;

CursorRegResult::~CursorRegResult() {
    if (manager) {
        // Non-empty CursorRegResult; clean up cursor if we still own it.
        if (auto locked = cursor.lock()) {
            manager->removeCursor(*locked);
        }
    }
}

CheckpointManager::CheckpointManager(EPStats& st,
                                     VBucket& vb,
                                     CheckpointConfig& config,
                                     int64_t lastSeqno,
                                     uint64_t lastSnapStart,
                                     uint64_t lastSnapEnd,
                                     uint64_t maxVisibleSeqno,
                                     uint64_t maxPrepareSeqno,
                                     FlusherCallback cb)
    : stats(st),
      checkpointConfig(config),
      vb(vb),
      numItems(0),
      lastBySeqno(lastSeqno, {vb.getId()}),
      maxVisibleSeqno(maxVisibleSeqno, {vb.getId()}),
      lastSnapshotHighSeqno(0, {vb.getId()}),
      flusherCB(std::move(cb)),
      memFreedByExpel(stats.memFreedByCheckpointItemExpel),
      memFreedByCheckpointRemoval(stats.memFreedByCheckpointRemoval) {
    Expects(static_cast<uint64_t>(lastSeqno) >= lastSnapStart);
    Expects(static_cast<uint64_t>(lastSeqno) <= lastSnapEnd);
    Expects(maxVisibleSeqno <= lastSnapEnd);

    // Note: this is the last moment in the CheckpointManager lifetime
    //     when the checkpointList is empty.
    //     Only in CheckpointManager::clear_UNLOCKED, the checkpointList
    //     is temporarily cleared and a new open checkpoint added immediately.
    addOpenCheckpoint(lastSnapStart,
                      lastSnapEnd,
                      maxVisibleSeqno,
                      {},
                      maxPrepareSeqno,
                      CheckpointType::Memory,
                      vb.isHistoryRetentionEnabled()
                              ? CheckpointHistorical::Yes
                              : CheckpointHistorical::No);

    if (checkpointConfig.isPersistenceEnabled()) {
        // Register the persistence cursor
        pCursor = registerCursorBySeqno(pCursorName,
                                        lastBySeqno,
                                        CheckpointCursor::Droppable::No)
                          .takeCursor();
        persistenceCursor = pCursor.lock().get();
    }
}

CheckpointManager::~CheckpointManager() {
    std::lock_guard<std::mutex> lh(queueLock);
    for (auto& checkpoint : checkpointList) {
        checkpoint->detachFromManager();
    }
}

uint64_t CheckpointManager::getOpenCheckpointId(
        const std::lock_guard<std::mutex>& lh) const {
    return getOpenCheckpoint(lh).getId();
}

uint64_t CheckpointManager::getOpenCheckpointId() const {
    std::lock_guard<std::mutex> lh(queueLock);
    return getOpenCheckpointId(lh);
}

CheckpointType CheckpointManager::getOpenCheckpointType() const {
    std::lock_guard<std::mutex> lh(queueLock);
    return getOpenCheckpoint(lh).getCheckpointType();
}

CheckpointHistorical CheckpointManager::getOpenCheckpointHistorical() const {
    std::lock_guard<std::mutex> lh(queueLock);
    return getOpenCheckpoint(lh).getHistorical();
}

Checkpoint& CheckpointManager::getOpenCheckpoint(
        const std::lock_guard<std::mutex>&) const {
    // During its lifetime, the checkpointList can only be in one of the
    // following states:
    //
    //     - 1 open checkpoint, after the execution of:
    //         - CheckpointManager::CheckpointManager
    //         - CheckpointManager::clear_UNLOCKED
    //     - [1, N] closed checkpoints + 1 open checkpoint, after the execution
    //         of CheckpointManager::closeOpenCheckpointAndAddNew_UNLOCKED
    //
    // Thus, by definition checkpointList.back() is the open checkpoint and the
    // checkpointList is never empty.
    return *checkpointList.back();
}

void CheckpointManager::addNewCheckpoint(
        const std::lock_guard<std::mutex>& lh) {
    // Use lastBySeqno + 1 as that will be the seqno of the first item belonging
    // to this checkpoint
    addNewCheckpoint(lh,
                     lastBySeqno + 1,
                     lastBySeqno + 1,
                     maxVisibleSeqno,
                     {},
                     CheckpointType::Memory,
                     vb.isHistoryRetentionEnabled() ? CheckpointHistorical::Yes
                                                    : CheckpointHistorical::No);
}

void CheckpointManager::addNewCheckpoint(
        const std::lock_guard<std::mutex>& lh,
        uint64_t snapStartSeqno,
        uint64_t snapEndSeqno,
        uint64_t visibleSnapEnd,
        std::optional<uint64_t> highCompletedSeqno,
        CheckpointType checkpointType,
        CheckpointHistorical historical,
        uint64_t purgeSeqno) {
    // First, we must close the open checkpoint.
    auto& oldOpenCkpt = *checkpointList.back();
    const auto minSeqno = oldOpenCkpt.getMinimumCursorSeqno();
    const auto highSeqno = oldOpenCkpt.getHighSeqno();
    EP_LOG_DEBUG(
            "CheckpointManager::addNewCheckpoint: Close "
            "the current open checkpoint: [{}, id:{}, snapStart:{}, "
            "snapEnd:{}]",
            vb.getId(),
            oldOpenCkpt.getId(),
            (minSeqno ? std::to_string(*minSeqno) : "N/A"),
            (highSeqno ? std::to_string(*highSeqno) : "N/A"));
    queued_item qi = createCheckpointMetaItem(oldOpenCkpt.getId(),
                                              queue_op::checkpoint_end);
    oldOpenCkpt.queueDirty(qi);
    ++numItems;
    ++totalItems;

    oldOpenCkpt.close();

    // Inherit the HPS from the previous Checkpoint. Should we de-dupe in the
    // Flusher some item at a snapshot end then we must ensure that the HPS of
    // any given Checkpoint is persisted. Consider the following Checkpoints:
    // [1:Pre, 2:Mutation][3:Mutation] in which seqnos 2 and 3 are the same key.
    // To ensure that the flusher persists the HPS for 1:Pre without modifying
    // the Flusher we can inherit the HPS value from the previous Checkpoint
    // such that the Checkpoint [3:Mutation] also has HPS = 1.
    auto hps = oldOpenCkpt.getHighPreparedSeqno()
                       ? *oldOpenCkpt.getHighPreparedSeqno()
                       : 0;

    addOpenCheckpoint(snapStartSeqno,
                      snapEndSeqno,
                      visibleSnapEnd,
                      highCompletedSeqno,
                      hps,
                      checkpointType,
                      historical,
                      purgeSeqno);

    // If cursors reached to the end of its current checkpoint, move it to the
    // next checkpoint. That is done to help in making checkpoints eligible for
    // removal/expel, so reducing the overall checkpoint mem-usage.
    //
    // Note: The expel-cursor (if registered) is always placed at checkpoint
    //  begin, so it's logically not possible to touch it here.
    //  @todo: It would be good to enforce some check on expel-cursor here,
    //    better to be paranoid in this area.
    //
    // @todo MB-48681: Skipping the checkpoint_end item on DCP cursors is
    //   unexpected, see CM::getItemsForCursor for how that item is used
    for (auto& pair : cursors) {
        auto& cursor = *pair.second;
        const auto& checkpoint = *(*(cursor.getCheckpoint()));
        if (checkpoint.getState() == CHECKPOINT_OPEN) {
            // Cursor in the open (ie last) checkpoint, nothing to move
            continue;
        }

        // Cursor is in a closed checkpoint, we can move it to the open
        // checkpoint if it's at any of the following positions:
        //
        // [empty  ckpt_start  ..  mutation  ..  mutation  ckpt_end  end()]
        //                                       ^         ^         ^
        auto pos = cursor.getPos();
        if (pos == checkpoint.end() ||
            (*pos)->getOperation() == queue_op::checkpoint_end ||
            (*std::next(pos))->getOperation() == queue_op::checkpoint_end) {
            if ((*std::next(pos))->getOperation() == queue_op::checkpoint_end) {
                // we're skipping this end item for the cursor, so must advance
                // the distance.
                cursor.incrPos();
            }
            // Note: The call also removes the old checkpoint if cursor-move
            // made it unreferenced
            moveCursorToNextCheckpoint(lh, cursor);
        }
    }

    // If the old open checkpoint had no cursors, it is now both closed and
    // unreferenced so it can be removed immediately.
    // Note: We need this call to handle the case where there's no cursor in CM
    maybeScheduleDestruction(lh, oldOpenCkpt);
}

void CheckpointManager::addOpenCheckpoint(
        uint64_t snapStart,
        uint64_t snapEnd,
        uint64_t visibleSnapEnd,
        std::optional<uint64_t> highCompletedSeqno,
        uint64_t highPreparedSeqno,
        CheckpointType checkpointType,
        CheckpointHistorical historical,
        uint64_t purgeSeqno) {
    const auto makeException = [&](std::string_view suffix) {
        return std::invalid_argument(fmt::format(
                "CheckpointManager::addOpenCheckpoint: {}, snapStart:{}, "
                "snapEnd:{}, visibleSnapEnd:{}, HCS:{}, HPS:{}, type:{}, {}, "
                "purge:{} - "
                "{}",
                vb.getId(),
                snapStart,
                snapEnd,
                visibleSnapEnd,
                highPreparedSeqno,
                to_string_or_none(highCompletedSeqno),
                ::to_string(checkpointType),
                ::to_string(historical),
                purgeSeqno,
                suffix));
    };

    if (snapStart > snapEnd) {
        throw makeException("snapStart > snapEnd");
    }

    if (isDiskCheckpointType(checkpointType) && !highCompletedSeqno) {
        throw makeException("missing HCS");
    }

    Expects(checkpointList.empty() ||
            checkpointList.back()->getState() ==
                    checkpoint_state::CHECKPOINT_CLOSED);

    const uint64_t id =
            checkpointList.empty() ? 1 : checkpointList.back()->getId() + 1;

    EP_LOG_DEBUG(
            "CheckpointManager::addOpenCheckpoint: Create "
            "a new open checkpoint: [{}, id:{}, snapStart:{}, snapEnd:{}, "
            "visibleSnapEnd:{}, hcs:{}, hps:{} type:{}, purgeSeqno:{}]",
            vb.getId(),
            id,
            snapStart,
            snapEnd,
            visibleSnapEnd,
            to_string_or_none(highCompletedSeqno),
            highPreparedSeqno,
            to_string(checkpointType),
            purgeSeqno);

    auto ckpt = std::make_unique<Checkpoint>(*this,
                                             stats,
                                             id,
                                             snapStart,
                                             snapEnd,
                                             visibleSnapEnd,
                                             highCompletedSeqno,
                                             highPreparedSeqno,
                                             vb.getId(),
                                             checkpointType,
                                             historical,
                                             purgeSeqno,
                                             totalItems);
    // Add an empty-item into the new checkpoint.
    // We need this because every CheckpointCursor will point to this empty-item
    // at creation. So, the cursor will point at the first actual non-meta item
    // after the first cursor-increment.
    queued_item qi = createCheckpointMetaItem(0, queue_op::empty);
    ckpt->queueDirty(qi);
    // Note: We don't include the empty-item in 'numItems'

    // This item represents the start of the new checkpoint
    qi = createCheckpointMetaItem(id, queue_op::checkpoint_start);
    ckpt->queueDirty(qi);
    ++numItems;
    ++totalItems;

    checkpointList.push_back(std::move(ckpt));
    Ensures(!checkpointList.empty());
    Ensures(checkpointList.back()->getState() ==
            checkpoint_state::CHECKPOINT_OPEN);
}

CursorRegResult CheckpointManager::registerCursorBySeqno(
        const std::string& name,
        uint64_t lastProcessedSeqno,
        CheckpointCursor::Droppable droppable) {
    // Note: The function is full of early-returns so that's a bit difficult to
    // handle the following by locked/lock-free scopes.
    // What we need here is to call scheduleDestruction() lock-free. The guard
    // is declared/instantiated before we acquire the lock, so that will go out
    // of scope (and the lambda executed) after the lock_guard is released at
    // return. A bug on that would be quickly spotted in unit tests, as
    // scheduleDestruction() acquires the same lock in it, so we would deadlock
    // pretty quickly.
    RemoveCursorResult removeCursorRes;
    const auto lockFreeOnReturn = folly::makeGuard(
            [&]() { scheduleDestruction(std::move(removeCursorRes.removed)); });

    std::lock_guard<std::mutex> lh(queueLock);

    auto ckptIt = checkpointList.begin();
    auto createCursorRegResult =
            [this, &name, &ckptIt, droppable, &lh, &removeCursorRes](
                    ChkptQueueIterator pos,
                    size_t distance,
                    bool tryBackfill,
                    uint64_t seqno) -> CursorRegResult {
        // Note
        // When we re-register a cursor with the same name we can fall into 2
        // cases:
        // 1. The cursor is re-registered into the same checkpoint
        // 2. The cursor is re-registered into a subsequent checkpoint (eg,
        //    stream transition backfill->memory).
        // At (1) we want to prevent that the "replacement" operation triggers
        // checkpoint removal. For that, we construct the new cursor before
        // removing the old one, thus ensuring that the checkpoint stays
        // referenced during the whole process.
        const auto newCursor = std::make_shared<CheckpointCursor>(
                name, ckptIt, pos, droppable, distance);
        // Remove the old cursor (if any) before adding the new one to the
        // ::cursors map
        for (const auto& [currCName, oldCursor] : cursors) {
            if (name == currCName) {
                Expects(oldCursor);
                const auto tempName = "temp" + name;
                cursors[tempName] = newCursor;
                removeCursorRes = removeCursor(lh, *oldCursor);
                cursors.erase(tempName);
                break;
            }
        }
        // Finally save the newCursor
        cursors[name] = newCursor;

        return {*this, tryBackfill, seqno, *pos, Cursor{newCursor}};
    };

    // If:
    // - there is only 1 checkpoint in CM
    // - and, ItemExpel removed all mutations from that checkpoint (MB-39344)
    // then we register a cursor at checkpoint begin.
    //
    // Note: The legacy logic (below) for cursor-registering is based on
    // Checkpoint::getMinimumCursorSeqno()/getHighSeqno() that are meaningless
    // if all mutations have been expelled.
    if ((*ckptIt)->isOpen() && (*ckptIt)->isEmptyByExpel()) {
        // Trigger backfill only if there's a gap between lastProcessedSeqno and
        // nextSeqnoAvailableFromCheckpoint
        const uint64_t nextSeqnoAvailableFromCheckpoint = lastBySeqno + 1;
        const auto tryBackfill =
                (nextSeqnoAvailableFromCheckpoint != lastProcessedSeqno + 1);
        return createCursorRegResult((*ckptIt)->begin(),
                                     0,
                                     tryBackfill,
                                     nextSeqnoAvailableFromCheckpoint);
    }

    // Note: We always have the highSeqno for the open checkpoint at this point
    // - If there's only 1 checkpoint, then that must be open and not empty as
    //   we caught the empty-by-expel case above
    // - Else if we have multiple checkpoints, then the open one isn't the
    //   oldest and so it can't be touched by expel at all
    const auto& openCkpt = getOpenCheckpoint(lh);
    const auto highSeqno = *openCkpt.getHighSeqno();
    if (highSeqno < lastProcessedSeqno) {
        throw std::invalid_argument(
                "CheckpointManager::registerCursorBySeqno: lastProcessedSeqno "
                "(" +
                std::to_string(lastProcessedSeqno) +
                ") is greater than last checkpoint highSeqno (" +
                std::to_string(highSeqno) + ")");
    }

    // Path here handles all scenarios but the new one introduced in MB-39344
    // (ie one single open checkpoint has been emptied by ItemExpel).
    //
    // This loop with go through each checkpoint till it finds the correct item
    // to place a cursor on. There are three situations we will do this in, and
    // one where we will skip to the next checkpoint:
    //
    // Case 1. If the seqno requested becomes before the min seqno in the
    // checkpoint. Then register the cursor at the start of the checkpoint and
    // return.
    //
    // Case 2. If the seqno request is greater than any item in the checkpoint,
    // then skip the checkpoint.
    //
    // Case 3. This is a special case where we're at the last checkpoint and the
    // last item in the checkpoint matches the seqno requested. In this case we,
    // register the cursor here and use the next seqno as lastBySeqno + 1, as
    // this will be the next seqno generated.
    //
    // Case 4: This is the normal case where we know we need to place the cursor
    // inside the current checkpoint, but need to walk through it to find which
    // item to register against, once found we return using the seqno of the
    // item.
    for (; ckptIt != checkpointList.end(); ++ckptIt) {
        const bool isLastCkpt = std::next(ckptIt) == checkpointList.end();
        auto& ckpt = **ckptIt;

        // Some sanity check
        if (ckptIt != checkpointList.begin()) {
            // ItemExpel is expected to touch only the oldest checkpoint.
            Expects(!ckpt.modifiedByExpel());
        }

        // 0) Skip empty-by-expel checkpoint.
        // Note: Given that ItemExpel touches only the oldest checkpoint, then
        // hitting an empty-by-expel checkpoint here means that surely we have
        // a subsequent one, so we can safely skip over.
        const auto st = ckpt.getMinimumCursorSeqno();
        if (!st) {
            continue;
        }

        // *Before Path* Case 1) If the seqno is before this checkpoint then
        // register the cursor at the empty item
        if (lastProcessedSeqno < *st) {
            // Trigger backfill only if there's a gap between lastProcessedSeqno
            // and st
            const auto tryBackfill = (*st != lastProcessedSeqno + 1);
            return createCursorRegResult(ckpt.begin(), 0, tryBackfill, *st);
        }

        // *After Path* Case 2) If the seqno isn't in this checkpoint move on
        // next, if there is another checkpoint. *NOTE* getHighSeqno() only
        // returns the seqno's of non-meta items, so we'll move on to the next
        // checkpoint if there isn't a non-meta item for this seqno in the
        // current checkpoint.
        const auto en = ckpt.getHighSeqno();
        // Note: We have 'st', we must have 'en'
        Expects(en);
        if (lastProcessedSeqno >= *en && !isLastCkpt) {
            continue;
        }

        // *Special Path* Case 3) If this is the last checkpoint and the last
        // item in the checkpoint is equal to the final item in the checkpoint
        // then we need to set the seqno to the next seqno we'll generate
        auto lastItemInCkptItr = std::prev(ckpt.end());
        Expects(lastItemInCkptItr != ckpt.begin());
        uint64_t lastItemInCkptSeqno = (*lastItemInCkptItr)->getBySeqno();
        if (lastProcessedSeqno == lastItemInCkptSeqno && isLastCkpt) {
            return createCursorRegResult(lastItemInCkptItr,
                                         ckpt.getNumItems(),
                                         false,
                                         lastBySeqno + 1);
        }

        // *Normal Path* Case 4) Requested sequence number lies within this
        // checkpoint. Calculate the position/distance to place the cursor, plus
        // the information for the caller on what's the next seqno available in
        // checkpoint.
        size_t distance = 0;
        for (auto curPos = ckpt.begin(); std::next(curPos) != ckpt.end();
             ++curPos) {
            auto nextItem = *std::next(curPos);
            const uint64_t nextSeqno = nextItem->getBySeqno();

            if (lastProcessedSeqno < nextSeqno) {
                return createCursorRegResult(
                        curPos, distance, false, nextSeqno);
            }
            ++distance;
        }
    }

    /*
     * We should never get here since this would mean that the sequence
     * number we are looking for is higher than anything currently assigned
     *  and there is already an assert above for this case.
     */
    throw std::logic_error(
            "CheckpointManager::registerCursorBySeqno the sequences number "
            "is higher than anything currently assigned");
}

void CheckpointManager::registerBackupPersistenceCursor(
        const std::lock_guard<std::mutex>& lh) {
    // Preconditions: pCursor exists and copy does not
    Expects(persistenceCursor);
    if (cursors.find(backupPCursorName) != cursors.end()) {
        throw std::logic_error(
                "CheckpointManager::registerBackupPersistenceCursor: Backup "
                "cursor "
                "already exists");
    }

    // Note: We want to make an exact copy, only the name differs
    const auto pCursorCopy = std::make_shared<CheckpointCursor>(
            *persistenceCursor, backupPCursorName);
    cursors[backupPCursorName] = std::move(pCursorCopy);
}

bool CheckpointManager::removeCursor(CheckpointCursor& cursor) {
    RemoveCursorResult res;
    {
        std::lock_guard<std::mutex> lh(queueLock);
        res = removeCursor(lh, cursor);
    }

    scheduleDestruction(std::move(res.removed));

    return true;
}

void CheckpointManager::removeBackupPersistenceCursor() {
    RemoveCursorResult res;
    {
        std::lock_guard<std::mutex> lh(queueLock);
        auto* backupCursor = cursors.at(backupPCursorName).get();
        Expects(backupCursor);
        res = removeCursor(lh, *backupCursor);
        Expects(res.success);

        // Reset (recreate) the potential stats overcounts as our flush was
        // successful
        persistenceFailureStatOvercounts = AggregatedFlushStats();
    }

    scheduleDestruction(std::move(res.removed));
}

AggregatedFlushStats CheckpointManager::resetPersistenceCursor() {
    AggregatedFlushStats ret;
    RemoveCursorResult resRemPCursor;
    RemoveCursorResult resRemBackupCursor;
    {
        std::lock_guard<std::mutex> lh(queueLock);

        // Note: the logic here relies on the existing cursor copy-ctor and
        //  CM::removeCursor function for getting the checkpoint num-cursors
        //  computation right

        // 1) Remove the existing pcursor
        Expects(persistenceCursor);
        resRemPCursor = removeCursor(lh, *persistenceCursor);
        Expects(resRemPCursor.success);
        pCursor = Cursor();
        persistenceCursor = nullptr;

        // 2) Make the new pcursor from the backup copy, assign the correct name
        // and register it
        auto* backup = cursors.at(backupPCursorName).get();
        const auto newPCursor =
                std::make_shared<CheckpointCursor>(*backup, pCursorName);
        cursors[pCursorName] = newPCursor;
        pCursor.setCursor(newPCursor);
        persistenceCursor = pCursor.lock().get();

        // 3) Remove old backup
        Expects(backup);
        resRemBackupCursor = removeCursor(lh, *backup);
        Expects(resRemBackupCursor.success);

        // Swap the stat counts to reset them for the next flush - return the
        // one we accumulated for the caller to adjust the VBucket stats
        std::swap(ret, persistenceFailureStatOvercounts);
    }

    scheduleDestruction(std::move(resRemPCursor.removed));
    scheduleDestruction(std::move(resRemBackupCursor.removed));

    return ret;
}

CheckpointManager::RemoveCursorResult CheckpointManager::removeCursor(
        const std::lock_guard<std::mutex>& lh, CheckpointCursor& cursor) {
    // We have logic "race conditions" that may lead to legally executing here
    // when the cursor has already been marked invalid, so we just return if
    // that is the case. See MB-45757 for details.
    if (!cursor.valid()) {
        return {false, {}};
    }

    EP_LOG_DEBUG("Remove the checkpoint cursor with the name \"{}\" from {}",
                 cursor.getName(),
                 vb.getId());

    cursor.invalidate();

    // find the current checkpoint before erasing the cursor, if there
    // are no other owners of the cursor it may be destroyed.
    auto* checkpoint = cursor.getCheckpoint()->get();

    if (cursors.erase(cursor.getName()) == 0) {
        throw std::logic_error(
                "CheckpointManager::removeCursor: " + to_string(vb.getId()) +
                " Failed to remove cursor: " + cursor.getName());
    }

    // after removing `cursor`, perhaps the oldest checkpoint is now
    // unreferenced, and can be removed. BUT - this cursor has been
    // removed, not just moved to the next checkpoint. Therefore,
    // multiple checkpoints may be eligible for removal. Check for multiple,
    // not just the oldest.

    if (!isEligibleForRemoval(*checkpoint)) {
        return {true, {}};
    }

    return {true, extractClosedUnrefCheckpoints(lh)};
}

bool CheckpointManager::isEligibleForRemoval(
        const Checkpoint& checkpoint) const {
    return &checkpoint == checkpointList.front().get() &&
           checkpoint.isNoCursorsInCheckpoint() &&
           checkpoint.getState() == checkpoint_state::CHECKPOINT_CLOSED;
}

void CheckpointManager::maybeScheduleDestruction(
        const std::lock_guard<std::mutex>& lh, Checkpoint& c) {
    if (!isEligibleForRemoval(c)) {
        return;
    }

    // We are removing the checkpoint from CM, we need to update some stats.

    auto& checkpoint = **checkpointList.begin();
    Expects(&c == &checkpoint);

    checkpoint.detachFromManager();
    const auto removedItems = checkpoint.getNumItems();
    numItems.fetch_sub(removedItems);
    stats.itemsRemovedFromCheckpoints.fetch_add(removedItems);
    memFreedByCheckpointRemoval += checkpoint.getMemUsage();

    // Checkpoints must be removed in order, only the oldest is eligible
    // when removing checkpoints one at a time.
    // When cursors are removed, multiple checkpoints may unreffed and
    // can be removed together, but that is handled in removeCursor()
    // Note: Using O(1) overload of splice which takes a distance.
    CheckpointList forDestruction;
    forDestruction.splice(forDestruction.begin(),
                          checkpointList,
                          checkpointList.begin(),
                          std::next(checkpointList.begin()),
                          1 /* distance */);
    vb.scheduleDestruction(std::move(forDestruction));
}

void CheckpointManager::scheduleDestruction(CheckpointList&& toRemove) {
    if (toRemove.empty()) {
        return;
    }

    // We need to update some stats. The operation requires a full scan of the
    // toRemove list, that can be large when this function executes in the
    // CursorDrop path. So scan is lock-free and we acquire the lock just for
    // applying the stats update.
    size_t numItemsRemoved = 0;
    size_t memoryReleased = 0;
    for (const auto& checkpoint : toRemove) {
        Expects(checkpoint->getNumCursorsInCheckpoint() == 0);

        numItemsRemoved += checkpoint->getNumItems();
        memoryReleased += checkpoint->getMemUsage();

        checkpoint->detachFromManager();
    }

    EP_LOG_DEBUG(
            "CheckpointManager::scheduleDestruction: Removed {} checkpoints, "
            "{} items, {} bytes from {}",
            toRemove.size(),
            numItemsRemoved,
            memoryReleased,
            vb.getId());

    {
        std::lock_guard<std::mutex> lh(queueLock);
        numItems.fetch_sub(numItemsRemoved);
        stats.itemsRemovedFromCheckpoints.fetch_add(numItemsRemoved);
        memFreedByCheckpointRemoval += memoryReleased;
    }

    // All done, pass checkpoints to the Destroyer
    vb.scheduleDestruction(std::move(toRemove));
}

CheckpointManager::ReleaseResult
CheckpointManager::expelUnreferencedCheckpointItems() {
    // Update EPStats::inactiveCheckpointOverhead if the overhead is different
    // when this helper is destroyed - which occurs _after_ the destruction
    // of expelledItems (declared below)
    auto overheadCheck = gsl::finally(
            [pre = static_cast<int64_t>(getMemOverhead()), this]() {
                auto post = static_cast<int64_t>(getMemOverhead());
                auto state = vb.getState();
                if ((state == vbucket_state_replica ||
                     state == vbucket_state_dead) &&
                    pre != post) {
                    stats.inactiveCheckpointOverhead += post - pre;
                }
            });

    ExtractItemsResult extractRes;
    {
        std::lock_guard<std::mutex> lh(queueLock);

        // The method returns the expelled items in the expelledItems queue
        // thereby ensuring they still have a reference whilst the queuelock is
        // being held.
        extractRes = extractItemsToExpel(lh);
    }

    const auto numItemsExpelled = extractRes.getNumItems();
    if (numItemsExpelled == 0) {
        // Nothing expelled, done
        return {};
    }

    stats.itemsExpelledFromCheckpoints.fetch_add(numItemsExpelled);
    numItems.fetch_sub(numItemsExpelled);

    // queueLock already released here, O(N) deallocation is lock-free
    const auto queuedItemsMemReleased = extractRes.deleteItems();

    // Test hook that executes before CM::lock is re-acquired
    expelHook();

    {
        // Acquire the queueLock just for the very short time necessary for
        // updating the checkpoint's queued-items mem-usage.
        //
        // Note that the presence of the expel-cursor at this step ensures that
        // the checkpoint is still in the CheckpointList; unless the VBucket has
        // rolled-back (see the following).
        // Expel-cursor is released once extractRes is destroyed at caller.
        std::lock_guard<std::mutex> lh(queueLock);
        auto* checkpoint = extractRes.getCheckpoint();
        Expects(checkpoint);

        // Expel always touches the oldest checkpoint in the list.
        // The checkpoint touched by Expel might not exist anymore if the
        // VBucket has rolled-back. Just give up in that case.
        if (checkpoint != checkpointList.begin()->get()) {
            return {0, 0};
        }

        Expects(extractRes.getExpelCursor().getCheckpoint()->get() ==
                checkpoint);
        checkpoint->applyQueuedItemsMemUsageDecrement(queuedItemsMemReleased);
    }

    // Mem-usage estimation of expelled items is the sum of:
    // 1. Memory used by all items. For each item this is calculated as
    //    sizeof(Item) + key size + value size.
    // 2. Memory used to hold the items in the checkpoint list.
    //
    // The latter is computed as 3 pointers per element in the list, ie forward,
    // backwards and element pointers per each list node.
    // Note: Although quite accurate, that is still an estimation. For example,
    // debugging on Windows shows that space for 1 extra element is allocated
    // for an empty list, plus extra 16 bytes on Debug CRT.
    //
    // This is an optimistic estimate as it assumes that the reference count of
    // each queued_item drops to zero as soon as the 'expelledItems' container
    // goes out of scope, thus allowing memory to be freed. Which might not be
    // immediately the case if any component (eg, a DCP stream) still references
    // the queued items.
    const auto estimatedMemRecovered =
            queuedItemsMemReleased +
            (Checkpoint::per_item_queue_overhead * numItemsExpelled);

    memFreedByExpel += estimatedMemRecovered;

    return {numItemsExpelled, estimatedMemRecovered};
}

std::vector<Cursor> CheckpointManager::getListOfCursorsToDrop() {
    std::lock_guard<std::mutex> lh(queueLock);

    std::vector<Cursor> cursorsToDrop;

    if (persistenceCursor) {
        // EP
        // By logic:
        // 1. We can't drop the persistence cursor
        // 2. We can't drop the backup-persistence cursor
        // , so surely we can never remove the checkpoint where the
        // special-cursor min(pcursor, backup-pcursor) resides and all
        // checkpoints after that.
        // So in the end it comes by logic that here we want remove only the
        // cursors that reside in the checkpoints up to the last one before the
        // checkpoint pointed by special-cursor. Which also implies by logic
        // that we never drop cursors in the open checkpoint.
        // Note that the invariant applies that (backup-pcursor <= pcursor), if
        // the backup cursor exists. So that can be exploited to simplify
        // the logic further here.

        const auto backupFound = cursors.find(backupPCursorName);
        const auto& specialCursor = (backupFound != cursors.end())
                                            ? *backupFound->second
                                            : *persistenceCursor;

        getListOfCursorsToDropHook();

        for (const auto& pair : cursors) {
            const auto cursor = pair.second;
            // Note: Strict condition here.
            // Historically the primary reason for dropping cursors has been
            // making closed checkpoints eligible for removal. But with expel it
            // would make sense to drop cursors that reside within the same
            // checkpoint as pcursor/backup-pcursor, as that may make some items
            // eligible for expel.
            // At the time of writing that kind of change is out of scope, so
            // making that a @todo for now.
            if (cursor->isDroppable() &&
                (*cursor->getCheckpoint())->getId() <
                        (*specialCursor.getCheckpoint())->getId()) {
                cursorsToDrop.emplace_back(cursor);
            }
        }
    } else {
        // Ephemeral
        // There's no persistence cursor, so we want just to remove all cursors
        // that reside in the closed checkpoints.

        const auto id = getOpenCheckpointId(lh);
        for (const auto& pair : cursors) {
            const auto cursor = pair.second;
            if (cursor->isDroppable() &&
                (*cursor->getCheckpoint())->getId() < id) {
                cursorsToDrop.emplace_back(cursor);
            }
        }
    }

    return cursorsToDrop;
}

void CheckpointManager::updateStatsForNewQueuedItem(
        const std::lock_guard<std::mutex>& lh, const queued_item& qi) {
    ++stats.getCoreLocalTotalEnqueued();
    if (checkpointConfig.isPersistenceEnabled()) {
        ++stats.getCoreLocalDiskQueueSize();

        vb.doStatsForQueueing(*qi, qi->size());
    }
}

bool CheckpointManager::queueDirty(
        queued_item& qi,
        const GenerateBySeqno generateBySeqno,
        const GenerateCas generateCas,
        PreLinkDocumentContext* preLinkDocumentContext,
        std::function<void(int64_t)> assignedSeqnoCallback) {
    std::lock_guard<std::mutex> lh(queueLock);

    maybeCreateNewCheckpoint(lh);

    auto* openCkpt = &getOpenCheckpoint(lh);

    if (GenerateBySeqno::Yes == generateBySeqno) {
        qi->setBySeqno(lastBySeqno + 1);
    }

    const auto newLastBySeqno = qi->getBySeqno();

    if (assignedSeqnoCallback) {
        assignedSeqnoCallback(newLastBySeqno);
    }

    // MB-20798: Allow the HLC to be created 'atomically' with the seqno as
    // we're holding the ::queueLock.
    if (GenerateCas::Yes == generateCas) {
        auto cas = vb.nextHLCCas();
        qi->setCas(cas);
        if (preLinkDocumentContext != nullptr) {
            preLinkDocumentContext->preLink(cas, newLastBySeqno);
        }
    }

    QueueDirtyResult result = openCkpt->queueDirty(qi);

    if (result.status == QueueDirtyStatus::FailureDuplicateItem) {
        // Could not queue into the current checkpoint as it already has a
        // duplicate item (and not permitted to de-dupe this item).
        if (vb.getState() != vbucket_state_active) {
            // We shouldn't see this for non-active vBuckets; given the
            // original (active) vBucket on some other node should not have
            // put duplicate mutations in the same Checkpoint.
            const auto msg = fmt::format(
                    "CheckpointManager::queueDirty: Got status:{} when {} is "
                    "non-active:{}, item:[op:{}, seqno:{}, key:<ud>{}</ud>], "
                    "lastBySeqno:{}, openCkpt:[start:{}, end:{}]",
                    to_string(result.status),
                    vb.getId(),
                    std::to_string(vb.getState()),
                    ::to_string(qi->getOperation()),
                    qi->getBySeqno(),
                    qi->getKey(),
                    lastBySeqno.load(),
                    openCkpt->getSnapshotStartSeqno(),
                    openCkpt->getSnapshotEndSeqno());
            throw std::logic_error(msg);
        }

        // To process this item, create a new (empty) checkpoint which we can
        // then re-attempt the enqueuing.
        // Note this uses the lastBySeqno for snapStart / End.
        addNewCheckpoint(lh);
        openCkpt = &getOpenCheckpoint(lh);
        result = openCkpt->queueDirty(qi);
        if (result.status != QueueDirtyStatus::SuccessNewItem) {
            throw std::logic_error("CheckpointManager::queueDirty(vb:" +
                                   vb.getId().to_string() +
                                   ") - got Ckpt::queueDirty() status:" +
                                   to_string(result.status) +
                                   " even after creating a new Checkpoint.");
        }
    }

    lastBySeqno = newLastBySeqno;
    if (qi->isVisible()) {
        maxVisibleSeqno = newLastBySeqno;
    }
    if (GenerateBySeqno::Yes == generateBySeqno) {
        // Now the item has been queued, update snapshotEndSeqno.
        openCkpt->setSnapshotEndSeqno(lastBySeqno, maxVisibleSeqno);
    }

    // Sanity check that the last seqno is within the open Checkpoint extent.
    auto snapStart = openCkpt->getSnapshotStartSeqno();
    auto snapEnd = openCkpt->getSnapshotEndSeqno();
    if (!(snapStart <= static_cast<uint64_t>(lastBySeqno) &&
          static_cast<uint64_t>(lastBySeqno) <= snapEnd)) {
        throw std::logic_error(
                "CheckpointManager::queueDirty: lastBySeqno "
                "not in snapshot range. " +
                vb.getId().to_string() +
                " state:" + std::string(VBucket::toString(vb.getState())) +
                " snapshotStart:" + std::to_string(snapStart) +
                " lastBySeqno:" + std::to_string(lastBySeqno) +
                " snapshotEnd:" + std::to_string(snapEnd) + " genSeqno:" +
                to_string(generateBySeqno) + " checkpointList.size():" +
                std::to_string(checkpointList.size()));
    }

    // On a replica lastSnapshotHighSeqno, tracks if the last received snapshot
    // was fully processed.  If there is a hard failover & this node
    // becomes active, we'll create the failover entry using
    // lastSnapshotHighSeqno.
    if (uint64_t(lastBySeqno) == snapEnd) {
        lastSnapshotHighSeqno = lastBySeqno;
    }

    switch (result.status) {
    case QueueDirtyStatus::SuccessExistingItem:
        ++stats.totalDeduplicated;
        if (checkpointConfig.isPersistenceEnabled()) {
            vb.dirtyQueuePendingWrites += result.successExistingByteDiff;
        }
        return false;
    case QueueDirtyStatus::SuccessNewItem:
        ++numItems;
        ++totalItems;
        // FALLTHROUGH
    case QueueDirtyStatus::SuccessPersistAgain:
        updateStatsForNewQueuedItem(lh, qi);
        return true;
    case QueueDirtyStatus::FailureDuplicateItem:
        throw std::logic_error(
                "CheckpointManager::queueDirty: Got invalid "
                "result:FailureDuplicateItem - should have been handled with "
                "retry.");
    }
    folly::assume_unreachable();
}

size_t CheckpointManager::queueSetVBState() {
    // Grab the vbstate before the queueLock (avoid a lock inversion)
    auto vbstate = vb.getTransitionState();
    size_t rval = 0;

    {
        // Take lock to serialize use of {lastBySeqno} and to queue op.
        std::lock_guard<std::mutex> lh(queueLock);

        // Create the setVBState operation, and enqueue it.
        queued_item item =
                createCheckpointMetaItem(0, queue_op::set_vbucket_state);

        // We need to set the cas of the item as two subsequent
        // set_vbucket_state items will have the same seqno and the flusher
        // needs a way to determine which is the latest so that we persist the
        // correct state. We do this 'atomically' as we are holding the
        // ::queueLock.
        item->setCas(vb.nextHLCCas());

        // MB-43528: To ensure that we have a reasonable queue_age stat we need
        // to set the queue time here.
        item->setQueuedTime();

        // Store a JSON version of the vbucket transition data in the value
        vbstate.toItem(*item);

        auto& openCkpt = getOpenCheckpoint(lh);
        const auto result = openCkpt.queueDirty(item);
        rval = item->size();
        if (result.status == QueueDirtyStatus::SuccessNewItem) {
            ++numItems;
            ++totalItems;
            updateStatsForNewQueuedItem(lh, item);
        } else {
            auto msg = fmt::format(
                    "CheckpointManager::queueSetVBState: {} "
                    "expected: SuccessNewItem, got: {} with byte "
                    "diff of: {} after queueDirty.",
                    vb.getId().to_string(),
                    to_string(result.status),
                    result.successExistingByteDiff);
            throw std::logic_error(msg);
        }
    }

    // IMPORTANT: queueLock already released when we called into ActiveStream.
    // We would introduce potential deadlock-by-lock-inversion with the many
    // code paths that acquire streamLock->queueLock otherwise.
    //
    // @todo MB-53778: Currently we potentially notify unnecessary streams.
    //   The side effect isn't expected to cause any major issue. An idle
    //   DCP Producer might be unnecessarily woken up, but immediately put
    //   again to sleep at the first step(). Less of a problem for busy DCP
    //   Producers: they are in their step() loop anyway, so any attempt of
    //   notification is actually a NOP.
    vb.notifyReplication();
    return rval;
}

CheckpointManager::ItemsForCursor CheckpointManager::getNextItemsForDcp(
        CheckpointCursor& cursor, std::vector<queued_item>& items) {
    Expects(&cursor != persistenceCursor);
    return getItemsForCursor(cursor,
                             items,
                             std::numeric_limits<size_t>::max(),
                             checkpointConfig.getCheckpointMaxSize());
}

CheckpointManager::ItemsForCursor CheckpointManager::getItemsForCursor(
        CheckpointCursor& cursor,
        std::vector<queued_item>& items,
        size_t approxNumItemsLimit,
        size_t approxBytesLimit) {
    if (approxNumItemsLimit == 0 || approxBytesLimit == 0) {
        throw std::invalid_argument(
                "CheckpointManager::getItemsForCursor: Limits must be > 0. "
                "approxNumItemsLimit:" +
                std::to_string(approxNumItemsLimit) +
                " approxBytesLimit:" + std::to_string(approxBytesLimit));
    }

    std::lock_guard<std::mutex> lh(queueLock);

    // Fetch whole checkpoints; as long as we don't exceed the approx item
    // limit.
    const auto& checkpoint = **cursor.getCheckpoint();
    ItemsForCursor result(checkpoint.getCheckpointType(),
                          checkpoint.getMaxDeletedRevSeqno(),
                          checkpoint.getHighCompletedSeqno(),
                          checkpoint.getVisibleSnapshotEndSeqno(),
                          checkpoint.getHistorical(),
                          checkpoint.getPurgeSeqno());

    // Only enforce a hard limit for Disk Checkpoints (i.e backfill). This will
    // prevent huge memory growth due to flushing vBuckets on replicas during a
    // rebalance. Memory checkpoints can still grow unbounded due to max number
    // of checkpoints constraint, but that should be solved by reducing
    // Checkpoint size and increasing max number.
    bool hardLimit = (*cursor.getCheckpoint())->isDiskCheckpoint() &&
                     cursor.getName() == pCursorName;

    // For persistence, we register a backup pcursor for resetting the pcursor
    // to the backup position if persistence fails.
    if (&cursor == persistenceCursor) {
        registerBackupPersistenceCursor(lh);
        result.flushHandle = std::make_unique<FlushHandle>(*this);
    }

    const auto withinLimits = [approxNumItemsLimit, approxBytesLimit](
                                      size_t itemsCount,
                                      size_t bytesCount) -> bool {
        return itemsCount < approxNumItemsLimit &&
               bytesCount < approxBytesLimit;
    };

    size_t itemsCount = 0;
    size_t bytesCount = 0;

    bool enteredNewCp = true;

    while ((!hardLimit || withinLimits(itemsCount, bytesCount)) &&
           (result.moreAvailable = incrCursor(lh, cursor))) {
        if (enteredNewCp) {
            const auto& checkpoint = **cursor.getCheckpoint();
            result.checkpointType = checkpoint.getCheckpointType();
            result.ranges.push_back({{checkpoint.getSnapshotStartSeqno(),
                                      checkpoint.getSnapshotEndSeqno()},
                                     checkpoint.getHighCompletedSeqno(),
                                     checkpoint.getHighPreparedSeqno()});
            enteredNewCp = false;

            // As we cross into new checkpoints, update the maxDeletedRevSeqno
            // iff the new checkpoint has one recorded, and it's larger than the
            // previous value.
            if (checkpoint.getMaxDeletedRevSeqno().value_or(0) >
                result.maxDeletedRevSeqno.value_or(0)) {
                result.maxDeletedRevSeqno = checkpoint.getMaxDeletedRevSeqno();
            }
        }

        queued_item& qi = *(cursor.getPos());
        items.push_back(qi);

        // Update limit counters
        ++itemsCount;
        bytesCount += qi->size();

        if (qi->isSetVBState()) {
            // A set-vbucket-state overrides the maxCas - this ensures that in
            // the seqno order any prior "poisoned" Items are ignored if the
            // HLC was reset by a forceMaxCas
            result.maxCas = qi->getCas();
        } else {
            result.maxCas = std::max(result.maxCas, qi->getCas());
        }

        if (qi->getOperation() == queue_op::checkpoint_end) {
            enteredNewCp = true; // the next incrCuror will move to a new CP

            // Reached the end of a checkpoint; check if we have exceeded
            // our limit (soft limit check only returns complete checkpoints).
            if (!withinLimits(itemsCount, bytesCount)) {
                // Reached our limit - don't want any more items.

                // However, we *do* want to move the cursor into the next
                // checkpoint if possible; as that means the checkpoint we just
                // completed has one less cursor in it (and could potentially be
                // freed).
                moveCursorToNextCheckpoint(lh, cursor);
                break;
            }

            // MB-36971: In the following do *not* call CM::incrCursor(), we
            // may skip a checkpoint_start item at the next run.
            // Use CM::moveCursorToNextCheckpoint() instead, which moves the
            // cursor to the empty item in the next checkpoint (if any).

            // MB-36971: We never want to return multiple Disk checkpoints, So,
            // break if we have just finished processing a Disk Checkpoint,
            // regardless of what comes next.
            if ((*cursor.getCheckpoint())->isDiskCheckpoint()) {
                // Moving the cursor to the next checkpoint potentially allows
                // the CheckpointRemover to free the checkpoint that we are
                // leaving.
                moveCursorToNextCheckpoint(lh, cursor);
                break;
            }

            // We only want to return items from contiguous checkpoints with the
            // same type. We should not return Memory checkpoint items followed
            // by Disk checkpoint items or vice versa. This is due to
            // ActiveStream needing to send Disk checkpoint items as Disk
            // snapshots to the replica.

            if (canMoveCursorToNextCheckpoint(cursor)) {
                // We are now moving the cursor to the next checkpoint.
                // Given that that operation might make the old cursor's
                // checkpoint unreferenced, it might be removed as soon as the
                // cursors jumps (eager checkpoint removal). So, we need to
                // make our checkpoint-merge checks before performing the move.

                const auto current = cursor.getCheckpoint();
                const auto next = std::next(current);
                Expects(next != checkpointList.end());
                const auto canMerge = canBeMerged(lh, **current, **next);

                const auto moved = moveCursorToNextCheckpoint(lh, cursor);
                Expects(moved);

                if (!canMerge) {
                    // The new checkpoint onto which cursor moved to is
                    // incompatible with the previous checkpoint, so just break
                    // the loop and return.
                    break;
                }
            }
        }
    }

    if (getGlobalBucketLogger()->should_log(spdlog::level::debug)) {
        std::string ranges;
        for (const auto& range : result.ranges) {
            fmt::format_to(std::back_inserter(ranges),
                           "[{{{},{}}} HCS:{} HPS:{}],",
                           range.range.getStart(),
                           range.range.getEnd(),
                           to_string_or_none(range.highCompletedSeqno),
                           to_string_or_none(range.highPreparedSeqno));
        }
        if (!ranges.empty()) {
            ranges.pop_back();
        }

        EP_LOG_DEBUG(
                "CheckpointManager::getItemsForCursor() "
                "cursor:{} result:{{items:{} ranges:size:{} {} "
                "moreAvailable:{}}}",
                cursor.getName(),
                uint64_t(itemsCount),
                result.ranges.size(),
                ranges,
                result.moreAvailable);
    }

    cursor.incrNumVisit();

    return result;
}

bool CheckpointManager::incrCursor(const std::lock_guard<std::mutex>& lh,
                                   CheckpointCursor& cursor) {
    if (!cursor.valid()) {
        return false;
    }

    // Move forward
    cursor.incrPos();

    auto pos = cursor.getPos();
    if (pos != (*cursor.getCheckpoint())->end()) {
        return true;
    }

    if (!moveCursorToNextCheckpoint(lh, cursor)) {
        // There is no further checkpoint to move the cursor to, reset it to the
        // original position
        Expects(pos == (*cursor.getCheckpoint())->end());
        cursor.decrPos();
        return false;
    }

    return incrCursor(lh, cursor);
}

void CheckpointManager::notifyFlusher() {
    if (flusherCB) {
        Vbid vbid = vb.getId();
        flusherCB->callback(vbid);
    }
}

int64_t CheckpointManager::getHighSeqno() const {
    std::lock_guard<std::mutex> lh(queueLock);
    return lastBySeqno;
}

uint64_t CheckpointManager::getMaxVisibleSeqno() const {
    std::lock_guard<std::mutex> lh(queueLock);
    return maxVisibleSeqno;
}

std::shared_ptr<CheckpointCursor>
CheckpointManager::getBackupPersistenceCursor() {
    std::lock_guard<std::mutex> lh(queueLock);
    const auto backupFound = cursors.find(backupPCursorName);
    return (backupFound != cursors.end()) ? backupFound->second : nullptr;
}

void CheckpointManager::dump() const {
    std::lock_guard<std::mutex> lh(queueLock);
    dump(lh);
}

void CheckpointManager::dump(const std::lock_guard<std::mutex>& lh) const {
    std::cerr << *this << std::endl;
}

vbucket_state_t CheckpointManager::getVBState() const {
    return vb.getState();
}

void CheckpointManager::clear(std::optional<uint64_t> seqno) {
    // Swap our checkpoint list for a new one so that we can clear everything
    // and addOpenCheckpoint will create the new checkpoint in our new list.
    // This also keeps our cursors pointing to valid checkpoints which is
    // necessary as we will dereference them in resetCursors to decrement the
    // counts of the old checkpoints.
    CheckpointList toRemove;
    {
        std::lock_guard<std::mutex> lh(queueLock);
        const auto first = checkpointList.begin();
        const auto end = checkpointList.end();
        const auto last = std::prev(end);
        Expects((*first)->getId() <= (*last)->getId());
        const auto distance = ((*last)->getId() - (*first)->getId()) + 1;
        // Note: Same as for the STL container, the overload of the splice
        // function that doesn't require the distance is O(N) in the size of the
        // input list, while this is a O(1) operation.
        toRemove.splice(toRemove.begin(), checkpointList, first, end, distance);
        Ensures(checkpointList.empty());

        numItems = 0;
        totalItems.reset(0);
        const auto newHighSeqno = seqno ? *seqno : lastBySeqno;
        lastBySeqno.reset(newHighSeqno);
        maxVisibleSeqno.reset(newHighSeqno);
        lastSnapshotHighSeqno.reset(0);

        // Use lastBySeqno + 1 as that will be the seqno of the first item
        // belonging to this checkpoint
        addOpenCheckpoint(
                lastBySeqno + 1,
                lastBySeqno + 1,
                maxVisibleSeqno,
                {},
                0, // HPS=0 because we have correct val on disk and in PDM
                CheckpointType::Memory,
                vb.isHistoryRetentionEnabled() ? CheckpointHistorical::Yes
                                               : CheckpointHistorical::No);
        resetCursors();
    }

    // Note: O(N) scan of all removed checkpoint (necessary for mem stats
    // update) is lock-free.
    for (auto& c : toRemove) {
        c->detachFromManager();
    }
}

void CheckpointManager::resetCursors() {
    for (auto& pair : cursors) {
        // Reset the cursor to the very begin of the checkpoint list, ie first
        // item in the first checkpoint
        (*pair.second).repositionAtCheckpointBegin(checkpointList.begin());
        (*pair.second).resetPositionOnItemLine();
    }
}

bool CheckpointManager::canMoveCursorToNextCheckpoint(
        const CheckpointCursor& cursor) const {
    if (!cursor.valid()) {
        return false;
    }

    if ((*cursor.getCheckpoint())->getState() == CHECKPOINT_OPEN) {
        return false;
    }

    return true;
}

bool CheckpointManager::moveCursorToNextCheckpoint(
        const std::lock_guard<std::mutex>& lh, CheckpointCursor& cursor) {
    if (!canMoveCursorToNextCheckpoint(cursor)) {
        return false;
    }

    const auto prev = cursor.getCheckpoint();
    Expects((*prev)->getState() == CHECKPOINT_CLOSED);
    const auto next = std::next(prev);
    // There must be at least an open checkpoint
    Expects(next != checkpointList.end());

    // Move the cursor to the next checkpoint.
    // Note: This also updates the cursor accounting for both old/new checkpoint
    cursor.repositionAtCheckpointBegin(next);

    Expects((*cursor.getPos())->getOperation() == queue_op::empty);

    // by advancing the cursor, the previous checkpoint became unreferenced,
    // and may be removable now.
    // only act if the unreffed checkpoint is the oldest closed checkpoint.
    maybeScheduleDestruction(lh, **prev);

    return true;
}

size_t CheckpointManager::getNumOpenChkItems() const {
    std::lock_guard<std::mutex> lh(queueLock);
    return getOpenCheckpoint(lh).getNumItems();
}

size_t CheckpointManager::getNumItemsForCursor(
        const CheckpointCursor& cursor) const {
    std::lock_guard<std::mutex> lh(queueLock);
    return getNumItemsForCursor(lh, cursor);
}

size_t CheckpointManager::getNumItemsForCursor(
        const std::lock_guard<std::mutex>& lh,
        const CheckpointCursor& cursor) const {
    if (!cursor.valid()) {
        return 0;
    }

    // using the totalItems (ever) we can work out the distance/num_items from
    // the cursors position
    return cursor.getNumItems(totalItems);
}

bool CheckpointManager::isLastMutationItemInCheckpoint(
                                                   CheckpointCursor &cursor) {
    if (!cursor.valid()) {
        throw std::logic_error(
                "CheckpointManager::isLastMutationItemInCheckpoint() cursor "
                "is not valid, it has been removed");
    }

    auto it = std::next(cursor.getPos());
    return it == (*(cursor.getCheckpoint()))->end() ||
           (*it)->getOperation() == queue_op::checkpoint_end;
}

void CheckpointManager::createSnapshot(
        uint64_t snapStartSeqno,
        uint64_t snapEndSeqno,
        std::optional<uint64_t> highCompletedSeqno,
        CheckpointType checkpointType,
        uint64_t visibleSnapEnd,
        CheckpointHistorical historical,
        uint64_t purgeSeqno) {
    if (isDiskCheckpointType(checkpointType)) {
        Expects(highCompletedSeqno.has_value());
    }

    std::lock_guard<std::mutex> lh(queueLock);
    addNewCheckpoint(lh,
                     snapStartSeqno,
                     snapEndSeqno,
                     visibleSnapEnd,
                     highCompletedSeqno,
                     checkpointType,
                     historical,
                     purgeSeqno);
}

void CheckpointManager::extendOpenCheckpoint(uint64_t snapEnd,
                                             uint64_t visibleSnapEnd) {
    std::lock_guard<std::mutex> lh(queueLock);
    auto& ckpt = getOpenCheckpoint(lh);

    if (ckpt.isDiskCheckpoint()) {
        throw std::logic_error(
                "CheckpointManager::extendOpenCheckpoint: Cannot extend a Disk "
                "checkpoint");
    }

    ckpt.setSnapshotEndSeqno(snapEnd, visibleSnapEnd);
}

snapshot_info_t CheckpointManager::getSnapshotInfo() {
    std::lock_guard<std::mutex> lh(queueLock);

    const auto& openCkpt = getOpenCheckpoint(lh);

    snapshot_info_t info(
            lastBySeqno,
            {openCkpt.getSnapshotStartSeqno(), openCkpt.getSnapshotEndSeqno()});

    // If there are no items in the open checkpoint then we need to resume by
    // using that sequence numbers of the last closed snapshot. The exception is
    // if we are in a partial snapshot which can be detected by checking if the
    // snapshot start sequence number is greater than the start sequence number
    // Also, since the last closed snapshot may not be in the checkpoint manager
    // we should just use the last by sequence number. The open checkpoint will
    // be overwritten once the next snapshot marker is received since there are
    // no items in it.
    //
    // Note: Condition on "modifiedByExpel" added in MB-39344 for ensuring that
    // the semantic here doesn't change by the new ItemExpel semantic.
    // Actually new unit tests cover this code path and prove that there is no
    // semantic change here caused by MB-39344. But, the additional condition
    // covers us by any unexpected (and uncaught in unit tests) behaviour.
    if (!openCkpt.modifiedByExpel() && !openCkpt.hasNonMetaItems() &&
        static_cast<uint64_t>(lastBySeqno) < info.range.getStart()) {
        info.range = snapshot_range_t(lastBySeqno, lastBySeqno);
    }

    return info;
}

uint64_t CheckpointManager::getFailoverSeqno() const {
    std::lock_guard<std::mutex> lh(queueLock);
    return uint64_t(lastSnapshotHighSeqno);
}

uint64_t CheckpointManager::getOpenSnapshotStartSeqno() const {
    std::lock_guard<std::mutex> lh(queueLock);
    const auto& openCkpt = getOpenCheckpoint(lh);

    return openCkpt.getSnapshotStartSeqno();
}

uint64_t CheckpointManager::getVisibleSnapshotEndSeqno() const {
    // Follow what getSnapshotInfo does, but only for visible end-seqno
    std::lock_guard<std::mutex> lh(queueLock);
    const auto& openCkpt = getOpenCheckpoint(lh);

    // This clause is also in getSnapshotInfo, if we have no items for the open
    // checkpoint, return the "end" as maxVisible
    //
    // Note: Condition on "modifiedByExpel" added in MB-39344 for ensuring that
    // the logic here doesn't change by the new ItemExpel semantic.
    if (!openCkpt.modifiedByExpel() && !openCkpt.hasNonMetaItems() &&
        static_cast<uint64_t>(lastBySeqno) < openCkpt.getSnapshotStartSeqno()) {
        return maxVisibleSeqno;
    }

    return openCkpt.getVisibleSnapshotEndSeqno();
}

queued_item CheckpointManager::createCheckpointMetaItem(uint64_t checkpointId,
                                                        queue_op op) {
    if (!isMetaQueueOp(op)) {
        throw std::invalid_argument(
                "CheckpointManager::createCheckpointMetaItem: op " +
                to_string(op) + " is non-meta");
    }

    // It's not valid to actually increment lastBySeqno for any meta op as this
    // may be called independently on the replica to the active (i.e. for a
    // failover table change as part of set_vbucket_state) so the seqnos would
    // differ to those on the active.
    //
    // We enqueue all meta ops with lastBySeqno + 1 though to ensure that they
    // are weakly monotonic. If we used different seqnos for different meta ops
    // then they may not be. The next normal op will be enqueued after bumping
    // lastBySeqno so we may see the following seqnos across checkpoints
    // [1, 1, 1, 2, 3, 3] [3, 3, 4] [4, 4, ...]. This means that checkpoint end
    // seqnos are exclusive of any seqno of a normal mutation in the checkpoint,
    // whilst checkpoint starts should be inclusive. Checkpoint ends may share a
    // seqno with a preceding setVBucketState though.
    uint64_t seqno = lastBySeqno + 1;
    StoredDocKey key(to_string(op), CollectionID::SystemEvent);

    return queued_item(new Item(key, vb.getId(), op, checkpointId, seqno));
}

void CheckpointManager::createNewCheckpoint() {
    std::lock_guard<std::mutex> lh(queueLock);
    addNewCheckpoint(lh);
}

size_t CheckpointManager::getMemUsage() const {
    std::lock_guard<std::mutex> lh(queueLock);
    return getMemUsage(lh);
}

size_t CheckpointManager::getMemUsage(std::lock_guard<std::mutex>& lh) const {
    return queuedItemsMemUsage + getMemOverhead(lh);
}

size_t CheckpointManager::getQueuedItemsMemUsage() const {
    return queuedItemsMemUsage;
}

size_t CheckpointManager::getMemOverhead() const {
    std::lock_guard<std::mutex> lh(queueLock);
    return getMemOverhead(lh);
}

size_t CheckpointManager::getMemOverhead(
        std::lock_guard<std::mutex>& lh) const {
    return memOverheadQueue + memOverheadIndex +
           (getNumCheckpoints(lh) * sizeof(Checkpoint));
}

size_t CheckpointManager::getMemOverheadQueue() const {
    return memOverheadQueue;
}

size_t CheckpointManager::getMemOverheadIndex() const {
    return memOverheadIndex;
}

void CheckpointManager::addStats(const AddStatFn& add_stat,
                                 CookieIface& cookie) {
    std::lock_guard<std::mutex> lh(queueLock);
    std::array<char, 256> buf;

    try {
        const auto vbucketId = vb.getId();
        checked_snprintf(buf.data(),
                         buf.size(),
                         "vb_%d:open_checkpoint_id",
                         vb.getId().get());
        add_casted_stat(buf.data(), getOpenCheckpointId(lh), add_stat, cookie);

        checked_snprintf(buf.data(),
                         buf.size(),
                         "vb_%d:num_conn_cursors",
                         vbucketId.get());
        add_casted_stat(buf.data(), cursors.size(), add_stat, cookie);

        checked_snprintf(buf.data(),
                         buf.size(),
                         "vb_%d:num_checkpoint_items",
                         vbucketId.get());
        add_casted_stat(buf.data(), numItems, add_stat, cookie);
        checked_snprintf(buf.data(),
                         buf.size(),
                         "vb_%d:num_open_checkpoint_items",
                         vbucketId.get());
        add_casted_stat(buf.data(),
                        getOpenCheckpoint(lh).getNumItems(),
                        add_stat,
                        cookie);
        checked_snprintf(buf.data(),
                         buf.size(),
                         "vb_%d:num_checkpoints",
                         vbucketId.get());
        add_casted_stat(buf.data(), checkpointList.size(), add_stat, cookie);

        checked_snprintf(
                buf.data(), buf.size(), "vb_%d:mem_usage", vbucketId.get());
        add_casted_stat(buf.data(), getMemUsage(lh), add_stat, cookie);

        checked_snprintf(buf.data(),
                         buf.size(),
                         "vb_%d:mem_usage_key_index_overhead",
                         vbucketId.get());
        add_casted_stat(buf.data(), memOverheadIndex, add_stat, cookie);

        checked_snprintf(buf.data(),
                         buf.size(),
                         "vb_%d:mem_usage_queue_overhead",
                         vbucketId.get());
        add_casted_stat(buf.data(), memOverheadQueue, add_stat, cookie);

        checked_snprintf(buf.data(),
                         buf.size(),
                         "vb_%d:mem_usage_queued_items",
                         vbucketId.get());
        add_casted_stat(buf.data(), queuedItemsMemUsage, add_stat, cookie);

        for (const auto& cursor : cursors) {
            const auto& name = cursor.second->getName();

            checked_snprintf(buf.data(),
                             buf.size(),
                             "vb_%d:%s:cursor_checkpoint_id",
                             vbucketId.get(),
                             name.c_str());
            add_casted_stat(buf.data(),
                            (*(cursor.second->getCheckpoint()))->getId(),
                            add_stat,
                            cookie);

            const auto pos = cursor.second->getPos();
            checked_snprintf(buf.data(),
                             buf.size(),
                             "vb_%d:%s:cursor_distance",
                             vbucketId.get(),
                             name.c_str());
            add_casted_stat(
                    buf.data(), cursor.second->getDistance(), add_stat, cookie);

            checked_snprintf(buf.data(),
                             buf.size(),
                             "vb_%d:%s:cursor_op",
                             vbucketId.get(),
                             name.c_str());
            add_casted_stat(buf.data(),
                            to_string((*pos)->getOperation()),
                            add_stat,
                            cookie);

            checked_snprintf(buf.data(),
                             buf.size(),
                             "vb_%d:%s:cursor_seqno",
                             vbucketId.get(),
                             name.c_str());
            add_casted_stat(buf.data(), (*pos)->getBySeqno(), add_stat, cookie);

            checked_snprintf(buf.data(),
                             buf.size(),
                             "vb_%d:%s:num_visits",
                             vbucketId.get(),
                             name.c_str());
            add_casted_stat(
                    buf.data(), cursor.second->getNumVisit(), add_stat, cookie);

            checked_snprintf(buf.data(),
                             buf.size(),
                             "vb_%d:%s:num_items_for_cursor",
                             vbucketId.get(),
                             name.c_str());
            add_casted_stat(buf.data(),
                            getNumItemsForCursor(lh, *cursor.second),
                            add_stat,
                            cookie);
        }

        // Iterate all checkpoints and dump usages
        for (const auto& c : checkpointList) {
            c->addStats(add_stat, cookie);
        }
    } catch (std::exception& error) {
        EP_LOG_WARN(
                "CheckpointManager::addStats: An error occurred while adding "
                "stats: {}",
                error.what());
    }
}

void CheckpointManager::takeAndResetCursors(CheckpointManager& other) {
    other.takeAndResetCursorsHook();

    Cursor otherPCursor;
    cursor_index otherCursors;
    {
        std::lock_guard<std::mutex> otherLH(other.queueLock);
        otherPCursor = other.pCursor;
        otherCursors = std::move(other.cursors);
        other.cursors.clear();
    }

    std::lock_guard<std::mutex> lh(queueLock);
    pCursor = std::move(otherPCursor);
    persistenceCursor = pCursor.lock().get();
    for (auto& cursor : otherCursors) {
        cursors[cursor.second->getName()] = std::move(cursor.second);
    }
    resetCursors();
}

bool CheckpointManager::isOpenCheckpointDisk() {
    std::lock_guard<std::mutex> lh(queueLock);
    return checkpointList.back()->isDiskCheckpoint();
}

bool CheckpointManager::isOpenCheckpointInitialDisk() {
    std::lock_guard<std::mutex> lh(queueLock);
    return checkpointList.back()->isInitialDiskCheckpoint();
}

void CheckpointManager::updateStatsForStateChange(vbucket_state_t from,
                                                  vbucket_state_t to) {
    std::lock_guard<std::mutex> lh(queueLock);
    auto isInactive = [](vbucket_state_t state) {
        return state == vbucket_state_replica || state == vbucket_state_dead;
    };
    if (!isInactive(from) && isInactive(to)) {
        stats.inactiveCheckpointOverhead += getMemOverhead(lh);
    } else if (isInactive(from) && !isInactive(to)) {
        stats.inactiveCheckpointOverhead -= getMemOverhead(lh);
    }
}

size_t CheckpointManager::getNumCheckpoints() const {
    std::lock_guard<std::mutex> lh(queueLock);
    return getNumCheckpoints(lh);
}

size_t CheckpointManager::getNumCheckpoints(
        std::lock_guard<std::mutex>& lh) const {
    return checkpointList.size();
}

bool CheckpointManager::hasItemsForCursor(
        const CheckpointCursor& cursor) const {
    std::lock_guard<std::mutex> lh(queueLock);

    if (!cursor.valid()) {
        return false;
    }

    // Cursor not in the last checkpoint? Surely at least items to process in
    // the open checkpoint
    if (!(*cursor.getCheckpoint())->isOpen()) {
        return true;
    }

    // Cursor in the open checkpoint
    return cursor.getRemainingItemsInCurrentCheckpoint() > 0;
}

size_t CheckpointManager::getNumCursors() const {
    std::lock_guard<std::mutex> lh(queueLock);
    return cursors.size();
}

std::ostream& operator <<(std::ostream& os, const CheckpointManager& m) {
    os << "CheckpointManager[" << &m << "] with numItems:" << m.getNumItems()
       << " checkpoints:" << m.checkpointList.size()
<<<<<<< HEAD
       << " totalItems:" << m.totalItems << std::endl;
=======
       << " lastSnapshotHighSeqno:" << m.lastSnapshotHighSeqno << std::endl;
>>>>>>> b6d04db8
    for (const auto& c : m.checkpointList) {
        os << "    " << *c << std::endl;
    }
    os << "    cursors:[" << std::endl;
    for (const auto& cur : m.cursors) {
        os << "        " << cur.first << ": " << *cur.second << std::endl;
    }
    os << "    ]" << std::endl;
    return os;
}

FlushHandle::~FlushHandle() {
    if (failed) {
        Expects(vbucket);
        auto statUpdates = manager.resetPersistenceCursor();
        vbucket->doAggregatedFlushStats(statUpdates);
        return;
    }
    // Flush-success path
    manager.removeBackupPersistenceCursor();
}

void CheckpointManager::maybeCreateNewCheckpoint() {
    std::lock_guard<std::mutex> lh(queueLock);
    maybeCreateNewCheckpoint(lh);
}

void CheckpointManager::maybeCreateNewCheckpoint(
        const std::lock_guard<std::mutex>& lh) {
    // Only the active can shape the CheckpointList
    if (vb.getState() != vbucket_state_active) {
        return;
    }

    // Create the new open checkpoint if the current open checkpoint has reached
    // its max size (in bytes)

    // Note: The condition ensures that we always allow at least 1 non-meta item
    //  in the open checkpoint, regardless of any setting.
    const auto& openCkpt = getOpenCheckpoint(lh);
    if (openCkpt.getMemUsage() >= checkpointConfig.getCheckpointMaxSize() &&
        openCkpt.hasNonMetaItems()) {
        addNewCheckpoint(lh);
    }
}

CheckpointList CheckpointManager::extractClosedUnrefCheckpoints(
        const std::lock_guard<std::mutex>& lh) {
    if (checkpointList.size() < 2) {
        // Only an open checkpoint in the list, nothing to remove.
        return {};
    }

    CheckpointList::iterator it;
    if (cursors.empty()) {
        // No cursors, can remove everything but the open checkpoint
        it = std::prev(checkpointList.end());
    } else {
        it = getLowestCursor(lh)->getCheckpoint();
        if (it == checkpointList.begin()) {
            // Lowest cursor is in the first checkpoint, nothing to remove.
            return {};
        }
    }

    // Checkpoints eligible for removal are by definition the ones in
    // [list.begin(), lowestCursorCheckpoint - 1]
    CheckpointList ret;
    const auto begin = checkpointList.begin();
    Expects((*begin)->getId() < (*it)->getId());
    const auto distance = (*it)->getId() - (*begin)->getId();
    // Note: Same as for the STL container, the overload of the splice function
    // that doesn't require the distance is O(N) in the size of the input list,
    // while this is a O(1) operation.
    ret.splice(ret.begin(), checkpointList, begin, it, distance);

    return ret;
}

std::shared_ptr<CheckpointCursor> CheckpointManager::getLowestCursor(
        const std::lock_guard<std::mutex>& lh) {
    // Note: This function is called at checkpoint expel/removal and executes.
    // under CM lock.
    // At the time of writing (MB-47386) the purpose is to get rid of any code
    // that is O(N = checkpoint-list-size), so scanning the cursors-map is
    // better than scanning the checkpoint-list. But, this is still a O(N)
    // procedure, where N this time is the cursor-map-size.
    // In particular with collections, the number of cursors can increase
    // considerably compared with the pre-7.0 releases. So we should be smarted
    // than just std::std::unordered_map on cursors. Replacing that with an
    // ordered container (ordered by cursor seqno) would give us O(1) at scan as
    // the lower cursor will be simply the first element in the container.
    // But, we would lose the constant complexity at accessing elements by key.
    // Not sure what would be the performance impact of that, but probably in
    // the end we may need to keep the existing container for fast access, plus
    // an additional ordered container for fast access of the lowest element.
    // An other alternative is keeping track of the lowest cursor by recomputing
    // it at every cursor-move in CM. Ideally that is being a cheap operation at
    // cursor-move and would also make the code here O(1).

    const auto entry = std::min_element(
            cursors.begin(), cursors.end(), [](const auto& a, const auto& b) {
                // Compare by CheckpointCursor.
                return *a.second < *b.second;
            });
    if (entry == cursors.end()) {
        return {};
    }
    return entry->second;
}

CheckpointManager::ExtractItemsResult::ExtractItemsResult() = default;

CheckpointManager::ExtractItemsResult::ExtractItemsResult(
        CheckpointQueue&& items,
        CheckpointManager* manager,
        std::shared_ptr<CheckpointCursor> expelCursor,
        Checkpoint* checkpoint)
    : items(std::move(items)),
      manager(manager),
      expelCursor(std::move(expelCursor)),
      checkpoint(checkpoint) {
}

CheckpointManager::ExtractItemsResult::~ExtractItemsResult() {
    if (manager && expelCursor) {
        manager->removeCursor(*expelCursor);
    }
}

CheckpointManager::ExtractItemsResult::ExtractItemsResult(
        CheckpointManager::ExtractItemsResult&& other) {
    *this = std::move(other);
}

CheckpointManager::ExtractItemsResult&
CheckpointManager::ExtractItemsResult::operator=(ExtractItemsResult&& other) {
    items = std::move(other.items);
    manager = other.manager;
    other.manager = nullptr;
    expelCursor = std::move(other.expelCursor);
    checkpoint = other.checkpoint;
    other.checkpoint = nullptr;
    return *this;
}

size_t CheckpointManager::ExtractItemsResult::getNumItems() const {
    return items.size();
}

size_t CheckpointManager::ExtractItemsResult::deleteItems() {
    size_t memReleased = 0;
    for (auto it = items.begin(); it != items.end();) {
        memReleased += (*it)->size();
        it = items.erase(it);
    }
    return memReleased;
}

Checkpoint* CheckpointManager::ExtractItemsResult::getCheckpoint() const {
    return checkpoint;
}

const CheckpointCursor& CheckpointManager::ExtractItemsResult::getExpelCursor()
        const {
    return *expelCursor;
}

CheckpointManager::ExtractItemsResult CheckpointManager::extractItemsToExpel(
        const std::lock_guard<std::mutex>& lh) {
    const auto oldestCkptIterator = checkpointList.begin();
    Checkpoint* const oldestCheckpoint = oldestCkptIterator->get();

    if ((oldestCheckpoint->getNumCursorsInCheckpoint() == 0) &&
        oldestCheckpoint->getState() == checkpoint_state::CHECKPOINT_CLOSED) {
        // The oldest checkpoint is unreferenced and closed, therefore may be
        // deleted as a whole by the CheckpointMemRecoveryTask, expelling
        // everything from it one by one would be a waste of time. Cannot expel
        // from checkpoints which are not the oldest without leaving gaps in the
        // items a cursor would read.
        return {};
    }

    if (oldestCheckpoint->getNumItems() == 1) {
        // Items is 1 (checkpoint_start only), so nothing to expel
        return {};
    }

    const auto lowestCursor = getLowestCursor(lh);

    if (lowestCursor) {
        // Sanity check - if the oldest checkpoint is referenced, the cursor
        // with the lowest seqno should be in that checkpoint.
        if (lowestCursor->getCheckpoint()->get() != oldestCheckpoint) {
            const auto minSeqno = oldestCheckpoint->getMinimumCursorSeqno();
            const auto highSeqno = oldestCheckpoint->getHighSeqno();

            std::stringstream ss;
            ss << "CheckpointManager::extractItemsToExpel: (" << vb.getId()
               << ") lowest found cursor is not in the oldest "
                  "checkpoint. Oldest checkpoint ID: "
               << oldestCheckpoint->getId() << " lowSeqno: "
               << (minSeqno ? std::to_string(*minSeqno) : "N/A")
               << " highSeqno: "
               << (highSeqno ? std::to_string(*highSeqno) : "N/A")
               << " snapStart: " << oldestCheckpoint->getSnapshotStartSeqno()
               << " snapEnd: " << oldestCheckpoint->getSnapshotEndSeqno()
               << ". Lowest cursor: " << lowestCursor->getName()
               << " seqno: " << (*lowestCursor->getPos())->getBySeqno()
               << " ckptID: " << (*lowestCursor->getCheckpoint())->getId();
            throw std::logic_error(ss.str());
        }

        // Note: Important check as this avoids decrementing the begin()
        // iterator in the following steps.
        if (lowestCursor->getPos() == oldestCheckpoint->begin()) {
            // Lowest cursor is at the checkpoint empty item, nothing to expel
            return {};
        }
    }

    // Calculate the extent of the items to expel based on the lowest cursor,
    // or in the case of no cursor - use the end of the checkpoint.
    // This position is then adjusted backwards to ensure we expel up to
    // a consistent seqno - i.e we should expel all or none of a given seqno.
    //
    // Note: distance is logically std::distance(begin, pos). If we have a
    // cursor then that's precalculated. Else, that's
    // std::distance(begin, std::prev(end)), which is (numElements - 1).
    auto iterator = lowestCursor ? lowestCursor->getPos()
                                 : std::prev(oldestCheckpoint->end());
    auto distance = lowestCursor ? lowestCursor->getDistance()
                                 : oldestCheckpoint->getNumberOfElements() - 1;

    // Note: If reached here iterator points to some position > begin()
    Expects(distance > 0);

    // If pointing to the dummy item then cannot expel anything and so just
    // return.
    // If distance is < 2  nothing can be expelled
    if (iterator == oldestCheckpoint->begin() || distance < 2) {
        return {};
    }

    // We allow expelling also the item pointed by cursor. For avoiding
    // invalid cursors, we need to reposition all the cursors that point to the
    // same item to a valid position. Given that we are expelling
    // the [checkpoint_start + 1, iterator] range, then the correct new
    // position for those cursors is checkpoint_start.
    //
    // Note 1: iterator <= lowestCursor. If in the '<' case, then we won't
    //  reposition anything
    //
    // Note 2: Repositioning at Checkpoint::begin() would be wrong as a cursor
    //  should never process a checkpoint_start multiple times
    for (auto& entry : cursors) {
        auto& cursor = entry.second;
        if (cursor->getPos() == iterator) {
            cursor->repositionAtCheckpointStart(cursor->getCheckpoint());
        }
    }

    auto expelledItems = oldestCheckpoint->expelItems(iterator, distance);

    // Re-compute the distance for all cursors that reside in the touched
    // checkpoint
    const auto numExpelledItems = expelledItems.size();
    // Note: Logic ensures that we have done some useful work if reached here
    Expects(numExpelledItems > 0);
    for (auto& it : cursors) {
        // Nothing to do for cursors that reside in other checkpoints
        auto& cursor = *it.second;
        if (cursor.getCheckpoint()->get() != oldestCheckpoint) {
            continue;
        }

        // Nothing to do for cursors placed at empty/checkpoint_start, they are
        // not affected by expel.
        const auto op = (*cursor.getPos())->getOperation();
        if (op == queue_op::empty || op == queue_op::checkpoint_start) {
            continue;
        }

        const auto oldDistance = cursor.getDistance();
        Expects(numExpelledItems < oldDistance);
        cursor.setDistance(oldDistance - numExpelledItems);
    }

    // Register the expel-cursor at checkpoint begin. That is for preventing
    // that the checkpoint is removed in the middle of an expel run when the
    // CM::queueLock is released.
    // Note: Previous validation ensures that lowestCursor points to the oldest
    //  checkpoint at this point
    const auto name = "expel-cursor";
    Expects(cursors.find(name) == cursors.end());
    const auto cursor =
            std::make_shared<CheckpointCursor>(name,
                                               oldestCkptIterator,
                                               oldestCheckpoint->begin(),
                                               CheckpointCursor::Droppable::No,
                                               0);
    cursors[name] = cursor;

    return {std::move(expelledItems),
            this,
            std::move(cursor),
            oldestCheckpoint};
}

CheckpointManager::Counter& CheckpointManager::Counter::operator+=(
        size_t size) {
    local += size;
    global.fetch_add(size);
    return *this;
}

CheckpointManager::Counter& CheckpointManager::Counter::operator-=(
        size_t size) {
    local -= size;
    global.fetch_sub(size);
    return *this;
}

size_t CheckpointManager::getMemFreedByItemExpel() const {
    return memFreedByExpel;
}

size_t CheckpointManager::getMemFreedByCheckpointRemoval() const {
    return memFreedByCheckpointRemoval;
}

std::string CheckpointManager::Labeller::getLabel(const char* name) const {
    return fmt::format("CheckpointManager({})::{}", vbid.to_string(), name);
}

bool CheckpointManager::canBeMerged(const std::lock_guard<std::mutex>& lh,
                                    const Checkpoint& first,
                                    const Checkpoint& second) const {
    // MB-36971: We never want to return checkpoints of different type.
    if (first.getCheckpointType() != second.getCheckpointType()) {
        return false;
    }
    // CDC: The history flag that we pass within the flush-batch to magma is
    // expected to be a per-snapshot flag. Thus, merging checkpoints with
    // different History characteristic would be incorrect.
    if (first.getHistorical() != second.getHistorical()) {
        return false;
    }
    return true;
}<|MERGE_RESOLUTION|>--- conflicted
+++ resolved
@@ -1849,11 +1849,8 @@
 std::ostream& operator <<(std::ostream& os, const CheckpointManager& m) {
     os << "CheckpointManager[" << &m << "] with numItems:" << m.getNumItems()
        << " checkpoints:" << m.checkpointList.size()
-<<<<<<< HEAD
-       << " totalItems:" << m.totalItems << std::endl;
-=======
+       << " totalItems:" << m.totalItems
        << " lastSnapshotHighSeqno:" << m.lastSnapshotHighSeqno << std::endl;
->>>>>>> b6d04db8
     for (const auto& c : m.checkpointList) {
         os << "    " << *c << std::endl;
     }

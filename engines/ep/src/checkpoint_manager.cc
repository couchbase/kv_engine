/* -*- Mode: C++; tab-width: 4; c-basic-offset: 4; indent-tabs-mode: nil -*- */
/*
 *     Copyright 2018-Present Couchbase, Inc.
 *
 *   Use of this software is governed by the Business Source License included
 *   in the file licenses/BSL-Couchbase.txt.  As of the Change Date specified
 *   in that file, in accordance with the Business Source License, use of this
 *   software will be governed by the Apache License, Version 2.0, included in
 *   the file licenses/APL2.txt.
 */

#include "checkpoint_manager.h"

#include "bucket_logger.h"
#include "checkpoint.h"
#include "checkpoint_config.h"
#include "checkpoint_cursor.h"
#include "ep_time.h"
#include "pre_link_document_context.h"
#include "stats.h"
#include "vbucket.h"
#include "vbucket_state.h"

#include <utility>

#include <gsl/gsl-lite.hpp>
#include <platform/optional.h>
#include <statistics/cbstat_collector.h>

constexpr const char* CheckpointManager::pCursorName;
constexpr const char* CheckpointManager::backupPCursorName;

CursorRegResult::CursorRegResult() = default;

CursorRegResult::CursorRegResult(CheckpointManager& manager,
                                 bool tryBackfill,
                                 uint64_t nextSeqno,
                                 Cursor cursor)
    : tryBackfill{tryBackfill},
      nextSeqno{nextSeqno},
      manager{&manager},
      cursor{std::move(cursor)} {
}

CursorRegResult::CursorRegResult(CursorRegResult&&) = default;
CursorRegResult& CursorRegResult::operator=(CursorRegResult&&) = default;

CursorRegResult::~CursorRegResult() {
    if (manager) {
        // Non-empty CursorRegResult; clean up cursor if we still own it.
        if (auto locked = cursor.lock()) {
            manager->removeCursor(*locked);
        }
    }
}

CheckpointManager::CheckpointManager(EPStats& st,
                                     VBucket& vb,
                                     CheckpointConfig& config,
                                     int64_t lastSeqno,
                                     uint64_t lastSnapStart,
                                     uint64_t lastSnapEnd,
                                     uint64_t maxVisibleSeqno,
                                     uint64_t maxPrepareSeqno,
                                     FlusherCallback cb)
    : stats(st),
      checkpointConfig(config),
      vb(vb),
      numItems(0),
      lastBySeqno(lastSeqno, {vb.getId()}),
      maxVisibleSeqno(maxVisibleSeqno, {vb.getId()}),
      flusherCB(std::move(cb)),
      memFreedByExpel(stats.memFreedByCheckpointItemExpel),
      memFreedByCheckpointRemoval(stats.memFreedByCheckpointRemoval) {
    Expects(static_cast<uint64_t>(lastSeqno) >= lastSnapStart);
    Expects(static_cast<uint64_t>(lastSeqno) <= lastSnapEnd);
    Expects(static_cast<uint64_t>(maxVisibleSeqno) <= lastSnapEnd);

    // Note: this is the last moment in the CheckpointManager lifetime
    //     when the checkpointList is empty.
    //     Only in CheckpointManager::clear_UNLOCKED, the checkpointList
    //     is temporarily cleared and a new open checkpoint added immediately.
    addOpenCheckpoint(lastSnapStart,
                      lastSnapEnd,
                      maxVisibleSeqno,
                      {},
                      maxPrepareSeqno,
                      CheckpointType::Memory,
                      vb.isHistoryRetentionEnabled()
                              ? CheckpointHistorical::Yes
                              : CheckpointHistorical::No);

    if (checkpointConfig.isPersistenceEnabled()) {
        // Register the persistence cursor
        pCursor = registerCursorBySeqno(pCursorName,
                                        lastBySeqno,
                                        CheckpointCursor::Droppable::No)
                          .takeCursor();
        persistenceCursor = pCursor.lock().get();
    }
}

CheckpointManager::~CheckpointManager() {
    std::lock_guard<std::mutex> lh(queueLock);
    for (auto& checkpoint : checkpointList) {
        checkpoint->detachFromManager();
    }
}

uint64_t CheckpointManager::getOpenCheckpointId(
        const std::lock_guard<std::mutex>& lh) const {
    return getOpenCheckpoint(lh).getId();
}

uint64_t CheckpointManager::getOpenCheckpointId() const {
    std::lock_guard<std::mutex> lh(queueLock);
    return getOpenCheckpointId(lh);
}

CheckpointType CheckpointManager::getOpenCheckpointType() const {
    std::lock_guard<std::mutex> lh(queueLock);
    return getOpenCheckpoint(lh).getCheckpointType();
}

CheckpointHistorical CheckpointManager::getOpenCheckpointHistorical() const {
    std::lock_guard<std::mutex> lh(queueLock);
    return getOpenCheckpoint(lh).getHistorical();
}

Checkpoint& CheckpointManager::getOpenCheckpoint(
        const std::lock_guard<std::mutex>&) const {
    // During its lifetime, the checkpointList can only be in one of the
    // following states:
    //
    //     - 1 open checkpoint, after the execution of:
    //         - CheckpointManager::CheckpointManager
    //         - CheckpointManager::clear_UNLOCKED
    //     - [1, N] closed checkpoints + 1 open checkpoint, after the execution
    //         of CheckpointManager::closeOpenCheckpointAndAddNew_UNLOCKED
    //
    // Thus, by definition checkpointList.back() is the open checkpoint and the
    // checkpointList is never empty.
    return *checkpointList.back();
}

void CheckpointManager::addNewCheckpoint(
        const std::lock_guard<std::mutex>& lh) {
    // Use lastBySeqno + 1 as that will be the seqno of the first item belonging
    // to this checkpoint
    addNewCheckpoint(lh,
                     lastBySeqno + 1,
                     lastBySeqno + 1,
                     maxVisibleSeqno,
                     {},
                     CheckpointType::Memory,
                     vb.isHistoryRetentionEnabled() ? CheckpointHistorical::Yes
                                                    : CheckpointHistorical::No);
}

void CheckpointManager::addNewCheckpoint(
        const std::lock_guard<std::mutex>& lh,
        uint64_t snapStartSeqno,
        uint64_t snapEndSeqno,
        uint64_t visibleSnapEnd,
        std::optional<uint64_t> highCompletedSeqno,
        CheckpointType checkpointType,
        CheckpointHistorical historical) {
    // First, we must close the open checkpoint.
    auto& oldOpenCkpt = *checkpointList.back();
    const auto minSeqno = oldOpenCkpt.getMinimumCursorSeqno();
    const auto highSeqno = oldOpenCkpt.getHighSeqno();
    EP_LOG_DEBUG(
            "CheckpointManager::addNewCheckpoint: Close "
            "the current open checkpoint: [{}, id:{}, snapStart:{}, "
            "snapEnd:{}]",
            vb.getId(),
            oldOpenCkpt.getId(),
            (minSeqno ? std::to_string(*minSeqno) : "N/A"),
            (highSeqno ? std::to_string(*highSeqno) : "N/A"));
    queued_item qi = createCheckpointMetaItem(oldOpenCkpt.getId(),
                                              queue_op::checkpoint_end);
    oldOpenCkpt.queueDirty(qi);
    ++numItems;
    oldOpenCkpt.close();

    // Inherit the HPS from the previous Checkpoint. Should we de-dupe in the
    // Flusher some item at a snapshot end then we must ensure that the HPS of
    // any given Checkpoint is persisted. Consider the following Checkpoints:
    // [1:Pre, 2:Mutation][3:Mutation] in which seqnos 2 and 3 are the same key.
    // To ensure that the flusher persists the HPS for 1:Pre without modifying
    // the Flusher we can inherit the HPS value from the previous Checkpoint
    // such that the Checkpoint [3:Mutation] also has HPS = 1.
    auto hps = oldOpenCkpt.getHighPreparedSeqno()
                       ? *oldOpenCkpt.getHighPreparedSeqno()
                       : 0;

    addOpenCheckpoint(snapStartSeqno,
                      snapEndSeqno,
                      visibleSnapEnd,
                      highCompletedSeqno,
                      hps,
                      checkpointType,
                      historical);

    // If cursors reached to the end of its current checkpoint, move it to the
    // next checkpoint. That is done to help in making checkpoints eligible for
    // removal/expel, so reducing the overall checkpoint mem-usage.
    //
    // Note: The expel-cursor (if registered) is always placed at checkpoint
    //  begin, so it's logically not possible to touch it here.
    //  @todo: It would be good to enforce some check on expel-cursor here,
    //    better to be paranoid in this area.
    //
    // @todo MB-48681: Skipping the checkpoint_end item on DCP cursors is
    //   unexpected, see CM::getItemsForCursor for how that item is used
    for (auto& pair : cursors) {
        auto& cursor = *pair.second;
        const auto& checkpoint = *(*(cursor.getCheckpoint()));
        if (checkpoint.getState() == CHECKPOINT_OPEN) {
            // Cursor in the open (ie last) checkpoint, nothing to move
            continue;
        }

        // Cursor is in a closed checkpoint, we can move it to the open
        // checkpoint if it's at any of the following positions:
        //
        // [empty  ckpt_start  ..  mutation  ..  mutation  ckpt_end  end()]
        //                                       ^         ^         ^
        auto pos = cursor.getPos();
        if (pos == checkpoint.end() ||
            (*pos)->getOperation() == queue_op::checkpoint_end ||
            (*std::next(pos))->getOperation() == queue_op::checkpoint_end) {
            // Note: The call also removes the old checkpoint if cursor-move
            // made it unreferenced
            moveCursorToNextCheckpoint(lh, cursor);
        }
    }

    // If the old open checkpoint had no cursors, it is now both closed and
    // unreferenced so it can be removed immediately.
    // Note: We need this call to handle the case where there's no cursor in CM
    maybeScheduleDestruction(lh, oldOpenCkpt);
}

void CheckpointManager::addOpenCheckpoint(
        uint64_t snapStart,
        uint64_t snapEnd,
        uint64_t visibleSnapEnd,
        std::optional<uint64_t> highCompletedSeqno,
        uint64_t highPreparedSeqno,
        CheckpointType checkpointType,
        CheckpointHistorical historical) {
    const auto makeException = [&](std::string_view suffix) {
        return std::invalid_argument(fmt::format(
                "CheckpointManager::addOpenCheckpoint: {}, snapStart:{}, "
                "snapEnd:{}, visibleSnapEnd:{}, HCS:{}, HPS:{}, type:{}, {} - "
                "{}",
                vb.getId(),
                snapStart,
                snapEnd,
                visibleSnapEnd,
                highPreparedSeqno,
                to_string_or_none(highCompletedSeqno),
                ::to_string(checkpointType),
                ::to_string(historical),
                suffix));
    };

    if (snapStart > snapEnd) {
        throw makeException("snapStart > snapEnd");
    }

    if (isDiskCheckpointType(checkpointType) && !highCompletedSeqno) {
        throw makeException("missing HCS");
    }

    Expects(checkpointList.empty() ||
            checkpointList.back()->getState() ==
                    checkpoint_state::CHECKPOINT_CLOSED);

    const uint64_t id =
            checkpointList.empty() ? 1 : checkpointList.back()->getId() + 1;

    EP_LOG_DEBUG(
            "CheckpointManager::addOpenCheckpoint: Create "
            "a new open checkpoint: [{}, id:{}, snapStart:{}, snapEnd:{}, "
            "visibleSnapEnd:{}, hcs:{}, hps:{} type:{}]",
            vb.getId(),
            id,
            snapStart,
            snapEnd,
            visibleSnapEnd,
            to_string_or_none(highCompletedSeqno),
            highPreparedSeqno,
            to_string(checkpointType));

    auto ckpt = std::make_unique<Checkpoint>(*this,
                                             stats,
                                             id,
                                             snapStart,
                                             snapEnd,
                                             visibleSnapEnd,
                                             highCompletedSeqno,
                                             highPreparedSeqno,
                                             vb.getId(),
                                             checkpointType,
                                             historical);
    // Add an empty-item into the new checkpoint.
    // We need this because every CheckpointCursor will point to this empty-item
    // at creation. So, the cursor will point at the first actual non-meta item
    // after the first cursor-increment.
    queued_item qi = createCheckpointMetaItem(0, queue_op::empty);
    ckpt->queueDirty(qi);
    // Note: We don't include the empty-item in 'numItems'

    // This item represents the start of the new checkpoint
    qi = createCheckpointMetaItem(id, queue_op::checkpoint_start);
    ckpt->queueDirty(qi);
    ++numItems;

    checkpointList.push_back(std::move(ckpt));
    Ensures(!checkpointList.empty());
    Ensures(checkpointList.back()->getState() ==
            checkpoint_state::CHECKPOINT_OPEN);
}

CursorRegResult CheckpointManager::registerCursorBySeqno(
        const std::string& name,
        uint64_t lastProcessedSeqno,
        CheckpointCursor::Droppable droppable) {
    // Note: The function is full of early-returns so that's a bit difficult to
    // handle the following by locked/lock-free scopes.
    // What we need here is to call scheduleDestruction() lock-free. The guard
    // is declared/instantiated before we acquire the lock, so that will go out
    // of scope (and the lambda executed) after the lock_guard is released at
    // return. A bug on that would be quickly spotted in unit tests, as
    // scheduleDestruction() acquires the same lock in it, so we would deadlock
    // pretty quickly.
    RemoveCursorResult removeCursorRes;
    const auto lockFreeOnReturn = folly::makeGuard(
            [&]() { scheduleDestruction(std::move(removeCursorRes.removed)); });

    std::lock_guard<std::mutex> lh(queueLock);

    auto ckptIt = checkpointList.begin();
    auto createCursorRegResult =
            [this, &name, &ckptIt, droppable, &lh, &removeCursorRes](
                    ChkptQueueIterator pos,
                    size_t distance,
                    bool tryBackfill,
                    uint64_t seqno) -> CursorRegResult {
        // Note
        // When we re-register a cursor with the same name we can fall into 2
        // cases:
        // 1. The cursor is re-registered into the same checkpoint
        // 2. The cursor is re-registered into a subsequent checkpoint (eg,
        //    stream transition backfill->memory).
        // At (1) we want to prevent that the "replacement" operation triggers
        // checkpoint removal. For that, we construct the new cursor before
        // removing the old one, thus ensuring that the checkpoint stays
        // referenced during the whole process.
        const auto newCursor = std::make_shared<CheckpointCursor>(
                name, ckptIt, pos, droppable, distance);
        // Remove the old cursor (if any) before adding the new one to the
        // ::cursors map
        for (const auto& [currCName, oldCursor] : cursors) {
            if (name == currCName) {
                Expects(oldCursor);
                const auto tempName = "temp" + name;
                cursors[tempName] = newCursor;
                removeCursorRes = removeCursor(lh, *oldCursor);
                cursors.erase(tempName);
                break;
            }
        }
        // Finally save the newCursor
        cursors[name] = newCursor;
        return {*this, tryBackfill, seqno, Cursor{newCursor}};
    };

    // If:
    // - there is only 1 checkpoint in CM
    // - and, ItemExpel removed all mutations from that checkpoint (MB-39344)
    // then we register a cursor at checkpoint begin.
    //
    // Note: The legacy logic (below) for cursor-registering is based on
    // Checkpoint::getMinimumCursorSeqno()/getHighSeqno() that are meaningless
    // if all mutations have been expelled.
    if ((*ckptIt)->isOpen() && (*ckptIt)->isEmptyByExpel()) {
<<<<<<< HEAD
        // Trigger backfill only if there's a gap between lastProcessedSeqno and
        // nextSeqnoAvailableFromCheckpoint
        const uint64_t nextSeqnoAvailableFromCheckpoint = lastBySeqno + 1;
        const auto tryBackfill =
                (nextSeqnoAvailableFromCheckpoint == lastProcessedSeqno + 1
                         ? false
                         : true);
        return createCursorRegResult((*ckptIt)->begin(),
                                     0,
                                     tryBackfill,
                                     nextSeqnoAvailableFromCheckpoint);
    }

    // Note: We always have the highSeqno for the open checkpoint at this point
    // - If there's only 1 checkpoint, then that must be open and not empty as
    //   we caught the empty-by-expel case above
    // - Else if we have multiple checkpoints, then the open one isn't the
    //   oldest and so it can't be touched by expel at all
    const auto& openCkpt = getOpenCheckpoint(lh);
    const auto highSeqno = *openCkpt.getHighSeqno();
    if (highSeqno < lastProcessedSeqno) {
        throw std::invalid_argument(
                "CheckpointManager::registerCursorBySeqno: lastProcessedSeqno "
                "(" +
                std::to_string(lastProcessedSeqno) +
                ") is greater than last checkpoint highSeqno (" +
                std::to_string(highSeqno) + ")");
    }
=======
        // If:
        // - there is only 1 checkpoint in CM
        // - and, ItemExpel removed all mutations from that checkpoint
        // (MB-39344) then we register a cursor at checkpoint begin.
        //
        // Note: The legacy logic (below) for cursor-registering is based on
        // Checkpoint::getMinimumCursorSeqno()/getHighSeqno() that are
        // meaningless if all mutations have been expelled.
        auto pos = (*ckptIt)->begin();
        newCursor = std::make_shared<CheckpointCursor>(
                name, ckptIt, pos, droppable, 0);
        result.nextSeqno = lastBySeqno + 1;
        result.cursor.setCursor(newCursor);
        result.position = *pos;

        // Trigger backfill only if there's a gap between lastProcessedSeqno and
        // nextSeqnoAvailableFromCheckpoint
        const uint64_t nextSeqnoAvailableFromCheckpoint = lastBySeqno + 1;
        result.tryBackfill =
                (nextSeqnoAvailableFromCheckpoint != lastProcessedSeqno + 1);
    } else {
        // Path here handles all scenarios but the new one introduced in
        // MB-39344 (ie one single open checkpoint has been emptied by
        // ItemExpel).

        const auto& openCkpt = getOpenCheckpoint(lh);
        if (openCkpt.getHighSeqno() < lastProcessedSeqno) {
            throw std::invalid_argument(
                    "CheckpointManager::registerCursorBySeqno: "
                    "lastProcessedSeqno (which is " +
                    std::to_string(lastProcessedSeqno) +
                    ") is less than last checkpoint highSeqno (which is " +
                    std::to_string(openCkpt.getHighSeqno()) + ")");
        }

        for (; ckptIt != checkpointList.end(); ++ckptIt) {
            // Some sanity check
            if (ckptIt != checkpointList.begin()) {
                // ItemExpel is expected to touch only the oldest checkpoint.
                Expects(!(*ckptIt)->modifiedByExpel());
            }

            uint64_t en = (*ckptIt)->getHighSeqno();
            uint64_t st = (*ckptIt)->getMinimumCursorSeqno();

            if (lastProcessedSeqno < st) {
                // Requested sequence number is before the start of this
                // checkpoint, position cursor at the checkpoint begin.
                auto pos = (*ckptIt)->begin();
                newCursor = std::make_shared<CheckpointCursor>(
                        name, ckptIt, pos, droppable, 0);
                result.nextSeqno = st;
                result.cursor.setCursor(newCursor);
                result.position = *pos;
                // Set tryBackfill:true only if lastProcessedSeqno to st is non
                // contiguous. Note this is likely the fix for MB-53616/MB-58302
                // which were noted in master only, and likely backported to the
                // neo branch via MB-39344
                result.tryBackfill = st - lastProcessedSeqno > 1;
                break;
            } else if (lastProcessedSeqno <= en) {
                // checkpoint was empty by expel, so we don't know the real
                // start, backfill is needed whilst we continue the search for
                // a checkpoint to best satisfy the start. MB-58261
                if (st == 0) {
                    result.tryBackfill = true;
                }

                // MB-47551 Skip this checkpoint if it is closed and the
                // requested start is the high seqno. The cursor should go to an
                // open checkpoint ready for new mutations.
                if ((*ckptIt)->getState() == CHECKPOINT_CLOSED &&
                    lastProcessedSeqno == uint64_t(lastBySeqno.load())) {
                    continue;
                }
>>>>>>> a5eef6ee

    // Path here handles all scenarios but the new one introduced in MB-39344
    // (ie one single open checkpoint has been emptied by ItemExpel).
    //
    // This loop with go through each checkpoint till it finds the correct item
    // to place a cursor on. There are three situations we will do this in, and
    // one where we will skip to the next checkpoint:
    //
    // Case 1. If the seqno requested becomes before the min seqno in the
    // checkpoint. Then register the cursor at the start of the checkpoint and
    // return.
    //
    // Case 2. If the seqno request is greater than any item in the checkpoint,
    // then skip the checkpoint.
    //
    // Case 3. This is a special case where we're at the last checkpoint and the
    // last item in the checkpoint matches the seqno requested. In this case we,
    // register the cursor here and use the next seqno as lastBySeqno + 1, as
    // this will be the next seqno generated.
    //
    // Case 4: This is the normal case where we know we need to place the cursor
    // inside the current checkpoint, but need to walk through it to find which
    // item to register against, once found we return using the seqno of the
    // item.
    for (; ckptIt != checkpointList.end(); ++ckptIt) {
        const bool isLastCkpt = std::next(ckptIt) == checkpointList.end();
        auto& ckpt = **ckptIt;

        // Some sanity check
        if (ckptIt != checkpointList.begin()) {
            // ItemExpel is expected to touch only the oldest checkpoint.
            Expects(!ckpt.modifiedByExpel());
        }

        // 0) Skip empty-by-expel checkpoint.
        // Note: Given that ItemExpel touches only the oldest checkpoint, then
        // hitting an empty-by-expel checkpoint here means that surely we have
        // a subsequent one, so we can safely skip over.
        const auto st = ckpt.getMinimumCursorSeqno();
        if (!st) {
            continue;
        }

<<<<<<< HEAD
        // *Before Path* Case 1) If the seqno is before this checkpoint then
        // register the cursor at the empty item
        if (lastProcessedSeqno < *st) {
            // Trigger backfill only if there's a gap between lastProcessedSeqno
            // and st
            const auto tryBackfill =
                    (*st == lastProcessedSeqno + 1 ? false : true);
            return createCursorRegResult(ckpt.begin(), 0, tryBackfill, *st);
=======
                newCursor = std::make_shared<CheckpointCursor>(
                        name, ckptIt, pos, droppable, distance);
                result.cursor.setCursor(newCursor);
                result.position = *pos;
                break;
            }
>>>>>>> a5eef6ee
        }

        // *After Path* Case 2) If the seqno isn't in this checkpoint move on
        // next, if there is another checkpoint. *NOTE* getHighSeqno() only
        // returns the seqno's of non-meta items, so we'll move on to the next
        // checkpoint if there isn't a non-meta item for this seqno in the
        // current checkpoint.
        const auto en = ckpt.getHighSeqno();
        // Note: We have 'st', we must have 'en'
        Expects(en);
        if (lastProcessedSeqno >= *en && !isLastCkpt) {
            continue;
        }

        // *Special Path* Case 3) If this is the last checkpoint and the last
        // item in the checkpoint is equal to the final item in the checkpoint
        // then we need to set the seqno to the next seqno we'll generate
        auto lastItemInCkptItr = std::prev(ckpt.end());
        Expects(lastItemInCkptItr != ckpt.begin());
        uint64_t lastItemInCkptSeqno = (*lastItemInCkptItr)->getBySeqno();
        if (lastProcessedSeqno == lastItemInCkptSeqno && isLastCkpt) {
            return createCursorRegResult(lastItemInCkptItr,
                                         ckpt.getNumItems(),
                                         false,
                                         lastBySeqno + 1);
        }

        // *Normal Path* Case 4) Requested sequence number lies within this
        // checkpoint. Calculate the position/distance to place the cursor, plus
        // the information for the caller on what's the next seqno available in
        // checkpoint.
        size_t distance = 0;
        for (auto curPos = ckpt.begin(); std::next(curPos) != ckpt.end();
             ++curPos) {
            auto nextItem = *std::next(curPos);
            const uint64_t nextSeqno = nextItem->getBySeqno();

            if (lastProcessedSeqno < nextSeqno) {
                return createCursorRegResult(
                        curPos, distance, false, nextSeqno);
            }
            ++distance;
        }
    }

    /*
     * We should never get here since this would mean that the sequence
     * number we are looking for is higher than anything currently assigned
     *  and there is already an assert above for this case.
     */
    throw std::logic_error(
            "CheckpointManager::registerCursorBySeqno the sequences number "
            "is higher than anything currently assigned");
}

void CheckpointManager::registerBackupPersistenceCursor(
        const std::lock_guard<std::mutex>& lh) {
    // Preconditions: pCursor exists and copy does not
    Expects(persistenceCursor);
    if (cursors.find(backupPCursorName) != cursors.end()) {
        throw std::logic_error(
                "CheckpointManager::registerBackupPersistenceCursor: Backup "
                "cursor "
                "already exists");
    }

    // Note: We want to make an exact copy, only the name differs
    const auto pCursorCopy = std::make_shared<CheckpointCursor>(
            *persistenceCursor, backupPCursorName);
    cursors[backupPCursorName] = std::move(pCursorCopy);
}

bool CheckpointManager::removeCursor(CheckpointCursor& cursor) {
    RemoveCursorResult res;
    {
        std::lock_guard<std::mutex> lh(queueLock);
        res = removeCursor(lh, cursor);
    }

    scheduleDestruction(std::move(res.removed));

    return true;
}

void CheckpointManager::removeBackupPersistenceCursor() {
    RemoveCursorResult res;
    {
        std::lock_guard<std::mutex> lh(queueLock);
        auto* backupCursor = cursors.at(backupPCursorName).get();
        Expects(backupCursor);
        res = removeCursor(lh, *backupCursor);
        Expects(res.success);

        // Reset (recreate) the potential stats overcounts as our flush was
        // successful
        persistenceFailureStatOvercounts = AggregatedFlushStats();
    }

    scheduleDestruction(std::move(res.removed));
}

AggregatedFlushStats CheckpointManager::resetPersistenceCursor() {
    AggregatedFlushStats ret;
    RemoveCursorResult resRemPCursor;
    RemoveCursorResult resRemBackupCursor;
    {
        std::lock_guard<std::mutex> lh(queueLock);

        // Note: the logic here relies on the existing cursor copy-ctor and
        //  CM::removeCursor function for getting the checkpoint num-cursors
        //  computation right

        // 1) Remove the existing pcursor
        Expects(persistenceCursor);
        resRemPCursor = removeCursor(lh, *persistenceCursor);
        Expects(resRemPCursor.success);
        pCursor = Cursor();
        persistenceCursor = nullptr;

        // 2) Make the new pcursor from the backup copy, assign the correct name
        // and register it
        auto* backup = cursors.at(backupPCursorName).get();
        const auto newPCursor =
                std::make_shared<CheckpointCursor>(*backup, pCursorName);
        cursors[pCursorName] = newPCursor;
        pCursor.setCursor(newPCursor);
        persistenceCursor = pCursor.lock().get();

        // 3) Remove old backup
        Expects(backup);
        resRemBackupCursor = removeCursor(lh, *backup);
        Expects(resRemBackupCursor.success);

        // Swap the stat counts to reset them for the next flush - return the
        // one we accumulated for the caller to adjust the VBucket stats
        std::swap(ret, persistenceFailureStatOvercounts);
    }

    scheduleDestruction(std::move(resRemPCursor.removed));
    scheduleDestruction(std::move(resRemBackupCursor.removed));

    return ret;
}

CheckpointManager::RemoveCursorResult CheckpointManager::removeCursor(
        const std::lock_guard<std::mutex>& lh, CheckpointCursor& cursor) {
    // We have logic "race conditions" that may lead to legally executing here
    // when the cursor has already been marked invalid, so we just return if
    // that is the case. See MB-45757 for details.
    if (!cursor.valid()) {
        return {false, {}};
    }

    EP_LOG_DEBUG("Remove the checkpoint cursor with the name \"{}\" from {}",
                 cursor.getName(),
                 vb.getId());

    cursor.invalidate();

    // find the current checkpoint before erasing the cursor, if there
    // are no other owners of the cursor it may be destroyed.
    auto* checkpoint = cursor.getCheckpoint()->get();

    if (cursors.erase(cursor.getName()) == 0) {
        throw std::logic_error(
                "CheckpointManager::removeCursor: " + to_string(vb.getId()) +
                " Failed to remove cursor: " + cursor.getName());
    }

    // after removing `cursor`, perhaps the oldest checkpoint is now
    // unreferenced, and can be removed. BUT - this cursor has been
    // removed, not just moved to the next checkpoint. Therefore,
    // multiple checkpoints may be eligible for removal. Check for multiple,
    // not just the oldest.

    if (!isEligibleForRemoval(*checkpoint)) {
        return {true, {}};
    }

    return {true, extractClosedUnrefCheckpoints(lh)};
}

bool CheckpointManager::isEligibleForRemoval(
        const Checkpoint& checkpoint) const {
    return &checkpoint == checkpointList.front().get() &&
           checkpoint.isNoCursorsInCheckpoint() &&
           checkpoint.getState() == checkpoint_state::CHECKPOINT_CLOSED;
}

void CheckpointManager::maybeScheduleDestruction(
        const std::lock_guard<std::mutex>& lh, Checkpoint& c) {
    if (!isEligibleForRemoval(c)) {
        return;
    }

    // We are removing the checkpoint from CM, we need to update some stats.

    auto& checkpoint = **checkpointList.begin();
    Expects(&c == &checkpoint);

    checkpoint.detachFromManager();
    const auto removedItems = checkpoint.getNumItems();
    numItems.fetch_sub(removedItems);
    stats.itemsRemovedFromCheckpoints.fetch_add(removedItems);
    memFreedByCheckpointRemoval += checkpoint.getMemUsage();

    // Checkpoints must be removed in order, only the oldest is eligible
    // when removing checkpoints one at a time.
    // When cursors are removed, multiple checkpoints may unreffed and
    // can be removed together, but that is handled in removeCursor()
    // Note: Using O(1) overload of splice which takes a distance.
    CheckpointList forDestruction;
    forDestruction.splice(forDestruction.begin(),
                          checkpointList,
                          checkpointList.begin(),
                          std::next(checkpointList.begin()),
                          1 /* distance */);
    vb.scheduleDestruction(std::move(forDestruction));
}

void CheckpointManager::scheduleDestruction(CheckpointList&& toRemove) {
    if (toRemove.empty()) {
        return;
    }

    // We need to update some stats. The operation requires a full scan of the
    // toRemove list, that can be large when this function executes in the
    // CursorDrop path. So scan is lock-free and we acquire the lock just for
    // applying the stats update.
    size_t numItemsRemoved = 0;
    size_t memoryReleased = 0;
    for (const auto& checkpoint : toRemove) {
        Expects(checkpoint->getNumCursorsInCheckpoint() == 0);

        numItemsRemoved += checkpoint->getNumItems();
        memoryReleased += checkpoint->getMemUsage();

        checkpoint->detachFromManager();
    }

    EP_LOG_DEBUG(
            "CheckpointManager::scheduleDestruction: Removed {} checkpoints, "
            "{} items, {} bytes from {}",
            toRemove.size(),
            numItemsRemoved,
            memoryReleased,
            vb.getId());

    {
        std::lock_guard<std::mutex> lh(queueLock);
        numItems.fetch_sub(numItemsRemoved);
        stats.itemsRemovedFromCheckpoints.fetch_add(numItemsRemoved);
        memFreedByCheckpointRemoval += memoryReleased;
    }

    // All done, pass checkpoints to the Destroyer
    vb.scheduleDestruction(std::move(toRemove));
}

CheckpointManager::ReleaseResult
CheckpointManager::expelUnreferencedCheckpointItems() {
    // Update EPStats::replicaCheckpointOverhead if the overhead is different
    // when this helper is destroyed - which occurs _after_ the destruction
    // of expelledItems (declared below)
    auto overheadCheck = gsl::finally([pre = getMemOverhead(), this]() {
        const auto post = getMemOverhead();
        if (vb.getState() == vbucket_state_replica && pre != post) {
            stats.replicaCheckpointOverhead += (post - pre);
        }
    });

    ExtractItemsResult extractRes;
    {
        std::lock_guard<std::mutex> lh(queueLock);

        // The method returns the expelled items in the expelledItems queue
        // thereby ensuring they still have a reference whilst the queuelock is
        // being held.
        extractRes = extractItemsToExpel(lh);
    }

    const auto numItemsExpelled = extractRes.getNumItems();
    if (numItemsExpelled == 0) {
        // Nothing expelled, done
        return {};
    }

    stats.itemsExpelledFromCheckpoints.fetch_add(numItemsExpelled);
    numItems.fetch_sub(numItemsExpelled);

    // queueLock already released here, O(N) deallocation is lock-free
    const auto queuedItemsMemReleased = extractRes.deleteItems();

    // Test hook that executes before CM::lock is re-acquired
    expelHook();

    {
        // Acquire the queueLock just for the very short time necessary for
        // updating the checkpoint's queued-items mem-usage.
        //
        // Note that the presence of the expel-cursor at this step ensures that
        // the checkpoint is still in the CheckpointList; unless the VBucket has
        // rolled-back (see the following).
        // Expel-cursor is released once extractRes is destroyed at caller.
        std::lock_guard<std::mutex> lh(queueLock);
        auto* checkpoint = extractRes.getCheckpoint();
        Expects(checkpoint);

        // Expel always touches the oldest checkpoint in the list.
        // The checkpoint touched by Expel might not exist anymore if the
        // VBucket has rolled-back. Just give up in that case.
        if (checkpoint != checkpointList.begin()->get()) {
            return {0, 0};
        }

        Expects(extractRes.getExpelCursor().getCheckpoint()->get() ==
                checkpoint);
        checkpoint->applyQueuedItemsMemUsageDecrement(queuedItemsMemReleased);
    }

    // Mem-usage estimation of expelled items is the sum of:
    // 1. Memory used by all items. For each item this is calculated as
    //    sizeof(Item) + key size + value size.
    // 2. Memory used to hold the items in the checkpoint list.
    //
    // The latter is computed as 3 pointers per element in the list, ie forward,
    // backwards and element pointers per each list node.
    // Note: Although quite accurate, that is still an estimation. For example,
    // debugging on Windows shows that space for 1 extra element is allocated
    // for an empty list, plus extra 16 bytes on Debug CRT.
    //
    // This is an optimistic estimate as it assumes that the reference count of
    // each queued_item drops to zero as soon as the 'expelledItems' container
    // goes out of scope, thus allowing memory to be freed. Which might not be
    // immediately the case if any component (eg, a DCP stream) still references
    // the queued items.
    const auto estimatedMemRecovered =
            queuedItemsMemReleased +
            (Checkpoint::per_item_queue_overhead * numItemsExpelled);

    memFreedByExpel += estimatedMemRecovered;

    return {numItemsExpelled, estimatedMemRecovered};
}

std::vector<Cursor> CheckpointManager::getListOfCursorsToDrop() {
    std::lock_guard<std::mutex> lh(queueLock);

    std::vector<Cursor> cursorsToDrop;

    if (persistenceCursor) {
        // EP
        // By logic:
        // 1. We can't drop the persistence cursor
        // 2. We can't drop the backup-persistence cursor
        // , so surely we can never remove the checkpoint where the
        // special-cursor min(pcursor, backup-pcursor) resides and all
        // checkpoints after that.
        // So in the end it comes by logic that here we want remove only the
        // cursors that reside in the checkpoints up to the last one before the
        // checkpoint pointed by special-cursor. Which also implies by logic
        // that we never drop cursors in the open checkpoint.
        // Note that the invariant applies that (backup-pcursor <= pcursor), if
        // the backup cursor exists. So that can be exploited to simplify
        // the logic further here.

        const auto backupExists =
                cursors.find(backupPCursorName) != cursors.end();
        const auto& specialCursor = backupExists
                                            ? *cursors.at(backupPCursorName)
                                            : *persistenceCursor;

        for (const auto& pair : cursors) {
            const auto cursor = pair.second;
            // Note: Strict condition here.
            // Historically the primary reason for dropping cursors has been
            // making closed checkpoints eligible for removal. But with expel it
            // would make sense to drop cursors that reside within the same
            // checkpoint as pcursor/backup-pcursor, as that may make some items
            // eligible for expel.
            // At the time of writing that kind of change is out of scope, so
            // making that a @todo for now.
            if (cursor->isDroppable() &&
                (*cursor->getCheckpoint())->getId() <
                        (*specialCursor.getCheckpoint())->getId()) {
                cursorsToDrop.emplace_back(cursor);
            }
        }
    } else {
        // Ephemeral
        // There's no persistence cursor, so we want just to remove all cursors
        // that reside in the closed checkpoints.

        const auto id = getOpenCheckpointId(lh);
        for (const auto& pair : cursors) {
            const auto cursor = pair.second;
            if (cursor->isDroppable() &&
                (*cursor->getCheckpoint())->getId() < id) {
                cursorsToDrop.emplace_back(cursor);
            }
        }
    }

    return cursorsToDrop;
}

void CheckpointManager::updateStatsForNewQueuedItem(
        const std::lock_guard<std::mutex>& lh, const queued_item& qi) {
    ++stats.totalEnqueued;
    if (checkpointConfig.isPersistenceEnabled()) {
        ++stats.diskQueueSize;
        vb.doStatsForQueueing(*qi, qi->size());
    }
}

bool CheckpointManager::queueDirty(
        queued_item& qi,
        const GenerateBySeqno generateBySeqno,
        const GenerateCas generateCas,
        PreLinkDocumentContext* preLinkDocumentContext,
        std::function<void(int64_t)> assignedSeqnoCallback) {
    std::lock_guard<std::mutex> lh(queueLock);

    maybeCreateNewCheckpoint(lh);

    auto* openCkpt = &getOpenCheckpoint(lh);

    if (GenerateBySeqno::Yes == generateBySeqno) {
        qi->setBySeqno(lastBySeqno + 1);
    }

    const auto newLastBySeqno = qi->getBySeqno();

    if (assignedSeqnoCallback) {
        assignedSeqnoCallback(newLastBySeqno);
    }

    // MB-20798: Allow the HLC to be created 'atomically' with the seqno as
    // we're holding the ::queueLock.
    if (GenerateCas::Yes == generateCas) {
        auto cas = vb.nextHLCCas();
        qi->setCas(cas);
        if (preLinkDocumentContext != nullptr) {
            preLinkDocumentContext->preLink(cas, newLastBySeqno);
        }
    }

    QueueDirtyResult result = openCkpt->queueDirty(qi);

    if (result.status == QueueDirtyStatus::FailureDuplicateItem) {
        // Could not queue into the current checkpoint as it already has a
        // duplicate item (and not permitted to de-dupe this item).
        if (vb.getState() != vbucket_state_active) {
            // We shouldn't see this for non-active vBuckets; given the
            // original (active) vBucket on some other node should not have
            // put duplicate mutations in the same Checkpoint.
            const auto msg = fmt::format(
                    "CheckpointManager::queueDirty: Got status:{} when {} is "
                    "non-active:{}, item:[op:{}, seqno:{}, key:<ud>{}</ud>], "
                    "lastBySeqno:{}, openCkpt:[start:{}, end:{}]",
                    to_string(result.status),
                    vb.getId(),
                    std::to_string(vb.getState()),
                    ::to_string(qi->getOperation()),
                    qi->getBySeqno(),
                    qi->getKey(),
                    lastBySeqno,
                    openCkpt->getSnapshotStartSeqno(),
                    openCkpt->getSnapshotEndSeqno());
            throw std::logic_error(msg);
        }

        // To process this item, create a new (empty) checkpoint which we can
        // then re-attempt the enqueuing.
        // Note this uses the lastBySeqno for snapStart / End.
        addNewCheckpoint(lh);
        openCkpt = &getOpenCheckpoint(lh);
        result = openCkpt->queueDirty(qi);
        if (result.status != QueueDirtyStatus::SuccessNewItem) {
            throw std::logic_error("CheckpointManager::queueDirty(vb:" +
                                   vb.getId().to_string() +
                                   ") - got Ckpt::queueDirty() status:" +
                                   to_string(result.status) +
                                   " even after creating a new Checkpoint.");
        }
    }

    lastBySeqno = newLastBySeqno;
    if (qi->isVisible()) {
        maxVisibleSeqno = newLastBySeqno;
    }
    if (GenerateBySeqno::Yes == generateBySeqno) {
        // Now the item has been queued, update snapshotEndSeqno.
        openCkpt->setSnapshotEndSeqno(lastBySeqno, maxVisibleSeqno);
    }

    // Sanity check that the last seqno is within the open Checkpoint extent.
    auto snapStart = openCkpt->getSnapshotStartSeqno();
    auto snapEnd = openCkpt->getSnapshotEndSeqno();
    if (!(snapStart <= static_cast<uint64_t>(lastBySeqno) &&
          static_cast<uint64_t>(lastBySeqno) <= snapEnd)) {
        throw std::logic_error(
                "CheckpointManager::queueDirty: lastBySeqno "
                "not in snapshot range. " +
                vb.getId().to_string() +
                " state:" + std::string(VBucket::toString(vb.getState())) +
                " snapshotStart:" + std::to_string(snapStart) +
                " lastBySeqno:" + std::to_string(lastBySeqno) +
                " snapshotEnd:" + std::to_string(snapEnd) + " genSeqno:" +
                to_string(generateBySeqno) + " checkpointList.size():" +
                std::to_string(checkpointList.size()));
    }

    switch (result.status) {
    case QueueDirtyStatus::SuccessExistingItem:
        ++stats.totalDeduplicated;
        if (checkpointConfig.isPersistenceEnabled()) {
            vb.dirtyQueuePendingWrites += result.successExistingByteDiff;
        }
        return false;
    case QueueDirtyStatus::SuccessNewItem:
        ++numItems;
        // FALLTHROUGH
    case QueueDirtyStatus::SuccessPersistAgain:
        updateStatsForNewQueuedItem(lh, qi);
        return true;
    case QueueDirtyStatus::FailureDuplicateItem:
        throw std::logic_error(
                "CheckpointManager::queueDirty: Got invalid "
                "result:FailureDuplicateItem - should have been handled with "
                "retry.");
    }
    folly::assume_unreachable();
}

void CheckpointManager::queueSetVBState() {
    // Grab the vbstate before the queueLock (avoid a lock inversion)
    auto vbstate = vb.getTransitionState();

    {
        // Take lock to serialize use of {lastBySeqno} and to queue op.
        std::lock_guard<std::mutex> lh(queueLock);

        // Create the setVBState operation, and enqueue it.
        queued_item item =
                createCheckpointMetaItem(0, queue_op::set_vbucket_state);

        // We need to set the cas of the item as two subsequent
        // set_vbucket_state items will have the same seqno and the flusher
        // needs a way to determine which is the latest so that we persist the
        // correct state. We do this 'atomically' as we are holding the
        // ::queueLock.
        item->setCas(vb.nextHLCCas());

        // MB-43528: To ensure that we have a reasonable queue_age stat we need
        // to set the queue time here.
        item->setQueuedTime();

        // Store a JSON version of the vbucket transition data in the value
        vbstate.toItem(*item);

        auto& openCkpt = getOpenCheckpoint(lh);
        const auto result = openCkpt.queueDirty(item);

        if (result.status == QueueDirtyStatus::SuccessNewItem) {
            ++numItems;
            updateStatsForNewQueuedItem(lh, item);
        } else {
            auto msg = fmt::format(
                    "CheckpointManager::queueSetVBState: {} "
                    "expected: SuccessNewItem, got: {} with byte "
                    "diff of: {} after queueDirty.",
                    vb.getId().to_string(),
                    to_string(result.status),
                    result.successExistingByteDiff);
            throw std::logic_error(msg);
        }
    }

    // IMPORTANT: queueLock already released when we called into ActiveStream.
    // We would introduce potential deadlock-by-lock-inversion with the many
    // code paths that acquire streamLock->queueLock otherwise.
    //
    // @todo MB-53778: Currently we potentially notify unnecessary streams.
    //   The side effect isn't expected to cause any major issue. An idle
    //   DCP Producer might be unnecessarily woken up, but immediately put
    //   again to sleep at the first step(). Less of a problem for busy DCP
    //   Producers: they are in their step() loop anyway, so any attempt of
    //   notification is actually a NOP.
    vb.notifyReplication();
}

CheckpointManager::ItemsForCursor CheckpointManager::getNextItemsForDcp(
        CheckpointCursor& cursor, std::vector<queued_item>& items) {
    Expects(&cursor != persistenceCursor);
    return getItemsForCursor(cursor,
                             items,
                             std::numeric_limits<size_t>::max(),
                             checkpointConfig.getCheckpointMaxSize());
}

CheckpointManager::ItemsForCursor CheckpointManager::getItemsForCursor(
        CheckpointCursor& cursor,
        std::vector<queued_item>& items,
        size_t approxNumItemsLimit,
        size_t approxBytesLimit) {
    if (approxNumItemsLimit == 0 || approxBytesLimit == 0) {
        throw std::invalid_argument(
                "CheckpointManager::getItemsForCursor: Limits must be > 0. "
                "approxNumItemsLimit:" +
                std::to_string(approxNumItemsLimit) +
                " approxBytesLimit:" + std::to_string(approxBytesLimit));
    }

    std::lock_guard<std::mutex> lh(queueLock);

    // Fetch whole checkpoints; as long as we don't exceed the approx item
    // limit.
    const auto& checkpoint = **cursor.getCheckpoint();
    ItemsForCursor result(checkpoint.getCheckpointType(),
                          checkpoint.getMaxDeletedRevSeqno(),
                          checkpoint.getHighCompletedSeqno(),
                          checkpoint.getVisibleSnapshotEndSeqno(),
                          checkpoint.getHistorical());

    // Only enforce a hard limit for Disk Checkpoints (i.e backfill). This will
    // prevent huge memory growth due to flushing vBuckets on replicas during a
    // rebalance. Memory checkpoints can still grow unbounded due to max number
    // of checkpoints constraint, but that should be solved by reducing
    // Checkpoint size and increasing max number.
    bool hardLimit = (*cursor.getCheckpoint())->isDiskCheckpoint() &&
                     cursor.getName() == pCursorName;

    // For persistence, we register a backup pcursor for resetting the pcursor
    // to the backup position if persistence fails.
    if (&cursor == persistenceCursor) {
        registerBackupPersistenceCursor(lh);
        result.flushHandle = std::make_unique<FlushHandle>(*this);
    }

    const auto withinLimits = [approxNumItemsLimit, approxBytesLimit](
                                      size_t itemsCount,
                                      size_t bytesCount) -> bool {
        return itemsCount < approxNumItemsLimit &&
               bytesCount < approxBytesLimit;
    };

    size_t itemsCount = 0;
    size_t bytesCount = 0;

    bool enteredNewCp = true;

    while ((!hardLimit || withinLimits(itemsCount, bytesCount)) &&
           (result.moreAvailable = incrCursor(lh, cursor))) {
        if (enteredNewCp) {
            const auto& checkpoint = **cursor.getCheckpoint();
            result.checkpointType = checkpoint.getCheckpointType();
            result.ranges.push_back({{checkpoint.getSnapshotStartSeqno(),
                                      checkpoint.getSnapshotEndSeqno()},
                                     checkpoint.getHighCompletedSeqno(),
                                     checkpoint.getHighPreparedSeqno()});
            enteredNewCp = false;

            // As we cross into new checkpoints, update the maxDeletedRevSeqno
            // iff the new checkpoint has one recorded, and it's larger than the
            // previous value.
            if (checkpoint.getMaxDeletedRevSeqno().value_or(0) >
                result.maxDeletedRevSeqno.value_or(0)) {
                result.maxDeletedRevSeqno = checkpoint.getMaxDeletedRevSeqno();
            }
        }

        queued_item& qi = *(cursor.getPos());
        items.push_back(qi);

        // Update limit counters
        ++itemsCount;
        bytesCount += qi->size();

        if (qi->isSetVBState()) {
            // A set-vbucket-state overrides the maxCas - this ensures that in
            // the seqno order any prior "poisoned" Items are ignored if the
            // HLC was reset by a forceMaxCas
            result.maxCas = qi->getCas();
        } else {
            result.maxCas = std::max(result.maxCas, qi->getCas());
        }

        if (qi->getOperation() == queue_op::checkpoint_end) {
            enteredNewCp = true; // the next incrCuror will move to a new CP

            // Reached the end of a checkpoint; check if we have exceeded
            // our limit (soft limit check only returns complete checkpoints).
            if (!withinLimits(itemsCount, bytesCount)) {
                // Reached our limit - don't want any more items.

                // However, we *do* want to move the cursor into the next
                // checkpoint if possible; as that means the checkpoint we just
                // completed has one less cursor in it (and could potentially be
                // freed).
                moveCursorToNextCheckpoint(lh, cursor);
                break;
            }

            // MB-36971: In the following do *not* call CM::incrCursor(), we
            // may skip a checkpoint_start item at the next run.
            // Use CM::moveCursorToNextCheckpoint() instead, which moves the
            // cursor to the empty item in the next checkpoint (if any).

            // MB-36971: We never want to return multiple Disk checkpoints, So,
            // break if we have just finished processing a Disk Checkpoint,
            // regardless of what comes next.
            if ((*cursor.getCheckpoint())->isDiskCheckpoint()) {
                // Moving the cursor to the next checkpoint potentially allows
                // the CheckpointRemover to free the checkpoint that we are
                // leaving.
                moveCursorToNextCheckpoint(lh, cursor);
                break;
            }

            // We only want to return items from contiguous checkpoints with the
            // same type. We should not return Memory checkpoint items followed
            // by Disk checkpoint items or vice versa. This is due to
            // ActiveStream needing to send Disk checkpoint items as Disk
            // snapshots to the replica.

            if (canMoveCursorToNextCheckpoint(cursor)) {
                // We are now moving the cursor to the next checkpoint.
                // Given that that operation might make the old cursor's
                // checkpoint unreferenced, it might be removed as soon as the
                // cursors jumps (eager checkpoint removal). So, we need to
                // make our checkpoint-merge checks before performing the move.

                const auto current = cursor.getCheckpoint();
                const auto next = std::next(current);
                Expects(next != checkpointList.end());
                const auto canMerge = canBeMerged(lh, **current, **next);

                const auto moved = moveCursorToNextCheckpoint(lh, cursor);
                Expects(moved);

                if (!canMerge) {
                    // The new checkpoint onto which cursor moved to is
                    // incompatible with the previous checkpoint, so just break
                    // the loop and return.
                    break;
                }
            }
        }
    }

    if (getGlobalBucketLogger()->should_log(spdlog::level::debug)) {
        std::string ranges;
        for (const auto& range : result.ranges) {
            fmt::format_to(std::back_inserter(ranges),
                           "[{{{},{}}} HCS:{} HPS:{}],",
                           range.range.getStart(),
                           range.range.getEnd(),
                           to_string_or_none(range.highCompletedSeqno),
                           to_string_or_none(range.highPreparedSeqno));
        }
        if (!ranges.empty()) {
            ranges.pop_back();
        }

        EP_LOG_DEBUG(
                "CheckpointManager::getItemsForCursor() "
                "cursor:{} result:{{items:{} ranges:size:{} {} "
                "moreAvailable:{}}}",
                cursor.getName(),
                uint64_t(itemsCount),
                result.ranges.size(),
                ranges,
                result.moreAvailable);
    }

    cursor.incrNumVisit();

    return result;
}

bool CheckpointManager::incrCursor(const std::lock_guard<std::mutex>& lh,
                                   CheckpointCursor& cursor) {
    if (!cursor.valid()) {
        return false;
    }

    // Move forward
    cursor.incrPos();

    auto pos = cursor.getPos();
    if (pos != (*cursor.getCheckpoint())->end()) {
        return true;
    }

    if (!moveCursorToNextCheckpoint(lh, cursor)) {
        // There is no further checkpoint to move the cursor to, reset it to the
        // original position
        Expects(pos == (*cursor.getCheckpoint())->end());
        cursor.decrPos();
        return false;
    }

    return incrCursor(lh, cursor);
}

void CheckpointManager::notifyFlusher() {
    if (flusherCB) {
        Vbid vbid = vb.getId();
        flusherCB->callback(vbid);
    }
}

int64_t CheckpointManager::getHighSeqno() const {
    std::lock_guard<std::mutex> lh(queueLock);
    return lastBySeqno;
}

uint64_t CheckpointManager::getMaxVisibleSeqno() const {
    std::lock_guard<std::mutex> lh(queueLock);
    return maxVisibleSeqno;
}

std::shared_ptr<CheckpointCursor>
CheckpointManager::getBackupPersistenceCursor() {
    std::lock_guard<std::mutex> lh(queueLock);
    const auto exists = cursors.find(backupPCursorName) != cursors.end();
    return exists ? cursors[backupPCursorName] : nullptr;
}

void CheckpointManager::dump() const {
    std::lock_guard<std::mutex> lh(queueLock);
    dump(lh);
}

void CheckpointManager::dump(const std::lock_guard<std::mutex>& lh) const {
    std::cerr << *this << std::endl;
}

vbucket_state_t CheckpointManager::getVBState() const {
    return vb.getState();
}

void CheckpointManager::clear(std::optional<uint64_t> seqno) {
    // Swap our checkpoint list for a new one so that we can clear everything
    // and addOpenCheckpoint will create the new checkpoint in our new list.
    // This also keeps our cursors pointing to valid checkpoints which is
    // necessary as we will dereference them in resetCursors to decrement the
    // counts of the old checkpoints.
    CheckpointList toRemove;
    {
        std::lock_guard<std::mutex> lh(queueLock);
        const auto first = checkpointList.begin();
        const auto end = checkpointList.end();
        const auto last = std::prev(end);
        Expects((*first)->getId() <= (*last)->getId());
        const auto distance = ((*last)->getId() - (*first)->getId()) + 1;
        // Note: Same as for the STL container, the overload of the splice
        // function that doesn't require the distance is O(N) in the size of the
        // input list, while this is a O(1) operation.
        toRemove.splice(toRemove.begin(), checkpointList, first, end, distance);
        Ensures(checkpointList.empty());

        numItems = 0;
        const auto newHighSeqno = seqno ? *seqno : lastBySeqno;
        lastBySeqno.reset(newHighSeqno);
        maxVisibleSeqno.reset(newHighSeqno);

        // Use lastBySeqno + 1 as that will be the seqno of the first item
        // belonging to this checkpoint
        addOpenCheckpoint(
                lastBySeqno + 1,
                lastBySeqno + 1,
                maxVisibleSeqno,
                {},
                0, // HPS=0 because we have correct val on disk and in PDM
                CheckpointType::Memory,
                vb.isHistoryRetentionEnabled() ? CheckpointHistorical::Yes
                                               : CheckpointHistorical::No);
        resetCursors();
    }

    // Note: O(N) scan of all removed checkpoint (necessary for mem stats
    // update) is lock-free.
    for (auto& c : toRemove) {
        c->detachFromManager();
    }
}

void CheckpointManager::resetCursors() {
    for (auto& pair : cursors) {
        // Reset the cursor to the very begin of the checkpoint list, ie first
        // item in the first checkpoint
        (*pair.second).repositionAtCheckpointBegin(checkpointList.begin());
    }
}

bool CheckpointManager::canMoveCursorToNextCheckpoint(
        const CheckpointCursor& cursor) const {
    if (!cursor.valid()) {
        return false;
    }

    if ((*cursor.getCheckpoint())->getState() == CHECKPOINT_OPEN) {
        return false;
    }

    return true;
}

bool CheckpointManager::moveCursorToNextCheckpoint(
        const std::lock_guard<std::mutex>& lh, CheckpointCursor& cursor) {
    if (!canMoveCursorToNextCheckpoint(cursor)) {
        return false;
    }

    const auto prev = cursor.getCheckpoint();
    Expects((*prev)->getState() == CHECKPOINT_CLOSED);
    const auto next = std::next(prev);
    // There must be at least an open checkpoint
    Expects(next != checkpointList.end());

    // Move the cursor to the next checkpoint.
    // Note: This also updates the cursor accounting for both old/new checkpoint
    cursor.repositionAtCheckpointBegin(next);

    Expects((*cursor.getPos())->getOperation() == queue_op::empty);

    // by advancing the cursor, the previous checkpoint became unreferenced,
    // and may be removable now.
    // only act if the unreffed checkpoint is the oldest closed checkpoint.
    maybeScheduleDestruction(lh, **prev);

    return true;
}

size_t CheckpointManager::getNumOpenChkItems() const {
    std::lock_guard<std::mutex> lh(queueLock);
    return getOpenCheckpoint(lh).getNumItems();
}

size_t CheckpointManager::getNumItemsForCursor(
        const CheckpointCursor& cursor) const {
    std::lock_guard<std::mutex> lh(queueLock);
    return getNumItemsForCursor(lh, cursor);
}

size_t CheckpointManager::getNumItemsForCursor(
        const std::lock_guard<std::mutex>& lh,
        const CheckpointCursor& cursor) const {
    if (!cursor.valid()) {
        return 0;
    }

    // Items from the current checkpoint..
    size_t items = cursor.getRemainingItemsInCurrentCheckpoint();
    CheckpointList::const_iterator chkptIterator(cursor.getCheckpoint());
    if (chkptIterator != checkpointList.end()) {
        ++chkptIterator;
    }
    // .. plus the items for all the subsequent checkpoints
    auto result =
            std::accumulate(chkptIterator,
                            checkpointList.end(),
                            items,
                            [](size_t a, const std::unique_ptr<Checkpoint>& b) {
                                return a + b->getNumItems();
                            });
    return result;
}

bool CheckpointManager::isLastMutationItemInCheckpoint(
                                                   CheckpointCursor &cursor) {
    if (!cursor.valid()) {
        throw std::logic_error(
                "CheckpointManager::isLastMutationItemInCheckpoint() cursor "
                "is not valid, it has been removed");
    }

    auto it = std::next(cursor.getPos());
    return it == (*(cursor.getCheckpoint()))->end() ||
           (*it)->getOperation() == queue_op::checkpoint_end;
}

void CheckpointManager::createSnapshot(
        uint64_t snapStartSeqno,
        uint64_t snapEndSeqno,
        std::optional<uint64_t> highCompletedSeqno,
        CheckpointType checkpointType,
        uint64_t visibleSnapEnd,
        CheckpointHistorical historical) {
    if (isDiskCheckpointType(checkpointType)) {
        Expects(highCompletedSeqno.has_value());
    }

    std::lock_guard<std::mutex> lh(queueLock);
    addNewCheckpoint(lh,
                     snapStartSeqno,
                     snapEndSeqno,
                     visibleSnapEnd,
                     highCompletedSeqno,
                     checkpointType,
                     historical);
}

void CheckpointManager::extendOpenCheckpoint(uint64_t snapEnd,
                                             uint64_t visibleSnapEnd) {
    std::lock_guard<std::mutex> lh(queueLock);
    auto& ckpt = getOpenCheckpoint(lh);

    if (ckpt.isDiskCheckpoint()) {
        throw std::logic_error(
                "CheckpointManager::extendOpenCheckpoint: Cannot extend a Disk "
                "checkpoint");
    }

    ckpt.setSnapshotEndSeqno(snapEnd, visibleSnapEnd);
}

snapshot_info_t CheckpointManager::getSnapshotInfo() {
    std::lock_guard<std::mutex> lh(queueLock);

    const auto& openCkpt = getOpenCheckpoint(lh);

    snapshot_info_t info(
            lastBySeqno,
            {openCkpt.getSnapshotStartSeqno(), openCkpt.getSnapshotEndSeqno()});

    // If there are no items in the open checkpoint then we need to resume by
    // using that sequence numbers of the last closed snapshot. The exception is
    // if we are in a partial snapshot which can be detected by checking if the
    // snapshot start sequence number is greater than the start sequence number
    // Also, since the last closed snapshot may not be in the checkpoint manager
    // we should just use the last by sequence number. The open checkpoint will
    // be overwritten once the next snapshot marker is received since there are
    // no items in it.
    //
    // Note: Condition on "modifiedByExpel" added in MB-39344 for ensuring that
    // the semantic here doesn't change by the new ItemExpel semantic.
    // Actually new unit tests cover this code path and prove that there is no
    // semantic change here caused by MB-39344. But, the additional condition
    // covers us by any unexpected (and uncaught in unit tests) behaviour.
    if (!openCkpt.modifiedByExpel() && !openCkpt.hasNonMetaItems() &&
        static_cast<uint64_t>(lastBySeqno) < info.range.getStart()) {
        info.range = snapshot_range_t(lastBySeqno, lastBySeqno);
    }

    return info;
}

uint64_t CheckpointManager::getOpenSnapshotStartSeqno() const {
    std::lock_guard<std::mutex> lh(queueLock);
    const auto& openCkpt = getOpenCheckpoint(lh);

    return openCkpt.getSnapshotStartSeqno();
}

uint64_t CheckpointManager::getVisibleSnapshotEndSeqno() const {
    // Follow what getSnapshotInfo does, but only for visible end-seqno
    std::lock_guard<std::mutex> lh(queueLock);
    const auto& openCkpt = getOpenCheckpoint(lh);

    // This clause is also in getSnapshotInfo, if we have no items for the open
    // checkpoint, return the "end" as maxVisible
    //
    // Note: Condition on "modifiedByExpel" added in MB-39344 for ensuring that
    // the logic here doesn't change by the new ItemExpel semantic.
    if (!openCkpt.modifiedByExpel() && !openCkpt.hasNonMetaItems() &&
        static_cast<uint64_t>(lastBySeqno) < openCkpt.getSnapshotStartSeqno()) {
        return maxVisibleSeqno;
    }

    return openCkpt.getVisibleSnapshotEndSeqno();
}

queued_item CheckpointManager::createCheckpointMetaItem(uint64_t checkpointId,
                                                        queue_op op) {
    if (!isMetaQueueOp(op)) {
        throw std::invalid_argument(
                "CheckpointManager::createCheckpointMetaItem: op " +
                to_string(op) + " is non-meta");
    }

    // It's not valid to actually increment lastBySeqno for any meta op as this
    // may be called independently on the replica to the active (i.e. for a
    // failover table change as part of set_vbucket_state) so the seqnos would
    // differ to those on the active.
    //
    // We enqueue all meta ops with lastBySeqno + 1 though to ensure that they
    // are weakly monotonic. If we used different seqnos for different meta ops
    // then they may not be. The next normal op will be enqueued after bumping
    // lastBySeqno so we may see the following seqnos across checkpoints
    // [1, 1, 1, 2, 3, 3] [3, 3, 4] [4, 4, ...]. This means that checkpoint end
    // seqnos are exclusive of any seqno of a normal mutation in the checkpoint,
    // whilst checkpoint starts should be inclusive. Checkpoint ends may share a
    // seqno with a preceding setVBucketState though.
    uint64_t seqno = lastBySeqno + 1;
    StoredDocKey key(to_string(op), CollectionID::System);

    return queued_item(new Item(key, vb.getId(), op, checkpointId, seqno));
}

void CheckpointManager::createNewCheckpoint() {
    std::lock_guard<std::mutex> lh(queueLock);
    addNewCheckpoint(lh);
}

size_t CheckpointManager::getMemUsage() const {
    std::lock_guard<std::mutex> lh(queueLock);
    return getMemUsage(lh);
}

size_t CheckpointManager::getMemUsage(std::lock_guard<std::mutex>& lh) const {
    return queuedItemsMemUsage + getMemOverhead(lh);
}

size_t CheckpointManager::getQueuedItemsMemUsage() const {
    return queuedItemsMemUsage;
}

size_t CheckpointManager::getMemOverhead() const {
    std::lock_guard<std::mutex> lh(queueLock);
    return getMemOverhead(lh);
}

size_t CheckpointManager::getMemOverhead(
        std::lock_guard<std::mutex>& lh) const {
    return memOverheadQueue + memOverheadIndex +
           (getNumCheckpoints(lh) * sizeof(Checkpoint));
}

size_t CheckpointManager::getMemOverheadQueue() const {
    return memOverheadQueue;
}

size_t CheckpointManager::getMemOverheadIndex() const {
    return memOverheadIndex;
}

void CheckpointManager::addStats(const AddStatFn& add_stat,
                                 CookieIface& cookie) {
    std::lock_guard<std::mutex> lh(queueLock);
    std::array<char, 256> buf;

    try {
        const auto vbucketId = vb.getId();
        checked_snprintf(buf.data(),
                         buf.size(),
                         "vb_%d:open_checkpoint_id",
                         vb.getId().get());
        add_casted_stat(buf.data(), getOpenCheckpointId(lh), add_stat, cookie);

        checked_snprintf(buf.data(),
                         buf.size(),
                         "vb_%d:num_conn_cursors",
                         vbucketId.get());
        add_casted_stat(buf.data(), cursors.size(), add_stat, cookie);

        checked_snprintf(buf.data(),
                         buf.size(),
                         "vb_%d:num_checkpoint_items",
                         vbucketId.get());
        add_casted_stat(buf.data(), numItems, add_stat, cookie);
        checked_snprintf(buf.data(),
                         buf.size(),
                         "vb_%d:num_open_checkpoint_items",
                         vbucketId.get());
        add_casted_stat(buf.data(),
                        getOpenCheckpoint(lh).getNumItems(),
                        add_stat,
                        cookie);
        checked_snprintf(buf.data(),
                         buf.size(),
                         "vb_%d:num_checkpoints",
                         vbucketId.get());
        add_casted_stat(buf.data(), checkpointList.size(), add_stat, cookie);

        checked_snprintf(
                buf.data(), buf.size(), "vb_%d:mem_usage", vbucketId.get());
        add_casted_stat(buf.data(), getMemUsage(lh), add_stat, cookie);

        checked_snprintf(buf.data(),
                         buf.size(),
                         "vb_%d:mem_usage_key_index_overhead",
                         vbucketId.get());
        add_casted_stat(buf.data(), memOverheadIndex, add_stat, cookie);

        checked_snprintf(buf.data(),
                         buf.size(),
                         "vb_%d:mem_usage_queue_overhead",
                         vbucketId.get());
        add_casted_stat(buf.data(), memOverheadQueue, add_stat, cookie);

        checked_snprintf(buf.data(),
                         buf.size(),
                         "vb_%d:mem_usage_queued_items",
                         vbucketId.get());
        add_casted_stat(buf.data(), queuedItemsMemUsage, add_stat, cookie);

        for (const auto& cursor : cursors) {
            const auto& name = cursor.second->getName();

            checked_snprintf(buf.data(),
                             buf.size(),
                             "vb_%d:%s:cursor_checkpoint_id",
                             vbucketId.get(),
                             name.c_str());
            add_casted_stat(buf.data(),
                            (*(cursor.second->getCheckpoint()))->getId(),
                            add_stat,
                            cookie);

            const auto pos = cursor.second->getPos();
            checked_snprintf(buf.data(),
                             buf.size(),
                             "vb_%d:%s:cursor_distance",
                             vbucketId.get(),
                             name.c_str());
            add_casted_stat(
                    buf.data(), cursor.second->getDistance(), add_stat, cookie);

            checked_snprintf(buf.data(),
                             buf.size(),
                             "vb_%d:%s:cursor_op",
                             vbucketId.get(),
                             name.c_str());
            add_casted_stat(buf.data(),
                            to_string((*pos)->getOperation()),
                            add_stat,
                            cookie);

            checked_snprintf(buf.data(),
                             buf.size(),
                             "vb_%d:%s:cursor_seqno",
                             vbucketId.get(),
                             name.c_str());
            add_casted_stat(buf.data(), (*pos)->getBySeqno(), add_stat, cookie);

            checked_snprintf(buf.data(),
                             buf.size(),
                             "vb_%d:%s:num_visits",
                             vbucketId.get(),
                             name.c_str());
            add_casted_stat(
                    buf.data(), cursor.second->getNumVisit(), add_stat, cookie);

            checked_snprintf(buf.data(),
                             buf.size(),
                             "vb_%d:%s:num_items_for_cursor",
                             vbucketId.get(),
                             name.c_str());
            add_casted_stat(buf.data(),
                            getNumItemsForCursor(lh, *cursor.second),
                            add_stat,
                            cookie);
        }

        // Iterate all checkpoints and dump usages
        for (const auto& c : checkpointList) {
            c->addStats(add_stat, cookie);
        }
    } catch (std::exception& error) {
        EP_LOG_WARN(
                "CheckpointManager::addStats: An error occurred while adding "
                "stats: {}",
                error.what());
    }
}

void CheckpointManager::takeAndResetCursors(CheckpointManager& other) {
    pCursor = other.pCursor;
    persistenceCursor = pCursor.lock().get();
    for (auto& cursor : other.cursors) {
        cursors[cursor.second->getName()] = cursor.second;
    }
    other.cursors.clear();

    resetCursors();
}

bool CheckpointManager::isOpenCheckpointDisk() {
    std::lock_guard<std::mutex> lh(queueLock);
    return checkpointList.back()->isDiskCheckpoint();
}

bool CheckpointManager::isOpenCheckpointInitialDisk() {
    std::lock_guard<std::mutex> lh(queueLock);
    return checkpointList.back()->isInitialDiskCheckpoint();
}

void CheckpointManager::updateStatsForStateChange(vbucket_state_t from,
                                                  vbucket_state_t to) {
    std::lock_guard<std::mutex> lh(queueLock);
    if (from == vbucket_state_replica && to != vbucket_state_replica) {
        // vbucket is changing state away from replica, it's memory usage
        // should no longer be accounted for as a replica.
        stats.replicaCheckpointOverhead -= getMemOverhead(lh);
    } else if (from != vbucket_state_replica && to == vbucket_state_replica) {
        // vbucket is changing state to _become_ a replica, it's memory usage
        // _should_ be accounted for as a replica.
        stats.replicaCheckpointOverhead += getMemOverhead(lh);
    }
}

size_t CheckpointManager::getNumCheckpoints() const {
    std::lock_guard<std::mutex> lh(queueLock);
    return getNumCheckpoints(lh);
}

size_t CheckpointManager::getNumCheckpoints(
        std::lock_guard<std::mutex>& lh) const {
    return checkpointList.size();
}

bool CheckpointManager::hasItemsForCursor(
        const CheckpointCursor& cursor) const {
    std::lock_guard<std::mutex> lh(queueLock);

    if (!cursor.valid()) {
        return false;
    }

    // Cursor not in the last checkpoint? Surely at least items to process in
    // the open checkpoint
    if (!(*cursor.getCheckpoint())->isOpen()) {
        return true;
    }

    // Cursor in the open checkpoint
    return cursor.getRemainingItemsInCurrentCheckpoint() > 0;
}

size_t CheckpointManager::getNumCursors() const {
    std::lock_guard<std::mutex> lh(queueLock);
    return cursors.size();
}

std::ostream& operator <<(std::ostream& os, const CheckpointManager& m) {
    os << "CheckpointManager[" << &m << "] with numItems:"
       << m.getNumItems() << " checkpoints:" << m.checkpointList.size()
       << std::endl;
    for (const auto& c : m.checkpointList) {
        os << "    " << *c << std::endl;
    }
    os << "    cursors:[" << std::endl;
    for (const auto& cur : m.cursors) {
        os << "        " << cur.first << ": " << *cur.second << std::endl;
    }
    os << "    ]" << std::endl;
    return os;
}

FlushHandle::~FlushHandle() {
    if (failed) {
        Expects(vbucket);
        auto statUpdates = manager.resetPersistenceCursor();
        vbucket->doAggregatedFlushStats(statUpdates);
        return;
    }
    // Flush-success path
    manager.removeBackupPersistenceCursor();
}

void CheckpointManager::maybeCreateNewCheckpoint() {
    std::lock_guard<std::mutex> lh(queueLock);
    maybeCreateNewCheckpoint(lh);
}

void CheckpointManager::maybeCreateNewCheckpoint(
        const std::lock_guard<std::mutex>& lh) {
    // Only the active can shape the CheckpointList
    if (vb.getState() != vbucket_state_active) {
        return;
    }

    // Create the new open checkpoint if the current open checkpoint has reached
    // its max size (in bytes)

    // Note: The condition ensures that we always allow at least 1 non-meta item
    //  in the open checkpoint, regardless of any setting.
    const auto& openCkpt = getOpenCheckpoint(lh);
    if (openCkpt.getMemUsage() >= checkpointConfig.getCheckpointMaxSize() &&
        openCkpt.hasNonMetaItems()) {
        addNewCheckpoint(lh);
    }
}

CheckpointList CheckpointManager::extractClosedUnrefCheckpoints(
        const std::lock_guard<std::mutex>& lh) {
    if (checkpointList.size() < 2) {
        // Only an open checkpoint in the list, nothing to remove.
        return {};
    }

    CheckpointList::iterator it;
    if (cursors.empty()) {
        // No cursors, can remove everything but the open checkpoint
        it = std::prev(checkpointList.end());
    } else {
        it = getLowestCursor(lh)->getCheckpoint();
        if (it == checkpointList.begin()) {
            // Lowest cursor is in the first checkpoint, nothing to remove.
            return {};
        }
    }

    // Checkpoints eligible for removal are by definition the ones in
    // [list.begin(), lowestCursorCheckpoint - 1]
    CheckpointList ret;
    const auto begin = checkpointList.begin();
    Expects((*begin)->getId() < (*it)->getId());
    const auto distance = (*it)->getId() - (*begin)->getId();
    // Note: Same as for the STL container, the overload of the splice function
    // that doesn't require the distance is O(N) in the size of the input list,
    // while this is a O(1) operation.
    ret.splice(ret.begin(), checkpointList, begin, it, distance);

    return ret;
}

std::shared_ptr<CheckpointCursor> CheckpointManager::getLowestCursor(
        const std::lock_guard<std::mutex>& lh) {
    // Note: This function is called at checkpoint expel/removal and executes.
    // under CM lock.
    // At the time of writing (MB-47386) the purpose is to get rid of any code
    // that is O(N = checkpoint-list-size), so scanning the cursors-map is
    // better than scanning the checkpoint-list. But, this is still a O(N)
    // procedure, where N this time is the cursor-map-size.
    // In particular with collections, the number of cursors can increase
    // considerably compared with the pre-7.0 releases. So we should be smarted
    // than just std::std::unordered_map on cursors. Replacing that with an
    // ordered container (ordered by cursor seqno) would give us O(1) at scan as
    // the lower cursor will be simply the first element in the container.
    // But, we would lose the constant complexity at accessing elements by key.
    // Not sure what would be the performance impact of that, but probably in
    // the end we may need to keep the existing container for fast access, plus
    // an additional ordered container for fast access of the lowest element.
    // An other alternative is keeping track of the lowest cursor by recomputing
    // it at every cursor-move in CM. Ideally that is being a cheap operation at
    // cursor-move and would also make the code here O(1).

    const auto entry = std::min_element(
            cursors.begin(), cursors.end(), [](const auto& a, const auto& b) {
                // Compare by CheckpointCursor.
                return *a.second < *b.second;
            });
    if (entry == cursors.end()) {
        return {};
    }
    return entry->second;
}

CheckpointManager::ExtractItemsResult::ExtractItemsResult() = default;

CheckpointManager::ExtractItemsResult::ExtractItemsResult(
        CheckpointQueue&& items,
        CheckpointManager* manager,
        std::shared_ptr<CheckpointCursor> expelCursor,
        Checkpoint* checkpoint)
    : items(std::move(items)),
      manager(manager),
      expelCursor(std::move(expelCursor)),
      checkpoint(checkpoint) {
}

CheckpointManager::ExtractItemsResult::~ExtractItemsResult() {
    if (manager && expelCursor) {
        manager->removeCursor(*expelCursor);
    }
}

CheckpointManager::ExtractItemsResult::ExtractItemsResult(
        CheckpointManager::ExtractItemsResult&& other) {
    *this = std::move(other);
}

CheckpointManager::ExtractItemsResult&
CheckpointManager::ExtractItemsResult::operator=(ExtractItemsResult&& other) {
    items = std::move(other.items);
    manager = other.manager;
    other.manager = nullptr;
    expelCursor = std::move(other.expelCursor);
    checkpoint = other.checkpoint;
    other.checkpoint = nullptr;
    return *this;
}

size_t CheckpointManager::ExtractItemsResult::getNumItems() const {
    return items.size();
}

size_t CheckpointManager::ExtractItemsResult::deleteItems() {
    size_t memReleased = 0;
    for (auto it = items.begin(); it != items.end();) {
        memReleased += (*it)->size();
        it = items.erase(it);
    }
    return memReleased;
}

Checkpoint* CheckpointManager::ExtractItemsResult::getCheckpoint() const {
    return checkpoint;
}

const CheckpointCursor& CheckpointManager::ExtractItemsResult::getExpelCursor()
        const {
    return *expelCursor;
}

CheckpointManager::ExtractItemsResult CheckpointManager::extractItemsToExpel(
        const std::lock_guard<std::mutex>& lh) {
    const auto oldestCkptIterator = checkpointList.begin();
    Checkpoint* const oldestCheckpoint = oldestCkptIterator->get();

    if ((oldestCheckpoint->getNumCursorsInCheckpoint() == 0) &&
        oldestCheckpoint->getState() == checkpoint_state::CHECKPOINT_CLOSED) {
        // The oldest checkpoint is unreferenced and closed, therefore may be
        // deleted as a whole by the CheckpointMemRecoveryTask, expelling
        // everything from it one by one would be a waste of time. Cannot expel
        // from checkpoints which are not the oldest without leaving gaps in the
        // items a cursor would read.
        return {};
    }

    if (!oldestCheckpoint->hasNonMetaItems()) {
        // There are no mutation items in the checkpoint to expel.
        return {};
    }

    const auto lowestCursor = getLowestCursor(lh);

    if (lowestCursor) {
        // Sanity check - if the oldest checkpoint is referenced, the cursor
        // with the lowest seqno should be in that checkpoint.
        if (lowestCursor->getCheckpoint()->get() != oldestCheckpoint) {
            const auto minSeqno = oldestCheckpoint->getMinimumCursorSeqno();
            const auto highSeqno = oldestCheckpoint->getHighSeqno();

            std::stringstream ss;
            ss << "CheckpointManager::extractItemsToExpel: (" << vb.getId()
               << ") lowest found cursor is not in the oldest "
                  "checkpoint. Oldest checkpoint ID: "
               << oldestCheckpoint->getId() << " lowSeqno: "
               << (minSeqno ? std::to_string(*minSeqno) : "N/A")
               << " highSeqno: "
               << (highSeqno ? std::to_string(*highSeqno) : "N/A")
               << " snapStart: " << oldestCheckpoint->getSnapshotStartSeqno()
               << " snapEnd: " << oldestCheckpoint->getSnapshotEndSeqno()
               << ". Lowest cursor: " << lowestCursor->getName()
               << " seqno: " << (*lowestCursor->getPos())->getBySeqno()
               << " ckptID: " << (*lowestCursor->getCheckpoint())->getId();
            throw std::logic_error(ss.str());
        }

        // Note: Important check as this avoids decrementing the begin()
        // iterator in the following steps.
        if (lowestCursor->getPos() == oldestCheckpoint->begin()) {
            // Lowest cursor is at the checkpoint empty item, nothing to expel
            return {};
        }
    }

    // Calculate the extent of the items to expel based on the lowest cursor,
    // or in the case of no cursor - use the end of the checkpoint.
    // This position is then adjusted backwards to ensure we expel up to
    // a consistent seqno - i.e we should expel all or none of a given seqno.
    //
    // Note: distance is logically std::distance(begin, pos). If we have a
    // cursor then that's precalculated. Else, that's
    // std::distance(begin, std::prev(end)), which is (numElements - 1).
    auto iterator = lowestCursor ? lowestCursor->getPos()
                                 : std::prev(oldestCheckpoint->end());
    auto distance = lowestCursor ? lowestCursor->getDistance()
                                 : oldestCheckpoint->getNumberOfElements() - 1;

    // Note: If reached here iterator points to some position > begin()
    Expects(distance > 0);

    /*
     * Walk backwards over the checkpoint if not yet reached the dummy item,
     * and pointing to an item that either:
     * 1. has a subsequent entry with the same seqno (i.e. we don't want
     *    to expel some items but not others with the same seqno), or
     * 2. is pointing to a metadata item.
     */
    while ((iterator != oldestCheckpoint->begin()) &&
           ((std::next(iterator) != oldestCheckpoint->end() &&
             (*iterator)->getBySeqno() ==
                     (*std::next(iterator))->getBySeqno()) ||
            ((*iterator)->isCheckPointMetaItem()))) {
        --iterator;
        Expects(distance > 0);
        --distance;
    }

    // If pointing to the dummy item then cannot expel anything and so just
    // return.
    if (iterator == oldestCheckpoint->begin()) {
        return {};
    }

    // We allow expelling also the item pointed by cursor. For avoiding
    // invalid cursors, we need to reposition all the cursors that point to the
    // same item to a valid position. Given that we are expelling
    // the [checkpoint_start + 1, iterator] range, then the correct new
    // position for those cursors is checkpoint_start.
    //
    // Note 1: iterator <= lowestCursor. If in the '<' case, then we won't
    //  reposition anything
    //
    // Note 2: Repositioning at Checkpoint::begin() would be wrong as a cursor
    //  should never process a checkpoint_start multiple times
    for (auto& entry : cursors) {
        auto& cursor = entry.second;
        if (cursor->getPos() == iterator) {
            cursor->repositionAtCheckpointStart(cursor->getCheckpoint());
        }
    }

    auto expelledItems = oldestCheckpoint->expelItems(iterator, distance);

    // Re-compute the distance for all cursors that reside in the touched
    // checkpoint
    const auto numExpelledItems = expelledItems.size();
    // Note: Logic ensures that we have done some useful work if reached here
    Expects(numExpelledItems > 0);
    for (auto& it : cursors) {
        // Nothing to do for cursors that reside in other checkpoints
        auto& cursor = *it.second;
        if (cursor.getCheckpoint()->get() != oldestCheckpoint) {
            continue;
        }

        // Nothing to do for cursors placed at empty/checkpoint_start, they are
        // not affected by expel.
        const auto op = (*cursor.getPos())->getOperation();
        if (op == queue_op::empty || op == queue_op::checkpoint_start) {
            continue;
        }

        const auto oldDistance = cursor.getDistance();
        Expects(numExpelledItems < oldDistance);
        cursor.setDistance(oldDistance - numExpelledItems);
    }

    // Register the expel-cursor at checkpoint begin. That is for preventing
    // that the checkpoint is removed in the middle of an expel run when the
    // CM::queueLock is released.
    // Note: Previous validation ensures that lowestCursor points to the oldest
    //  checkpoint at this point
    const auto name = "expel-cursor";
    Expects(cursors.find(name) == cursors.end());
    const auto cursor =
            std::make_shared<CheckpointCursor>(name,
                                               oldestCkptIterator,
                                               oldestCheckpoint->begin(),
                                               CheckpointCursor::Droppable::No,
                                               0);
    cursors[name] = cursor;

    return {std::move(expelledItems),
            this,
            std::move(cursor),
            oldestCheckpoint};
}

CheckpointManager::Counter& CheckpointManager::Counter::operator+=(
        size_t size) {
    local += size;
    global.fetch_add(size);
    return *this;
}

CheckpointManager::Counter& CheckpointManager::Counter::operator-=(
        size_t size) {
    local -= size;
    global.fetch_sub(size);
    return *this;
}

size_t CheckpointManager::getMemFreedByItemExpel() const {
    return memFreedByExpel;
}

size_t CheckpointManager::getMemFreedByCheckpointRemoval() const {
    return memFreedByCheckpointRemoval;
}

std::string CheckpointManager::Labeller::getLabel(const char* name) const {
    return fmt::format("CheckpointManager({})::{}", vbid.to_string(), name);
}

bool CheckpointManager::canBeMerged(const std::lock_guard<std::mutex>& lh,
                                    const Checkpoint& first,
                                    const Checkpoint& second) const {
    // MB-36971: We never want to return checkpoints of different type.
    if (first.getCheckpointType() != second.getCheckpointType()) {
        return false;
    }
    // CDC: The history flag that we pass within the flush-batch to magma is
    // expected to be a per-snapshot flag. Thus, merging checkpoints with
    // different History characteristic would be incorrect.
    if (first.getHistorical() != second.getHistorical()) {
        return false;
    }
    return true;
}<|MERGE_RESOLUTION|>--- conflicted
+++ resolved
@@ -35,9 +35,11 @@
 CursorRegResult::CursorRegResult(CheckpointManager& manager,
                                  bool tryBackfill,
                                  uint64_t nextSeqno,
+                                 queued_item position,
                                  Cursor cursor)
     : tryBackfill{tryBackfill},
       nextSeqno{nextSeqno},
+      position{std::move(position)},
       manager{&manager},
       cursor{std::move(cursor)} {
 }
@@ -375,7 +377,7 @@
         }
         // Finally save the newCursor
         cursors[name] = newCursor;
-        return {*this, tryBackfill, seqno, Cursor{newCursor}};
+        return {*this, tryBackfill, seqno, *pos, Cursor{newCursor}};
     };
 
     // If:
@@ -387,7 +389,6 @@
     // Checkpoint::getMinimumCursorSeqno()/getHighSeqno() that are meaningless
     // if all mutations have been expelled.
     if ((*ckptIt)->isOpen() && (*ckptIt)->isEmptyByExpel()) {
-<<<<<<< HEAD
         // Trigger backfill only if there's a gap between lastProcessedSeqno and
         // nextSeqnoAvailableFromCheckpoint
         const uint64_t nextSeqnoAvailableFromCheckpoint = lastBySeqno + 1;
@@ -416,83 +417,6 @@
                 ") is greater than last checkpoint highSeqno (" +
                 std::to_string(highSeqno) + ")");
     }
-=======
-        // If:
-        // - there is only 1 checkpoint in CM
-        // - and, ItemExpel removed all mutations from that checkpoint
-        // (MB-39344) then we register a cursor at checkpoint begin.
-        //
-        // Note: The legacy logic (below) for cursor-registering is based on
-        // Checkpoint::getMinimumCursorSeqno()/getHighSeqno() that are
-        // meaningless if all mutations have been expelled.
-        auto pos = (*ckptIt)->begin();
-        newCursor = std::make_shared<CheckpointCursor>(
-                name, ckptIt, pos, droppable, 0);
-        result.nextSeqno = lastBySeqno + 1;
-        result.cursor.setCursor(newCursor);
-        result.position = *pos;
-
-        // Trigger backfill only if there's a gap between lastProcessedSeqno and
-        // nextSeqnoAvailableFromCheckpoint
-        const uint64_t nextSeqnoAvailableFromCheckpoint = lastBySeqno + 1;
-        result.tryBackfill =
-                (nextSeqnoAvailableFromCheckpoint != lastProcessedSeqno + 1);
-    } else {
-        // Path here handles all scenarios but the new one introduced in
-        // MB-39344 (ie one single open checkpoint has been emptied by
-        // ItemExpel).
-
-        const auto& openCkpt = getOpenCheckpoint(lh);
-        if (openCkpt.getHighSeqno() < lastProcessedSeqno) {
-            throw std::invalid_argument(
-                    "CheckpointManager::registerCursorBySeqno: "
-                    "lastProcessedSeqno (which is " +
-                    std::to_string(lastProcessedSeqno) +
-                    ") is less than last checkpoint highSeqno (which is " +
-                    std::to_string(openCkpt.getHighSeqno()) + ")");
-        }
-
-        for (; ckptIt != checkpointList.end(); ++ckptIt) {
-            // Some sanity check
-            if (ckptIt != checkpointList.begin()) {
-                // ItemExpel is expected to touch only the oldest checkpoint.
-                Expects(!(*ckptIt)->modifiedByExpel());
-            }
-
-            uint64_t en = (*ckptIt)->getHighSeqno();
-            uint64_t st = (*ckptIt)->getMinimumCursorSeqno();
-
-            if (lastProcessedSeqno < st) {
-                // Requested sequence number is before the start of this
-                // checkpoint, position cursor at the checkpoint begin.
-                auto pos = (*ckptIt)->begin();
-                newCursor = std::make_shared<CheckpointCursor>(
-                        name, ckptIt, pos, droppable, 0);
-                result.nextSeqno = st;
-                result.cursor.setCursor(newCursor);
-                result.position = *pos;
-                // Set tryBackfill:true only if lastProcessedSeqno to st is non
-                // contiguous. Note this is likely the fix for MB-53616/MB-58302
-                // which were noted in master only, and likely backported to the
-                // neo branch via MB-39344
-                result.tryBackfill = st - lastProcessedSeqno > 1;
-                break;
-            } else if (lastProcessedSeqno <= en) {
-                // checkpoint was empty by expel, so we don't know the real
-                // start, backfill is needed whilst we continue the search for
-                // a checkpoint to best satisfy the start. MB-58261
-                if (st == 0) {
-                    result.tryBackfill = true;
-                }
-
-                // MB-47551 Skip this checkpoint if it is closed and the
-                // requested start is the high seqno. The cursor should go to an
-                // open checkpoint ready for new mutations.
-                if ((*ckptIt)->getState() == CHECKPOINT_CLOSED &&
-                    lastProcessedSeqno == uint64_t(lastBySeqno.load())) {
-                    continue;
-                }
->>>>>>> a5eef6ee
 
     // Path here handles all scenarios but the new one introduced in MB-39344
     // (ie one single open checkpoint has been emptied by ItemExpel).
@@ -536,7 +460,6 @@
             continue;
         }
 
-<<<<<<< HEAD
         // *Before Path* Case 1) If the seqno is before this checkpoint then
         // register the cursor at the empty item
         if (lastProcessedSeqno < *st) {
@@ -545,14 +468,6 @@
             const auto tryBackfill =
                     (*st == lastProcessedSeqno + 1 ? false : true);
             return createCursorRegResult(ckpt.begin(), 0, tryBackfill, *st);
-=======
-                newCursor = std::make_shared<CheckpointCursor>(
-                        name, ckptIt, pos, droppable, distance);
-                result.cursor.setCursor(newCursor);
-                result.position = *pos;
-                break;
-            }
->>>>>>> a5eef6ee
         }
 
         // *After Path* Case 2) If the seqno isn't in this checkpoint move on

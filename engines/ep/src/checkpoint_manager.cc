--- conflicted
+++ resolved
@@ -388,7 +388,6 @@
                 (*ckptIt)->begin(), 0, true, lastBySeqno + 1);
     }
 
-<<<<<<< HEAD
     const auto& openCkpt = getOpenCheckpoint(lh);
     if (openCkpt.getHighSeqno() < startBySeqno) {
         throw std::invalid_argument(
@@ -399,35 +398,6 @@
                 "checkpoint highSeqno (which is " +
                 std::to_string(openCkpt.getHighSeqno()) + ")");
     }
-=======
-            uint64_t en = (*ckptIt)->getHighSeqno();
-            uint64_t st = (*ckptIt)->getMinimumCursorSeqno();
-
-            if (startBySeqno < st) {
-                // Requested sequence number is before the start of this
-                // checkpoint, position cursor at the checkpoint begin.
-                newCursor = std::make_shared<CheckpointCursor>(
-                        name, ckptIt, (*ckptIt)->begin(), droppable, 0);
-                result.seqno = st;
-                result.cursor.setCursor(newCursor);
-                result.tryBackfill = true;
-                break;
-            } else if (startBySeqno <= en) {
-                // checkpoint was empty by expel, so we don't know the real
-                // start, backfill is needed whilst we continue the search for
-                // a checkpoint to best satisfy the start. MB-58261
-                if (st == 0) {
-                    result.tryBackfill = true;
-                }
-
-                // MB-47551 Skip this checkpoint if it is closed and the
-                // requested start is the high seqno. The cursor should go to an
-                // open checkpoint ready for new mutations.
-                if ((*ckptIt)->getState() == CHECKPOINT_CLOSED &&
-                    startBySeqno == uint64_t(lastBySeqno.load())) {
-                    continue;
-                }
->>>>>>> f4f39897
 
     // Path here handles all scenarios but the new one introduced in MB-39344
     // (ie one single open checkpoint has been emptied by ItemExpel).
@@ -1446,21 +1416,6 @@
     }
 
     std::lock_guard<std::mutex> lh(queueLock);
-<<<<<<< HEAD
-=======
-
-    auto& openCkpt = getOpenCheckpoint(lh);
-
-    if (!openCkpt.modifiedByExpel() && !openCkpt.hasNonMetaItems()) {
-        openCkpt.setSnapshotStartSeqno(snapStartSeqno);
-        openCkpt.setSnapshotEndSeqno(snapEndSeqno, visibleSnapEnd);
-        openCkpt.setCheckpointType(checkpointType);
-        openCkpt.setHistorical(historical);
-        openCkpt.setHighCompletedSeqno(highCompletedSeqno);
-        return;
-    }
-
->>>>>>> f4f39897
     addNewCheckpoint(lh,
                      snapStartSeqno,
                      snapEndSeqno,

/* -*- Mode: C++; tab-width: 4; c-basic-offset: 4; indent-tabs-mode: nil -*- */
/*
 *     Copyright 2016-Present Couchbase, Inc.
 *
 *   Use of this software is governed by the Business Source License included
 *   in the file licenses/BSL-Couchbase.txt.  As of the Change Date specified
 *   in that file, in accordance with the Business Source License, use of this
 *   software will be governed by the Apache License, Version 2.0, included in
 *   the file licenses/APL2.txt.
 */

#pragma once

#include "kvstore/kvstore_fwd.h"
#include "permitted_vb_states.h"
#include "rollback_result.h"
#include "vbucket_fwd.h"
#include "vbucket_notify_context.h"
#include <folly/SharedMutex.h>
#include <gsl/gsl-lite.hpp>
#include <memcached/engine.h>
#include <memcached/range_scan.h>
#include <memcached/range_scan_id.h>
#include <nlohmann/json_fwd.hpp>
#include <statistics/cardinality.h>
#include <list>
#include <string_view>

/* Forward declarations */
struct CompactionConfig;
class ExtendedMetaData;
struct CompactionConfig;
class ConflictResolution;
class DefragmenterTask;
class DiskDocKey;
class EventuallyPersistentEngine;
class FailoverTable;
class Flusher;
class HashTable;
class ItemMetaData;
class KVBucket;
class KVShard;
class KVStoreIface;
class MutationLog;
class PauseResumeVBVisitor;
class PersistenceCallback;
class VBucketMap;
class VBucketVisitor;
class InterruptableVBucketVisitor;
class BucketStatCollector;
class RangeScanDataHandlerIFace;
class StatCollector;
class StorageProperties;
enum class TaskId;
class Warmup;
class VBucketFilter;
namespace Collections {
class Manager;
class Manifest;
}
namespace Collections::VB {
class Manifest;
}
struct key_stats;

namespace cb {
class Waiter;
}

namespace cb::rangescan {
struct SamplingConfiguration;
struct SnapshotRequirements;
} // namespace cb::rangescan

class BGFetchItem;
using bgfetched_item_t = std::pair<DiskDocKey, const BGFetchItem*>;

class GlobalTask;
using ExTask = std::shared_ptr<GlobalTask>;

/**
 * This is the abstract base class that manages the bucket behavior in
 * ep-engine.
 * Different bucket types can be derived from this class.
 */

class KVBucketIface {
public:

    /**
     * Represents a position within the epStore, used when visiting items.
     *
     * Currently opaque (and constant), clients can pass them around but
     * cannot reposition the iterator.
     */
    class Position {
    public:
        bool operator==(const Position& other) const {
            return (vbucket_id == other.vbucket_id);
        }

    private:
        explicit Position(Vbid vbucket_id_) : vbucket_id(vbucket_id_) {
        }

        Vbid vbucket_id;

        friend class KVBucket;
        friend std::ostream& operator<<(std::ostream& os, const Position& pos);
    };

    /**
     * Start necessary tasks.
     * Client calling initialize must also call deinitialize before deleting
     * a concrete KVBucketIface instance
     */
    virtual bool initialize() = 0;

    /**
     * Stop tasks started in initialize()
     */
    virtual void deinitialize() = 0;

    /**
     * Set an item in the store.
     * @param item the item to set
     * @param cookie the cookie representing the client to store the item
     * @param predicate an optional function to call which if returns true,
     *        the replace will succeed. The function is called against any
     *        existing item.
     * @return the result of the store operation
     */
    virtual cb::engine_errc set(Item& item,
                                CookieIface* cookie,
                                cb::StoreIfPredicate predicate = {}) = 0;

    /**
     * Add an item in the store.
     * @param item the item to add
     * @param cookie the cookie representing the client to store the item
     * @return the result of the operation
     */
    virtual cb::engine_errc add(Item& item, CookieIface* cookie) = 0;

    /**
     * Replace an item in the store.
     * @param item the item to replace
     * @param cookie the cookie representing the client to store the item
     * @param predicate an optional function to call which if returns true,
     *        the replace will succeed. The function is called against any
     *        existing item.
     * @return the result of the operation
     */
    virtual cb::engine_errc replace(Item& item,
                                    CookieIface* cookie,
                                    cb::StoreIfPredicate predicate = {}) = 0;

    /**
     * Retrieve a value.
     *
     * @param key     the key to fetch
     * @param vbucket the vbucket from which to retrieve the key
     * @param cookie  the connection cookie
     * @param options options specified for retrieval
     *
     * @return a GetValue representing the result of the request
     */
    virtual GetValue get(const DocKeyView& key,
                         Vbid vbucket,
                         CookieIface* cookie,
                         get_options_t options) = 0;

    /**
     * Retrieve a value randomly from the store.
     *
     * @param cid collection to retrieve from
     * @param cookie the connection cookie
     * @return a GetValue representing the value retrieved
     */
    virtual GetValue getRandomKey(CollectionID cid, CookieIface& cookie) = 0;

    /**
     * Retrieve a value from a vbucket in replica state.
     *
     * @param key     the key to fetch
     * @param vbucket the vbucket from which to retrieve the key
     * @param cookie  the connection cookie
     * @param options options specified for retrieval
     *
     * @return a GetValue representing the result of the request
     */
    virtual GetValue getReplica(
            const DocKeyView& key,
            Vbid vbucket,
            CookieIface* cookie,
            get_options_t options = static_cast<get_options_t>(
                    QUEUE_BG_FETCH | HONOR_STATES | TRACK_REFERENCE |
                    DELETE_TEMP | HIDE_LOCKED_CAS)) = 0;

    /**
     * Retrieve the meta data for an item
     *
     * @param key the key to get the meta data for
     * @param vbucket the vbucket from which to retrieve the key
     * @param cookie the connection cookie
     * @param[out] metadata where to store the meta informaion
     * @param[out] deleted specifies whether or not the key is deleted
     * @param[out] datatype specifies the datatype of the item
     */
    virtual cb::engine_errc getMetaData(const DocKeyView& key,
                                        Vbid vbucket,
                                        CookieIface* cookie,
                                        ItemMetaData& metadata,
                                        uint32_t& deleted,
                                        uint8_t& datatype) = 0;

    /**
     * Set an item in the store.
     * @param item the item to set
     * @param cas value to match
     * @param seqno sequence number of mutation
     * @param cookie the cookie representing the client to store the item
     * @param permittedVBStates set of VB states that the target VB can be in
     * @param checkConflicts set to Yes if conflict resolution must be done
     * @param allowExisting set to false if you want set to fail if the
     *                      item exists already
     * @param genBySeqno whether or not to generate sequence number
     * @param emd ExtendedMetaData class object that contains any ext meta
     * @param enforceMemCheck Whether we want to enforce mem conditions on this
     *  processing
     * @return the result of the store operation
     */
    virtual cb::engine_errc setWithMeta(
            Item& item,
            uint64_t cas,
            uint64_t* seqno,
            CookieIface* cookie,
            PermittedVBStates permittedVBStates,
            CheckConflicts checkConflicts,
            bool allowExisting,
            GenerateBySeqno genBySeqno = GenerateBySeqno::Yes,
            GenerateCas genCas = GenerateCas::No,
            ExtendedMetaData* emd = nullptr,
            EnforceMemCheck enforceMemCheck = EnforceMemCheck::Yes) = 0;

    /**
     * Add a prepare to the store
     * @param item the prepare to set
     * @param cookie the cookie representing the client to store the item
     * @param enforceMemCheck Whether we want to enforce mem conditions on this
     *  processing
     * @return the result of the store operation
     */
    virtual cb::engine_errc prepare(Item& item,
                                    CookieIface* cookie,
                                    EnforceMemCheck enforceMemCheck) = 0;

    /**
     * Retrieve a value, but update its TTL first
     *
     * @param key the key to fetch
     * @param vbucket the vbucket from which to retrieve the key
     * @param cookie the connection cookie
     * @param exptime the new expiry time for the object
     *
     * @return a GetValue representing the result of the request
     */
    virtual GetValue getAndUpdateTtl(const DocKeyView& key,
                                     Vbid vbucket,
                                     CookieIface* cookie,
                                     time_t exptime) = 0;

    /**
     * Retrieve an item from the disk for vkey stats
     *
     * @param key the key to fetch
     * @param vbucket the vbucket from which to retrieve the key
     * @param cookie the connection cookie
     * @param cb callback to return an item fetched from the disk
     *
     * @return a status resulting form executing the method
     */
    virtual cb::engine_errc statsVKey(const DocKeyView& key,
                                      Vbid vbucket,
                                      CookieIface& cookie) = 0;

    virtual void completeStatsVKey(CookieIface& cookie,
                                   const DocKeyView& key,
                                   Vbid vbid,
                                   uint64_t bySeqNum) = 0;

    virtual cb::engine_errc evictKey(const DocKeyView& key,
                                     Vbid vbucket,
                                     const char** msg) = 0;

    /**
     * delete an item in the store
     *
     * @param key the key of the item
     * @param[in, out] cas the CAS ID for a CASed delete (0 to override)
     * @param vbucket the vbucket for the key
     * @param cookie the cookie representing the client
     * @param durability Optional durability requirements for this delete.
     * @param[out] itemMeta the pointer to the metadata memory.
     * @param[out] mutInfo mutation information
     *
     * @return the result of the operation
     */
    virtual cb::engine_errc deleteItem(
            const DocKeyView& key,
            uint64_t& cas,
            Vbid vbucket,
            CookieIface* cookie,
            std::optional<cb::durability::Requirements> durability,
            ItemMetaData* itemMeta,
            mutation_descr_t& mutInfo) = 0;

    /**
     * Delete an item in the store from a non-front end operation (DCP, XDCR)
     *
     * @param key the key of the item
     * @param[in, out] cas the CAS ID for a CASed delete (0 to override)
     * @param[out] seqno Pointer to get the seqno generated for the item. A
     *                   NULL value is passed if not needed
     * @param vbucket the vbucket for the key
     * @param cookie the cookie representing the client
     * @param permittedVBStates set of VB states that the target VB can be in
     * @param checkConflicts set to Yes if conflict resolution must be done
     * @param itm item holding a deleted value. A NULL value is passed
     *            if an empty body is to be used for deletion.
     * @param itemMeta the metadata to use for this deletion.
     * @param genBySeqno whether or not to generate sequence number
     * @param generateCas whether or not to generate cas
     * @param bySeqno seqno of the key being deleted
     * @param emd ExtendedMetaData class object that contains any ext meta
     * @param deleteSource Determines the source of deletion and if TTL, it
     *                     triggers the expiry path.
     * @param enforceMemCheck Whether we want to enforce mem conditions on this
     *  processing
     * @return the result of the delete operation
     */
    virtual cb::engine_errc deleteWithMeta(const DocKeyView& key,
                                           uint64_t& cas,
                                           uint64_t* seqno,
                                           Vbid vbucket,
                                           CookieIface* cookie,
                                           PermittedVBStates permittedVBStates,
                                           CheckConflicts checkConflicts,
                                           const ItemMetaData& itemMeta,
                                           GenerateBySeqno genBySeqno,
                                           GenerateCas generateCas,
                                           uint64_t bySeqno,
                                           ExtendedMetaData* emd,
                                           DeleteSource deleteSource,
                                           EnforceMemCheck enforceMemCheck) = 0;

    /**
     * Resets the Bucket. Removes all elements from each VBucket's &
     * CheckpointManager.
     * Specific subclasses (e.g. EPBucket) may have additional work to do
     * (update disk etc).
     */
    virtual void reset() = 0;

    /**
     * Pause the bucket's Flusher.
     * @return true if successful.
     */
    virtual bool pauseFlusher() = 0;

    /**
     * Resume the Flusher for all shards.
     * @return true if successful.
     */
    virtual bool resumeFlusher() = 0;

    /// Wake up the flusher for all shards, if the disk queue is non-empty.
    virtual void wakeUpFlusher() = 0;

    /**
     * Persists to disk if the shutdown was forced or not, to stats.json.
     */
    virtual void persistShutdownContext() = 0;

    /**
     * Get summarized vBucket stats for this bucket - total for all
     * active,replica buckets.
     */
    virtual void getAggregatedVBucketStats(
            const BucketStatCollector& collector,
            cb::prometheus::MetricGroup metricGroup) = 0;

    /**
     * Get the total disk space used by this bucket.
     *
     * @return number of bytes of disk space used
     */
    virtual uint64_t getTotalDiskSize() = 0;

    /**
     * Get file statistics
     *
     * @param cookie Cookie associated with ADD_STAT
     * @param add_stat Callback to use to add stats to the caller.
     * @return cb::engine_errc::success if stats were successfully retrieved, or
     *         cb::engine_errc::no_such_key if file stats are not available
     *         from the store.
     */
    virtual cb::engine_errc getFileStats(
            const BucketStatCollector& collector) = 0;

    /**
     * Get statistics which are specific to the implementation (persistent vs
     * ephemeral)
     */
    virtual cb::engine_errc getImplementationStats(
            const BucketStatCollector& collector) const = 0;

    /**
     * Get detailed (per-vbucket) disk stats.
     *
     * @param cookie Cookie associated with ADD_STAT
     * @param add_stat Callback to use to add stats to the caller.
     * @return cb::engine_errc::success if stats were successfully retrieved, or
     *         cb::engine_errc::no_such_key if per-vbucket disk stats are not
     * available from the store.
     */
    virtual cb::engine_errc getPerVBucketDiskStats(
            CookieIface& cookie, const AddStatFn& add_stat) = 0;

    /**
     * Complete a batch of background fetch of a non resident value or metadata.
     *
     * @param vbId the vbucket in which the requested key lived
     * @param fetchedItems vector of completed background feches containing key,
     *                     value, client cookies
     * @param start the time when the background fetch was started
     *
     */
    virtual void completeBGFetchMulti(
            Vbid vbId,
            std::vector<bgfetched_item_t>& fetchedItems,
            cb::time::steady_clock::time_point start) = 0;

    virtual VBucketPtr getVBucket(Vbid vbid) = 0;

    /**
     * Returns the last persisted checkpoint Id for the specified vBucket.
     * @param vb VBucket ID to get checkpoint Id for.
     * @return A pair of {checkpointId, true} if the persisted checkpointID is
     *         available (Persistent bucket), or false if bucket is not
     *         persistent.
     */
    virtual std::pair<uint64_t, bool> getLastPersistedCheckpointId(Vbid vb) = 0;

    virtual uint64_t getLastPersistedSeqno(Vbid vb) = 0;

    /**
     * Deletes a vbucket
     *
     * @param vbid The vbucket to delete.
     * @param c The cookie for this connection.
     *          Used in synchronous bucket deletes
     *          to notify the connection of operation completion.
     */
    virtual cb::engine_errc deleteVBucket(Vbid vbid,
                                          CookieIface* c = nullptr) = 0;

    /**
     * Check for the existence of a vbucket in the case of couchstore.
     *
     * @param db_file_id vbucketid for couchstore
     */
    virtual cb::engine_errc checkForDBExistence(Vbid db_file_id) = 0;

    /**
     * Triggers compaction of a database file
     *
     * @param vbid The vbucket to compact
     * @param c The context for compaction of a DB file
     * @param ck cookie used to notify connection of operation completion
     * @param delay millisecond delay for the task to execute, 0 is run 'now'
     */
    virtual cb::engine_errc scheduleCompaction(
            Vbid vbid,
            const CompactionConfig& c,
            CookieIface* ck,
            std::chrono::milliseconds delay) = 0;

    /**
     * Cancels compaction of a database file
     *
     * @param vbid The vbucket being compacted
     */
    virtual cb::engine_errc cancelCompaction(Vbid vbid) = 0;

    /**
     * Reset a given vbucket from memory and disk. This differs from vbucket
     * deletion in that it does not delete the vbucket instance from memory hash
     * table.
     */
    virtual bool resetVBucket(Vbid vbid) = 0;

    /**
     * Visit each VBucket in the Bucket, calling VBucketVisitor::visitBucket()
     * on each vbucket.
     *
     * Note this is synchronous, and hence is only suitable if visitor performs
     * a small & constant amount of work on each vBucket. See visitAsync() below
     * for handling large / variable amounts of work.
     */
    virtual void visit(VBucketVisitor& visitor) = 0;

    /**
     * Visit each VBucket in the Bucket, calling
     * InterruptableVBucketVisitor::visitBucket() on each vBucket.
     * Visiting is executed in a background task (asynchronously).
     *
     * This method is suitable where the visitor needs to perform a large and/or
     * variable amount of work for each vBucket, and hence it should be
     * performed asynchronously in a background task.
     *
     * After visiting each vb, InterruptableVBucketVisitor::shouldInterrupt()
     * will be called to check if execution of the background task should be
     * paused or stopped.
     * If paused, then will yield back to the Executor to allow any waiting
     * higher-priority tasks to run.
     * While if stopped, the visitor will inform the Executor that the task has
     * completed.
     *
     * @param visitor Object to visit each bucket with.
     * @param label Name to associate with the created task.
     * @param id TaskId to use for the background task. This also dictates which
     *           TaskQueue (Reader, Writer, AuxIO, NonIO) to use.
     * @param maxExpectedDuration Maximum duration this task is expected to run
     *                            for. If the duration is exceeded will log a
     *                            warning.
     */
    virtual size_t visitAsync(
            std::unique_ptr<InterruptableVBucketVisitor> visitor,
            const char* lbl,
            TaskId id,
            std::chrono::microseconds maxExpectedDuration) = 0;

    /**
     * Visit the items in this epStore, starting the iteration from the
     * given startPosition and allowing the visit to be paused at any point.
     *
     * During visitation, the visitor object can request that the visit
     * is stopped after the current item. The position passed to the
     * visitor can then be used to restart visiting at the *APPROXIMATE*
     * same position as it paused.
     * This is approximate as various locks are released when the
     * function returns, so any changes to the underlying epStore may cause
     * the visiting to restart at the slightly different place.
     *
     * As a consequence, *DO NOT USE THIS METHOD* if you need to guarantee
     * that all items are visited!
     *
     * @param visitor   The visitor object.
     * @param start_pos Position of which vbucket that should visited first
     * @param filter    An optional VbucketFilter that specifies which vbuckets
     *                  may be visited
     * @return The final epStore position visited; equal to
     *         EPBucket::end() if all items were visited
     *         otherwise the position to resume from.
     */
    virtual Position pauseResumeVisit(PauseResumeVBVisitor& visitor,
                                      Position& start_pos,
                                      VBucketFilter* filter) = 0;

    /**
     * Return a position at the start of the epStore.
     */
    virtual Position startPosition() const = 0;

    /**
     * Return a position at the end of the epStore. Has similar semantics
     * as STL end() (i.e. one past the last element).
     */
    virtual Position endPosition() const = 0;

    /**
     * Return a pointer to the primary warmup object. Can be null for bucket's
     * which don't warmup.
     */
    virtual Warmup* getPrimaryWarmup() const = 0;

    /**
     * Return a pointer to the secondary warmup object. Can be null for
     * bucket's which don't warmup and don't enable or have yet created this
     * object
     */
    virtual Warmup* getSecondaryWarmup() const = 0;

    /**
     * Looks up the key stats for the given {vbucket, key}.
     * @param key The key to lookup
     * @param vbucket The vbucket the key belongs to.
     * @param cookie The client's cookie
     * @param[out] kstats On success the keystats for this item.
     * @param wantsDeleted If yes then return keystats even if the item is
     *                     marked as deleted. If no then will return
     *                     cb::engine_errc::no_such_key for deleted items.
     */
    virtual cb::engine_errc getKeyStats(const DocKeyView& key,
                                        Vbid vbucket,
                                        CookieIface& cookie,
                                        key_stats& kstats,
                                        WantsDeleted wantsDeleted) = 0;

    virtual std::string validateKey(const DocKeyView& key,
                                    Vbid vbucket,
                                    Item& diskItem) = 0;

    virtual GetValue getLocked(const DocKeyView& key,
                               Vbid vbucket,
                               rel_time_t currentTime,
                               std::chrono::seconds lockTimeout,
                               CookieIface* cookie) = 0;

    virtual cb::engine_errc unlockKey(const DocKeyView& key,
                                      Vbid vbucket,
                                      uint64_t cas,
                                      rel_time_t currentTime,
                                      CookieIface* cookie) = 0;

    virtual KVStoreIface* getRWUnderlying(Vbid vbId) = 0;

    virtual KVStoreIface* getRWUnderlyingByShard(size_t shardId) = 0;

    virtual const KVStoreIface* getROUnderlyingByShard(
            size_t shardId) const = 0;

    virtual const KVStoreIface* getROUnderlying(Vbid vbId) const = 0;

    /**
     * takeRW and setRW are used for changing the kvstore(s) in unit tests
     * takeRW will move the value of rw out of this object, leaving the
     * KVBucket with no store, setRW should be run after take to put back valid
     * KVStores
     * @param shardId the shard to take from
     */
    virtual std::unique_ptr<KVStoreIface> takeRW(size_t shardId) = 0;

    /**
     * takeRW and  setRW are used for changing the kvstore(s) in unit tests
     * setRW will move the value of rw over the current rw
     * @param shardId the shared to set onto
     * @param rw the read write KVStore
     */
    virtual void setRW(size_t shardId, std::unique_ptr<KVStoreIface> rw) = 0;

    virtual void processExpiredItem(Item& it,
                                    time_t startTime,
                                    ExpireBy source) = 0;

    /**
     * Get the memoized storage properties from the DB.kv
     */
    virtual const StorageProperties getStorageProperties() const = 0;

    /**
     * schedule a vb_state snapshot task for a given shard.
     */
    virtual void scheduleVBStatePersist() = 0;

    /**
     * Schedule a vbstate persistence task for a given vbucket.
     */
    virtual void scheduleVBStatePersist(Vbid vbid) = 0;

    virtual const VBucketMap& getVBuckets() const = 0;

    virtual EventuallyPersistentEngine& getEPEngine() = 0;
    virtual const EventuallyPersistentEngine& getEPEngine() const = 0;

    virtual size_t getExpiryPagerSleeptime() = 0;

    virtual size_t getTransactionTimePerItem() = 0;

    virtual double getBackfillMemoryThreshold() const = 0;
    virtual void setBackfillMemoryThreshold(double threshold) = 0;

    virtual void setExpiryPagerSleeptime(size_t val) = 0;

    virtual void setExpiryPagerTasktime(ssize_t val) = 0;

    virtual void enableExpiryPager() = 0;
    virtual void disableExpiryPager() = 0;

    virtual void enableAccessScannerTask() = 0;
    virtual void disableAccessScannerTask() = 0;
    virtual void setAccessScannerSleeptime(size_t val, bool useStartTime) = 0;
    virtual void resetAccessScannerStartTime() = 0;

    virtual void resetAccessScannerTasktime() = 0;

    virtual void setAllBloomFilters(bool to) = 0;

    virtual float getBfiltersResidencyThreshold() = 0;

    virtual void setBfiltersResidencyThreshold(float to) = 0;

    virtual bool isMetaDataResident(VBucketPtr& vb, const DocKeyView& key) = 0;

    virtual void logQTime(const GlobalTask& taskType,
                          std::string_view threadName,
                          cb::time::steady_clock::duration enqTime) = 0;

    virtual void logRunTime(const GlobalTask& taskType,
                            std::string_view threadName,
                            cb::time::steady_clock::duration runTime) = 0;

    virtual void updateCachedResidentRatio(size_t activePerc,
                                           size_t replicaPerc) = 0;

    /**
     * Is there any warmup process still loading data?
     */
    virtual bool isWarmupLoadingData() const = 0;

    /**
     * Has warmup loaded enough data to serve ops?
     */
    virtual bool isPrimaryWarmupLoadingData() const = 0;

    /**
     * Has primary warmup loaded all metadata? E.g. the vbucket's and collection
     * item counts
     */
    virtual bool hasPrimaryWarmupLoadedMetaData() = 0;

    virtual cb::engine_errc doWarmupStats(const AddStatFn& add_stat,
                                          CookieIface& cookie) const = 0;

    virtual bool isMemUsageAboveBackfillThreshold() = 0;

    virtual void addKVStoreStats(const AddStatFn& add_stat,
                                 CookieIface& cookie) = 0;

    virtual void addKVStoreTimingStats(const AddStatFn& add_stat,
                                       CookieIface& cookie) = 0;

    /* Given a named KVStore statistic, return the value of that statistic,
     * accumulated across any shards.
     *
     * @param name The name of the statistic
     * @param[out] value The value of the statistic.
     * @return True if the statistic was successfully returned via {value},
     *              else false.
     */
    virtual bool getKVStoreStat(std::string_view name, size_t& value) = 0;

    /// Get statistic values for specified ones, accumulated across any shards.
    ///
    /// @param [in] keys specifies the statistics to be fetched.
    /// @return statistic values. Note that the string_view keys in the returned
    /// map refer to the same string keys that the input string_view refers to.
    /// Hence the map is ok to use only as long as the string keys live.
    ///
    virtual GetStatsMap getKVStoreStats(
            gsl::span<const std::string_view> keys) = 0;

    virtual void resetUnderlyingStats() = 0;
    virtual const KVStoreIface* getOneROUnderlying() const = 0;
    virtual KVStoreIface* getOneRWUnderlying() = 0;

    /**
     * @return A single Flusher pointer that belongs to this Bucket. May be
     *         nullptr if none exist. No assumption should be made as to which
     *         Flusher object is returned.
     */
    virtual Flusher* getOneFlusher() = 0;

    virtual EvictionPolicy getItemEvictionPolicy() const = 0;

    /*
     * Request a rollback of the vbucket to the specified seqno.
     * If the rollbackSeqno is not a checkpoint boundary, then the rollback
     * will be to the nearest checkpoint.
     * There are also cases where the rollback will be forced to 0.
     * various failures or if the rollback is > 50% of the data.
     *
     * A check of the vbucket's high-seqno indicates if a rollback request
     * was not honoured exactly.
     *
     * @param vbid The vbucket to rollback
     * @rollbackSeqno The seqno to rollback to.
     *
     * @return TaskStatus::Complete upon successful rollback
     *         TaskStatus::Abort if vbucket is not replica or
     *                           if vbucket is not valid
     *                           if vbucket reset and rollback fails
     *         TaskStatus::Reschedule if you cannot get a lock on the vbucket
     */
    virtual TaskStatus rollback(Vbid vbid, uint64_t rollbackSeqno) = 0;

    /**
     * Attempt to free up currently in-use memory this bucket.
     * Possible ways to free memory depend on the underlying bucket type and
     * configuration, but examples include evicting resident values,
     * checking for any expired items, etc.
     */
    virtual void attemptToFreeMemory() = 0;

    virtual void wakeUpCheckpointMemRecoveryTask() = 0;

<<<<<<< HEAD
    /**
     * @param count the number of checkpoint removers to wake up
     */
    virtual void wakeUpChkRemoversAndGetNotified(
            const std::shared_ptr<cb::Waiter>& waiter, size_t count) = 0;
=======
    virtual void runWorkloadMonitor() = 0;
>>>>>>> 35522f64

    virtual void runDefragmenterTask() = 0;

    /**
     * Invoke the run method of the ItemFreqDecayerTask.  Currently only used
     * for testing purposes.
     */
    virtual void runItemFreqDecayerTask() = 0;

    virtual bool runAccessScannerTask() = 0;

    virtual void runVbStatePersistTask(Vbid vbid) = 0;

    virtual void setCompactionMaxConcurrency(float to) = 0;

    virtual bool isAccessScannerEnabled() = 0;

    virtual bool isExpPagerEnabled() = 0;

    /// Check if there were any out-of-memory errors during warmup
    virtual bool isWarmupOOMFailure() const = 0;

    /// Check if any of the vbucket set state failed during warmup
    virtual bool hasWarmupSetVbucketStateFailed() const = 0;

    virtual bool maybeWaitForVBucketWarmup(CookieIface* cookie) = 0;

    virtual size_t getActiveResidentRatio() const = 0;

    virtual size_t getReplicaResidentRatio() const = 0;

    /*
     * Change the max_cas of the specified vbucket to cas without any
     * care for the data or ongoing operations...
     *
     * This will queue the new vbstate and trigger a flush for persistent
     * buckets
     */
    virtual cb::engine_errc forceMaxCas(Vbid vbucket, uint64_t cas) = 0;

    /**
     * Create a VBucket object appropriate for this Bucket class.
     */
    virtual VBucketPtr makeVBucket(
            Vbid id,
            vbucket_state_t state,
            KVShard* shard,
            std::unique_ptr<FailoverTable> table,
            std::unique_ptr<Collections::VB::Manifest> manifest,
            vbucket_state_t initState = vbucket_state_dead,
            int64_t lastSeqno = 0,
            uint64_t lastSnapStart = 0,
            uint64_t lastSnapEnd = 0,
            uint64_t purgeSeqno = 0,
            uint64_t maxCas = 0,
            int64_t hlcEpochSeqno = HlcCasSeqnoUninitialised,
            bool mightContainXattrs = false,
            const nlohmann::json* replicationTopology = {},
            uint64_t maxVisibleSeqno = 0,
            uint64_t maxPrepareSeqno = 0) = 0;

    /**
     * Notify all the clients of a new seqno being added in the vbucket
     *
     * @param vbid vBucket number
     * @param notifyCtx notify information
     */
    virtual void notifyNewSeqno(const Vbid vbid,
                                const VBNotifyCtx& notifyCtx) = 0;

    /**
     * @return true if the bucket supports 'get_all_keys'; else false
     */
    virtual bool isGetAllKeysSupported() const = 0;

    /**
     * @return true if the bucket supports by-id scans
     */
    virtual bool isByIdScanSupported() const = 0;

    /**
     * Dependent on bucket type schedule a task for collection manifest
     * persistence.
     * @param cookie connection cookie
     * @param newManifest new manifest that may be copied
     * @return true if a task was scheduled
     */
    virtual bool maybeScheduleManifestPersistence(
            CookieIface* cookie, const Collections::Manifest& newManifest) = 0;

    /**
     * Create a new range scan on a vbucket
     *
     * @param cookie connection cookie to notify when done
     * @param handler object that will receive callbacks when the scan continues
     * @param params Bundled create parameters
     *
     * @return pair of status/cb::rangescan::Id - ID is valid on success
     */
    virtual std::pair<cb::engine_errc, cb::rangescan::Id> createRangeScan(
            CookieIface& cookie,
            std::unique_ptr<RangeScanDataHandlerIFace> handler,
            const cb::rangescan::CreateParameters& params) = 0;
    /**
     * Continue the range scan with the given identifier.
     *
     * @param cookie The client cookie requesting the continue
     * @param params Bundled continue parameters
     * @return would_block if the scan was found and successfully scheduled
     */
    virtual cb::engine_errc continueRangeScan(
            CookieIface& cookie,
            const cb::rangescan::ContinueParameters& params) = 0;
    /**
     * Cancel the range scan with the given identifier.
     *
     * @param vbid vbucket to find the scan on
     * @param uuid The identifier of the scan to continue
     * @param cookie The cookie of the connection/request
     * @return would_block if the scan was found and successfully scheduled for
     *         cancellation
     */
    virtual cb::engine_errc cancelRangeScan(Vbid vbid,
                                            cb::rangescan::Id uuid,
                                            CookieIface& cookie) = 0;

    /**
     * Prepare the bucket for being paused - ensure that any on-disk state
     * is quiesced.
     */
    virtual cb::engine_errc prepareForPause(folly::CancellationToken);

    /**
     * Prepare the bucket for being resumed - ensure that disk writes are
     * re-enabled.
     */
    virtual cb::engine_errc prepareForResume() {
        // By default nothing to do.
        return cb::engine_errc::success;
    };

    [[nodiscard]] virtual cb::engine_errc prepareSnapshot(
            CookieIface& cookie,
            Vbid vbid,
            const std::function<void(const nlohmann::json&)>& callback) {
        return cb::engine_errc::not_supported;
    }

    [[nodiscard]] virtual cb::engine_errc downloadSnapshot(
            CookieIface& cookie, Vbid vbid, std::string_view metadata) {
        return cb::engine_errc::not_supported;
    }

    [[nodiscard]] virtual cb::engine_errc getSnapshotFileInfo(
            CookieIface& cookie,
            std::string_view uuid,
            std::size_t file_id,
            const std::function<void(const nlohmann::json&)>& callback) {
        return cb::engine_errc::not_supported;
    }

    [[nodiscard]] virtual cb::engine_errc releaseSnapshot(
            CookieIface& cookie,
            std::variant<Vbid, std::string_view> snapshotToRelease) {
        return cb::engine_errc::not_supported;
    }

    [[nodiscard]] virtual cb::engine_errc doSnapshotDebugStats(
            const StatCollector&) {
        return cb::engine_errc::not_supported;
    }

    [[nodiscard]] virtual cb::engine_errc doSnapshotStatus(const StatCollector&,
                                                           std::string_view) {
        return cb::engine_errc::not_supported;
    }

    [[nodiscard]] virtual cb::engine_errc syncFusionLogstore(Vbid vbid) {
        return cb::engine_errc::not_supported;
    }

    [[nodiscard]] virtual cb::engine_errc startFusionUploader(Vbid vbid,
                                                              uint64_t term) {
        return cb::engine_errc::not_supported;
    }

    [[nodiscard]] virtual cb::engine_errc stopFusionUploader(Vbid vbid) {
        return cb::engine_errc::not_supported;
    }

    [[nodiscard]] virtual cb::engine_errc doFusionStats(
            CookieIface& cookie,
            const AddStatFn& add_stat,
            std::string_view statKey) {
        return cb::engine_errc::not_supported;
    }

    /**
     * Result of the loadPreparedSyncWrites function
     */
    struct LoadPreparedSyncWritesResult {
        uint64_t itemsVisited = 0;
        uint64_t preparesLoaded = 0;
        uint64_t defaultCollectionMaxVisibleSeqno = 0;
        bool success = false;
    };

protected:
    /**
     * Get metadata and value for a given key
     *
     * @param key Key for which metadata and value should be retrieved
     * @param vbucket the vbucket from which to retrieve the key
     * @param cookie The connection cookie
     * @param getReplicaItem bi-state enum to inform the method if it is dealing
     * with a get replica op
     * @param options Flags indicating some retrieval related info
     *
     * @return the result of the operation
     */
    virtual GetValue getInternal(const DocKeyView& key,
                                 Vbid vbucket,
                                 CookieIface* cookie,
                                 ForGetReplicaOp getReplicaItem,
                                 get_options_t options = TRACK_REFERENCE) = 0;

    /**
     * Prepare the given vBucket for rollback
     * @param vbid to prepare for rollback
     *
     * @return context object for this rollback
     */
    virtual std::unique_ptr<RollbackCtx> prepareToRollback(Vbid vbid) = 0;

    /**
     * Do rollback of data on the underlying disk / data structure
     *
     * @param vbid vBucket id
     * @param rollbackSeqno intended point (in seqno) of rollback
     *
     * @result object that indicates if rollback was successful,
     *         highSeqno of the vBucket after rollback,
     *         and the last snaspshot range in the vb after rollback.
     */
    virtual RollbackResult doRollback(Vbid vbid, uint64_t rollbackSeqno) = 0;

    /*
     * Helper method for the rollback function.
     * Purge all unpersisted items from the current checkpoint(s) and fixup
     * the hashtable for any that are > the rollbackSeqno.
     *
     * @param vb ref to vBucket on which rollback is done
     * @param rollbackSeqno intended point (in seqno) of rollback
     */
    virtual void rollbackUnpersistedItems(VBucket& vb,
                                          int64_t rollbackSeqno) = 0;

    /**
     * Load the prepared SyncWrites from disk for the given vBucket.
     *
     * @param vb vBucket for which we will load SyncWrites
     *
     * @returns number of prepares loaded
     */
    virtual LoadPreparedSyncWritesResult loadPreparedSyncWrites(
            VBucket& vb) = 0;

    friend class PersistenceCallback;
    friend class VBCBAdaptor;
};<|MERGE_RESOLUTION|>--- conflicted
+++ resolved
@@ -806,15 +806,13 @@
 
     virtual void wakeUpCheckpointMemRecoveryTask() = 0;
 
-<<<<<<< HEAD
     /**
      * @param count the number of checkpoint removers to wake up
      */
     virtual void wakeUpChkRemoversAndGetNotified(
             const std::shared_ptr<cb::Waiter>& waiter, size_t count) = 0;
-=======
+
     virtual void runWorkloadMonitor() = 0;
->>>>>>> 35522f64
 
     virtual void runDefragmenterTask() = 0;
 

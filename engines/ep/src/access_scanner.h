--- conflicted
+++ resolved
@@ -40,12 +40,9 @@
     std::atomic<size_t> completedCount;
 
 protected:
-<<<<<<< HEAD
     void createAndScheduleTask(size_t shard,
-                               cb::SemaphoreGuard<> semaphoreGuard);
-=======
-    void createAndScheduleTask(size_t shard, std::vector<Vbid> vbuckets);
->>>>>>> 70cb7cf0
+                               cb::SemaphoreGuard<> semaphoreGuard,
+                               std::vector<Vbid> vbuckets);
 
     void updateAlogTime(double sleepSecs);
     void deleteAlogFile(const std::string& fileName);

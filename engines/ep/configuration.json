{
    "params": {
        "alog_block_size": {
            "default": "4096",
            "descr": "Logging block size.",
            "dynamic": true,
            "type": "size_t",
            "requires": {
                "bucket_type": "persistent"
            }
        },
        "alog_path": {
            "default": "",
            "descr": "Path to the access log.",
            "dynamic": true,
            "type": "std::string",
            "requires": {
                "bucket_type": "persistent"
            }
        },
        "access_scanner_enabled": {
            "default": "true",
            "descr": "True if access scanner task is enabled",
            "dynamic": true,
            "type": "bool",
            "requires": {
                "bucket_type": "persistent"
            }
        },
        "alog_sleep_time": {
            "default": "1440",
            "descr": "Number of minutes between each sweep for the access log",
            "dynamic": true,
            "type": "size_t",
            "validator": {
                "range": {
                    "max": 4320,
                    "min": 1
                }
            },
            "requires": {
                "bucket_type": "persistent"
            }
        },
        "alog_task_time": {
            "default": "2",
            "descr": "Hour in GMT time when access scanner task is scheduled to run",
            "dynamic": true,
            "type": "size_t",
            "validator": {
                "range": {
                    "max": 23,
                    "min": 0
                }
            },
            "requires": {
                "bucket_type": "persistent"
            }
        },
        "alog_resident_ratio_threshold": {
            "default": "95",
            "desr": "Resident ratio percentage above which we do not generate access log",
            "dynamic": true,
            "type": "size_t",
            "validator": {
                "range": {
                    "max": 100,
                    "min": 0
                }
            },
            "requires": {
                "bucket_type": "persistent"
            }
        },
        "alog_max_stored_items": {
            "default": "1024",
            "desr": "The maximum number of items the Access Scanner will hold in memory before commiting them to disk",
            "type": "size_t",
            "dynamic": true,
            "validator": {
                "range": {
                    "min": 1
                }
            },
            "requires": {
                "bucket_type": "persistent"
            }
        },
        "backend": {
            "default": "couchdb",
            "dynamic": true,
            "type": "std::string",
            "validator": {
                "enum": [
                    "couchdb",
                    "magma",
                    "rocksdb"
                ]
            }
        },
        "backfill_mem_threshold": {
            "default": "96",
            "desr": "Percentage of memory that backfill task is allowed to consume",
            "dynamic": true,
            "type": "size_t",
            "validator": {
                "range": {
                    "max": 100,
                    "min": 0
                }
            }
        },
        "bfilter_enabled": {
            "default": "true",
            "desr": "Enable or disable the bloom filter",
            "dynamic": true,
            "type": "bool"
        },
        "bfilter_key_count": {
            "default": "10000",
            "desr": "Bloomfilter: Estimated key count per vbucket",
            "dynamic": true,
            "type": "size_t",
            "validator": {
                "range": {
                    "min": 1
                }
            }
        },
        "bfilter_fp_prob": {
            "default": "0.01",
            "desr": "Bloomfilter: Allowed probability for false positives",
            "dynamic": true,
            "type": "float"
        },
        "bfilter_residency_threshold": {
            "default": "0.1",
            "desr" : "If resident ratio (during full eviction) were found less than this threshold, compaction will include all items into bloomfilter",
            "dynamic": true,
            "type" : "float",
            "validator": {
                "range": {
                    "max": 1.0,
                    "min": 0.0
                }
            }
        },
        "bucket_type": {
            "default": "persistent",
            "descr": "Bucket type in the couchbase server",
            "dynamic": true,
            "type": "std::string",
            "validator": {
                "enum": [
                         "ephemeral",
                         "persistent"
                        ]
            }
        },
        "compaction_exp_mem_threshold": {
            "default": "85",
            "desr": "Memory usage threshold after which compaction will not queue expired items for deletion",
            "dynamic": true,
            "type": "size_t",
            "validator": {
                "range": {
                    "max": 100,
                    "min": 0
                }
            }
        },
        "chk_expel_enabled": {
            "default" : "false",
            "descr": "Enable the ability to expel (remove from memory) items from a checkpoint.  An item can be expelled if all cursors in the checkpoint have iterated past the item.",
            "dynamic" : true,
            "type": "bool"
        },
        "chk_max_items": {
            "default": "10000",
            "dynamic": true,
            "type": "size_t"
        },
        "chk_period": {
            "default": "5",
            "dynamic": true,
            "type": "size_t"
        },
        "chk_remover_stime": {
            "default": "5",
            "dynamic": true,
            "type": "size_t"
        },
        "collections_enabled" : {
            "default": "true",
            "descr": "Enable the collections functionality, enabling the storage of collection metadata",
            "dynamic": true,
            "type": "bool"
        },
        "collections_max_size" : {
            "default": "1000",
            "descr": "The maximum number of collections allowed.",
            "dynamic": true,
            "type": "size_t"
        },
        "compression_mode": {
            "default": "off",
            "descr": "Determines which compression mode the bucket operates in",
	    "dynamic": true,
            "type": "std::string",
            "validator": {
                "enum": [
                         "off",
                         "passive",
                         "active"
                        ]
            }
        },
        "compaction_write_queue_cap": {
            "default": "10000",
            "desr" : "Disk write queue threshold after which compaction tasks will be made to snooze, if there are already pending compaction tasks",
	    "dynamic": true,
            "type" : "size_t",
            "validator": {
                "range": {
                    "min": 1
                }
            }
        },
        "config_file": {
            "default": "",
            "dynamic": true,
            "type": "std::string"
        },
        "conflict_resolution_type": {
            "default": "seqno",
            "dynamic": true,
            "type": "std::string",
            "validator": {
                "enum": [
                    "seqno",
                    "lww"
                ]
            }
        },
        "couch_bucket": {
            "default": "default",
            "dynamic": true,
            "type": "std::string"
        },
        "cursor_dropping_lower_mark": {
            "default": "80",
            "descr": "Percentage of memQuota, below which checkpoint cursor dropping will not continue",
            "dynamic": true,
            "type": "size_t",
            "validator": {
                "range": {
                    "max": 100,
                    "min": 0
                }
            }
        },
        "cursor_dropping_upper_mark": {
            "default": "95",
            "descr": "Percentage of memQuota, above which checkpoint cursor dropping will commence",
            "dynamic": true,
            "type": "size_t",
            "validator": {
                "range": {
                    "max": 100,
                    "min": 0
                }
            }
        },
        "cursor_dropping_checkpoint_mem_upper_mark": {
            "default": "50",
            "descr": "Percentage of memQuota used by checkpoints, above which checkpoint cursor dropping will commence",
            "dynamic": true,
            "type": "size_t",
            "validator": {
                "range": {
                    "max": 100,
                    "min": 0
                }
            }
        },
        "cursor_dropping_checkpoint_mem_lower_mark": {
            "default": "30",
            "descr": "Percentage of memQuota used by checkpoints we aim to get down to when dropping cursors",
            "dynamic": true,
            "type": "size_t",
            "validator": {
                "range": {
                    "max": 100,
                    "min": 0
                }
            }
        },
        "data_traffic_enabled": {
            "default": "true",
            "descr": "True if we want to enable data traffic after warmup is complete",
            "dynamic": true,
            "type": "bool"
        },
        "dbname": {
            "default": "./test",
            "descr": "Path to on-disk storage.",
            "dynamic": true,
            "type": "std::string"
        },
        "dcp_noop_mandatory_for_v5_features": {
            "default": "true",
            "descr": "Forces clients to enable noop for v5 features",
	    "dynamic": true,
            "type": "bool"
        },

        "defragmenter_enabled": {
            "default": "true",
            "descr": "True if defragmenter task is enabled",
            "dynamic": true,
            "type": "bool"
        },
        "defragmenter_interval": {
            "default": "10.0",
            "descr": "How often defragmenter task should be run (in seconds).",
	    "dynamic": true,
            "type": "float"
        },
        "defragmenter_age_threshold": {
            "default": "10",
<<<<<<< HEAD
            "descr": "How old (measured in number of defragmenter passes) must a document be to be considered for degragmentation.",
	    "dynamic": true,
=======
            "descr": "How old (measured in number of DefragmenterVisitor passes) must a document be to be considered for defragmentation.",
            "type": "size_t"
        },
        "defragmenter_stored_value_age_threshold": {
            "default": "10",
            "descr": "How old (measured in number of DefragmenterVisitor passes) must a StoredValue be to be considered for defragmentation.",
>>>>>>> 7f9f80f5
            "type": "size_t"
        },
        "defragmenter_chunk_duration": {
            "default": "20",
            "descr": "Maximum time (in ms) defragmentation task will run for before being paused (and resumed at the next defragmenter_interval).",
	    "dynamic": true,
            "type": "size_t",
            "validator": {
                "range": {
                    "min": 1
                }
            }
        },
        "disk_backfill_queue": {
            "default": "true",
            "descr": "True if we want to use the dedicated backfill queue for the first disk snapshot",
            "dynamic": true,
            "type": "bool"
        },
        "durability_timeout_task_interval": {
            "default": "25",
            "descr": "Interval (in ms) between subsequent runs of the DurabilityTimeoutTask",
            "dynamic": true,
            "type": "size_t"
        },
        "ephemeral_full_policy": {
            "default": "auto_delete",
            "descr": "How should an Ephemeral bucket becoming full be handled?",
	    "dynamic": true,
            "type": "std::string",
            "validator": {
                "enum": [
                    "auto_delete",
                    "fail_new_data"
                ]
            },
            "requires": {
                "bucket_type": "ephemeral"
            }
        },
        "ephemeral_metadata_purge_age": {
            "default": "60",
            "descr": "Age in seconds after which Ephemeral metadata is purged entirely from memory. Purging disabled if set to -1.",
	    "dynamic": true,
            "type": "ssize_t",
            "requires": {
                "bucket_type": "ephemeral"
            }
        },
        "ephemeral_metadata_purge_interval": {
            "default": "60",
            "descr": "Time in seconds between automatic, periodic runs of the Ephemeral metadata purge task. Periodic purging disabled if set to 0.",
	    "dynamic": true,
            "type": "size_t",
            "requires": {
                "bucket_type": "ephemeral"
            }
        },
        "ephemeral_metadata_mark_stale_chunk_duration": {
            "default": "20",
            "descr": "Maximum time (in ms) ephemeral hash table cleaner task will run for before being paused (and resumed at the next ephemeral_metadata_purge_interval).",
            "dynamic": true,
            "type": "size_t",
            "requires": {
                "bucket_type": "ephemeral"
            }
        },
        "ephemeral_metadata_purge_stale_chunk_duration": {
            "default": "20",
            "descr": "Maximum time (in ms) ephemeral stale metadata purge task will run for before being paused (and resumed at the next ephemeral_metadata_purge_interval).",
            "dynamic": true,
            "type": "size_t",
            "requires": {
                "bucket_type": "ephemeral"
            }
        },
        "exp_pager_enabled": {
            "default": "true",
            "descr": "True if expiry pager task is enabled",
            "dynamic": true,
            "type": "bool"
        },
        "exp_pager_stime": {
            "default": "3600",
            "descr": "Number of seconds between expiry pager runs.",
            "dynamic": true,
            "type": "size_t"
        },
        "exp_pager_initial_run_time": {
            "default": "-1",
            "descr": "Hour in GMT time when expiry pager can be scheduled for initial run",
            "dynamic": true,
            "type": "ssize_t",
            "validator": {
                "range": {
                    "max": 23,
                    "min": -1
                }
            }
        },
        "failpartialwarmup": {
            "default": "true",
            "dynamic": true,
            "type": "bool"
        },
        "flusher_batch_split_trigger" : {
            "default": "1000000",
            "descr": "Number of items to flush which triggers splitting the batch into multiple chunks. Individual batches may be larger than this value, as we cannot split checkpoints across multiple commits.",
            "dynamic": true,
            "type": "size_t"
        },
        "getl_default_timeout": {
            "default": "15",
            "descr": "The default timeout for a getl lock in (s)",
            "dynamic": true,
            "type": "size_t"
        },
        "getl_max_timeout": {
            "default": "30",
            "descr": "The maximum timeout for a getl lock in (s)",
            "dynamic": true,
            "type": "size_t"
        },
        "hlc_drift_ahead_threshold_us": {
            "default": "5000000",
            "descr": "The μs threshold of drift at which we will increment a vbucket's ahead counter.",
	    "dynamic": true,
            "type": "size_t"
        },
        "hlc_drift_behind_threshold_us": {
            "default": "5000000",
            "descr": "The μs threshold of drift at which we will increment a vbucket's behind counter.",
	    "dynamic": true,
            "type": "size_t"
        },
        "ht_eviction_policy": {
            "default": "hifi_mfu",
            "descr": "The eviction policy for the hash table",
            "dynamic": true,
            "type": "std::string",
            "validator": {
                "enum": [
                    "2-bit_lru",
                    "hifi_mfu"
                ]
            }
        },
        "ht_locks": {
            "default": "47",
            "dynamic": true,
            "type": "size_t"
        },
        "ht_resize_interval": {
            "default": "1",
            "descr": "Interval in seconds to wait between HashtableResizerTask executions.",
            "dynamic": true,
            "type": "size_t"
        },
        "ht_size": {
            "default": "47",
            "descr": "Initial number of slots in HashTable objects.",
            "dynamic": true,
            "type": "size_t"
        },
        "initfile": {
            "default": "",
            "dynamic": true,
            "type": "std::string"
        },
        "item_compressor_interval": {
            "default": "250",
            "descr": "How often the item compressor task should run (in milliseconds)",
	    "dynamic": true,
            "type": "size_t"
        },
        "item_compressor_chunk_duration": {
            "default": "20",
            "descr": "Maximum time (in ms) item compression task will run for before being paused (and resumed at the next item_compressor_interval).",
	    "dynamic": true,
            "type": "size_t",
            "validator": {
                "range": {
                    "min": 1
                }
            }
        },
        "item_eviction_policy": {
            "default": "value_only",
            "descr": "Item eviction policy on cache, which is used by the item pager",
            "dynamic": true,
            "type": "std::string",
            "validator": {
                "enum": [
                    "value_only",
                    "full_eviction"
                ]
            },
            "requires": {
                "bucket_type": "persistent"
            }
        },
        "item_eviction_age_percentage": {
            "default": "30",
            "descr": "The age percentage used when determining the age threshold in the hifi_mfu eviction policy.",
            "dynamic": true,
            "type": "size_t",
            "validator": {
                "range": {
                    "min": 0,
                    "max": 100
                }
            }
        },
        "item_eviction_freq_counter_age_threshold": {
            "default": "1",
            "decr": "The threshold for determining at what execution frequency we consider age when selecting items for eviction.",
            "dynamic": true,
            "type": "size_t",
            "validator": {
                "range": {
                    "min": 0,
                    "max": 255
                }
            }
        },
        "item_freq_decayer_chunk_duration": {
            "default": "20",
            "descr": "Maximum time (in ms) itemFreqDecayer task will run for before being paused.",
            "dynamic": true,
            "type": "size_t",
            "validator": {
                "range": {
                    "min": 1
                }
            }
        },
        "item_freq_decayer_percent": {
            "default": "50",
            "descr": "The percent that the frequency counter of a document is decayed when visited by item_freq_decayer.",
            "dynamic": true,
            "type": "size_t",
            "validator": {
                "range": {
                    "min": 0,
                    "max": 100
                }
            }
        },
        "item_num_based_new_chk": {
            "default": "true",
            "descr": "True if the number of items in the current checkpoint plays a role in a new checkpoint creation",
            "dynamic": true,
            "type": "bool"
        },
        "keep_closed_chks": {
            "default": "false",
            "descr": "True if we want to keep the closed checkpoints for each vbucket unless the memory usage is above high water mark",
            "dynamic": true,
            "type": "bool"
        },
        "connection_manager_interval": {
            "default": "1",
            "descr": "How often connection manager task should be run (in seconds).",
            "type": "size_t",
            "dynamic": true,
            "validator": {
                "range": {
                    "min": 1
                }
            }
        },
        "max_checkpoints": {
            "default": "2",
            "dynamic": true,
            "type": "size_t"
        },
        "max_failover_entries": {
            "default": "25",
            "descr": "maximum number of failover log entries",
            "dynamic": true,
            "type": "size_t"
        },
        "max_item_privileged_bytes": {
            "default": "(1024 * 1024)",
            "descr": "Maximum number of bytes allowed for 'privileged' (system) data for an item in addition to the max_item_size bytes",
            "dynamic": true,
            "type": "size_t"
        },
        "max_item_size": {
            "default": "(20 * 1024 * 1024)",
            "descr": "Maximum number of bytes allowed for an item",
            "dynamic": true,
            "type": "size_t"
        },
        "max_size": {
            "default": "(100 * 1024 * 1024)",
            "dynamic": true,
            "type": "size_t",
            "descr": "Memory quota (in bytes) for this bucket.",
            "aliases":["cache_size"]
        },
        "max_ttl":{
            "default": "0",
            "descr": "A maximum TTL (in seconds) that will apply to all new documents, documents set with no TTL will be given this value. A value of 0 means this is disabled",
	    "dynamic": true,
            "type": "size_t",
            "validator": {
                "range": {
                    "min": 0,
                    "max": 2147483647
                }
            }
        },
        "max_vbuckets": {
            "default": "1024",
            "descr": "Maximum number of vbuckets expected",
            "dynamic": true,
            "type": "size_t"
        },
        "max_threads": {
            "default": "0",
            "descr": "Maximum number of threads in global pool",
            "dynamic": true,
            "type": "size_t"
        },
        "max_num_shards": {
            "default": "4",
            "descr": "Maximum number of shards",
            "dynamic": true,
            "type": "size_t"
        },
        "max_num_workers": {
            "default": "4",
            "descr": "Bucket Priority relative to other buckets",
            "dynamic": true,
            "type": "size_t",
            "validator": {
                "range": {
                    "max": 8,
                    "min": 1
                }
            }
        },
        "mem_used_merge_threshold_percent" : {
            "default": "0.5",
            "descr": "What percent of max_data size should we allow the estimated total memory to lag by (EPStats::getEstimatedTotalMemoryUsed)",
	    "dynamic": true,
            "type": "float",
            "validator": {
                "range": {
                    "max": 100.0,
                    "min": 0.0
                }
            }
        },
        "num_reader_threads": {
            "default": "0",
            "descr": "Throttle max number of reader threads",
            "dynamic": true,
            "type": "size_t",
            "validator": {
                "range": {
                    "max": 512,
                    "min": 0
                }
            }
        },
        "num_writer_threads": {
            "default": "0",
            "descr": "Throttle max number of writer threads",
            "dynamic": true,
            "type": "size_t",
            "validator": {
                "range": {
                    "max": 512,
                    "min": 0
                }
            }
        },
        "num_auxio_threads": {
            "default": "0",
            "descr": "Throttle max number of aux io threads",
            "dynamic": true,
            "type": "size_t",
            "validator": {
                "range": {
                    "max": 512,
                    "min": 0
                }
            }
        },
        "num_nonio_threads": {
            "default": "0",
            "descr": "Throttle max number of non io threads",
            "dynamic": true,
            "type": "size_t",
            "validator": {
                "range": {
                    "max": 512,
                    "min": 0
                }
            }
        },
        "mem_high_wat": {
            "default": "max",
            "dynamic": true,
            "type": "size_t"
        },
        "mem_low_wat": {
            "default": "max",
            "dynamic": true,
            "type": "size_t"
        },
        "mutation_mem_threshold": {
            "default": "93",
            "desr": "Percentage of memory that can be used before mutations return tmpOOMs",
            "dynamic": true,
            "type": "size_t",
            "validator" : {
                "range" : {
                    "max": 100,
                    "min": 0
                }
            }
        },
        "pager_active_vb_pcnt": {
            "default": "40",
            "descr": "Active vbuckets paging percentage",
            "dynamic": true,
            "type": "size_t",
            "validator": {
                "range": {
                    "max": 50,
                    "min": 0
                }
            }
        },
        "pager_sleep_time_ms": {
            "default": "5000",
            "descr": "How long in milliseconds the ItemPager will sleep for when not being requested to run",
            "dynamic": true,
            "type": "size_t"
        },
        "postInitfile": {
            "default": "",
            "dynamic": true,
            "type": "std::string"
        },
        "replication_throttle_cap_pcnt": {
            "default": "10",
            "descr": "Percentage of total items in write queue at which we throttle replication input",
            "dynamic": true,
            "type": "size_t",
            "validator": {
                "range": {
                    "max": 100,
                    "min": 0
                }
            }
        },
        "replication_throttle_queue_cap": {
            "default": "-1",
            "descr": "Max size of a write queue to throttle incoming replication input.",
            "dynamic": true,
            "type": "ssize_t",
            "validator": {
                "range": {
                    "max": 100000000,
                    "min": -1
                }
            }
        },
        "replication_throttle_threshold": {
            "default": "99",
            "descr": "Percentage of max mem at which we begin NAKing replication input.",
            "dynamic": true,
            "type": "size_t",
            "validator": {
                "range": {
                    "max": 100,
                    "min": 0
                }
            }
        },
        "uuid": {
            "default": "",
            "descr": "The UUID for the bucket",
            "dynamic" : true,
            "type": "std::string"
        },
        "dcp_backfill_byte_limit": {
            "default": "20972856",
            "descr": "Max bytes a connection can backfill into memory",
            "dynamic": true,
            "type": "size_t"
        },
        "dcp_ephemeral_backfill_type": {
            "default": "buffered",
            "descr": "Type of memory backfill done in Ephemeral buckets",
            "dynamic": true,
            "type": "std::string",
            "validator": {
                "enum": [
                         "none",
                         "buffered"
                         ]
            }
        },
        "dcp_flow_control_policy": {
            "default": "aggressive",
            "descr": "Flow control policy used on consumer side buffer",
            "dynamic": true,
            "type": "std::string",
            "validator": {
                "enum": [
                         "none",
                         "static",
                         "dynamic",
                         "aggressive"
                        ]
            }
        },
        "dcp_conn_buffer_size": {
            "default": "10485760",
            "descr": "Size in bytes of an dcp consumer connection buffer",
            "dynamic": true,
            "type": "size_t"
        },
        "dcp_conn_buffer_size_max": {
            "default": "52428800",
            "descr": "Max size in bytes of an dcp consumer connection buffer",
            "dynamic": true,
            "type": "size_t"
        },
        "dcp_conn_buffer_size_perc": {
            "default": "1",
            "descr": "Percentage of memQuota for a dcp consumer connection buffer in dynamic flow ctl policy",
            "type": "size_t",
            "dynamic": true,
            "validator": {
                "range": {
                    "max": 10,
                    "min": 1
                }
            }
        },
        "dcp_conn_buffer_size_aggr_mem_threshold": {
            "default": "10",
            "descr": "Aggr mem usage by all dcp conns (as percentage of memQuota) after which only dcp_conn_buffer_size is allocated",
            "type": "size_t",
            "dynamic": true,
            "validator": {
                "range": {
                    "max": 20,
                    "min": 1
                }
            }
        },
        "dcp_conn_buffer_size_aggressive_perc": {
            "default": "5",
            "descr": "Percentage of memQuota for all dcp consumer connection buffers in aggressive flow ctl policy",
            "type": "size_t",
            "dynamic": true,
            "validator": {
                "range": {
                    "max": 20,
                    "min": 1
                }
            }
        },
        "dcp_enable_noop": {
            "default": "true",
            "descr": "Whether or not dcp connections should use no-ops",
            "dynamic": true,
            "type": "bool"
        },
        "dcp_min_compression_ratio": {
            "default": "0.85",
            "desr": "Compression ratio to be achieved above which producer will ship documents as is",
	    "dynamic": true,
            "type": "float",
            "validator": {
                "range": {
                    "min": 0.0
                }
            }
        },
        "dcp_idle_timeout": {
            "default": "360",
            "descr": "The maximum number of seconds between dcp messages before a connection is disconnected",
            "dynamic": true,
            "type": "size_t"
        },
        "dcp_noop_tx_interval": {
            "default": "1",
            "descr": "The time interval in seconds between noop messages being sent to the consumer",
            "dynamic": true,
            "type": "size_t",
            "validator": {
                "range": {
                    "max" : 360,
                    "min" : 1
                }
            }
        },
        "dcp_max_unacked_bytes": {
            "default": "524288",
            "descr": "Amount of processed bytes before an ack is required",
            "dynamic": true,
            "type": "size_t"
        },
        "dcp_scan_byte_limit": {
            "default": "4194304",
            "descr": "Max bytes that can be read in a single disk scan",
            "dynamic": true,
            "type": "size_t"
        },
        "dcp_scan_item_limit": {
            "default": "4096",
            "descr": "Max items that can be read in a single disk scan",
            "dynamic": true,
            "type": "size_t"
        },
        "dcp_takeover_max_time": {
            "default": "60",
            "descr": "Max amount of time for takeover send (in seconds) after which front end ops would return ETMPFAIL",
            "dynamic": true,
            "type": "size_t"
        },
        "dcp_producer_snapshot_marker_yield_limit": {
            "default": "10",
            "descr": "The number of snapshots before ActiveStreamCheckpointProcessorTask::run yields.",
            "dynamic": true,
            "type": "size_t",
            "validator": {
                "range": {
                    "max": 100000000,
                    "min": 1
                }
            }
        },
        "dcp_consumer_process_buffered_messages_yield_limit" : {
            "default": "10",
            "descr": "The number of processBufferedMessages iterations before forcing the task to yield.",
	    "dynamic": true,
            "type": "size_t",
            "validator": {
                "range": {
                    "max": 100000000,
                    "min": 1
                }
            }
        },
        "dcp_consumer_process_buffered_messages_batch_size" : {
            "default": "10",
            "descr": "The maximum number of items stream->processBufferedMessages will consume.",
	    "dynamic": true,
            "type": "size_t",
            "validator": {
                "range": {
                    "max": 100000000,
                    "min": 1
                }
            }
        },
        "fsync_after_every_n_bytes_written": {
            "default": "16777216",
            "descr": "Perform a file sync() operation after every N bytes written. Disabled if set to 0.",
	    "dynamic": true,
            "type" : "size_t"
        },
        "min_compression_ratio": {
            "default": "1.2",
            "descr": "specifies a minimum compression ratio below which storing the document will be stored as uncompressed.",
	    "dynamic": true,
            "type" : "float",
            "validator": {
                "range": {
                    "min": 0.0
                }
            }
        },
        "magma_delete_memtable_writecache": {
            "default": "8192",
            "dynamic": false,
            "descr": "Magma uses a lazy update model to maintain the sequence index. It maintains a list of deleted seq #s that were deleted from the key Index.",
            "type": "size_t"
        },
        "magma_delete_frag_ratio": {
            "default": "0.5",
            "dynamic": false,
            "descr": "Magma compaction always removes duplicate keys but not all sstables are visited during compaction.. This is the minimum fragmentation ratio threshold for when a compaction will be triggerred.",
            "type": "float"
        },
        "magma_max_commit_points": {
            "default": "5",
            "dynamic": false,
            "descr": "Maximum # of commit points retained for rollback.",
            "type": "size_t"
        },
        "magma_commit_point_interval": {
            "default": "2",
            "dynamic": false,
            "descr": "frequency of commit point interval; in minutes.",
            "type": "size_t"
        },
        "magma_value_separation_size": {
            "default": "32",
            "dynamic": false,
            "descr": "Values smaller than this will not be separated from their keys.",
            "type": "size_t"
        },
        "magma_min_write_cache": {
            "default": "8388608",
            "dynamic": false,
            "descr": "Magma uses a common skiplist to buffer all items at the shard level called the write cache. The write cache contains items from all the kvstores that are part of the shard and when it is flushed, each kvstore will receive a few items each. A too small write cache can lead to very small sstables and high write amplification. A lower value can be used if the number of kvstores per shard is smaller.",
            "type": "size_t"
        },
        "magma_max_write_cache": {
            "default": "134217728",
            "dynamic": false,
            "descr": "Magma uses a common skiplist to buffer all items at the shard level called the write cache. The write cache contains items from all the kvstores that are part of the shard and when it is flushed, each kvstore will receive a few items each. A too large write cache can lead to high space amplification.",
            "type": "size_t"
        },
        "magma_mem_quota_ratio": {
            "default": "0.1",
            "descr": "Magma total memory ratio of the Bucket Quota across all shards.",
            "dynamic": true,
            "type": "float"
        },
        "magma_wal_buffer_size": {
            "default": "2097152",
            "dynamic": false,
            "descr": "The WAL buffer is used to stage items to the write ahead log along with control information like begin & end transaction. The WAL can support multiple buffers allowing for improved write performance when transaction batches are > magma_wal_buffer_size. This value should be increased if the size of item batches are > 2MB, whether its because the item sizes are > 2MB or the number of items in a batch > 2MB.",
            "type": "size_t"
        },
        "magma_wal_num_buffers": {
            "default": "2",
            "dynamic": false,
            "descr": "When batches of items are large in size, magma WAL can take advantage of double buffering to speed up persistence by flushing intermediate batches to disk. Atomicity is maintained through the use of begin/end transaction control records.",
            "type": "size_t"
        },
        "magma_num_flushers": {
            "default": "4",
            "dynamic": false,
            "descr": "Number of threads to write filled memtables to disk.",
            "type": "size_t"
        },
        "magma_num_compactors": {
            "default": "4",
            "dynamic": false,
            "descr": "Number of background compactor threads used by magma.",
            "type": "size_t"
        },
        "magma_commit_point_every_batch": {
            "default": "false",
            "dynamic": false,
            "descr": "Couchstore generates a potential commit point at the end of every batch of items. During normal operation, Magma commit points are take at every magma_commit_point_interval. Many of the tests require more frequent commit points so this configuration parameter makes sure every batch generates a commit point. Should be used for testing only!",
            "type": "bool"
        },
        "magma_enable_upsert": {
            "default": "false",
            "dynamic": false,
            "descr": "When true, the kv_engine will utilize Magma's upsert capabiltiy but accurate document counts for the data store or collections can not be maintained.",
            "type": "bool"
        },
        "magma_expiry_frag_threshold": {
            "default": "0.25",
            "dynamic": false,
            "descr": "All compactions perform expiry but not all sstables are visited by compaction. Magma maintains an expiry histogram across the kvstore to help determine which range of sstables need to have compaction run on them because there are a significant number of expired items. The frag threshold is the number of expired keys vs keys in the data store.",
            "type": "float"
        },
        "magma_tombstone_frag_threshold": {
            "default": "0.25",
            "dynamic": false,
            "descr": "All compactions perform tombstone removal but not all sstables are visited by compaction. Magma tracks tombstone counts and will perform compaction on the range of sstables which have a significant number of tombstones. The frag threshold is the number of tombstones vs keys in the data store.",
            "type": "float"
        },
        "retain_erroneous_tombstones": {
            "default": "true",
            "descr": "whether erroneous tombstones need to be retain during compaction. Erroneous tombstones are those that have invalid meta data in it. For example, a delete time of 0.",
	    "dynamic": true,
            "type": "bool"
        },
        "rocksdb_options": {
            "default": "bytes_per_sync=1048576,stats_dump_period_sec=600",
            "descr": "RocksDB Options, comma separated.",
            "dynamic": true,
            "type": "std::string"
        },
        "rocksdb_cf_options": {
            "default": "",
            "descr": "RocksDB Column Family Options, comma separated.",
            "dynamic": true,
            "type": "std::string"
        },
        "rocksdb_bbt_options": {
            "default": "block_size=16384,cache_index_and_filter_blocks=true,pin_l0_filter_and_index_blocks_in_cache=true,cache_index_and_filter_blocks_with_high_priority=true,index_type=kTwoLevelIndexSearch,partition_filters=true",
            "descr": "RocksDB Block Based Table Options, comma separated.",
            "dynamic": true,
            "type": "std::string"
        },
        "rocksdb_low_pri_background_threads": {
            "default": "0",
            "descr": "Number of RocksDB low priority background threads. 0 = auto-select.",
            "dynamic": true,
            "type": "size_t"
        },
        "rocksdb_high_pri_background_threads": {
            "default": "0",
            "descr": "Number of RocksDB high priority background threads. 0 = auto-select.",
            "dynamic": true,
            "type": "size_t"
        },
        "rocksdb_stats_level": {
            "default": "kExceptTimeForMutex",
            "descr": "RocksDB Statistics 'stats_level'. Possible values: {'', 'kAll', 'kExceptTimeForMutex', 'kExceptDetailedTimers'}. The empty value disables Statistics.",
            "dynamic": true,
            "type": "std::string"
        },
        "rocksdb_block_cache_ratio": {
            "default": "0.1",
            "descr": "RocksDB Block Cache ratio of the Bucket Quota. A value of 0.0 sets to the default.",
            "dynamic": true,
            "type": "float"
        },
        "rocksdb_block_cache_high_pri_pool_ratio": {
            "default": "0.9",
            "descr": "RocksDB ratio of the BlockCache quota reserved for index/filter blocks. A value of 0.0 disables the 'cache_index_and_filter_blocks_with_high_priority=true' option.",
            "dynamic": true,
            "type": "float"
        },
        "rocksdb_memtables_ratio": {
            "default": "0.1",
            "descr": "RocksDB total (i.e., all Column Families) Memtables ratio of the Bucket Quota). A value of 0.0 sets to the default.",
            "dynamic": true,
            "type": "float"
        },
        "rocksdb_default_cf_optimize_compaction": {
            "default": "none",
            "descr": "Enable Compaction Optimization for the 'default' ColumnFamily.",
            "dynamic": true,
            "type": "std::string",
            "validator": {
                "enum": [
                    "none",
                    "level",
                    "universal"
                ]
            }
        },
        "rocksdb_seqno_cf_optimize_compaction": {
            "default": "none",
            "descr": "Enable Compaction Optimization for the 'seqno' ColumnFamily.",
            "dynamic": true,
            "type": "std::string",
            "validator": {
                "enum": [
                    "none",
                    "level",
                    "universal"
                ]
            }
        },
        "rocksdb_write_rate_limit": {
            "default": "0",
            "descr": "RocksDB write rate limit (in Bytes/Sec). Use to control write rate of flush and compaction. A value of 0 sets to the default (no limit).",
            "dynamic": true,
            "type": "size_t"
        },
        "rocksdb_uc_max_size_amplification_percent": {
            "default": "200",
            "descr": "RocksDB Universal-Compaction 'max_size_amplification_percent' option. The default value is the RocksDB internal default (200).",
            "dynamic": true,
            "type": "size_t"
        },
        "scopes_max_size" : {
            "default": "100",
            "descr": "The maximum number of scopes allowed.",
            "dynamic": true,
            "type": "size_t"
        },
        "time_synchronization": {
            "default": "disabled",
            "descr": "No longer supported. This config parameter has no effect.",
            "dynamic": true,
            "type": "std::string",
            "validator": {
                "enum": [
                    "disabled",
                    "enabled_without_drift",
                    "enabled_with_drift"
                ]
            }
        },
        "vb0": {
            "default": "false",
            "dynamic": true,
            "type": "bool"
        },
        "waitforwarmup": {
            "default": "false",
            "dynamic": true,
            "type": "bool"
        },
        "warmup": {
            "default": "true",
            "dynamic": true,
            "type": "bool"
        },
        "warmup_batch_size": {
            "default": "10000",
            "descr": "The size of each batch loaded during warmup.",
            "dynamic": true,
            "type": "size_t",
            "validator": {
                "range": {
                    "max": 100000000,
                    "min": 1
                }
            }
        },
        "warmup_min_memory_threshold": {
            "default": "100",
            "descr": "Percentage of max mem warmed up before we enable traffic.",
            "dynamic": true,
            "type": "size_t",
            "validator": {
                "range": {
                    "max": 100,
                    "min": 0
                }
            }
        },
        "warmup_min_items_threshold": {
            "default": "100",
            "descr": "Percentage of total items warmed up before we enable traffic.",
            "dynamic": true,
            "type": "size_t",
            "validator": {
                "range": {
                    "max": 100,
                    "min": 0
                }
            }
        },
        "xattr_enabled": {
            "default": "true",
	    "dynamic": true,
            "type": "bool"
        }
    }
}<|MERGE_RESOLUTION|>--- conflicted
+++ resolved
@@ -328,18 +328,15 @@
         },
         "defragmenter_age_threshold": {
             "default": "10",
-<<<<<<< HEAD
-            "descr": "How old (measured in number of defragmenter passes) must a document be to be considered for degragmentation.",
-	    "dynamic": true,
-=======
             "descr": "How old (measured in number of DefragmenterVisitor passes) must a document be to be considered for defragmentation.",
-            "type": "size_t"
+            "type": "size_t",
+            "dynamic" : true
         },
         "defragmenter_stored_value_age_threshold": {
             "default": "10",
             "descr": "How old (measured in number of DefragmenterVisitor passes) must a StoredValue be to be considered for defragmentation.",
->>>>>>> 7f9f80f5
-            "type": "size_t"
+            "type": "size_t",
+            "dynamic" : true
         },
         "defragmenter_chunk_duration": {
             "default": "20",

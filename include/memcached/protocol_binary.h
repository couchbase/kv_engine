--- conflicted
+++ resolved
@@ -743,14 +743,14 @@
 #define DCP_ADD_STREAM_STRICT_VBUUID 32
 
 /**
-<<<<<<< HEAD
  * Request that the server sets the start-seqno to the vbucket high-seqno. The
  * client is stating they have no DCP history and are not resuming, thus the
  * input snapshot start/end and UUID are ignored.
  * Only supported for stream_request (produce from latest)
  */
 #define DCP_ADD_STREAM_FLAG_FROM_LATEST 64
-=======
+
+/**
  * Request that the server skips rolling back if the client is behind the purge
  * seqno, but the request is otherwise valid and satifiable (i.e. no other
  * rollback checks such as UUID mismatch fail).
@@ -761,9 +761,9 @@
  */
 #define DCP_ADD_STREAM_FLAG_IGNORE_PURGED_TOMBSTONES 128
 
->>>>>>> ba2f9044
     uint32_t flags = 0;
 };
+
 static_assert(sizeof(DcpAddStreamPayload) == 4, "Unexpected struct size");
 
 class DcpStreamReqPayload {

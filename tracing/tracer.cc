/*
 *     Copyright 2017-Present Couchbase, Inc.
 *
 *   Use of this software is governed by the Business Source License included
 *   in the file licenses/BSL-Couchbase.txt.  As of the Change Date specified
 *   in that file, in accordance with the Business Source License, use of this
 *   software will be governed by the Apache License, Version 2.0, included in
 *   the file licenses/APL2.txt.
 */
#include <memcached/tracer.h>
#include <algorithm>
#include <cmath>
#include <sstream>

namespace cb::tracing {

void Tracer::record(Code code, Clock::time_point start, Clock::time_point end) {
    auto duration = std::chrono::duration_cast<Span::Duration>(end - start);
    vecSpans.withLock([code, start, duration](auto& spans) {
        if (spans.size() < MaxTraceSpans || code == Code::Request) {
            spans.emplace_back(code, start, duration);
        }
    });
}

Span::Duration Tracer::getTotalMicros() const {
    return vecSpans.withLock([](auto& spans) -> Span::Duration {
        if (spans.empty()) {
            return {};
        }
        const auto& top = spans.at(0);
        // If the Span has not yet been closed; return the duration up to now.
        if (top.duration == Span::Duration::max()) {
            return std::chrono::duration_cast<Span::Duration>(Clock::now() -
                                                              top.start);
        }
        return top.duration;
    });
}

/**
 * Encode the total micros in 2 bytes. Gives a much better coverage
 * and reasonable error rates on larger values.
 * Idea by Brett Lawson [@brett19]
 * Max Time: 02:00.125042 (120125042)
 */
uint16_t Tracer::getEncodedMicros() const {
    return encodeMicros(getTotalMicros().count());
}

uint16_t Tracer::encodeMicros(uint64_t actual) {
    static const uint64_t maxVal = 120125042;
    actual = std::min(actual, maxVal);
    return uint16_t(std::round(std::pow(actual * 2, 1.0 / 1.74)));
}

std::chrono::microseconds Tracer::decodeMicros(uint16_t encoded) {
    auto usecs = uint64_t(std::pow(encoded, 1.74) / 2);
    return std::chrono::microseconds(usecs);
}

void Tracer::clear() {
    vecSpans.lock()->clear();
}

std::string Tracer::to_string() const {
    return vecSpans.withLock([](auto& spans) {
        std::ostringstream os;
        auto size = spans.size();
        for (const auto& span : spans) {
            os << ::to_string(span.code) << "="
               << span.start.time_since_epoch().count() << ":";
            if (span.duration == std::chrono::microseconds::max()) {
                os << "--";
            } else {
                os << span.duration.count();
            }
            size--;
            if (size > 0) {
                os << " ";
            }
        }

        if (spans.size() == MaxTraceSpans + 1) {
            // If we've got "an overflow" it mans that we've (most likely)
            // dropped some frames (we could in theory hit the exact number
            // of trace spans; Ignore that and assume that we've dropped
            // elements). The last entry in the vector is the Request span,
            // so we should take the start time from the one before that
            // and use as the start time for our overflow entry.
            os << " overflow="
               << spans.at(MaxTraceSpans - 1).start.time_since_epoch().count()
               << ":--";
        }

        return os.str();
    });
}

} // namespace cb::tracing

std::ostream& operator<<(std::ostream& os, const cb::tracing::Tracer& tracer) {
    return os << tracer.to_string();
}

std::string to_string(const cb::tracing::Code tracecode) {
    using cb::tracing::Code;
    switch (tracecode) {
    case Code::Request:
        return "request";
    case Code::Throttled:
        return "throttled";
    case Code::Execute:
        return "execute";
    case Code::AssociateBucket:
        return "associate_bucket";
    case Code::DisassociateBucket:
        return "disassociate_bucket";
    case Code::BucketLockWait:
        return "bucket_lock.wait";
    case Code::BucketLockHeld:
        return "bucket_lock.held";
    case Code::UpdatePrivilegeContext:
        return "update_privilege_context";
    case Code::CreateRbacContext:
        return "create_rbac_context";
    case Code::Audit:
        return "audit";
    case Code::AuditReconfigure:
        return "audit.reconfigure";
    case Code::AuditStats:
        return "audit.stats";
    case Code::AuditValidate:
        return "audit.validate";
    case Code::SnappyDecompress:
        return "snappy.decompress";
    case Code::JsonValidate:
        return "json_validate";
    case Code::JsonParse:
        return "json_parse";
    case Code::SubdocOperate:
        return "subdoc.operate";
    case Code::BackgroundWait:
        return "bg.wait";
    case Code::BackgroundLoad:
        return "bg.load";
    case Code::Get:
        return "get";
    case Code::GetIf:
        return "get.if";
    case Code::GetStats:
        return "get.stats";
    case Code::SetWithMeta:
        return "set.with.meta";
    case Code::Store:
        return "store";
    case Code::SyncWritePrepare:
        return "sync_write.prepare";
    case Code::SyncWriteAckLocal:
        return "sync_write.ack_local";
    case Code::SyncWriteAckRemote:
        return "sync_write.ack_remote";
    case Code::SelectBucket:
        return "select_bucket";
<<<<<<< HEAD
    case Code::Sasl:
        return "sasl";
    case Code::StorageEngineStats:
        return "storage_engine_stats";
=======
    case Code::StreamFilterCreate:
        return "stream_req.filter";
    case Code::StreamCheckRollback:
        return "stream_req.rollback";
    case Code::StreamGetCollectionHighSeq:
        return "stream_req.get_collection_seq";
    case Code::StreamFindMap:
        return "stream_req.find_map";
    case Code::StreamUpdateMap:
        return "stream_req.update_map";
>>>>>>> 39afa0c3
    }
    return "unknown tracecode";
}<|MERGE_RESOLUTION|>--- conflicted
+++ resolved
@@ -162,12 +162,6 @@
         return "sync_write.ack_remote";
     case Code::SelectBucket:
         return "select_bucket";
-<<<<<<< HEAD
-    case Code::Sasl:
-        return "sasl";
-    case Code::StorageEngineStats:
-        return "storage_engine_stats";
-=======
     case Code::StreamFilterCreate:
         return "stream_req.filter";
     case Code::StreamCheckRollback:
@@ -178,7 +172,10 @@
         return "stream_req.find_map";
     case Code::StreamUpdateMap:
         return "stream_req.update_map";
->>>>>>> 39afa0c3
+    case Code::Sasl:
+        return "sasl";
+    case Code::StorageEngineStats:
+        return "storage_engine_stats";
     }
     return "unknown tracecode";
 }
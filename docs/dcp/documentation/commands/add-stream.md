--- conflicted
+++ resolved
@@ -26,13 +26,10 @@
 * 0x08 (Removed in 5.0, use the NO_VALUE flag in DCP Open instead) (No Value) - Specifies that the server should stream only item key and metadata in the mutations and not stream the value of the item.
 * 0x10 (Active VB Only) - Specifies that the server should add stream only if the vbucket is active. If the vbucket is not active, the request fails with error ENGINE_NOT_MY_VBUCKET. This flag was added in Couchbase Server 5.0.
 * 0x20 (Strict VBUUID match) - Specifies that the server should check for vb_uuid match even at start_seqno 0 before adding the stream. Upon mismatch the sever should return ENGINE_ROLLBACK error.
-<<<<<<< HEAD
 * 0x40 (From Latest) - Specifies that the server should stream mutations from the current sequence number, this means the start parameter is ignored.
-=======
 * 0x80 (Ignore Purged Tombstones) - Specifies that the server should skip rollback if the client is behind the purge seqno, but the request is otherwise satisfiable (i.e. no other rollback checks such as UUID mismatch fail).
 The client could end up missing purged tombstones (and hence could end up never being told about a document deletion).
 The intent of this flag is to allow clients who ignore deletes to avoid rollbacks to zero which are solely due to them being behind the purge seqno. This flag was added in Couchbase Server 7.2.
->>>>>>> ba2f9044
 
 The following example shows the breakdown of the message:
 

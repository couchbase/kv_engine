--- conflicted
+++ resolved
@@ -30,11 +30,8 @@
 #include <queue>
 #include <string>
 
-<<<<<<< HEAD
 using namespace std::string_view_literals;
-=======
 std::atomic<uint64_t> AuditImpl::generation = {0};
->>>>>>> a34eef07
 
 AuditImpl::AuditImpl(std::string config_file,
                      ServerCookieIface* sapi,

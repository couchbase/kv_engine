--- conflicted
+++ resolved
@@ -31,15 +31,9 @@
 
 using namespace std::string_view_literals;
 
-<<<<<<< HEAD
+std::atomic<uint64_t> AuditImpl::generation = {0};
+
 AuditImpl::AuditImpl(std::string config_file, std::string host)
-=======
-std::atomic<uint64_t> AuditImpl::generation = {0};
-
-AuditImpl::AuditImpl(std::string config_file,
-                     ServerCookieIface* sapi,
-                     const std::string& host)
->>>>>>> 3f9b21f2
     : Audit(),
       auditfile(host),
       configfile(std::move(config_file)),
